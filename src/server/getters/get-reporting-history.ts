--- conflicted
+++ resolved
@@ -20,22 +20,6 @@
     "reports.stakeToken",
     "reports.amountStaked",
     "reportingState",
-<<<<<<< HEAD
-    "staked_tokens.isInvalid",
-    "staked_tokens.payout0",
-    "staked_tokens.payout1",
-    "staked_tokens.payout2",
-    "staked_tokens.payout3",
-    "staked_tokens.payout4",
-    "staked_tokens.payout5",
-    "staked_tokens.payout6",
-    "staked_tokens.payout7",
-  ]).from("reports").join("markets", "markets.marketID", "reports.marketID").where({reporter});
-  if (marketID != null) query.where("reports.marketID", marketID);
-  if (universe != null) query.where("universe", universe);
-  if (reportingWindow != null) query.where("reportingWindow", reportingWindow);
-  query = query.join("staked_tokens", "reports.stakedToken", "staked_tokens.stakedToken");
-=======
     "stake_tokens.isInvalid",
     "stake_tokens.payout0",
     "stake_tokens.payout1",
@@ -45,9 +29,11 @@
     "stake_tokens.payout5",
     "stake_tokens.payout6",
     "stake_tokens.payout7",
-  ]).from("reports").join("markets", "markets.marketID", "reports.marketID").where(queryData);
+  ]).from("reports").join("markets", "markets.marketID", "reports.marketID").where({reporter});
+  if (marketID != null) query.where("reports.marketID", marketID);
+  if (universe != null) query.where("universe", universe);
+  if (reportingWindow != null) query.where("reportingWindow", reportingWindow);
   query = query.join("stake_tokens", "reports.stakeToken", "stake_tokens.stakeToken");
->>>>>>> 6f4b7b45
   query = queryModifier(query, "reportID", "asc", sortBy, isSortDescending, limit, offset);
   query.asCallback((err: Error|null, joinedReportsMarketsRows?: Array<JoinedReportsMarketsRow>): void => {
     if (err) return callback(err);
