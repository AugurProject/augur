import * as Knex from "knex";
import * as _ from "lodash";
import BigNumber from "bignumber.js";
import { sortDirection } from "../../utils/sort-direction";
import { formatBigNumberAsFixed } from "../../utils/format-big-number-as-fixed";
import {
<<<<<<< HEAD
  Address,
  MarketsRowWithCreationTime,
=======
  MarketsRowWithTime,
>>>>>>> 08384349
  OutcomesRow,
  UIMarketInfo,
  UIOutcomeInfo,
  UIStakeInfo,
  DisputeTokensRowWithTokenState,
  UIDisputeTokenInfo,
  Payout,
  PayoutRow,
  NormalizedPayout,
  NormalizedPayoutNumerators,
  StakeDetails,
  TradingHistoryRow,
} from "../../types";
import { numTicksToTickSize } from "../../utils/convert-fixed-point-to-decimal";

export interface Dictionary {
  [key: string]: any;
}

export function queryModifier(query: Knex.QueryBuilder, defaultSortBy: string, defaultSortOrder: string, sortBy: string|null|undefined, isSortDescending: boolean|null|undefined, limit: number|null|undefined, offset: number|null|undefined): Knex.QueryBuilder {
  query = query.orderBy(sortBy || defaultSortBy, sortDirection(isSortDescending, defaultSortOrder));
  if (limit != null) query = query.limit(limit);
  if (offset != null) query = query.offset(offset);
  return query;
}

export function reshapeOutcomesRowToUIOutcomeInfo(outcomesRow: OutcomesRow<BigNumber>): UIOutcomeInfo<BigNumber> {
  return {
    id: outcomesRow.outcome,
    volume: outcomesRow.volume,
    price: outcomesRow.price,
    description: outcomesRow.description,
  };
}

export function reshapeMarketsRowToUIMarketInfo(row: MarketsRowWithTime, outcomesInfo: Array<UIOutcomeInfo<BigNumber>>, winningPayoutRow: PayoutRow<BigNumber>|null): UIMarketInfo<string> {
  let consensus: NormalizedPayout<string>|null = null;
  if (winningPayoutRow != null) {
    consensus = normalizedPayoutsToFixed(normalizePayouts(winningPayoutRow));
  }
  return Object.assign(formatBigNumberAsFixed<UIMarketInfo<BigNumber>, UIMarketInfo<string>>({
    id: row.marketId,
    universe: row.universe,
    marketType: row.marketType,
    numOutcomes: row.numOutcomes,
    minPrice: row.minPrice,
    maxPrice: row.maxPrice,
    cumulativeScale: row.maxPrice.minus(row.minPrice),
    author: row.marketCreator,
    consensus: null,
    creationTime: row.creationTime,
    creationBlock: row.creationBlockNumber,
    creationFee: row.creationFee,
    settlementFee: row.reportingFeeRate.plus(row.marketCreatorFeeRate),
    reportingFeeRate: row.reportingFeeRate,
    marketCreatorFeeRate: row.marketCreatorFeeRate,
    marketCreatorFeesBalance: row.marketCreatorFeesBalance!,
    marketCreatorMailbox: row.marketCreatorMailbox,
    marketCreatorMailboxOwner: row.marketCreatorMailboxOwner,
    initialReportSize: row.initialReportSize,
    category: row.category,
    tags: [row.tag1, row.tag2],
    volume: row.volume,
    outstandingShares: row.sharesOutstanding,
    feeWindow: row.feeWindow,
    endTime: row.endTime,
    finalizationBlockNumber: row.finalizationBlockNumber,
    finalizationTime: row.finalizationTime,
    reportingState: row.reportingState,
    forking: row.forking,
    needsMigration: row.needsMigration,
    description: row.shortDescription,
    details: row.longDescription,
    scalarDenomination: row.scalarDenomination,
    designatedReporter: row.designatedReporter,
    designatedReportStake: row.designatedReportStake!,
    resolutionSource: row.resolutionSource,
    numTicks: row.numTicks,
    outcomes: _.map(outcomesInfo, (outcomeInfo) => formatBigNumberAsFixed<UIOutcomeInfo<BigNumber>, UIOutcomeInfo<string>>(outcomeInfo)),
    tickSize: numTicksToTickSize(row.numTicks, row.minPrice, row.maxPrice),
  }), {
    consensus,
  });
}

export function reshapeDisputeTokensRowToUIDisputeTokenInfo(disputeTokenRow: DisputeTokensRowWithTokenState<BigNumber>): UIDisputeTokenInfo<BigNumber> {
  return Object.assign(_.omit(disputeTokenRow, ["payoutId", "winning"]) as DisputeTokensRowWithTokenState<BigNumber>, {
    isInvalid: !!disputeTokenRow.isInvalid,
    claimed: !!disputeTokenRow.claimed,
    winningToken: (disputeTokenRow.winning == null) ? null : !!disputeTokenRow.winning,
  });
}

export function getMarketsWithReportingState(db: Knex, selectColumns?: Array<string>): Knex.QueryBuilder {
  // TODO: turn leftJoin() into join() once we take care of market_state on market creation
  const columns = selectColumns ? selectColumns.slice() : ["markets.*", "market_state.reportingState as reportingState", "blocks.timestamp as creationTime"];
  return db.select(columns)
    .from("markets")
    .leftJoin("market_state", "markets.marketStateId", "market_state.marketStateId")
    .leftJoin("blocks", "markets.creationBlockNumber", "blocks.blockNumber");
}

export function normalizePayouts(payoutRow: Payout<BigNumber>): NormalizedPayout<BigNumber> {
  const payout = [];
  for (let i = 0; i < 8; i++) {
    const payoutNumerator = payoutRow["payout" + i as keyof Payout<BigNumber>] as BigNumber | null;
    if (payoutNumerator == null) break;
    payout.push(payoutNumerator);
  }
  return Object.assign(
    {},
    { payout } as NormalizedPayoutNumerators<BigNumber>,
    { isInvalid: !!payoutRow.isInvalid },
  );
}

export function normalizedPayoutsToFixed(payout: NormalizedPayout<BigNumber>): NormalizedPayout<string> {
  return {
    isInvalid: payout.isInvalid,
    payout: payout.payout.map((payout: BigNumber) => payout.toFixed()),
  };
}

export function uiStakeInfoToFixed(stakeInfo: UIStakeInfo<BigNumber>): UIStakeInfo<string> {
  const info = formatBigNumberAsFixed<UIStakeInfo<BigNumber>, UIStakeInfo<string>>(stakeInfo);
  info.stakes = stakeInfo.stakes.map((stake) => {
    const details = formatBigNumberAsFixed<StakeDetails<BigNumber>, StakeDetails<string>>(stake);
    const payouts = normalizedPayoutsToFixed(stake);
    return Object.assign({}, details, payouts);
  });

  return info;
}

export function queryTradingHistory(db: Knex|Knex.Transaction, universe: Address|null, account?: Address|null, marketId?: Address|null, outcome?: number|null, orderType?: string|null, earliestCreationTime?: number|null, latestCreationTime?: number|null, sortBy?: string|null, isSortDescending?: boolean|null, limit?: number|null, offset?: number|null): Knex.QueryBuilder {
  if (universe == null && marketId == null ) throw new Error("Must provide reference to universe, specify universe or marketId");
  const query = db.select([
    "trades.transactionHash",
    "trades.logIndex",
    "trades.marketId",
    "trades.outcome",
    "trades.orderType",
    "trades.price",
    "trades.amount",
    "trades.creator",
    "trades.shareToken",
    "trades.blockNumber",
    "trades.marketCreatorFees",
    "trades.reporterFees",
    "trades.tradeGroupId",
    "blocks.timestamp",
  ]).from("trades");
  query.leftJoin("blocks", "trades.blockNumber", "blocks.blockNumber");
  query.leftJoin("markets", "trades.marketId", "markets.marketId");

  if (account != null) query.where((builder) => builder.where("trades.creator", account).orWhere("trades.filler", account));
  if (universe != null) query.where("universe", universe);
  if (marketId != null) query.where("trades.marketId", marketId);
  if (outcome != null) query.where("trades.outcome", outcome);
  if (orderType != null) query.where("trades.orderType", orderType);
  if (earliestCreationTime != null) query.where("timestamp", ">=", earliestCreationTime);
  if (latestCreationTime != null) query.where("timestamp", "<=", latestCreationTime);
  queryModifier(query,  "trades.blockNumber", "desc", sortBy, isSortDescending, limit, offset);

  return query;
}

export function groupByAndSum<T extends Dictionary>(rows: Array<T>, groupFields: Array<string>, sumFields: Array<string>): Array<T> {
  return _
    .chain(rows)
    .groupBy((row) => _.values(_.pick(row, groupFields)))
    .values()
    .map((groupedRows: Array<T>): T => {
      return _.reduce(groupedRows, (result: T | undefined, row: T): T => {
        if (typeof result === "undefined") return row;

        const mapped = _.map(row, (value: BigNumber|number|null, key: string): Array<any> => {
          const previousValue = result[key];
          if (sumFields.indexOf(key) === -1 || typeof previousValue === "undefined" || value === null || typeof value === "undefined") {
            return [key, value];
          } else if (BigNumber.isBigNumber(value)) {
            return [key, (value as BigNumber).plus(result[key] as BigNumber)];
          } else {
            return [key, (value + previousValue)];
          }
        }) as Array<any>;

        return _.fromPairs(mapped) as T;
      }) as T;
    })
    .value();
}

// TODO: This return type is not correct, an empty rows array returns undefined, but the '!' implies it does not
export function sumBy<T extends Dictionary, K extends keyof T>(rows: Array<T>, ...sumFields: Array<K>): Pick<T, K> {
  return _
    .chain(rows)
    .map((row) => _.pick(row, sumFields))
    .reduce((result: Pick<T, K>, row: Pick<T, K>): Pick<T, K> => {
      if (typeof result === "undefined") return row;

      const mapped = _.map(row, (value: T[K], key: K): Array<any> => {
        const previousValue = result[key];
        if (sumFields.indexOf(key) === -1 || typeof previousValue === "undefined" || value === null || typeof value === "undefined") {
          return [key, value];
        } else if (BigNumber.isBigNumber(value)) {
          return [key, (value as BigNumber).plus(result[key] as BigNumber)];
        } else if (typeof value === "number") {
          return [key, (value + previousValue)];
        }

        return [key, value];
      }) as Array<any>;

      return _.fromPairs(mapped) as Pick<T, K>;
    })
    .value()!;
}<|MERGE_RESOLUTION|>--- conflicted
+++ resolved
@@ -4,12 +4,8 @@
 import { sortDirection } from "../../utils/sort-direction";
 import { formatBigNumberAsFixed } from "../../utils/format-big-number-as-fixed";
 import {
-<<<<<<< HEAD
   Address,
-  MarketsRowWithCreationTime,
-=======
   MarketsRowWithTime,
->>>>>>> 08384349
   OutcomesRow,
   UIMarketInfo,
   UIOutcomeInfo,
