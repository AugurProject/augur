--- conflicted
+++ resolved
@@ -20,35 +20,12 @@
     blockNumber: log.blockNumber,
     token,
   };
-<<<<<<< HEAD
-  db.insert(tokenTransferDataToInsert).into("transfers").asCallback((err: Error|null): void => {
-    if (err) return callback(err);
-    augurEmitter.emit(SubscriptionEventNames.TokensTransferred, Object.assign({}, log, tokenTransferDataToInsert));
-    series([
-      (next: AsyncCallback): void => increaseTokenBalance(db, augur, token, log.to, value, log, next),
-      (next: AsyncCallback): void => decreaseTokenBalance(db, augur, token, log.from, value, log, next),
-    ], callback);
-  });
-}
 
-export function processTokensTransferredLogRemoval(db: Knex, augur: Augur, log: FormattedEventLog, callback: ErrorCallback): void {
-  db.from("transfers").where({ transactionHash: log.transactionHash, logIndex: log.logIndex }).del().asCallback((err: Error|null): void => {
-    if (err) return callback(err);
-    augurEmitter.emit(SubscriptionEventNames.TokensTransferred, log);
-    const token = log.token || log.address;
-    const value = new BigNumber(log.value || log.amount, 10);
-    series([
-      (next: AsyncCallback): void => increaseTokenBalance(db, augur, token, log.from, value, log, next),
-      (next: AsyncCallback): void => decreaseTokenBalance(db, augur, token, log.to, value, log, next),
-      (next: AsyncCallback): void => updateProfitLossRemoveRow(db, log.transactionHash, next),
-    ], callback);
-  });
-=======
   await db.insert(tokenTransferDataToInsert).into("transfers");
   augurEmitter.emit(SubscriptionEventNames.TokensTransferred, Object.assign({}, log, tokenTransferDataToInsert));
 
-  await increaseTokenBalance(db, augur, token, log.to, value);
-  await decreaseTokenBalance(db, augur, token, log.from, value);
+  await increaseTokenBalance(db, augur, token, log.to, value, log);
+  await decreaseTokenBalance(db, augur, token, log.from, value, log);
 }
 
 export async function processTokensTransferredLogRemoval(db: Knex, augur: Augur, log: FormattedEventLog) {
@@ -56,7 +33,7 @@
   augurEmitter.emit(SubscriptionEventNames.TokensTransferred, log);
   const token = log.token || log.address;
   const value = new BigNumber(log.value || log.amount, 10);
-  await increaseTokenBalance(db, augur, token, log.from, value);
-  await decreaseTokenBalance(db, augur, token, log.to, value);
->>>>>>> e2a71894
+  await increaseTokenBalance(db, augur, token, log.from, value, log);
+  await decreaseTokenBalance(db, augur, token, log.to, value, log);
+  await updateProfitLossRemoveRow(db, log.transactionHash)
 }