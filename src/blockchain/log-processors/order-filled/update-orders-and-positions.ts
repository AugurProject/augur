--- conflicted
+++ resolved
@@ -23,16 +23,6 @@
     const amountRemainingInOrder = formatOrderAmount(fullPrecisionAmountRemainingInOrder);
     const updateAmountsParams = { fullPrecisionAmount: fullPrecisionAmountRemainingInOrder, amount: amountRemainingInOrder };
     const updateParams = fullPrecisionAmountRemainingInOrder === "0" ? Object.assign({}, updateAmountsParams, { isRemoved: 1 }) : updateAmountsParams;
-<<<<<<< HEAD
-    db("orders").where({ orderID }).update(updateParams).asCallback((err: Error|null): void => {
-      if (err) return callback(err);
-      parallel([
-        (next: AsyncCallback): void => upsertPositionInMarket(db, augur, trx, creator, marketID, numTicks, creatorPositionInMarket, next),
-        (next: AsyncCallback): void => upsertPositionInMarket(db, augur, trx, filler, marketID, numTicks, fillerPositionInMarket, next),
-      ], callback);
-    });
-=======
     db("orders").transacting(trx).where({ orderID }).update(updateParams).asCallback(callback);
->>>>>>> 48c4126c
   });
 }