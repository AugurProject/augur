--- conflicted
+++ resolved
@@ -3,20 +3,13 @@
 import { each } from "bluebird";
 import Augur, { FormattedEventLog } from "augur.js";
 import { augurEmitter } from "../events";
-<<<<<<< HEAD
-import { BlockDetail, BlocksRow, MarketsContractAddressRow, ReportingState, Address, FeeWindowState, MarketIdUniverseFeeWindow } from "../types";
-=======
-import { BlockDetail, BlocksRow, ErrorCallback, MarketsContractAddressRow, ReportingState, Address, FeeWindowState, TransactionHashesRow } from "../types";
->>>>>>> 69cd5bc2
+import { BlockDetail, BlocksRow, ErrorCallback, MarketsContractAddressRow, ReportingState, Address, FeeWindowState, MarketIdUniverseFeeWindow, TransactionHashesRow } from "../types";
 import { updateActiveFeeWindows, updateMarketState } from "./log-processors/database";
 import { getMarketsWithReportingState } from "../server/getters/database";
 import { logger } from "../utils/logger";
 import { SubscriptionEventNames } from "../constants";
-<<<<<<< HEAD
 import { processLogByName } from "./process-logs";
-=======
 import { Transaction } from "ethereumjs-blockstream";
->>>>>>> 69cd5bc2
 
 export type BlockDirection = "add"|"remove";
 
@@ -51,7 +44,7 @@
   blockHeadTimestamp = 0;
 }
 
-export async function processBlockAndLogs(db: Knex, augur: Augur, direction: BlockDirection, block: BlockDetail, logs: Array<FormattedEventLog>) {
+export async function processBlockAndLogs(db: Knex, augur: Augur, direction: BlockDirection, block: BlockDetail, bulkSync: boolean, logs: Array<FormattedEventLog>) {
   if (!block || !block.timestamp) throw new Error(JSON.stringify(block));
   const dbWritePromises = _.compact(logs.map((log) => processLogByName(augur, log)));
   const dbWriteFunctions = await Promise.all(dbWritePromises);
@@ -62,36 +55,20 @@
     }
   };
   db.transaction(async (trx: Knex.Transaction) => {
-<<<<<<< HEAD
     if (direction === "add") {
-      await processBlockByBlockDetails(trx, augur, block);
+      await processBlockByBlockDetails(trx, augur, block, bulkSync);
       await dbWritesFunction(trx);
     } else {
       logger.info(`block removed: ${parseInt(block.number, 16)} (${block.hash})`);
       await dbWritesFunction(trx);
+      await db("transactionHashes").transacting(trx).where({ blockNumber: block.number }).update({ removed: 1 });
       await db("blocks").transacting(trx).where({ blockHash: block.hash }).del();
       // TODO: un-advance time
     }
   });
 }
 
-async function insertBlockRow(db: Knex, blockNumber: number, blockHash: string, timestamp: number) {
-=======
-    await processBlockByBlockDetails(trx, augur, block, false);
-    await dbWritesFunction(trx);
-  });
-}
-
-export function processBlock(db: Knex, augur: Augur, block: BlockDetail, callback: ErrorCallback): void {
-  processQueue.push((next) => processBlockDetailsAndLogs(db, augur, block).then(() => next(null)).catch(callback));
-}
-
-export function processBlockRemoval(db: Knex, block: BlockDetail, callback: ErrorCallback): void {
-  processQueue.push((next) => _processBlockRemoval(db, block).then(() => next(null)).catch(callback));
-}
-
 async function insertBlockRow(db: Knex, blockNumber: number, blockHash: string, bulkSync: boolean, timestamp: number) {
->>>>>>> 69cd5bc2
   const blocksRows: Array<BlocksRow> = await db("blocks").where({ blockNumber });
   let query: Knex.QueryBuilder;
   if (!blocksRows || !blocksRows.length) {
@@ -113,22 +90,14 @@
   await advanceTime(db, augur, blockNumber, timestamp);
 }
 
-<<<<<<< HEAD
-=======
-async function _processBlockRemoval(db: Knex, block: BlockDetail) {
-  const blockNumber = parseInt(block.number, 16);
-  logger.info("block removed:", `${blockNumber}`);
-  const dbWritesPromise = logQueueProcess(block.hash);
-  const dbWritesFunction = await dbWritesPromise;
-  db.transaction(async (trx: Knex.Transaction) => {
-    // TODO: un-advance time
-    await db("blocks").transacting(trx).where({ blockNumber }).del();
-    await db("transactionHashes").transacting(trx).where({ blockNumber }).update({ removed: 1 });
-    await dbWritesFunction(trx);
-  });
+export async function insertTransactionHash(db: Knex, blockNumber: number, transactionHash: string) {
+  const txHashRows: Array<TransactionHashesRow> = await db("transactionHashes").where({ transactionHash });
+  if (!txHashRows || !txHashRows.length) {
+    await db.insert({ blockNumber, transactionHash }).into("transactionHashes");
+  }
 }
 
->>>>>>> 69cd5bc2
+
 async function advanceTime(db: Knex, augur: Augur, blockNumber: number, timestamp: number) {
   await advanceMarketReachingEndTime(db, augur, blockNumber, timestamp);
   await advanceMarketMissingDesignatedReport(db, augur, blockNumber, timestamp);
