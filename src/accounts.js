/**
 * Client-side accounts
 */

"use strict";

var NODE_JS = (typeof module !== "undefined") && process && !process.browser;

var async = require("async");
var BigNumber = require("bignumber.js");
var EthTx = require("ethereumjs-tx");
var keys = require("keythereum");
var uuid = require("uuid");
var clone = require("clone");
var locks = require("locks");
var request = (NODE_JS) ? require("request") : require("browser-request");
var abi = require("augur-abi");
var errors = require("ethrpc").errors;
var constants = require("./constants");
var utils = require("./utilities");

request = request.defaults({timeout: 999999});

keys.constants.pbkdf2.c = constants.ROUNDS;
keys.constants.scrypt.n = constants.ROUNDS;

module.exports = function () {

  var augur = this;
  return {

    // The account object is set when logged in
    account: {},

    // free (testnet) ether for new accounts on registration
    fundNewAccountFromFaucet: function (registeredAddress, branch, onSent, onSuccess, onFailed) {
      onSent = onSent || utils.noop;
      onSuccess = onSuccess || utils.noop;
      onFailed = onFailed || utils.noop;
      if (registeredAddress === undefined || registeredAddress === null || registeredAddress.constructor !== String) {
        return onFailed(registeredAddress);
      }
      var url = constants.FAUCET + abi.format_address(registeredAddress);
      if (augur.options.debug.accounts) console.debug("fundNewAccountFromFaucet:", url);
      request(url, function (err, response, body) {
        if (augur.options.debug.accounts) {
          console.log("faucet err:", err);
          console.log("faucet response:", response);
          console.log("faucet body:", body);
        }
        if (err) return onFailed(err);
        if (response.statusCode !== 200) {
          return onFailed(response.statusCode);
        }
        if (augur.options.debug.accounts) console.debug("Sent ether to:", registeredAddress);
        augur.rpc.balance(registeredAddress, function (ethBalance) {
          if (augur.options.debug.accounts) console.debug("Balance:", ethBalance);
          var balance = parseInt(ethBalance, 16);
          if (balance > 0) {
            augur.fundNewAccount({
              branch: branch || constants.DEFAULT_BRANCH_ID,
              onSent: onSent,
              onSuccess: onSuccess,
              onFailed: onFailed
            });
          } else {
            async.until(function () {
              return balance > 0;
            }, function (callback) {
              augur.rpc.fastforward(1, function (nextBlock) {
                if (augur.options.debug.accounts) console.log("Block:", nextBlock);
                augur.rpc.balance(registeredAddress, function (ethBalance) {
                  if (augur.options.debug.accounts) console.debug("Balance:", ethBalance);
                  balance = parseInt(ethBalance, 16);
                  callback(null, balance);
                });
              });
            }, function (e, balance) {
              if (e) console.error(e);
              augur.fundNewAccount({
                branch: branch || constants.DEFAULT_BRANCH_ID,
                onSent: onSent,
                onSuccess: onSuccess,
                onFailed: onFailed
              });
            });
          }
        });
      });
    },

    fundNewAccountFromAddress: function (fromAddress, amount, registeredAddress, branch, onSent, onSuccess, onFailed) {
      onSent = onSent || utils.noop;
      onSuccess = onSuccess || utils.noop;
      onFailed = onFailed || utils.noop;
      augur.rpc.sendEther({
        to: registeredAddress,
        value: amount,
        from: fromAddress,
        onSent: utils.noop,
        onSuccess: function (res) {
          augur.fundNewAccount({
            branch: branch || constants.DEFAULT_BRANCH_ID,
            onSent: onSent,
            onSuccess: onSuccess,
            onFailed: onFailed
          });
        },
        onFailed: onFailed
      });
    },

    register: function (password, cb) {
      var self = this;
      cb = (utils.is_function(cb)) ? cb : utils.pass;
      if (!password || password.length < 6) return cb(errors.PASSWORD_TOO_SHORT);

      // generate ECDSA private key and initialization vector
      keys.create(null, function (plain) {
        if (plain.error) return cb(plain);

        // derive secret key from password
        keys.deriveKey(password, plain.salt, {kdf: constants.KDF}, function (derivedKey) {
          if (derivedKey.error) return cb(derivedKey);
          if (!Buffer.isBuffer(derivedKey)) {
            derivedKey = new Buffer(derivedKey, "hex");
          }
          var encryptedPrivateKey = new Buffer(keys.encrypt(
            plain.privateKey,
            derivedKey.slice(0, 16),
            plain.iv
          ), "base64").toString("hex");

          // encrypt private key using derived key and IV, then
          // store encrypted key & IV, indexed by handle
          var address = abi.format_address(keys.privateKeyToAddress(plain.privateKey));
          var kdfparams = {
            dklen: keys.constants[constants.KDF].dklen,
            salt: plain.salt.toString("hex")
          };
          if (constants.KDF === "scrypt") {
            kdfparams.n = keys.constants.scrypt.n;
            kdfparams.r = keys.constants.scrypt.r;
            kdfparams.p = keys.constants.scrypt.p;
          } else {
            kdfparams.c = keys.constants.pbkdf2.c;
            kdfparams.prf = keys.constants.pbkdf2.prf;
          }
          var keystore = {
            address: address,
            crypto: {
              cipher: keys.constants.cipher,
              ciphertext: encryptedPrivateKey,
              cipherparams: {iv: plain.iv.toString("hex")},
              kdf: constants.KDF,
              kdfparams: kdfparams,
              mac: keys.getMAC(derivedKey, encryptedPrivateKey)
            },
            version: 3,
            id: uuid.v4()
          };

          // while logged in, account object is set
          self.account = {
            privateKey: plain.privateKey,
            address: address,
            keystore: keystore,
            derivedKey: derivedKey
          };

          return cb(clone(self.account));
        }); // deriveKey
      }); // create
    },

    importAccount: function (password, keystore, cb) {
      var self = this;
      cb = (utils.is_function(cb)) ? cb : utils.pass;
<<<<<<< HEAD
      // blank password
      if (!password || password === "") return cb(errors.BAD_CREDENTIALS);

      // preparing to redo the loginID to use the new name
=======
      if (!password || password === "") return cb(errors.BAD_CREDENTIALS);
>>>>>>> 381f876f
      keys.recover(password, keystore, function (privateKey) {
        if (!privateKey || privateKey.error) return cb(errors.BAD_CREDENTIALS);

        var keystoreCrypto = keystore.crypto || keystore.Crypto;

        keys.deriveKey(password, keystoreCrypto.kdfparams.salt, {kdf: constants.KDF}, function (derivedKey) {
<<<<<<< HEAD
          if (!derivedKey || derivedKey.error) return cb(errors.BAD_CREDENTIALS);

          var loginID = augur.base58Encode({ keystore: keystore });

          // while logged in, web.account object is set
=======
>>>>>>> 381f876f
          self.account = {
            privateKey: privateKey,
            address: abi.format_address(keystore.address),
            keystore: keystore,
            derivedKey: derivedKey
          };

          return cb(clone(self.account));
        });
      });
    },

<<<<<<< HEAD
    loadLocalLoginAccount: function (localAccount, cb) {
      var self = this;
      if (!localAccount || !localAccount.privateKey || !localAccount.derivedKey || !localAccount.loginID || !localAccount.keystore) {
          return cb({ error: errors['0x']});
      }
      cb = (utils.is_function(cb)) ? cb : utils.pass;
      var privateKey = localAccount.privateKey;
      var derivedKey = localAccount.derivedKey;
=======
    setAccountObject: function (account, cb) {
      var privateKey = account.privateKey;
      var derivedKey = account.derivedKey;
>>>>>>> 381f876f
      if (privateKey && !Buffer.isBuffer(privateKey)) {
        privateKey = new Buffer(privateKey, "hex");
      }
      if (derivedKey && !Buffer.isBuffer(derivedKey)) {
        derivedKey = new Buffer(derivedKey, "hex");
      }
      this.account = {
        privateKey: privateKey,
        address: abi.format_address(account.keystore.address),
        keystore: account.keystore,
        derivedKey: derivedKey
      };
    },

    login: function (keystore, password, cb) {
      var self = this;
      cb = (utils.is_function(cb)) ? cb : utils.pass;
      if (!keystore || !password || password === "") return cb(errors.BAD_CREDENTIALS);
      var keystoreCrypto = keystore.crypto || keystore.Crypto;

      // derive secret key from password
      keys.deriveKey(password, keystoreCrypto.kdfparams.salt, {
        kdf: keystoreCrypto.kdf,
        kdfparams: keystoreCrypto.kdfparams,
        cipher: keystoreCrypto.kdf
      }, function (derivedKey) {
        if (!derivedKey || derivedKey.error) return cb(errors.BAD_CREDENTIALS);

        // verify that message authentication codes match
        var storedKey = keystoreCrypto.ciphertext;
        if (keys.getMAC(derivedKey, storedKey) !== keystoreCrypto.mac.toString("hex")) {
          return cb(errors.BAD_CREDENTIALS);
        }

        if (!Buffer.isBuffer(derivedKey)) {
          derivedKey = new Buffer(derivedKey, "hex");
        }

        // decrypt stored private key using secret key
        try {
          var privateKey = new Buffer(keys.decrypt(
            storedKey,
            derivedKey.slice(0, 16),
            keystoreCrypto.cipherparams.iv
          ), "hex");

          // while logged in, account object is set
          self.account = {
            privateKey: privateKey,
            address: abi.format_address(keystore.address),
            keystore: keystore,
            derivedKey: derivedKey
          };
          return cb(clone(self.account));

          // decryption failure: bad password
        } catch (exc) {
          var e = clone(errors.BAD_CREDENTIALS);
          e.bubble = exc;
          return cb(e);
        }
      }); // deriveKey
    },

    // user-supplied plaintext private key
    loginWithMasterKey: function (privateKey, cb) {
      if (!Buffer.isBuffer(privateKey)) privateKey = new Buffer(privateKey, "hex");
      this.account = {
        address: abi.format_address(keys.privateKeyToAddress(privateKey)),
        privateKey: privateKey,
        derivedKey: new Buffer(abi.unfork(utils.sha256(privateKey)), "hex")
      };
      return cb(clone(this.account));
    },

    logout: function () {
      this.account = {};
      augur.rpc.clear();
    },

    submitTx: function (packaged, cb) {
      var self = this;
      var mutex = locks.createMutex();
      mutex.lock(function () {
        for (var rawTxHash in augur.rpc.rawTxs) {
          if (!augur.rpc.rawTxs.hasOwnProperty(rawTxHash)) continue;
          if (augur.rpc.rawTxs[rawTxHash].tx.nonce === packaged.nonce &&
                        (!augur.rpc.txs[rawTxHash] || augur.rpc.txs[rawTxHash].status !== "failed")) {
            packaged.nonce = abi.hex(augur.rpc.rawTxMaxNonce + 1);
            if (augur.rpc.debug.broadcast || augur.rpc.debug.nonce) {
              console.debug("[augur.js] duplicate nonce, incremented:",
                                parseInt(packaged.nonce, 16), augur.rpc.rawTxMaxNonce);
            }
            break;
          }
        }
        if (parseInt(packaged.nonce, 16) <= augur.rpc.rawTxMaxNonce) {
          packaged.nonce = abi.hex(++augur.rpc.rawTxMaxNonce);
        } else {
          augur.rpc.rawTxMaxNonce = parseInt(packaged.nonce, 16);
        }
        if (augur.rpc.debug.broadcast || augur.rpc.debug.nonce) {
          console.debug("[augur.js] nonce:", parseInt(packaged.nonce, 16), augur.rpc.rawTxMaxNonce);
        }
        mutex.unlock();
        if (augur.rpc.debug.broadcast) {
          console.log("[augur.js] packaged:", JSON.stringify(packaged, null, 2));
        }
        var etx = new EthTx(packaged);

        // sign, validate, and send the transaction
        etx.sign(self.account.privateKey);

        // calculate the cost (in ether) of this transaction
        // (note: this is just an upper bound on the cost, set by the gasLimit!)
        var cost = etx.getUpfrontCost().toString();

        // transaction validation
        if (!etx.validate()) return cb(errors.TRANSACTION_INVALID);

        // send the raw signed transaction to geth
        augur.rpc.sendRawTx(etx.serialize().toString("hex"), function (res) {
          if (augur.rpc.debug.broadcast) console.debug("[augur.js] sendRawTx response:", res);
          if (!res) return cb(errors.RAW_TRANSACTION_ERROR);
          if (res.error) {
            if (res.message.indexOf("rlp") > -1) {
              var err = clone(errors.RLP_ENCODING_ERROR);
              err.bubble = res;
              err.packaged = packaged;
              return cb(err);
            } else if (res.message.indexOf("Nonce too low") > -1) {
              if (augur.rpc.debug.broadcast || augur.rpc.debug.nonce) {
                console.debug("[augur.js] Bad nonce, retrying:", res.message, packaged, augur.rpc.rawTxMaxNonce);
              }
              ++augur.rpc.rawTxMaxNonce;
              delete packaged.nonce;
              return self.getTxNonce(packaged, cb);
            }
            return cb(res);
          }

          // res is the txhash if nothing failed immediately
          // (even if the tx is nulled, still index the hash)
          augur.rpc.rawTxs[res] = {tx: packaged, cost: abi.unfix(cost, "string")};

          // nonce ok, execute callback
          return cb(res);
        });
      });
    },

    // get nonce: number of transactions
    getTxNonce: function (packaged, cb) {
      var self = this;
      if (packaged.nonce) return this.submitTx(packaged, cb);
      augur.rpc.pendingTxCount(self.account.address, function (txCount) {
        if (augur.rpc.debug.nonce) {
          console.debug('[augur.js] txCount:', parseInt(txCount, 16));
        }
        if (txCount && !txCount.error && !(txCount instanceof Error)) {
          packaged.nonce = abi.hex(txCount);
        }
        self.submitTx(packaged, cb);
      });
    },

    invoke: function (payload, cb) {
      var self = this;
      if (!payload || payload.constructor !== Object) {
        if (cb && cb.constructor === Function) return cb(errors.TRANSACTION_FAILED);
        return errors.TRANSACTION_FAILED;
      }
      // if this is just a call, use ethrpc's regular invoke method
      if (!payload.send) {
        if (augur.rpc.debug.broadcast) {
          console.log("[augur.js] eth_call payload:", payload);
        }
        return augur.rpc.fire(payload, cb);
      }
      cb = cb || utils.pass;

      if (!this.account.address || !this.account.privateKey) {
        return cb(errors.NOT_LOGGED_IN);
      }
      // parse and serialize transaction parameters
      var packaged = augur.rpc.packageRequest(payload);
      packaged.from = this.account.address;
      packaged.nonce = payload.nonce || "0x0";
      packaged.value = payload.value || "0x0";
      if (payload.gasLimit) {
        packaged.gasLimit = abi.hex(payload.gasLimit);
      } else if (augur.rpc.block && augur.rpc.block.gasLimit) {
        packaged.gasLimit = abi.hex(augur.rpc.block.gasLimit);
      } else {
        packaged.gasLimit = abi.hex(constants.DEFAULT_GAS);
      }
      if (augur.rpc.debug.broadcast) {
        console.log("[augur.js] payload:", payload);
      }
      if (payload.gasPrice && abi.number(payload.gasPrice) > 0) {
        packaged.gasPrice = payload.gasPrice;
        return this.getTxNonce(packaged, cb);
      }
      augur.rpc.getGasPrice(function (gasPrice) {
        if (!gasPrice || gasPrice.error) {
          return cb(errors.TRANSACTION_FAILED);
        }
        packaged.gasPrice = gasPrice;
        self.getTxNonce(packaged, cb);
      });
    }

  };
};<|MERGE_RESOLUTION|>--- conflicted
+++ resolved
@@ -176,28 +176,13 @@
     importAccount: function (password, keystore, cb) {
       var self = this;
       cb = (utils.is_function(cb)) ? cb : utils.pass;
-<<<<<<< HEAD
-      // blank password
       if (!password || password === "") return cb(errors.BAD_CREDENTIALS);
-
-      // preparing to redo the loginID to use the new name
-=======
-      if (!password || password === "") return cb(errors.BAD_CREDENTIALS);
->>>>>>> 381f876f
       keys.recover(password, keystore, function (privateKey) {
         if (!privateKey || privateKey.error) return cb(errors.BAD_CREDENTIALS);
 
         var keystoreCrypto = keystore.crypto || keystore.Crypto;
 
         keys.deriveKey(password, keystoreCrypto.kdfparams.salt, {kdf: constants.KDF}, function (derivedKey) {
-<<<<<<< HEAD
-          if (!derivedKey || derivedKey.error) return cb(errors.BAD_CREDENTIALS);
-
-          var loginID = augur.base58Encode({ keystore: keystore });
-
-          // while logged in, web.account object is set
-=======
->>>>>>> 381f876f
           self.account = {
             privateKey: privateKey,
             address: abi.format_address(keystore.address),
@@ -210,20 +195,9 @@
       });
     },
 
-<<<<<<< HEAD
-    loadLocalLoginAccount: function (localAccount, cb) {
-      var self = this;
-      if (!localAccount || !localAccount.privateKey || !localAccount.derivedKey || !localAccount.loginID || !localAccount.keystore) {
-          return cb({ error: errors['0x']});
-      }
-      cb = (utils.is_function(cb)) ? cb : utils.pass;
-      var privateKey = localAccount.privateKey;
-      var derivedKey = localAccount.derivedKey;
-=======
     setAccountObject: function (account, cb) {
       var privateKey = account.privateKey;
       var derivedKey = account.derivedKey;
->>>>>>> 381f876f
       if (privateKey && !Buffer.isBuffer(privateKey)) {
         privateKey = new Buffer(privateKey, "hex");
       }
