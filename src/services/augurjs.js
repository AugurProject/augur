--- conflicted
+++ resolved
@@ -5,107 +5,6 @@
   const options = {
     httpAddresses: [],
     wsAddresses: []
-<<<<<<< HEAD
-  }
-  const isHttps = typeof window !== 'undefined' && window.location.protocol === 'https:'
-  const isEnvHttps = (env.gethHttpURL && env.gethHttpURL.split('//')[0] === 'https:')
-  const isEnvWss = (env.gethWebsocketsURL && env.gethWebsocketsURL.split('//')[0] === 'wss:')
-  if (env.gethHttpURL && (!isHttps || isEnvHttps)) options.httpAddresses.push(env.gethHttpURL)
-  if (env.gethWebsocketsURL && (!isHttps || isEnvWss)) options.wsAddresses.push(env.gethWebsocketsURL)
-  if (env.networkID) options.networkID = env.networkID
-  if (env.hostedNodeFallback) options.httpAddresses.push('https://eth9000.augur.net')
-  if (env.hostedNodeFallback) options.wsAddresses.push('wss://ws9000.augur.net')
-  Object.keys(env.debug).forEach((opt) => { augur.options.debug[opt] = env.debug[opt] })
-  if (env.loadZeroVolumeMarkets != null) augur.options.loadZeroVolumeMarkets = env.loadZeroVolumeMarkets
-  augur.connect(options, (vitals) => {
-    if (!vitals) return callback('could not connect to ethereum:' + JSON.stringify(vitals))
-    console.log('connected:', vitals)
-    callback(null, vitals)
-  })
-}
-
-export const reportingMarketsSetup = (sender, periodLength, branchID, callback = logError) => {
-  const tools = augur.tools
-  tools.DEBUG = true
-  const accounts = augur.rpc.eth.accounts()
-
-  // create an event (and market) of each type on the new branch
-  const t = new Date().getTime() / 1000
-  const untilNextPeriod = periodLength - (parseInt(t, 10) % periodLength)
-  const expDate = parseInt(t + untilNextPeriod + 1, 10)
-  const expirationPeriod = Math.floor(expDate / periodLength)
-  console.debug('\nCreating events/markets...')
-  console.log('Next period starts at time', parseInt(t, 10) + untilNextPeriod + ' (' + untilNextPeriod + ' seconds to go)')
-  console.log('Current timestamp:', parseInt(t, 10))
-  console.log('Expiration time:  ', expDate)
-  console.log('Expiration period:', expirationPeriod)
-  callback(null, 1, branchID)
-  tools.create_each_market_type(augur, branchID, expDate, (err, markets) => {
-    if (err) return callback(err)
-    callback(null, 2)
-    const events = {}
-    const types = Object.keys(markets)
-    const numTypes = types.length
-    for (let i = 0; i < numTypes; ++i) {
-      events[types[i]] = augur.api.Events.getMarketEvent({ market: markets[types[i]], index: 0 })
-    }
-    const eventID = events.binary
-    console.debug('Binary event:', events.binary)
-    console.debug('Categorical event:', events.categorical)
-    console.debug('Scalar event:', events.scalar)
-
-    // make a single trade in each new market
-    const password = process.env.GETH_PASSWORD
-    tools.make_order_in_each_market(augur, 1, markets, accounts[1], accounts[2], password, (err) => {
-      if (err) return callback(err)
-      callback(null, 3)
-
-      // wait until the period after the new events expire
-      tools.wait_until_expiration(augur, events.binary, (err) => {
-        if (err) return callback(err)
-        callback(null, 4)
-        const periodLength = augur.reporting.getPeriodLength(augur.api.Events.getBranch(eventID))
-        const expirationPeriod = Math.floor(augur.api.Events.getExpiration({ event: eventID }) / periodLength)
-        tools.print_reporting_status(augur, eventID, 'Wait complete')
-        console.log('Current period:', augur.reporting.getCurrentPeriod(periodLength))
-        console.log('Expiration period + 1:', expirationPeriod + 1)
-        callback(null, 5)
-
-        // wait for second period to start
-        augur.reporting.prepareToReport(branchID, periodLength, sender, (err, votePeriod) => {
-          if (err) console.error('checkVotePeriod failed:', err)
-          callback(null, 6)
-          tools.print_reporting_status(augur, eventID, 'After checkVotePeriod')
-          tools.checkTime(augur, branchID, eventID, periodLength, (err) => {
-            if (err) console.error('checkTime failed:', err)
-            callback(null, 7)
-          })
-        })
-      })
-    })
-  })
-}
-
-// Setup a new branch and prep it for reporting tests:
-// Add markets + events to it, trade in the markets, hit the Rep faucet
-// (Note: requires augur.options.debug.tools = true and access to the rpc.personal API)
-export const reportingTestSetup = (sender, periodLen, branchID, callback = logError) => {
-  if (!augur.tools) return callback('augur.js needs augur.options.debug.tools=true to run reportingTestSetup')
-  const tools = augur.tools
-  const constants = augur.constants
-  const periodLength = periodLen || 1200
-  tools.DEBUG = true
-  if (branchID) {
-    return augur.api.Branches.getPeriodLength({ branch: branchID }, (branchPeriodLength) => {
-      console.debug('Using branch', branchID, 'for reporting tests, reporting cycle length', branchPeriodLength)
-      reportingMarketsSetup(sender, branchPeriodLength, branchID, callback)
-    })
-  }
-  console.debug('Setting up new branch for reporting tests...')
-  tools.setup_new_branch(augur, periodLength, constants.DEFAULT_BRANCH_ID, [sender], (err, newBranchID) => {
-    if (err) return callback(err)
-    reportingMarketsSetup(sender, periodLength, newBranchID, callback)
-=======
   }
   const isHttps = typeof window !== 'undefined' && window.location.protocol === 'https:'
   const isEnvHttps = (env.gethHttpURL && env.gethHttpURL.split('//')[0] === 'https:')
@@ -120,18 +19,8 @@
     if (err) return callback(err)
     console.log('connected:', connectionInfo)
     callback(null, connectionInfo.ethereumNode)
->>>>>>> 4e88a616
   })
 }
 
 export const augur = new Augur()
-<<<<<<< HEAD
-export const rpc = augur.rpc
-export const abi = augur.abi
-export const accounts = augur.accounts
-export const cash = augur.Cash
-export const constants = augur.constants
-export const utils = augur.utils
-=======
-export const constants = augur.constants
->>>>>>> 4e88a616
+export const constants = augur.constants