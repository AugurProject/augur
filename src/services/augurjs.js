--- conflicted
+++ resolved
@@ -3,7 +3,6 @@
 const ex = {};
 
 ex.connect = function connect(env, cb) {
-<<<<<<< HEAD
 	const options = {
 		http: env.gethHttpURL,
 		ws: env.gethWebsocketsURL,
@@ -32,43 +31,12 @@
 		}
 		cb(null, connection);
 	});
-=======
-  const options = {
-    http: env.gethHttpURL,
-    ws: env.gethWebsocketsURL,
-    contracts: env.contracts,
-    augurNodes: env.augurNodes
-  };
-  const isHttps = typeof window !== 'undefined' && window.location.protocol === 'https:';
-  if (isHttps) {
-    const isEnvHttps = (env.gethHttpURL && env.gethHttpURL.split('//')[0] === 'https:');
-    const isEnvWss = (env.gethWebsocketsURL && env.gethWebsocketsURL.split('//')[0] === 'wss:');
-    if (!isEnvHttps) options.http = null;
-    if (!isEnvWss) options.ws = null;
-  }
-  if (options.http) augur.rpc.nodes.hosted = [options.http];
-  augur.options.debug.trading = false;
-  augur.options.debug.reporting = true;
-  augur.options.debug.nonce = false;
-  augur.rpc.debug.broadcast = false;
-  augur.rpc.debug.tx = false;
-  augur.connect(options, (connection) => {
-    if (!connection) return cb('could not connect to ethereum');
-    console.log('connected:', connection);
-    if (env.augurNodeURL && !isHttps) {
-      console.debug('fetching cached data from', env.augurNodeURL);
-      augur.augurNode.bootstrap([env.augurNodeURL]);
-    }
-    cb(null, connection);
-  });
->>>>>>> a91e88c9
 };
 
 ex.loadLoginAccount = function loadLoginAccount(env, cb) {
   const localStorageRef = typeof window !== 'undefined' && window.localStorage;
 
 	// if available, use the client-side account
-<<<<<<< HEAD
 	if (augur.accounts.account.address && augur.accounts.account.privateKey) {
 		console.log('using client-side account:', augur.accounts.account.address);
 		return cb(null, { ...augur.accounts.account });
@@ -80,19 +48,6 @@
 			// local storage account exists, load it spawn the callback using augur.accounts.account
 			augur.accounts.loadLocalLoginAccount(account, loginAccount =>
 				cb(null, { ...augur.accounts.account })
-=======
-  if (augur.web.account.address && augur.web.account.privateKey) {
-    console.log('using client-side account:', augur.web.account.address);
-    return cb(null, { ...augur.web.account });
-  }
-	// if the user has a persistent login, use it
-  if (localStorageRef && localStorageRef.getItem && localStorageRef.getItem('account')) {
-    const account = JSON.parse(localStorageRef.getItem('account'));
-    if (account && account.privateKey) {
-			// local storage account exists, load it spawn the callback using augur.web.account
-      augur.web.loadLocalLoginAccount(account, loginAccount =>
-				cb(null, { ...augur.web.account })
->>>>>>> a91e88c9
 			);
 			//	break out of ex.loadLoginAccount as we don't want to login the local geth node.
       return;
@@ -109,19 +64,11 @@
   augur.rpc.unlocked(augur.from, (unlocked) => {
 
 		// use augur.from address if unlocked
-<<<<<<< HEAD
 		if (unlocked && !unlocked.error) {
 			augur.accounts.logout();
 			console.log('using unlocked account:', augur.from);
 			return cb(null, { address: augur.from });
 		}
-=======
-    if (unlocked && !unlocked.error) {
-      augur.web.logout();
-      console.log('using unlocked account:', augur.from);
-      return cb(null, { address: augur.from });
-    }
->>>>>>> a91e88c9
 
 		// otherwise, no account available
     console.log('account is locked: ', augur.from);
@@ -129,7 +76,6 @@
   });
 };
 
-<<<<<<< HEAD
 ex.reportingMarketsSetup = function reportingMarketsSetup(periodLength, branchID, cb) {
 	const tools = augur.tools;
 	tools.DEBUG = true;
@@ -139,35 +85,6 @@
 		if (e) console.error(e);
 		if (r) console.log(r);
 	};
-=======
-ex.generateOrderBook = function generateOrderBook(marketData, cb) {
-  augur.generateOrderBook({
-    market: marketData.id,
-    liquidity: marketData.initialLiquidity,
-    initialFairPrices: marketData.initialFairPrices.raw,
-    startingQuantity: marketData.startingQuantity,
-    bestStartingQuantity: marketData.bestStartingQuantity,
-    priceWidth: marketData.priceWidth,
-    isSimulation: marketData.isSimulation,
-    onSimulate: r => cb(null, { status: SIMULATED_ORDER_BOOK, payload: r }),
-    onBuyCompleteSets: r => cb(null, { status: COMPLETE_SET_BOUGHT, payload: r }),
-    onSetupOutcome: r => cb(null, { status: ORDER_BOOK_OUTCOME_COMPLETE, payload: r }),
-    onSetupOrder: r => cb(null, { status: ORDER_BOOK_ORDER_COMPLETE, payload: r }),
-    onSuccess: r => cb(null, { status: SUCCESS, payload: r }),
-    onFailed: err => cb(err)
-  });
-};
-
-ex.reportingMarketsSetup = function reportingMarketsSetup(periodLength, branchID, cb) {
-  const tools = augur.tools;
-  tools.DEBUG = true;
-  const accounts = augur.rpc.accounts();
-  const sender = augur.web.account.address || augur.from;
-  const callback = cb || function callback(e, r) {
-    if (e) console.error(e);
-    if (r) console.log(r);
-  };
->>>>>>> a91e88c9
 
 	// create an event (and market) of each type on the new branch
   const t = new Date().getTime() / 1000;
@@ -230,7 +147,6 @@
 // Add markets + events to it, trade in the markets, hit the Rep faucet
 // (Note: requires augur.options.debug.tools = true and access to the rpc.personal API)
 ex.reportingTestSetup = function reportingTestSetup(periodLen, branchID, cb) {
-<<<<<<< HEAD
 	const self = this;
 	if (!augur.tools) return cb('augur.js needs augur.options.debug.tools=true to run reportingTestSetup');
 	const tools = augur.tools;
@@ -255,40 +171,6 @@
 	});
 };
 
-=======
-  const self = this;
-  if (!augur.tools) return cb('augur.js needs augur.options.debug.tools=true to run reportingTestSetup');
-  const tools = augur.tools;
-  const constants = augur.constants;
-  const sender = augur.web.account.address || augur.from;
-  const periodLength = periodLen || 1200;
-  const callback = cb || function callback(e, r) {
-    if (e) console.error(e);
-    if (r) console.log(r);
-  };
-  tools.DEBUG = true;
-  if (branchID) {
-    return augur.getPeriodLength(branchID, (branchPeriodLength) => {
-      console.debug('Using branch', branchID, 'for reporting tests, reporting length', branchPeriodLength);
-      self.reportingMarketsSetup(branchPeriodLength, branchID, callback);
-    });
-  }
-  console.debug('Setting up new branch for reporting tests...');
-  tools.setup_new_branch(augur, periodLength, constants.DEFAULT_BRANCH_ID, [sender], (err, newBranchID) => {
-    if (err) return callback(err);
-    self.reportingMarketsSetup(periodLength, newBranchID, callback);
-  });
-};
-
-ex.fundNewAccount = function fundNewAccount(env, toAddress, branchID, onSent, onSuccess, onFailed) {
-  if (env.fundNewAccountFromAddress && env.fundNewAccountFromAddress.amount) {
-    augur.web.fundNewAccountFromAddress(env.fundNewAccountFromAddress.address || augur.from, env.fundNewAccountFromAddress.amount, toAddress, branchID, onSent, onSuccess, onFailed);
-  } else {
-    augur.web.fundNewAccountFromFaucet(toAddress, branchID, onSent, onSuccess, onFailed);
-  }
-};
-
->>>>>>> a91e88c9
 ex.augur = augur;
 ex.rpc = augur.rpc;
 ex.abi = augur.abi;
