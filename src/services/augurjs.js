--- conflicted
+++ resolved
@@ -350,7 +350,6 @@
 	});
 };
 
-<<<<<<< HEAD
 ex.get_trade_ids = function (marketID, cb) {
 	augur.get_trade_ids(marketID, cb);
 };
@@ -363,10 +362,7 @@
 	augur.get_trade(orderID, cb);
 };
 
-ex.createMarket = function createMarket(branchID, newMarket, cb) {
-=======
 ex.createMarket = function createMarket(branchId, newMarket, cb) {
->>>>>>> 64d91345
 	augur.createSingleEventMarket({
 		description: newMarket.description,
 		expDate: newMarket.endDate.value.getTime() / 1000,
