--- conflicted
+++ resolved
@@ -142,15 +142,10 @@
         },
         parse_event_message: function (label, msg, onMessage) {
             var i;
-<<<<<<< HEAD
 						if (augur.options.debug.filters) {
 	            console.log("parse_event_message label:", label);
 	            console.log("parse_event_message msg:", JSON.stringify(msg, null, 4));
 						}
-=======
-            // console.log("parse_event_message label:", label);
-            // console.log("parse_event_message msg:", JSON.stringify(msg, null, 4));
->>>>>>> 5db5772c
             if (msg) {
                 switch (msg.constructor) {
                     case Array:
