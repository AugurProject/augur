--- conflicted
+++ resolved
@@ -30,14 +30,9 @@
 
   connect() {
     const selected = this.props.selected
-<<<<<<< HEAD
-    start(selected)
-    this.setState({connectedPressed: !this.state.connectedPressed});
-    //, openBrowserEnabled: !this.state.openBrowserEnabled
-=======
     startAugurNode(selected)
-    this.setState({connected: !this.state.connected, openBrowserEnabled: !this.state.openBrowserEnabled});
->>>>>>> 45d2ab6a
+    this.setState({connected: !this.state.connected});
+      //, openBrowserEnabled: !this.state.openBrowserEnabled});
   }
 
   render() {
