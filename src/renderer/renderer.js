--- conflicted
+++ resolved
@@ -207,22 +207,13 @@
 }
 
 Renderer.prototype.onLatestSyncedBlock = function (event, data) {
-<<<<<<< HEAD
     let blocksRemaining = 0;
-=======
-    let progress = -1;
->>>>>>> 00e4e21b
     const lastSyncBlockNumber = data.lastSyncBlockNumber;
     const highestBlockNumber = data.highestBlockNumber;
 
     if (lastSyncBlockNumber !== null && lastSyncBlockNumber !== 0) {
-<<<<<<< HEAD
       blocksRemaining = parseInt(highestBlockNumber, 10) - parseInt(lastSyncBlockNumber, 10)
       if (blocksRemaining <= 5) {
-=======
-      progress = parseInt(highestBlockNumber, 10) - parseInt(lastSyncBlockNumber, 10);
-      if (parseInt(progress, 10) <= 5) {
->>>>>>> 00e4e21b
         this.isSynced = true;
       }
     }
