import activePage from '../test/assertions/active-page';
import authForm from '../test/assertions/auth-form';
import createMarketForm from '../test/assertions/create-market-form';
import favoriteMarkets from '../test/assertions/favorite-markets';
import filters from '../test/assertions/filters';
import isTransactionsWorking from '../test/assertions/is-transactions-working';
import keywords from '../test/assertions/keywords';
import links from '../test/assertions/links';
import loginAccount from '../test/assertions/login-account';
import market from '../test/assertions/market';
import markets from '../test/assertions/markets';
import marketsHeader from '../test/assertions/markets-header';
import marketsTotals from '../test/assertions/markets-totals';
import pagination from '../test/assertions/pagination';
import positionsMarkets from '../test/assertions/positions-markets';
import positionsSummary from '../test/assertions/positions-summary';
import searchSort from '../test/assertions/search-sort';
import selectedOutcome from '../test/assertions/selected-outcome';
import siteHeader from '../test/assertions/site-header';
import transactions from '../test/assertions/transactions';
import transactionsTotals from '../test/assertions/transactions-totals';
import url from '../test/assertions/url';
import selectedUserOpenOrdersGroup from '../test/assertions/selected-user-open-orders-group';
import orderCancellation from '../test/assertions/order-cancellation';
import portfolio from '../test/assertions/portfolio';
import portfolioNavItems from '../test/assertions/portfolio-nav-items';
import loginAccountPositions from '../test/assertions/login-account-positions';
import loginAccountMarkets from '../test/assertions/login-account-markets';
import myMarkets from '../test/assertions/my-markets';
import myMarketsSummary from '../test/assertions/my-markets-summary';
import myReports from '../test/assertions/my-reports';
import myReportsSummary from '../test/assertions/my-reports-summary';
import loginAccountReports from '../test/assertions/login-account-reports';
import portfolioTotals from '../test/assertions/portfolio-totals';
import importantInformation from '../test/assertions/important-information';

export default {
	activePage,
	authForm,
	createMarketForm,
	favoriteMarkets,
	filters,
	isTransactionsWorking,
	keywords,
	links,
	loginAccount,
	market,
	markets,
	marketsHeader,
	marketsTotals,
	pagination,
	positionsMarkets,
	positionsSummary,
	searchSort,
	selectedOutcome,
	siteHeader,
	transactions,
	transactionsTotals,
	url,
	selectedUserOpenOrdersGroup,
	orderCancellation,
	portfolio,
	portfolioNavItems,
	portfolioTotals,
	loginAccountPositions,
	loginAccountMarkets,
	myMarkets,
	myMarketsSummary,
<<<<<<< HEAD
	loginAccountReports,
	importantInformation
=======
	myReports,
	myReportsSummary,
	loginAccountReports
>>>>>>> 8cc483d5
};<|MERGE_RESOLUTION|>--- conflicted
+++ resolved
@@ -66,12 +66,8 @@
 	loginAccountMarkets,
 	myMarkets,
 	myMarketsSummary,
-<<<<<<< HEAD
+	myReports,
+	myReportsSummary,
 	loginAccountReports,
 	importantInformation
-=======
-	myReports,
-	myReportsSummary,
-	loginAccountReports
->>>>>>> 8cc483d5
 };