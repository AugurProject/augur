--- conflicted
+++ resolved
@@ -50,12 +50,8 @@
       this.controlEmitter.emit(ControlMessageType.BulkSyncFinished);
       this.logger.info("Bulk sync with blockchain complete.");
       processQueue.kill();
-<<<<<<< HEAD
-      startAugurListeners(this.db, this.augur, handoffBlockNumber + 1, this.shutdownCallback.bind(this));
-=======
       this.serverResult = runServer(this.db, this.augur, this.controlEmitter);
       startAugurListeners(this.db, this.augur, handoffBlockNumber + 1, this._shutdownCallback.bind(this));
->>>>>>> eecf6d11
       processQueue.resume();
     } catch (err) {
       if (this.errorCallback) this.errorCallback(err);
