--- conflicted
+++ resolved
@@ -12,45 +12,6 @@
 }
 
 AugurUIServer.prototype.startServer = function () {
-<<<<<<< HEAD
-    log.info("Starting Augur UI Server");
-    try {
-        const self = this;
-        this.appDataPath = appData("augur");
-        const key = path.join(this.appDataPath, 'localhost.key')
-        const cert = path.join(this.appDataPath, 'localhost.crt')
-
-        let options = null;
-        if (fs.existsSync(key) && fs.existsSync(cert)){
-            log.info("Found localhost certificate and key");
-            options = {
-                key: fs.readFileSync(key, "utf8"),
-                cert: fs.readFileSync(cert, "utf8")
-            };
-            // inform renderer that ssl is enabled
-            self.window.webContents.send("ssl", true);
-        }
-
-        const serverBuildPath = path.join(__dirname, '../../node_modules/augur-ui/build');
-        this.app.use(express.static(serverBuildPath));
-        this.app.listen = function () {
-            const server = options === null ? http.createServer(this) : https.createServer(options, this)
-            server.on('error', (e) => {
-                log.error(e);
-                if (e.code === 'EADDRINUSE') {
-                    self.window.webContents.send("error", { error: "Port 8080 is in use. Please close and restart this app." });
-                }
-                else {
-                    self.window.webContents.send("error", { error: e.toString() });
-                }
-            });
-            return server.listen.apply(server, arguments);
-        }
-        this.server = this.app.listen(8080);
-    } catch (err) {
-        log.error(err);
-        this.window.webContents.send("error", { error: err.toString() });
-=======
   log.info("Starting Augur UI Server");
   try {
     const self = this;
@@ -86,7 +47,6 @@
         }
       });
       return server.listen.apply(server, arguments);
->>>>>>> 642e047f
     }
     this.server = this.app.listen(8080);
   } catch (err) {
@@ -104,13 +64,8 @@
 }
 
 AugurUIServer.prototype.stopServer = function () {
-<<<<<<< HEAD
-    log.info("Stopping Augur UI Server");
-    this.server.close();
-=======
   log.info("Stopping Augur UI Server");
   this.server.close();
->>>>>>> 642e047f
 }
 
 module.exports = AugurUIServer;