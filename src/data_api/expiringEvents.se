# This software (Augur) allows buying and selling event outcomes in ethereum
# Copyright (C) 2015 Forecast Foundation OU
#    This program is free software; you can redistribute it and/or modify
#    it under the terms of the GNU General Public License as published by
#    the Free Software Foundation; either version 2 of the License, or
#    (at your option) any later version.
#
#    This program is free software: you can redistribute it and/or modify
#    it under the terms of the GNU General Public License as published by
#    the Free Software Foundation, either version 3 of the License, or
#    (at your option) any later version.
#
#    This program is distributed in the hope that it will be useful, #    but WITHOUT ANY WARRANTY; without even the implied warranty of
#    MERCHANTABILITY or FITNESS FOR A PARTICULAR PURPOSE.  See the
#    GNU General Public License for more details.
#
#    You should have receive a copy of the GNU General Public License
#    along with this program.  If not, see <http://www.gnu.org/licenses/>.
# Any questions please contact joey@augur.net

import branches as BRANCHES
import events as EVENTS
import info as INFO
inset('refund.se')
inset('functions/eventHelpers.se')

### This contract keeps track of data associated with reporting periods and the events + reports in them

# This keeps track of info in a period for the events in that period, it takes a branch and votePeriod as params, respectively
    # Events is 0 indexed and stores the events in a period [this allows the client to loop through and detect which events a given user should report on]
    # eventToIndex returns an event index for a given eventid
    # requiredEvents states whether a given event is required to be reported on or not [a round2 backstop or a fork event are both required]
    # committed takes an event id and maps to how many reports committed it has
    # subsidy is money for paying back a user for calculating the targeted num of reports for an event
    # eventWeight is number of reports on an event in a round 1 event, total rep reported on it in a backstop 1 or fork event
    # repEvent is the amount of rep that has reported on an event
    # lesserReportNum is the number of reports an event should have [the lesser of how many it can afford from fees and how many it should have due to outstanding share value]
    # numberEvents is the total number of events in a given reporting period
    # roundTwoNumEvents is the number of round 2 events in a given reporting period
    # numReqEvents is the number of events that are required to be reported on in a given reporting period
    # numberRemoved is the number of events that no longer have to be reported on in this period [a good example is an event that was resolved early successfully]
    # numEventsToReportOn is the number of events available for reporting on [not including required events] * base number of reporters per event [this is multiplied by a user's periodRepWeight to figure out how many events they should be reporting on in a given period]
    # feeValue is the value of all fees for all markets that have events expiring in this period denominated in wei
    # afterFork is the number of events created for a fork period or 2 periods after that provided the events were created after the fork was initiated
data periodEventInfo[][](events[], eventToIndex[], requiredEvents[], committed[], subsidy[], eventWeight[], lesserReportNum[], numberEvents, roundTwoNumEvents, numReqEvents, numberRemoved, numEventsToReportOn, feeValue, afterFork)

# This keeps track of info in a period for the reporters, it takes a branch and votePeriod as params, respectively
    # Before rep is the amount of active rep a user has before any penalizations for reporting incorrectly
    # After rep is the amount of active rep a user has after all the modifications to their rep at the end of a period [it's initially equal to the before rep]
    # Period dormant rep is how much rep a user has dormant at the start of a period
    # Report hash stores the hash of a report&salt a user submitted for a given report [takes reporter, event as params]
    # Salty encrypted hash stores an encrypted concatenation of the salt and a report: it allows users to easily migrate across devices [takes reporter, event as params]
    # Report is the report a reporter submitted for a given event [takes reporter, event as params]
    # Ethics is the ethicality a reporter submitted for a given event [takes reporter, event as params]
    # numReportsSubmitted is the number of a reports a reporter has submitted for this period
    # periodRepWeight is a weighting used to calculate how many events a reporter should report on in a given period
    # numberOfActiveReporters is number of reporters active in this reporting period who are able to claim fees for reporting
    # reporters is a 0 indexed array of the active reporters
data reporterPeriodInfo[][](beforeRep[], afterRep[], periodDormantRep[], reportHash[][], saltyEncryptedHash[][], report[][], ethics[][], numReportsSubmitted[], periodRepWeight[], numberOfActiveReporters, reporters[])

# This takes a period and event as params (e.g self.modeItems[period][event]) and stores mode data for categorical & scalar event reports
    # reportValue takes a possible reported value [say .72 in fixed point] as a key and the value is how many reports that event has, or in the case of a backstop, how much rep has reported on that event
    # currentMode keeps track of the current mode report for an event or which reportValue key has the highest value of reports/rep reported on it
    # currentModeItems is how many reports or rep reported the current mode has, which is used in determining whether there's a new mode
data modeItems[][](reportValue[], currentMode, currentModeItems)

macro MAX_THRESHOLD: 2**192
macro COST_FOR_EVENT_REPORT_CALCULATION: 500000

def getSaltyEncryptedHash(branch, period, reporter, event):
    return(self.reporterPeriodInfo[branch][period].saltyEncryptedHash[reporter][event])

def setSaltyEncryptedHash(branch, period, reporter, saltyEncryptedHash, event):
    # if(!self.whitelist.check(msg.sender)):
    #   throw()
    self.reporterPeriodInfo[branch][period].saltyEncryptedHash[reporter][event] = saltyEncryptedHash
    return(1)

# Refunds cost to calculate number of reports for an event
def refundCost(to, branch, period, event):
    if(!send(to, self.periodEventInfo[branch][period].subsidy[event])):
        throw()
    return(1)

# @return fxp
def getSubsidy(branch, period, event):
    return(self.periodEventInfo[branch][period].subsidy[event])

# @return fxp
def getPeriodRepWeight(branch, votePeriod, sender):
    return(self.reporterPeriodInfo[branch][votePeriod].periodRepWeight[sender])

def setPeriodRepWeight(branch, votePeriod, sender, value):
    self.reporterPeriodInfo[branch][votePeriod].periodRepWeight[sender] = value
    return(1)

def getReportHash(branch, period, reporter, event):
    return(self.reporterPeriodInfo[branch][period].reportHash[reporter][event])

def setEthicReport(branch, period, event, ethics, sender):
    self.reporterPeriodInfo[branch][period].ethics[sender][event] = ethics
    return(1)

def setReport(branch, period, event, report, sender):
    self.reporterPeriodInfo[branch][period].report[sender][event] = report
    return(1)

# @return fxp
def setBeforeRep(branch, period, rep, sender):
    self.reporterPeriodInfo[branch][period].beforeRep[sender] = rep
    self.reporterPeriodInfo[branch][period].reporters[self.reporterPeriodInfo[branch][period].numberOfActiveReporters] = sender
    self.reporterPeriodInfo[branch][period].numberOfActiveReporters += 1
    return(rep)

# @return fxp
def setAfterRep(branch, period, rep, sender):
    self.reporterPeriodInfo[branch][period].afterRep[sender] = rep
    return(rep)

# @return fxp
def setPeriodDormantRep(branch, period, rep, sender):
    self.reporterPeriodInfo[branch][period].periodDormantRep[sender] = rep
    return(rep)

# @return fxp
def getLesserReportNum(branch, period, event):
    return(self.periodEventInfo[branch][period].lesserReportNum[event])

def getCurrentModeItems(period, event):
    return(self.modeItems[period][event].currentModeItems)

# @return fxp
def getCurrentMode(period, event):
    return(self.modeItems[period][event].currentMode)

# returns weight of a report value for the mode
# @return fxp
def getWeightOfReport(period, event, report):
    return(self.modeItems[period][event].reportValue[report])

# @return fxp
def getEthicReport(branch, period, event, sender):
    return(self.reporterPeriodInfo[branch][period].ethics[sender][event])

# @return fxp
def getReport(branch, period, event, sender):
    # if(!self.whitelist.check(msg.sender)):
        #   throw()
    return(self.reporterPeriodInfo[branch][period].report[sender][event])

# @return fxp
def getBeforeRep(branch, period, sender):
    return(self.reporterPeriodInfo[branch][period].beforeRep[sender])

# @return fxp
def getAfterRep(branch, period, sender):
    return(self.reporterPeriodInfo[branch][period].afterRep[sender])

# @return fxp
def getPeriodDormantRep(branch, period, sender):
    return(self.reporterPeriodInfo[branch][period].periodDormantRep[sender])

def getNumReportsSubmitted(branch, votePeriod, sender):
    return(self.reporterPeriodInfo[branch][votePeriod].numReportsSubmitted[sender])

# @return fxp
def getEventWeight(branch, votePeriod, event):
    return(self.periodEventInfo[branch][votePeriod].eventWeight[event])

def getNumRoundTwo(branch, period):
    return(self.periodEventInfo[branch][period].roundTwoNumEvents)

def addRoundTwo(branch, period):
    self.periodEventInfo[branch][period].roundTwoNumEvents += 1
    return(1)

def getRequired(event, period, branch):
    return(self.periodEventInfo[branch][period].requiredEvents[event])

def getNumRequired(branch, period):
    return(self.periodEventInfo[branch][period].numReqEvents)

# Return 0 means already required
def setEventRequired(branch, period, event):
    if(!self.periodEventInfo[branch][period].requiredEvents[event]):
        self.periodEventInfo[branch][period].requiredEvents[event] = 1
        self.periodEventInfo[branch][period].numReqEvents += 1
        return(1)
    else:
        return(0)

# With this function you can get the events and report on outcomes
# @return all events in a branch and expiration period
def getEvents(branch, period):
    numEvents = self.periodEventInfo[branch][period].numberEvents
    events = array(numEvents)
    i = 0
    while(i < numEvents):
        events[i] = self.periodEventInfo[branch][period].events[i]
        i += 1
    return(events: arr)

def getEventsRange(branch, period, start, end):
    numEvents = end - start
    events = array(numEvents)
    i = start
    index = 0
    while(i < end):
        events[index] = self.periodEventInfo[branch][period].events[i]
        index += 1
        i += 1
    return(events: arr)

def getReportsCommitted(branch, period, event):
    return(self.periodEventInfo[branch][period].committed[event])

def getEventIndex(branch, period, event):
    return(self.periodEventInfo[branch][period].eventToIndex[event])

# gets number of available events to report on multiplied by base reporters per event as a minimum, not counting required or removed events
# -1: voting not started
def setNumEventsToReportOn(branch):
    # whitelist to only makeReports
    period = BRANCHES.getVotePeriod(branch)
    eventsInPeriod = self.periodEventInfo[branch][period].numberEvents
    numberOfRequiredEvents = self.periodEventInfo[branch][period].numReqEvents
    numberOfRemovedEvents = self.periodEventInfo[branch][period].numberRemoved
    forkPeriod = BRANCHES.getForkPeriod(branch)
    forkScenario = period == (forkPeriod + 1) or period == (forkPeriod + 2)
    if(forkScenario):
        # only count events made after fork
        self.periodEventInfo[branch][period].numEventsToReportOn = self.periodEventInfo[branch][period].afterFork * BRANCHES.getBaseReporters(branch)
    else:
        self.periodEventInfo[branch][period].numEventsToReportOn = (eventsInPeriod - numberOfRequiredEvents - numberOfRemovedEvents) * BRANCHES.getBaseReporters(branch)
    return(1)

# gets number of available events to report on, not counting required events
def getNumEventsToReportOn(branch, period):
    return(self.periodEventInfo[branch][period].numEventsToReportOn)

# @return wei
def getFeeValue(branch, expIndex):
    return(self.periodEventInfo[branch][expIndex].feeValue)

def getNumberEvents(branch, period):
    return(self.periodEventInfo[branch][period].numberEvents)

def getEvent(branch, period, eventIndex):
    return(self.periodEventInfo[branch][period].events[eventIndex])

# check that msg.sender is one of our function contracts
def addEvent(branch, futurePeriod, event, subsidy, currency, wallet, afterFork):
    # if(!self.whitelist.check(msg.sender)):
    #   throw()
    numberEvents = self.periodEventInfo[branch][futurePeriod].numberEvents
    self.periodEventInfo[branch][futurePeriod].events[numberEvents] = event
    self.periodEventInfo[branch][futurePeriod].eventToIndex[event] = numberEvents
    self.periodEventInfo[branch][futurePeriod].numberEvents += 1
    self.periodEventInfo[branch][futurePeriod].subsidy[event] += subsidy
    self.periodEventInfo[branch][futurePeriod].afterFork += afterFork
    INFO.setCurrencyAndWallet(currency, wallet)
    return(1)

def deleteEvent(branch, period, event):
    i = self.periodEventInfo[branch][period].eventToIndex[event]
    self.periodEventInfo[branch][period].events[i] = 0
    self.periodEventInfo[branch][period].eventToIndex[event] = 0
    return(1)

def removeEvent(branch, period):
    self.periodEventInfo[branch][period].numberRemoved += 1
    return(1)

def getNumRemoved(branch, period):
    return(self.periodEventInfo[branch][period].numberRemoved)

def adjustPeriodFeeValue(branch, expIndex, amount):
    self.periodEventInfo[branch][expIndex].feeValue += amount
    return(1)

def setReportHash(branch, period, reporter, reportHash, event):
    # if(!self.whitelist.check(msg.sender)):
    #   throw()
    self.reporterPeriodInfo[branch][period].reportHash[reporter][event] = reportHash
    self.periodEventInfo[branch][period].committed[event] += 1
    return(1)

# called in case an event doesn't get reported on at all in a period
def moveEvent(branch, event):
<<<<<<< HEAD
<<<<<<< HEAD
    callstackCheck()
    if(BRANCHES.getVotePeriod(branch) > EVENTS.getExpiration(event)/BRANCHES.getPeriodLength(branch) and !EVENTS.getUncaughtOutcome(event)):
=======
    period = EVENTS.getExpiration(event) / BRANCHES.getPeriodLength(branch)
    if(BRANCHES.getVotePeriod(branch) > period && !EVENTS.getUncaughtOutcome(event)):
        self.deleteEvent(branch, period, event)
        self.removeEvent(branch, period)
>>>>>>> 5a7a3702aa69dcedc74646eb7243e9d11cacee26
=======
    periodLength = BRANCHES.getPeriodLength(branch)
    if(BRANCHES.getVotePeriod(branch) > EVENTS.getExpiration(event) / periodLength and !EVENTS.getUncaughtOutcome(event) and !eventCreatedPriorToFork(event)):
        period = block.timestamp / periodLength
        forkPeriod = BRANCHES.getForkPeriod(branch)
        afterFork = 0
        if(period == (forkPeriod + 1) or period == (forkPeriod + 2)):
            afterFork = 1
        currency = INFO.getCurrency(event)
        wallet = INFO.getWallet(event)
>>>>>>> 0dc85836
        # add to next expiration period
        EXPEVENTS.addEvent(branch, period, event, COST_FOR_EVENT_REPORT_CALCULATION * tx.gasprice, currency, wallet, afterFork)

        EVENTS.setExpiration(event, block.timestamp)
        EVENTS.setThreshold(event, MAX_THRESHOLD)
        return(1)
    else:
        return(0)

def addToWeightOfReport(period, event, report, amount):
    self.modeItems[period][event].reportValue[report] += amount
    return(1)

def setCurrentMode(period, event, mode):
    self.modeItems[period][event].currentMode = mode
    return(1)

# basically setting current mode's weight
def setCurrentModeItems(period, event, modeReport):
    self.modeItems[period][event].currentModeItems = self.modeItems[period][event].reportValue[modeReport]
    return(1)

def setEventWeight(branch, votePeriod, event, num):
    self.periodEventInfo[branch][votePeriod].eventWeight[event] = num
    return(1)

def countReportAsSubmitted(branch, votePeriod, event, sender, weight):
    self.periodEventInfo[branch][votePeriod].eventWeight[event] += weight
    self.reporterPeriodInfo[branch][votePeriod].numReportsSubmitted[sender] += 1
    return(1)

def addReportToReportsSubmitted(branch, period, user):
    self.reporterPeriodInfo[branch][period].numReportsSubmitted[user] += 1
    return(1)

def setLesserReportNum(branch, period, event, num):
    self.periodEventInfo[branch][period].lesserReportNum[event] = num
    return(1)

def getActiveReporters(branch, period, from, to):
        if(to == 0):
            to = self.reporterPeriodInfo[branch][period].numberOfActiveReporters
        i = from
        reporters = array((to - from))
        while i < to:
            reporters[i] = self.reporterPeriodInfo[branch][period].reporters[i]
            i += 1
        return(reporters: arr)

def getNumActiveReporters(branch, period):
    return(self.reporterPeriodInfo[branch][period].numberOfActiveReporters)
    
def getAfterFork(branch, votePeriod):
    return(self.periodEventInfo[branch][votePeriod].afterFork)<|MERGE_RESOLUTION|>--- conflicted
+++ resolved
@@ -287,17 +287,6 @@
 
 # called in case an event doesn't get reported on at all in a period
 def moveEvent(branch, event):
-<<<<<<< HEAD
-<<<<<<< HEAD
-    callstackCheck()
-    if(BRANCHES.getVotePeriod(branch) > EVENTS.getExpiration(event)/BRANCHES.getPeriodLength(branch) and !EVENTS.getUncaughtOutcome(event)):
-=======
-    period = EVENTS.getExpiration(event) / BRANCHES.getPeriodLength(branch)
-    if(BRANCHES.getVotePeriod(branch) > period && !EVENTS.getUncaughtOutcome(event)):
-        self.deleteEvent(branch, period, event)
-        self.removeEvent(branch, period)
->>>>>>> 5a7a3702aa69dcedc74646eb7243e9d11cacee26
-=======
     periodLength = BRANCHES.getPeriodLength(branch)
     if(BRANCHES.getVotePeriod(branch) > EVENTS.getExpiration(event) / periodLength and !EVENTS.getUncaughtOutcome(event) and !eventCreatedPriorToFork(event)):
         period = block.timestamp / periodLength
@@ -307,7 +296,6 @@
             afterFork = 1
         currency = INFO.getCurrency(event)
         wallet = INFO.getWallet(event)
->>>>>>> 0dc85836
         # add to next expiration period
         EXPEVENTS.addEvent(branch, period, event, COST_FOR_EVENT_REPORT_CALCULATION * tx.gasprice, currency, wallet, afterFork)
 
