# This software (Augur) allows buying and selling event outcomes in ethereum
# Copyright (C) 2015 Forecast Foundation OU
#    This program is free software; you can redistribute it and/or modify
#    it under the terms of the GNU General Public License as published by
#    the Free Software Foundation; either version 2 of the License, or
#    (at your option) any later version.
# 
#    This program is free software: you can redistribute it and/or modify
#    it under the terms of the GNU General Public License as published by
#    the Free Software Foundation, either version 3 of the License, or
#    (at your option) any later version.
# 
#    This program is distributed in the hope that it will be useful, #    but WITHOUT ANY WARRANTY; without even the implied warranty of
#    MERCHANTABILITY or FITNESS FOR A PARTICULAR PURPOSE.  See the
#    GNU General Public License for more details.
# 
#    You should have received a copy of the GNU General Public License
#    along with this program.  If not, see <http://www.gnu.org/licenses/>.
# Any questions please contact joey@augur.net

### This allows users to close markets

import branches as BRANCHES
import markets as MARKETS
import events as EVENTS
<<<<<<< HEAD
import backstops as BACKSTOPS
import eventResolution as RESOLVE
import info as INFO
import mutex as MUTEX
extern subcurrency: [allowance:[uint256,uint256]:uint256, approve:[uint256,uint256]:uint256, balance:[]:uint256, balanceOf:[uint256]:uint256, transfer:[uint256,uint256]:uint256, transferFrom:[uint256,uint256,uint256]:uint256]
inset('../data_api/refund.se')
inset('eventHelpers.se')
inset('logReturn.se')

event closeMarketLogReturn(returnValue)
=======
import payout as PAYOUT
import backstops as BACKSTOPS
import eventResolution as RESOLVE
import topics as TOPICS
inset('refund.se')
inset('logReturn.se')

event closedMarket(market: indexed, branch: indexed, sender: indexed)
event closeMarket_logReturn(returnValue)

# first param is the market, second param is the subcurrency contract
data cash[][]

macro YES: TWO
macro NO: ONE
macro BAD: 3 * ONEHALF

macro CATCH_TOLERANCE: ONE / 10
>>>>>>> 5a7a3702aa69dcedc74646eb7243e9d11cacee26

# Loop through events in the market, get their outcomes and use those to determine the winning outcomes and resolve a market!
# @return 0 if fail/trading not over yet/event not expired or closed already, if success 1
# Error messages otherwise
    # 0: hasn't been reported on yet or already resolved
    # -1: Market already closed
    # -2: 0 outcome / not reported on yet
    # -3: not final round 2 event
    # -4: Event forked and not final yet
    # -5: bonded pushed forward market not ready to be resolved
def closeMarket(market, sender):
    refund()
    if(MUTEX.getMutex() && !mutexWhitelisted()):
        throw()
    if(!mutexWhitelisted()):
        MUTEX.setMutex()
    event = MARKETS.getMarketEvent(market, 0)
<<<<<<< HEAD
<<<<<<< HEAD
=======
    branch = EVENTS.getEventBranch(event)
    expirationPeriod = EVENTS.getExpiration(event)
    period = BRANCHES.getVotePeriod(branch)
>>>>>>> 0dc85836
    fxpOutcome = EVENTS.getOutcome(event)
    resolution = 1
    currentPeriod = block.timestamp / BRANCHES.getPeriodLength(branch)
    checkCloseMarketPreconditions()
    
    resolveEventsInMarket()    
    winningOutcomes = array(8)
    winningOutcomes = RESOLVE.determineWinningOutcomes(event, outitems = 8)
    MARKETS.setWinningOutcomes(market, winningOutcomes)
    # refunds closing cost
    MARKETS.refundClosing(market, sender)
    # send fees in market to branch
    marketCurrency = INFO.getCurrency(market)
    marketWallet = INFO.getWallet(market)
    marketWallet.transfer(BRANCHES.getWallet(branch, marketCurrency), marketCurrency.balance(marketWallet) - safeFxpMul(MARKETS.getSharesPurchased(market, 1), MARKETS.getCumulativeScale(market)))

    if(!mutexWhitelisted()):
        MUTEX.unsetMutex()
    logReturn(closeMarketLogReturn, 1)

macro checkCloseMarketPreconditions():
    if((period <= expirationPeriod)):
        if(!mutexWhitelisted()):
            MUTEX.unsetMutex()
        logReturn(closeMarketLogReturn, 0)
    if(MARKETS.getOneWinningOutcome(market, 0)):
        if(!mutexWhitelisted()):
            MUTEX.unsetMutex()
        logReturn(closeMarketLogReturn, -1)
    if(!EVENTS.getUncaughtOutcome(event) && !EVENTS.getFirstPreliminaryOutcome(event)):
        if(!mutexWhitelisted()):
            MUTEX.unsetMutex()
        logReturn(closeMarketLogReturn, -2)
    # as long as resolved and not challenged we can then resolve, i.e. if not challenged and > 6 days then can take prelim outcome and make it final outcome
    if(BACKSTOPS.getRoundTwo(event) and !BACKSTOPS.getFinal(event)):
        if(!mutexWhitelisted()):
            MUTEX.unsetMutex()
        logReturn(closeMarketLogReturn, -3)
    # if an event is one from before a fork and hasn't been moved yet don't resolve it
    if((EVENTS.getForked(event) and !EVENTS.getForkedDone(event)) or eventCreatedPriorToFork(eventID)):
        if(!mutexWhitelisted()):
            MUTEX.unsetMutex()
        logReturn(closeMarketLogReturn, -4)

macro resolveEventsInMarket():
    resolution = 0
    # look at event in the market, get its outcomes, resolve it and use those to determine the winning outcomes for a given market!
    if(binary(event) and !fxpOutcome):
        resolution = RESOLVE.resolveBinary(event, market, branch, votingPeriodEvent)
    elif(scalar(event) and !EVENTS.getMode(event)):
        resolution = RESOLVE.resolveCategoricalOrScalar(EVENTS.getMinValue(event), EVENTS.getMaxValue(event), event, market, branch, votingPeriodEvent)
    elif(categorical(event) and !EVENTS.getMode(event)):
        resolution = RESOLVE.resolveCategoricalOrScalar(ONE, ONE * EVENTS.getNumOutcomes(event), event, market, branch, votingPeriodEvent)
=======
    if(MARKETS.getOneWinningOutcome(market, 0)):
        logReturn(closeMarket_logReturn, -1)
    if(EVENTS.getUncaughtOutcome(event)==0):
        logReturn(closeMarket_logReturn, -2)
    if(BACKSTOPS.getRoundTwo(event) && !BACKSTOPS.getFinal(event)):
        logReturn(closeMarket_logReturn, -3)
    if(MARKETS.getBranchID(market)!=branch):
        logReturn(closeMarket_logReturn, -4)
    # checks whether any events not already resolved
    resolved = 1
    # what if we forked or round 2 won't it be resolved and thus market never gets resolved todo
    if(EVENTS.getOutcome(event)==0 && EVENTS.getmode(event)==0):
        resolved = 0
    if((period > tradingPeriod) && !resolved):
        # look at through event in the market, get its outcomes, resolve it && use those to determine the winning outcomes for a given market!
        votingPeriodEvent = EVENTS.getExpiration(event)/BRANCHES.getPeriodLength(branch)
        fxpOutcome = EVENTS.getOutcome(event)
        resolution = 1
        forkPeriod = BRANCHES.getForkPeriod(EVENTS.getEventBranch(event))
        currentPeriod = block.timestamp / BRANCHES.getPeriodLength(branch)
        if((EVENTS.getForked(event) && !EVENTS.getForkedDone(event)) or (currentPeriod <= (forkPeriod+1))):
            logReturn(closeMarket_logReturn, -5)
        if(binary(event) && fxpOutcome==0):
            resolution = RESOLVE.resolveBinary(event, market, branch, votingPeriodEvent)
        elif(scalar(event) && EVENTS.getmode(event)==0):
            resolution = RESOLVE.resolveCategoricalOrScalar(EVENTS.getMinValue(event), EVENTS.getMaxValue(event), event, market, branch, votingPeriodEvent)
        elif(categorical(event) && EVENTS.getmode(event)==0):
            resolution = RESOLVE.resolveCategoricalOrScalar(ONE, ONE*EVENTS.getNumOutcomes(event), event, market, branch, votingPeriodEvent)
        if(resolution==-6):
            logReturn(closeMarket_logReturn, -6)
        winningOutcomes = array(8)
        winningOutcomes = RESOLVE.determineWinningOutcomes(event, outitems=8)
        MARKETS.setWinningOutcomes(market, winningOutcomes)
        # refunds closing cost
        MARKETS.refundClosing(market, sender)
        tags = MARKETS.returnTags(market, outitems=3)
        TOPICS.updateTopicPopularity(branch, tags[0], -1*MARKETS.getVolume(market))
        log(type=closedMarket, market, branch, sender)
        logReturn(closeMarket_logReturn, 1)
    else:
        logReturn(closeMarket_logReturn, 0)

# Claim trading profits/value per share after a market is resolved
# @returns 1 if successful
# Errors:
    # 0: market not resolved
    # -1: trader doesn't exist
    # -8: invalid branch
def claimProceeds(branch, market):
    refund()
    if(MARKETS.getBranchID(market)!=branch):
        return(-8)
    tradingPeriod = MARKETS.getTradingPeriod(market)
    period = BRANCHES.getVotePeriod(branch)
    event = MARKETS.getMarketEvent(market, 0)
    resolved = 1
    if(EVENTS.getOutcome(event)==0 && EVENTS.getmode(event)==0):
        resolved = 0
    # as long as it's resolved money can be collected
    if((period > tradingPeriod || reportingDone) && resolved):
        winningOutcomes = array(8)
        winningOutcomes = MARKETS.getWinningOutcomes(market, outitems=8)
        outcome = 0
        # market not resolved
        if(winningOutcomes[0]==0):
            return(0)
        if(winningOutcomes[1]==0):
            ethical = ethic_catch(EVENTS.getEthical(event))
            # unethical or .5 categorical 1d market is resolved with all outcomes having equal values
            if(categorical(event) && (EVENTS.getmode(event)==ONEHALF or !ethical)):
                outcome = PAYOUT.oneOutcome(market, winningOutcomes[0], msg.sender, 1, EVENTS.getNumOutcomes(event))
            # resolves a regular binary market
            else:
                outcome = PAYOUT.oneOutcome(market, winningOutcomes[0], msg.sender, 0, 0)
        # resolves a scalar market
        elif(winningOutcomes[1]):
            outcome = PAYOUT.twoOutcomes(market, winningOutcomes, event, msg.sender)
        return(outcome)
>>>>>>> 5a7a3702aa69dcedc74646eb7243e9d11cacee26
    else:
        throw()
    if(resolution == -6):
        if(!mutexWhitelisted()):
            MUTEX.unsetMutex()
        logReturn(closeMarketLogReturn, -5)

<<<<<<< HEAD
def closeChallengeBond(event):
    extraBond = EVENTS.getExtraBond(event)
    branch = EVENTS.getEventBranch(event)
    if(!EVENTS.getChallenged(event)):
        throw()
    periodLength = BRANCHES.getPeriodLength(branch)
    votePeriod = EVENTS.getExpiration(event) / periodLength
    if(BRANCHES.getVotePeriod(branch) <= votePeriod):
        throw()
    forkPeriod = BRANCHES.getForkPeriod(branch)
    forking = forkPeriod == votePeriod or votePeriod == (forkPeriod + 1)
    if(BACKSTOPS.getRoundTwo(event) or forking):
        returnBond() from event wallet
    if(!EVENTS.getOutcome(event)):
        throw()
    if(EVENTS.getFirstPreliminaryOutcome(event) == EVENTS.getOutcome(event)):
        loseBond

    # outcome is different
    else:
<<<<<<< HEAD
        # challenger is paying validity bond though... we need to move its payment to event creation time and then it'll be a valid use of funds
        returnBond + pay half of validity bond to challenger
    return(1)
=======
macro binary($event):
    (EVENTS.getNumOutcomes($event)==2 and EVENTS.getMaxValue($event)==TWO and EVENTS.getMinValue($event)==ONE)

macro categorical($event):
    (EVENTS.getNumOutcomes($event)>2)
>>>>>>> 5a7a3702aa69dcedc74646eb7243e9d11cacee26
=======
        returnBond + pay half of validity bond to challenger [but it's already been paid back to event creator by now, todo fixes and also check if bond already returned]
    return(1)
>>>>>>> 0dc85836
<|MERGE_RESOLUTION|>--- conflicted
+++ resolved
@@ -23,7 +23,6 @@
 import branches as BRANCHES
 import markets as MARKETS
 import events as EVENTS
-<<<<<<< HEAD
 import backstops as BACKSTOPS
 import eventResolution as RESOLVE
 import info as INFO
@@ -34,26 +33,6 @@
 inset('logReturn.se')
 
 event closeMarketLogReturn(returnValue)
-=======
-import payout as PAYOUT
-import backstops as BACKSTOPS
-import eventResolution as RESOLVE
-import topics as TOPICS
-inset('refund.se')
-inset('logReturn.se')
-
-event closedMarket(market: indexed, branch: indexed, sender: indexed)
-event closeMarket_logReturn(returnValue)
-
-# first param is the market, second param is the subcurrency contract
-data cash[][]
-
-macro YES: TWO
-macro NO: ONE
-macro BAD: 3 * ONEHALF
-
-macro CATCH_TOLERANCE: ONE / 10
->>>>>>> 5a7a3702aa69dcedc74646eb7243e9d11cacee26
 
 # Loop through events in the market, get their outcomes and use those to determine the winning outcomes and resolve a market!
 # @return 0 if fail/trading not over yet/event not expired or closed already, if success 1
@@ -71,13 +50,9 @@
     if(!mutexWhitelisted()):
         MUTEX.setMutex()
     event = MARKETS.getMarketEvent(market, 0)
-<<<<<<< HEAD
-<<<<<<< HEAD
-=======
     branch = EVENTS.getEventBranch(event)
     expirationPeriod = EVENTS.getExpiration(event)
     period = BRANCHES.getVotePeriod(branch)
->>>>>>> 0dc85836
     fxpOutcome = EVENTS.getOutcome(event)
     resolution = 1
     currentPeriod = block.timestamp / BRANCHES.getPeriodLength(branch)
@@ -131,86 +106,6 @@
         resolution = RESOLVE.resolveCategoricalOrScalar(EVENTS.getMinValue(event), EVENTS.getMaxValue(event), event, market, branch, votingPeriodEvent)
     elif(categorical(event) and !EVENTS.getMode(event)):
         resolution = RESOLVE.resolveCategoricalOrScalar(ONE, ONE * EVENTS.getNumOutcomes(event), event, market, branch, votingPeriodEvent)
-=======
-    if(MARKETS.getOneWinningOutcome(market, 0)):
-        logReturn(closeMarket_logReturn, -1)
-    if(EVENTS.getUncaughtOutcome(event)==0):
-        logReturn(closeMarket_logReturn, -2)
-    if(BACKSTOPS.getRoundTwo(event) && !BACKSTOPS.getFinal(event)):
-        logReturn(closeMarket_logReturn, -3)
-    if(MARKETS.getBranchID(market)!=branch):
-        logReturn(closeMarket_logReturn, -4)
-    # checks whether any events not already resolved
-    resolved = 1
-    # what if we forked or round 2 won't it be resolved and thus market never gets resolved todo
-    if(EVENTS.getOutcome(event)==0 && EVENTS.getmode(event)==0):
-        resolved = 0
-    if((period > tradingPeriod) && !resolved):
-        # look at through event in the market, get its outcomes, resolve it && use those to determine the winning outcomes for a given market!
-        votingPeriodEvent = EVENTS.getExpiration(event)/BRANCHES.getPeriodLength(branch)
-        fxpOutcome = EVENTS.getOutcome(event)
-        resolution = 1
-        forkPeriod = BRANCHES.getForkPeriod(EVENTS.getEventBranch(event))
-        currentPeriod = block.timestamp / BRANCHES.getPeriodLength(branch)
-        if((EVENTS.getForked(event) && !EVENTS.getForkedDone(event)) or (currentPeriod <= (forkPeriod+1))):
-            logReturn(closeMarket_logReturn, -5)
-        if(binary(event) && fxpOutcome==0):
-            resolution = RESOLVE.resolveBinary(event, market, branch, votingPeriodEvent)
-        elif(scalar(event) && EVENTS.getmode(event)==0):
-            resolution = RESOLVE.resolveCategoricalOrScalar(EVENTS.getMinValue(event), EVENTS.getMaxValue(event), event, market, branch, votingPeriodEvent)
-        elif(categorical(event) && EVENTS.getmode(event)==0):
-            resolution = RESOLVE.resolveCategoricalOrScalar(ONE, ONE*EVENTS.getNumOutcomes(event), event, market, branch, votingPeriodEvent)
-        if(resolution==-6):
-            logReturn(closeMarket_logReturn, -6)
-        winningOutcomes = array(8)
-        winningOutcomes = RESOLVE.determineWinningOutcomes(event, outitems=8)
-        MARKETS.setWinningOutcomes(market, winningOutcomes)
-        # refunds closing cost
-        MARKETS.refundClosing(market, sender)
-        tags = MARKETS.returnTags(market, outitems=3)
-        TOPICS.updateTopicPopularity(branch, tags[0], -1*MARKETS.getVolume(market))
-        log(type=closedMarket, market, branch, sender)
-        logReturn(closeMarket_logReturn, 1)
-    else:
-        logReturn(closeMarket_logReturn, 0)
-
-# Claim trading profits/value per share after a market is resolved
-# @returns 1 if successful
-# Errors:
-    # 0: market not resolved
-    # -1: trader doesn't exist
-    # -8: invalid branch
-def claimProceeds(branch, market):
-    refund()
-    if(MARKETS.getBranchID(market)!=branch):
-        return(-8)
-    tradingPeriod = MARKETS.getTradingPeriod(market)
-    period = BRANCHES.getVotePeriod(branch)
-    event = MARKETS.getMarketEvent(market, 0)
-    resolved = 1
-    if(EVENTS.getOutcome(event)==0 && EVENTS.getmode(event)==0):
-        resolved = 0
-    # as long as it's resolved money can be collected
-    if((period > tradingPeriod || reportingDone) && resolved):
-        winningOutcomes = array(8)
-        winningOutcomes = MARKETS.getWinningOutcomes(market, outitems=8)
-        outcome = 0
-        # market not resolved
-        if(winningOutcomes[0]==0):
-            return(0)
-        if(winningOutcomes[1]==0):
-            ethical = ethic_catch(EVENTS.getEthical(event))
-            # unethical or .5 categorical 1d market is resolved with all outcomes having equal values
-            if(categorical(event) && (EVENTS.getmode(event)==ONEHALF or !ethical)):
-                outcome = PAYOUT.oneOutcome(market, winningOutcomes[0], msg.sender, 1, EVENTS.getNumOutcomes(event))
-            # resolves a regular binary market
-            else:
-                outcome = PAYOUT.oneOutcome(market, winningOutcomes[0], msg.sender, 0, 0)
-        # resolves a scalar market
-        elif(winningOutcomes[1]):
-            outcome = PAYOUT.twoOutcomes(market, winningOutcomes, event, msg.sender)
-        return(outcome)
->>>>>>> 5a7a3702aa69dcedc74646eb7243e9d11cacee26
     else:
         throw()
     if(resolution == -6):
@@ -218,7 +113,6 @@
             MUTEX.unsetMutex()
         logReturn(closeMarketLogReturn, -5)
 
-<<<<<<< HEAD
 def closeChallengeBond(event):
     extraBond = EVENTS.getExtraBond(event)
     branch = EVENTS.getEventBranch(event)
@@ -239,18 +133,5 @@
 
     # outcome is different
     else:
-<<<<<<< HEAD
-        # challenger is paying validity bond though... we need to move its payment to event creation time and then it'll be a valid use of funds
-        returnBond + pay half of validity bond to challenger
-    return(1)
-=======
-macro binary($event):
-    (EVENTS.getNumOutcomes($event)==2 and EVENTS.getMaxValue($event)==TWO and EVENTS.getMinValue($event)==ONE)
-
-macro categorical($event):
-    (EVENTS.getNumOutcomes($event)>2)
->>>>>>> 5a7a3702aa69dcedc74646eb7243e9d11cacee26
-=======
         returnBond + pay half of validity bond to challenger [but it's already been paid back to event creator by now, todo fixes and also check if bond already returned]
-    return(1)
->>>>>>> 0dc85836
+    return(1)