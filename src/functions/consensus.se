### Handles the default consensus cases: redistributions during reporting on the first round and incrementing the branch's period

import reporting as REPORTING
import branches as BRANCHES
import expiringEvents as EXPEVENTS
import events as EVENTS
import backstops as BACKSTOPS
import closeMarket as CLOSEMARKET
import consensusData as CONSENSUS
<<<<<<< HEAD
inset('refund.se')
inset('logReturn.se')
=======
import mutex as MUTEX

inset('../data_api/refund.se')
inset('eventHelpers.se')
inset('redistributeRep.se')
inset('proportionCorrect.se')
inset('repChange.se')
inset('../data_api/periodStage.se')
>>>>>>> 43454699

event penalize(user:indexed, outcome, oldrep, repchange, newafterrep, p, reportValue)
event consensus_logReturn(returnValue)

<<<<<<< HEAD
macro POINTZEROONE: 10000000000000000
macro POINTEIGHT: 800000000000000000
macro POINTTWO: 200000000000000000
=======
macro POINT_ZERO_ONE: 184467440737095520
macro POINT_ONE: 1844674407370955264
>>>>>>> 43454699

# Penalizes a reporter for reporting wrongly on an event
    # examples from the start of a new branch:
        # ex:
            # period 0 voteperiod -1 - last period penalized should be -1 or starting vote period
            # add some events to period 0
            # increment
            # period 1 voteperiod 0 - shouldn't be penalizing anything yet b/c still reporting on period 0
            # increment
            # period 2 voteperiod 1 - penalize on events in voteperiod 0
        # ex 2:
            # currently in period 100, voteperiod 99 - last period penalized up to should be 99 or starting vote period
            # add some events to period 100
            # increment to period 101
            # period 101, voteperiod 100 - shouldn't be penalizing anything yet
            # increment
            # period 102, voteperiod 101 - penalize on events in voteperiod 100
# 1. Record rep at start of report period [before rep in make reports]
# 2. Penalize for each event
# 3. Each reporter needs to do this for all events they reported on, if not get docked
# 4. For first half of the new period, people can do penalization for the last period, for the second half users have to claim rep then trading fees
# 5. If a reporter doesn't do it for all events, they autolose 10% rep each period one doesn't do it (b/c they're trying to cheat)
# Errors:
    #  0: user has <1 rep
    # -1: need to penalize in round 2 penalize function
    # -2: already past first half of new period and needed to penalize before then
    # -3: in fork period only thing that rep redistribution is done on is the round 2 event in the original branch via round 2 penalize
    # -4: already done for all events in this period
    # -5: forked events should be penalized using the fork penalization function
    # -6: no outcome
    # -7: needed to collect fees last period [but didn't] which sets the before/after rep so now have to call penalizationCatchup - todo fix this, maybe call pencatchup or let anyone call pencatchup
    # -8: invalid branch
# force event to be resolved first if it can be
# call with branch, 0 if no events
def penalizeWrong(branch, event):
    refund()
    if(MUTEX.getMutex()):
        throw()
    MUTEX.setMutex()

    # todo perhaps increment period by default if not done
    repBalance = REPORTING.getRepBalance(branch, msg.sender)
    lastPeriod = BRANCHES.getVotePeriod(branch) - 1
    periodLength = BRANCHES.getPeriodLength(branch)
    newRep = 0
    rejected = EVENTS.getRejected(event)
    newAfterRep = EXPEVENTS.getAfterRep(branch, lastPeriod, msg.sender)
    oldRep = EXPEVENTS.getBeforeRep(branch, lastPeriod, msg.sender)
    roundTwo = BACKSTOPS.getRoundTwo(event)
    uncaught = EVENTS.getUncaughtOutcome(event)
<<<<<<< HEAD
    if(!CONSENSUS.getFeesCollected(branch, msg.sender, lastPeriod-1)):
        logReturn(consensus_logReturn, -8)
    if(repBalance < ONE):
        logReturn(consensus_logReturn, 0)
    if(CONSENSUS.getPenalizedUpTo(branch, msg.sender)==lastPeriod):
        logReturn(consensus_logReturn, -5)
    if(BRANCHES.getForkPeriod(branch) == lastPeriod):
        logReturn(consensus_logReturn, -4)
    elif(EVENTS.getForked(event)):
        logReturn(consensus_logReturn, -6)
    # if no outcome / event not resolved yet, resolve it [as long as it wasn't an event that was pushed fwd and got rejected and thus hasn't actually resolved yet]
    elif(!uncaught && !(rejected && EVENTS.getRejectedPeriod(event)==lastPeriod)):
        if(CLOSEMARKET.closeMarket(branch, EVENTS.getMarket(event, 0), msg.sender)!=1):
            logReturn(consensus_logReturn, -7)

    outcome = catch(uncaught)
    if(scalar(event) or categorical(event)):
        outcome = uncaught
    p = PROPORTION.proportionCorrect(event)
    if(roundTwo && outcome!=0):
        logReturn(consensus_logReturn, -1)
    reportValue = EXPEVENTS.getReport(branch, lastPeriod, event, msg.sender)
    numReportedOn = EXPEVENTS.getNumReportsActual(branch, lastPeriod, msg.sender)
    # makes sure we're actually still able to report on the last vote period and that we're in 1st half of current period
    # commented for testing
    #elif(residual > periodLength/2 or (block.timestamp / periodLength - 2)!=lastPeriod):
    #    logReturn(consensus_logReturn, -2)
=======
    outcome = catch(uncaught)
    checkPenalizeWrongPreconditions()

    repChange = 0
    reportValue = EXPEVENTS.getReport(branch, lastPeriod, event, msg.sender)
    numReportedOn = EXPEVENTS.getNumReportsSubmitted(branch, lastPeriod, msg.sender)
    penalizedOnEvent = CONSENSUS.getPenalized(branch, lastPeriod, msg.sender, event)
>>>>>>> 43454699
    # lastperiod is where people who originally voted on a round 2 event voted the first time - want num events penalized to go up but not to actually be penalized for it yet
        # shouldn't be penalized until the next period resolution is over [since it's a round 2 event]
    # if a person reported on a round 2 event, they cannot convert their rep to dormant or send rep until they've finished the resolution process for that round 2 event todo
    # unless this just happened to them last period and they reported correctly then - todo clarify / fix this if statement b/c it's not actually right
    if(roundTwo and !penalizedOnEvent and reportValue):
        countAsPenalized()
    # if this event was a pushed forward event that got rejected, don't penalize on it, only penalize on the final reporting, i.e. don't allow rep redistribution until the original period it was supposed to resolve in - todo clarify / fix this if statement
    elif(!penalizedOnEvent and reportValue and rejected and EVENTS.getRejectedPeriod(event) == lastPeriod):
        countAsPenalized()
    # penalization on a regular event if not already penalized, it has outcome, and user reported on it
    elif(!penalizedOnEvent and reportValue and outcome != 0):
        # .25% per event / 2.5% max
        calculateRepChange(reportValue, POINT_ONE/4)
        updateAfterRep()
        countAsPenalized()
        log(type = penalize, msg.sender, outcome, oldRep, repChange, newAfterRep, p, reportValue)
    # once penalized for all events actually get rid of net rep lost and send it to the branch for redistribution
<<<<<<< HEAD
    if(numReportedOn==CONSENSUS.getPenalizedNum(branch, lastPeriod, msg.sender)):
        if(newAfterRep <= 0):
            newAfterRep = 0
            EXPEVENTS.setAfterRep(branch, lastPeriod, newAfterRep, msg.sender)
        CONSENSUS.setPenalizedUpTo(branch, msg.sender, lastPeriod)
        CONSENSUS.increaseDenominator(branch, lastPeriod, newAfterRep)
        totalRepDifference = newAfterRep - oldRep
        if(repBalance + totalRepDifference <= 0):
            totalRepDifference = -1*repBalance
        if(totalRepDifference<0):
            # removes rep from reporter who lost it [those who gained rep will get it in the claim rep phase]
            REPORTING.addRep(branch, REPORTING.repIDToIndex(branch, msg.sender), totalRepDifference)
            # sends that rep to the branch
            REPORTING.addRep(branch, REPORTING.repIDToIndex(branch, branch), -totalRepDifference)
    logReturn(consensus_logReturn, 1)
=======
    if(numReportedOn == CONSENSUS.getPenalizedNum(branch, lastPeriod, msg.sender)):
        sendRedistributedRepToBranch()
    MUTEX.unsetMutex()
    return(1)
>>>>>>> 43454699

# Increments the period after reporting
# ui has to call this to stay cheap / not check it elsewhere
# factor out todo
def incrementPeriodAfterReporting(branch):
    refund()
    if(MUTEX.getMutex() && !mutexWhitelisted()):
        throw()
    if(!mutexWhitelisted()):
        MUTEX.setMutex()

    # do this after reporting is finished
    if(!periodOver(branch)):
        if(!mutexWhitelisted()):
            MUTEX.unsetMutex()
        return(0)
    periodVotingOnNow = block.timestamp / BRANCHES.getPeriodLength($branch) - 1
    lastPeriod = periodVotingOnNow - 1
    amountAppealedThisPeriod = EXPEVENTS.getNumRoundTwo(branch, periodVotingOnNow) * ONE / EXPEVENTS.getNumberEvents(branch, periodVotingOnNow)
    amountAppealedLastPeriod = EXPEVENTS.getNumRoundTwo(branch, lastPeriod) * ONE / EXPEVENTS.getNumberEvents(branch, lastPeriod)
    percentAppealed = (amountAppealedThisPeriod + amountAppealedLastPeriod) / 2
    BRANCHES.incrementPeriod(branch)
    # mult. by 2 b/c reporters only have to report on half the things they're selected to report on
    # clarify
    baseReporterQuantity = 2 * (3 * ONE + ((333 * ONE * percentAppealed / ONE) ** 3 / 2 ** 128)) / ONE
    CONSENSUS.setBaseReportersLastPeriod(branch, BRANCHES.getBaseReporters(branch))
    BRANCHES.setBaseReporters(branch, baseReporterQuantity)
    if(!mutexWhitelisted()):
        MUTEX.unsetMutex()
    return(1)

macro checkPenalizeWrongPreconditions():
    if(EVENTS.getEventBranch(event) != branch):
        MUTEX.unsetMutex()
        return(-8)
    if(repBalance < ONE):
        MUTEX.unsetMutex()
        return(0)
    if(scalar(event) or categorical(event)):
        outcome = uncaught
    p = proportionCorrect(event, 0)
    # todo fix
    if(roundTwo and outcome != 0):
        MUTEX.unsetMutex()
        return(-1)
    atFirstHalfOfPeriod()
    tooLateToPenalize = (block.timestamp / periodLength - 2) != lastPeriod
    if(tooLateToPenalize):
        MUTEX.unsetMutex()
        return(-2)
    justForked = BRANCHES.getForkPeriod(branch) == lastPeriod
    # todo examine ramifications of allowing events to be made during forks on what we do here with just forked
    if(justForked):
        MUTEX.unsetMutex()
        return(-3)
    if(CONSENSUS.getPenalizedUpTo(branch, msg.sender) == lastPeriod):
        MUTEX.unsetMutex()
        return(-4)
    if(EVENTS.getForked(event)):
        MUTEX.unsetMutex()
        return(-5)
    # if no outcome / event not resolved yet, resolve it [as long as it wasn't an event that was pushed fwd and got rejected and thus hasn't actually resolved yet]
    # todo fix getoutcome
    eventNotResolvedAndNeedsToBe = !EVENTS.getOutcome(event) and !(rejected and EVENTS.getRejectedPeriod(event) == lastPeriod)
    if(eventNotResolvedAndNeedsToBe and CLOSEMARKET.closeMarket(EVENTS.getMarket(event, 0), msg.sender) != 1):
        MUTEX.unsetMutex()
        return(-6)
    if(!CONSENSUS.getFeesCollected(branch, msg.sender, lastPeriod - 1)):
        MUTEX.unsetMutex()
        return(-7)

macro countAsPenalized():
    CONSENSUS.setPenalized(branch, lastPeriod, msg.sender, event)
    CONSENSUS.increasePenalizedNum(branch, lastPeriod, msg.sender, 1)

macro updateAfterRep():
    newAfterRep = EXPEVENTS.getAfterRep(branch, lastPeriod, msg.sender) + repChange
    EXPEVENTS.setAfterRep(branch, lastPeriod, newAfterRep, msg.sender)

macro periodOver($branch):
    # what the current vote period should be
    currentVotePeriod = block.timestamp / BRANCHES.getPeriodLength($branch) - 1
    # if actual vote period is less than what the current one should be, return 1, it can be incremented
    if(BRANCHES.getVotePeriod($branch) < currentVotePeriod):
        1
    else:
        0<|MERGE_RESOLUTION|>--- conflicted
+++ resolved
@@ -7,10 +7,6 @@
 import backstops as BACKSTOPS
 import closeMarket as CLOSEMARKET
 import consensusData as CONSENSUS
-<<<<<<< HEAD
-inset('refund.se')
-inset('logReturn.se')
-=======
 import mutex as MUTEX
 
 inset('../data_api/refund.se')
@@ -18,20 +14,14 @@
 inset('redistributeRep.se')
 inset('proportionCorrect.se')
 inset('repChange.se')
+inset('logReturn.se')
 inset('../data_api/periodStage.se')
->>>>>>> 43454699
 
 event penalize(user:indexed, outcome, oldrep, repchange, newafterrep, p, reportValue)
-event consensus_logReturn(returnValue)
+event consensusLogReturn(returnValue)
 
-<<<<<<< HEAD
-macro POINTZEROONE: 10000000000000000
-macro POINTEIGHT: 800000000000000000
-macro POINTTWO: 200000000000000000
-=======
-macro POINT_ZERO_ONE: 184467440737095520
-macro POINT_ONE: 1844674407370955264
->>>>>>> 43454699
+macro POINT_ZERO_ONE: 10000000000000000
+macro POINT_ONE: 100000000000000000
 
 # Penalizes a reporter for reporting wrongly on an event
     # examples from the start of a new branch:
@@ -82,35 +72,6 @@
     oldRep = EXPEVENTS.getBeforeRep(branch, lastPeriod, msg.sender)
     roundTwo = BACKSTOPS.getRoundTwo(event)
     uncaught = EVENTS.getUncaughtOutcome(event)
-<<<<<<< HEAD
-    if(!CONSENSUS.getFeesCollected(branch, msg.sender, lastPeriod-1)):
-        logReturn(consensus_logReturn, -8)
-    if(repBalance < ONE):
-        logReturn(consensus_logReturn, 0)
-    if(CONSENSUS.getPenalizedUpTo(branch, msg.sender)==lastPeriod):
-        logReturn(consensus_logReturn, -5)
-    if(BRANCHES.getForkPeriod(branch) == lastPeriod):
-        logReturn(consensus_logReturn, -4)
-    elif(EVENTS.getForked(event)):
-        logReturn(consensus_logReturn, -6)
-    # if no outcome / event not resolved yet, resolve it [as long as it wasn't an event that was pushed fwd and got rejected and thus hasn't actually resolved yet]
-    elif(!uncaught && !(rejected && EVENTS.getRejectedPeriod(event)==lastPeriod)):
-        if(CLOSEMARKET.closeMarket(branch, EVENTS.getMarket(event, 0), msg.sender)!=1):
-            logReturn(consensus_logReturn, -7)
-
-    outcome = catch(uncaught)
-    if(scalar(event) or categorical(event)):
-        outcome = uncaught
-    p = PROPORTION.proportionCorrect(event)
-    if(roundTwo && outcome!=0):
-        logReturn(consensus_logReturn, -1)
-    reportValue = EXPEVENTS.getReport(branch, lastPeriod, event, msg.sender)
-    numReportedOn = EXPEVENTS.getNumReportsActual(branch, lastPeriod, msg.sender)
-    # makes sure we're actually still able to report on the last vote period and that we're in 1st half of current period
-    # commented for testing
-    #elif(residual > periodLength/2 or (block.timestamp / periodLength - 2)!=lastPeriod):
-    #    logReturn(consensus_logReturn, -2)
-=======
     outcome = catch(uncaught)
     checkPenalizeWrongPreconditions()
 
@@ -118,7 +79,6 @@
     reportValue = EXPEVENTS.getReport(branch, lastPeriod, event, msg.sender)
     numReportedOn = EXPEVENTS.getNumReportsSubmitted(branch, lastPeriod, msg.sender)
     penalizedOnEvent = CONSENSUS.getPenalized(branch, lastPeriod, msg.sender, event)
->>>>>>> 43454699
     # lastperiod is where people who originally voted on a round 2 event voted the first time - want num events penalized to go up but not to actually be penalized for it yet
         # shouldn't be penalized until the next period resolution is over [since it's a round 2 event]
     # if a person reported on a round 2 event, they cannot convert their rep to dormant or send rep until they've finished the resolution process for that round 2 event todo
@@ -136,28 +96,10 @@
         countAsPenalized()
         log(type = penalize, msg.sender, outcome, oldRep, repChange, newAfterRep, p, reportValue)
     # once penalized for all events actually get rid of net rep lost and send it to the branch for redistribution
-<<<<<<< HEAD
-    if(numReportedOn==CONSENSUS.getPenalizedNum(branch, lastPeriod, msg.sender)):
-        if(newAfterRep <= 0):
-            newAfterRep = 0
-            EXPEVENTS.setAfterRep(branch, lastPeriod, newAfterRep, msg.sender)
-        CONSENSUS.setPenalizedUpTo(branch, msg.sender, lastPeriod)
-        CONSENSUS.increaseDenominator(branch, lastPeriod, newAfterRep)
-        totalRepDifference = newAfterRep - oldRep
-        if(repBalance + totalRepDifference <= 0):
-            totalRepDifference = -1*repBalance
-        if(totalRepDifference<0):
-            # removes rep from reporter who lost it [those who gained rep will get it in the claim rep phase]
-            REPORTING.addRep(branch, REPORTING.repIDToIndex(branch, msg.sender), totalRepDifference)
-            # sends that rep to the branch
-            REPORTING.addRep(branch, REPORTING.repIDToIndex(branch, branch), -totalRepDifference)
-    logReturn(consensus_logReturn, 1)
-=======
     if(numReportedOn == CONSENSUS.getPenalizedNum(branch, lastPeriod, msg.sender)):
         sendRedistributedRepToBranch()
     MUTEX.unsetMutex()
-    return(1)
->>>>>>> 43454699
+    logReturn(consensusLogReturn, 1)
 
 # Increments the period after reporting
 # ui has to call this to stay cheap / not check it elsewhere
@@ -192,42 +134,42 @@
 macro checkPenalizeWrongPreconditions():
     if(EVENTS.getEventBranch(event) != branch):
         MUTEX.unsetMutex()
-        return(-8)
+        logReturn(consensusLogReturn, -8)
     if(repBalance < ONE):
         MUTEX.unsetMutex()
-        return(0)
+        logReturn(consensusLogReturn, 0)
     if(scalar(event) or categorical(event)):
         outcome = uncaught
     p = proportionCorrect(event, 0)
     # todo fix
     if(roundTwo and outcome != 0):
         MUTEX.unsetMutex()
-        return(-1)
+        logReturn(consensusLogReturn, -1)
     atFirstHalfOfPeriod()
     tooLateToPenalize = (block.timestamp / periodLength - 2) != lastPeriod
     if(tooLateToPenalize):
         MUTEX.unsetMutex()
-        return(-2)
+        logReturn(consensusLogReturn, -2)
     justForked = BRANCHES.getForkPeriod(branch) == lastPeriod
     # todo examine ramifications of allowing events to be made during forks on what we do here with just forked
     if(justForked):
         MUTEX.unsetMutex()
-        return(-3)
+        logReturn(consensusLogReturn, -3)
     if(CONSENSUS.getPenalizedUpTo(branch, msg.sender) == lastPeriod):
         MUTEX.unsetMutex()
-        return(-4)
+        logReturn(consensusLogReturn, -4)
     if(EVENTS.getForked(event)):
         MUTEX.unsetMutex()
-        return(-5)
+        logReturn(consensusLogReturn, -5)
     # if no outcome / event not resolved yet, resolve it [as long as it wasn't an event that was pushed fwd and got rejected and thus hasn't actually resolved yet]
     # todo fix getoutcome
     eventNotResolvedAndNeedsToBe = !EVENTS.getOutcome(event) and !(rejected and EVENTS.getRejectedPeriod(event) == lastPeriod)
     if(eventNotResolvedAndNeedsToBe and CLOSEMARKET.closeMarket(EVENTS.getMarket(event, 0), msg.sender) != 1):
         MUTEX.unsetMutex()
-        return(-6)
+        logReturn(consensusLogReturn, -6)
     if(!CONSENSUS.getFeesCollected(branch, msg.sender, lastPeriod - 1)):
         MUTEX.unsetMutex()
-        return(-7)
+        logReturn(consensusLogReturn, -7)
 
 macro countAsPenalized():
     CONSENSUS.setPenalized(branch, lastPeriod, msg.sender, event)
