--- conflicted
+++ resolved
@@ -15,13 +15,8 @@
 			dispatch(updateOldestLoadedEventPeriod(startPeriod));
 
 			while (startPeriod <= branch.currentPeriod) {
-<<<<<<< HEAD
-				dispatch(getEventsWithReports(branch.id, startPeriod, loginAccount.id));
+				dispatch(getEventsWithReports(branch.id, startPeriod, loginAccount.address));
 				startPeriod += 1;
-=======
-				dispatch(getEventsWithReports(branch.id, startPeriod, loginAccount.address));
-				startPeriod++;
->>>>>>> 9f203a16
 			}
 		}
 	};
