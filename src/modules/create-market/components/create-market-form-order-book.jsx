/* eslint react/no-array-index-key: 0 */  // due to potential for dup orders

import React, { Component } from 'react'
import PropTypes from 'prop-types'
import classNames from 'classnames'
import BigNumber from 'bignumber.js'
import Highcharts from 'highcharts'
import noData from 'highcharts/modules/no-data-to-display'
<<<<<<< HEAD
import { augur, rpc, constants } from 'services/augurjs'
=======
// import { augur, constants } from 'services/augurjs';
>>>>>>> 4e88a616

import ComponentNav from 'modules/common/components/component-nav'
import Input from 'modules/common/components/input/input'
import CreateMarketFormInputNotifications from 'modules/create-market/components/create-market-form-input-notifications'

import newMarketCreationOrder from 'modules/create-market/constants/new-market-creation-order'
import { NEW_MARKET_ORDER_BOOK } from 'modules/create-market/constants/new-market-creation-steps'
<<<<<<< HEAD
import { BID, ASK } from 'modules/transactions/constants/types'
=======
import { BUY, SELL } from 'modules/transactions/constants/types'
>>>>>>> 4e88a616
import { CATEGORICAL, SCALAR } from 'modules/markets/constants/market-types'

import getValue from 'utils/get-value'
import debounce from 'utils/debounce'

export default class CreateMarketFormOrderBook extends Component {
  static propTypes = {
    isValid: PropTypes.bool.isRequired,
    type: PropTypes.string.isRequired,
    currentStep: PropTypes.number.isRequired,
    outcomes: PropTypes.array.isRequired,
    orderBook: PropTypes.object.isRequired,
    orderBookSorted: PropTypes.object.isRequired,
    orderBookSeries: PropTypes.object.isRequired,
    scalarSmallNum: PropTypes.oneOfType([
      PropTypes.string,
      PropTypes.instanceOf(BigNumber)
    ]).isRequired,
    scalarBigNum: PropTypes.oneOfType([
      PropTypes.string,
      PropTypes.instanceOf(BigNumber)
    ]).isRequired,
    initialLiquidityEth: PropTypes.instanceOf(BigNumber).isRequired,
    initialLiquidityGas: PropTypes.instanceOf(BigNumber).isRequired,
    initialLiquidityFees: PropTypes.instanceOf(BigNumber).isRequired,
    availableEth: PropTypes.string.isRequired,
    updateValidity: PropTypes.func.isRequired,
    addOrderToNewMarket: PropTypes.func.isRequired,
    removeOrderFromNewMarket: PropTypes.func.isRequired,
    updateNewMarket: PropTypes.func.isRequired
  }

  static defaultProps = {
    availableEth: '0'
  };

  constructor(props) {
    super(props)

    this.navItems = {
      [BUY]: {
        label: 'Bid'
      },
      [SELL]: {
        label: 'Ask'
      }
    }

    this.state = {
      errors: {
        quantity: [],
        price: []
      },
      isOrderValid: false,
      selectedOutcome: props.outcomes[0],
      selectedNav: Object.keys(this.navItems)[0],
      orderPrice: '',
      orderQuantity: '',
      quantityFocused: false,
      priceFocused: false,
      minPrice: new BigNumber(0),
      maxPrice: new BigNumber(1)
    }

    this.handleAutoFocus = this.handleAutoFocus.bind(this)
    this.updateChart = debounce(this.updateChart.bind(this))
    this.updatePriceBounds = this.updatePriceBounds.bind(this)
    this.handleAddOrder = this.handleAddOrder.bind(this)
    this.handleAddOrderViaEnter = this.handleAddOrderViaEnter.bind(this)
    this.handleRemoveOrder = this.handleRemoveOrder.bind(this)
    this.updateSeries = this.updateSeries.bind(this)
    this.sortOrderBook = this.sortOrderBook.bind(this)
    this.updateInitialLiquidityCosts = this.updateInitialLiquidityCosts.bind(this)
    this.validateForm = this.validateForm.bind(this)
  }

  componentDidMount() {
    noData(Highcharts)

    this.orderBookPreviewChart = new Highcharts.Chart('order_book_preview_chart_form', {
      chart: {
        width: 0,
        height: 0
      },
      lang: {
        noData: 'No orders to display'
      },
      yAxis: {
        title: {
          text: 'Shares'
        }
      },
      xAxis: {
        title: {
          text: 'Price'
        }
      },
      series: [
        {
          type: 'area',
          name: 'Bids',
          step: 'right',
          data: []
        },
        {
          type: 'area',
          name: 'Asks',
          step: 'left',
          data: []
        }
      ],
      credits: {
        enabled: false
      }
    })

    window.addEventListener('resize', this.updateChart)
    window.addEventListener('keypress', this.handleAddOrderViaEnter)
  }

  componentWillReceiveProps(nextProps) {
    if (newMarketCreationOrder[nextProps.currentStep] === NEW_MARKET_ORDER_BOOK && !nextProps.isValid) nextProps.updateValidity(true, true)

    if (this.props.outcomes !== nextProps.outcomes) this.setState({ selectedOutcome: nextProps.outcomes[0] })
    if (this.props.orderBook !== nextProps.orderBook) this.sortOrderBook(nextProps.orderBook)
    if (this.props.orderBookSorted !== nextProps.orderBookSorted) this.updateSeries(nextProps.orderBookSorted)
  }

  componentWillUpdate(nextProps, nextState) {
    if (this.props.type !== nextProps.type ||
      this.props.scalarSmallNum !== nextProps.scalarSmallNum ||
      this.props.scalarBigNum !== nextProps.scalarBigNum ||
      this.props.orderBookSorted !== nextProps.orderBookSorted ||
      this.state.selectedSide !== nextState.selectedSide ||
      this.state.selectedNav !== nextState.selectedNav ||
      this.state.selectedOutcome !== nextState.selectedOutcome
    ) {
      this.updatePriceBounds(nextProps.type, nextState.selectedOutcome, nextState.selectedNav, nextProps.orderBookSorted, nextProps.scalarSmallNum, nextProps.scalarBigNum)
    }
  }

  componentDidUpdate(prevProps, prevState) {
    if ((newMarketCreationOrder[this.props.currentStep] === NEW_MARKET_ORDER_BOOK && prevProps.currentStep !== this.props.currentStep) ||
      prevProps.orderBookSeries !== this.props.orderBookSeries ||
      prevState.selectedOutcome !== this.state.selectedOutcome
    ) {
      this.updateChart()
    }

    if (prevProps.currentStep !== this.props.currentStep &&
      this.props.currentStep === newMarketCreationOrder.indexOf(NEW_MARKET_ORDER_BOOK)
    ) {
      this.handleAutoFocus()
    }
  }

  componentWillUnmount() {
    window.removeEventListener('resize', this.updateChart)
  }

  updateChart() {
    if (this.orderBookChart) {
<<<<<<< HEAD
      const bidSeries = getValue(this.props.orderBookSeries[this.state.selectedOutcome], `${BID}`) || []
      const askSeries = getValue(this.props.orderBookSeries[this.state.selectedOutcome], `${ASK}`) || []
=======
      const bidSeries = getValue(this.props.orderBookSeries[this.state.selectedOutcome], `${BUY}`) || []
      const askSeries = getValue(this.props.orderBookSeries[this.state.selectedOutcome], `${SELL}`) || []
>>>>>>> 4e88a616
      let width

      if (window.getComputedStyle(this.orderBookChart).getPropertyValue('--adjust-width').indexOf('true') !== -1) {
        width = this.orderBookForm.clientWidth - 40 // 20px horizontal padding
      } else {
        width = this.orderBookPreview.clientWidth * 0.60
      }

      this.orderBookPreviewChart.update({
        title: {
          text: `${this.props.type === CATEGORICAL ? ''+this.state.selectedOutcome+': ' : ''}Depth Chart`
        },
        chart: {
          width,
          height: 400
        }
      }, false)

      this.orderBookPreviewChart.series[0].setData(bidSeries, false)
      this.orderBookPreviewChart.series[1].setData(askSeries, false)

      this.orderBookPreviewChart.redraw()
    }
  }

  updatePriceBounds(type, selectedOutcome, selectedSide, orderBook, scalarSmallNum, scalarBigNum) {
<<<<<<< HEAD
    const oppositeSide = selectedSide === BID ? ASK : BID
=======
    const oppositeSide = selectedSide === BUY ? SELL : BUY
>>>>>>> 4e88a616
    const ZERO = new BigNumber(0)
    const ONE = new BigNumber(1)
    const precision = new BigNumber(10**-8)
    let minPrice
    let maxPrice

    if (selectedOutcome != null) {
      if (type === SCALAR) {
        if (selectedSide === BUY) {
          // Minimum Price
          minPrice = scalarSmallNum

          // Maximum Price
          if (orderBook[selectedOutcome] && orderBook[selectedOutcome][oppositeSide] && orderBook[selectedOutcome][oppositeSide].length) {
            maxPrice = orderBook[selectedOutcome][oppositeSide][0].price.minus(precision)
          } else {
            maxPrice = scalarBigNum
          }
        } else {
          // Minimum Price
          if (orderBook[selectedOutcome] && orderBook[selectedOutcome][oppositeSide] && orderBook[selectedOutcome][oppositeSide].length) {
            minPrice = orderBook[selectedOutcome][oppositeSide][0].price.plus(precision)
          } else {
            minPrice = scalarSmallNum
          }

          // Maximum Price
          maxPrice = scalarBigNum
        }
      } else if (selectedSide === BUY) {
        // Minimum Price
        minPrice = ZERO

        // Maximum Price
        if (orderBook[selectedOutcome] && orderBook[selectedOutcome][oppositeSide] && orderBook[selectedOutcome][oppositeSide].length) {
          maxPrice = orderBook[selectedOutcome][oppositeSide][0].price.minus(precision)
        } else {
          maxPrice = ONE
        }
      } else {
        // Minimum Price
        if (orderBook[selectedOutcome] && orderBook[selectedOutcome][oppositeSide] && orderBook[selectedOutcome][oppositeSide].length) {
          minPrice = orderBook[selectedOutcome][oppositeSide][0].price.plus(precision)
        } else {
          minPrice = ZERO
        }

        // Maximum Price
        maxPrice = ONE
      }
    }

    this.setState({ minPrice, maxPrice })
  }

  handleAddOrder() {
    this.props.addOrderToNewMarket({
      outcome: this.state.selectedOutcome,
      type: this.state.selectedNav,
      price: this.state.orderPrice,
      quantity: this.state.orderQuantity
    })

    this.updateInitialLiquidityCosts({ type: this.state.selectedNav, price: this.state.orderPrice, quantity: this.state.orderQuantity })

    // Clear Inputs + Reset Form
    this.setState({ orderPrice: '', orderQuantity: '' }, () => {
      this.validateForm()
      this.handleAutoFocus()
      this.props.updateValidity(true)
    })
  }

  handleAddOrderViaEnter(e) {
    if (this.state.isOrderValid && e.keyCode === 13) this.handleAddOrder()
  }

  handleAutoFocus() {
    this.defaultFormToFocus.getElementsByTagName('input')[0].focus()
  }

  handleRemoveOrder(type, orderToRemove, i) {
    const orderToRemoveIndex = this.props.orderBook[this.state.selectedOutcome].findIndex(order => orderToRemove.price === order.price && orderToRemove.quantity === order.quantity)

    this.props.removeOrderFromNewMarket({ outcome: this.state.selectedOutcome, index: orderToRemoveIndex })

    this.updateInitialLiquidityCosts(this.props.orderBook[this.state.selectedOutcome][orderToRemoveIndex], true)
  }

  sortOrderBook(orderBook) {
    const orderBookSorted = Object.keys(orderBook).reduce((p, outcome) => {
      if (p[outcome] == null) p[outcome] = {}

      // Filter Orders By Type
      orderBook[outcome].forEach((order) => {
        if (p[outcome][order.type] == null) p[outcome][order.type] = []
        p[outcome][order.type].push({ price: order.price, quantity: order.quantity })
      })

      // Sort Order By Price
      Object.keys(p[outcome]).forEach((type) => {
<<<<<<< HEAD
        if (type === BID) p[outcome][type] = p[outcome][type].sort((a, b) => b.price - a.price)
        if (type === ASK) p[outcome][type] = p[outcome][type].sort((a, b) => a.price - b.price)
=======
        if (type === BUY) p[outcome][type] = p[outcome][type].sort((a, b) => b.price - a.price)
        if (type === SELL) p[outcome][type] = p[outcome][type].sort((a, b) => a.price - b.price)
>>>>>>> 4e88a616
      })

      return p
    }, {})

    this.props.updateNewMarket({ orderBookSorted })
  }

  updateSeries(orderBook) {
    const orderBookSeries = Object.keys(orderBook).reduce((p, outcome) => {
      if (p[outcome] == null) p[outcome] = {}

      Object.keys(orderBook[outcome]).forEach((type) => {
        if (p[outcome][type] == null) p[outcome][type] = []

        let totalQuantity = new BigNumber(0)

        orderBook[outcome][type].forEach((order) => {
          const matchedPriceIndex = p[outcome][type].findIndex(existing => existing[0] === order.price.toNumber())

          totalQuantity = totalQuantity.plus(order.quantity)

          if (matchedPriceIndex > -1) {
            p[outcome][type][matchedPriceIndex][1] = totalQuantity.toNumber()
          } else {
            p[outcome][type].push([order.price.toNumber(), totalQuantity.toNumber()])
          }
        })

        p[outcome][type].sort((a, b) => a[0] - b[0])
      })

      return p
    }, {})

    this.props.updateNewMarket({ orderBookSeries })
  }

  updateInitialLiquidityCosts(order, shouldReduce) {
<<<<<<< HEAD
    const gasPrice = rpc.gasPrice || constants.DEFAULT_GASPRICE
    const makerFee = this.props.makerFee instanceof BigNumber ? this.props.makerFee : new BigNumber(this.props.makerFee)

=======
>>>>>>> 4e88a616
    let initialLiquidityEth
    let initialLiquidityGas
    let initialLiquidityFees
    let action

<<<<<<< HEAD
    if (order.type === BID) {
      action = augur.trading.simulation.getBidAction(order.quantity, order.price, makerFee, gasPrice)
    } else {
      action = augur.trading.simulation.getShortAskAction(order.quantity, order.price, makerFee, gasPrice)
=======
    // TODO replace getBidAction/getShortAskAction w/ new simulation
    if (order.type === BUY) {
      // action = augur.trading.simulation.getBidAction(order.quantity, order.price, makerFee, gasPrice);
    } else {
      // action = augur.trading.simulation.getShortAskAction(order.quantity, order.price, makerFee, gasPrice);
>>>>>>> 4e88a616
    }

    if (shouldReduce) {
      initialLiquidityEth = this.props.initialLiquidityEth.minus(order.price.times(order.quantity))
      initialLiquidityGas = this.props.initialLiquidityGas.minus(new BigNumber(action.gasEth))
      initialLiquidityFees = this.props.initialLiquidityFees.minus(new BigNumber(action.feeEth))
    } else {
      initialLiquidityEth = this.props.initialLiquidityEth.plus(order.quantity.times(order.price))
      initialLiquidityGas = this.props.initialLiquidityGas.plus(new BigNumber(action.gasEth))
      initialLiquidityFees = this.props.initialLiquidityFees.plus(new BigNumber(action.feeEth))
    }

    this.props.updateNewMarket({ initialLiquidityEth, initialLiquidityGas, initialLiquidityFees })
  }

  validateForm(orderQuantityRaw, orderPriceRaw) {
    const sanitizeValue = (value, type) => {
      if (value == null) {
        if (type === 'quantity') {
          return this.state.orderQuantity
        }
        return this.state.orderPrice
      } else if (!(value instanceof BigNumber) && value !== '') {
        return new BigNumber(value)
      }

      return value
    }

    const orderQuantity = sanitizeValue(orderQuantityRaw, 'quantity')
    const orderPrice = sanitizeValue(orderPriceRaw)

    const errors = {
      quantity: [],
      price: []
    }
    let isOrderValid

    // Validate Quantity
    if (orderQuantity !== '' && orderPrice !== '' && orderPrice.times(orderQuantity).plus(this.props.initialLiquidityEth).greaterThan(new BigNumber(this.props.availableEth))) {
      // Done this way so both inputs are in err
      errors.quantity.push('Insufficient funds')
      errors.price.push('Insufficient funds')
    } else if (orderQuantity !== '' && orderQuantity.lessThanOrEqualTo(new BigNumber(0))) {
      errors.quantity.push('Quantity must be positive')
    } else if (orderPrice !== '') {
<<<<<<< HEAD
      const bids = getValue(this.props.orderBookSorted[this.state.selectedOutcome], `${BID}`)
      const asks = getValue(this.props.orderBookSorted[this.state.selectedOutcome], `${ASK}`)

      if (this.props.type !== SCALAR) {
        if (this.state.selectedNav === BID && asks && asks.length && orderPrice.greaterThanOrEqualTo(asks[0].price)) {
          errors.price.push(`Price must be less than best ask price of: ${asks[0].price.toNumber()}`)
        } else if (this.state.selectedNav === ASK && bids && bids.length && orderPrice.lessThanOrEqualTo(bids[0].price)) {
=======
      const bids = getValue(this.props.orderBookSorted[this.state.selectedOutcome], `${BUY}`)
      const asks = getValue(this.props.orderBookSorted[this.state.selectedOutcome], `${SELL}`)

      if (this.props.type !== SCALAR) {
        if (this.state.selectedNav === BUY && asks && asks.length && orderPrice.greaterThanOrEqualTo(asks[0].price)) {
          errors.price.push(`Price must be less than best ask price of: ${asks[0].price.toNumber()}`)
        } else if (this.state.selectedNav === SELL && bids && bids.length && orderPrice.lessThanOrEqualTo(bids[0].price)) {
>>>>>>> 4e88a616
          errors.price.push(`Price must be greater than best bid price of: ${bids[0].price.toNumber()}`)
        } else if (orderPrice.greaterThan(this.state.maxPrice)) {
          errors.price.push('Price cannot exceed 1')
        } else if (orderPrice.lessThan(this.state.minPrice)) {
          errors.price.push('Price cannot be below 0')
        }
<<<<<<< HEAD
      } else if (this.state.selectedNav === BID && asks && asks.length && orderPrice.greaterThanOrEqualTo(asks[0].price)) {
        errors.price.push(`Price must be less than best ask price of: ${asks[0].price.toNumber()}`)
      } else if (this.state.selectedNav === ASK && bids && bids.length && orderPrice.lessThanOrEqualTo(bids[0].price)) {
=======
      } else if (this.state.selectedNav === BUY && asks && asks.length && orderPrice.greaterThanOrEqualTo(asks[0].price)) {
        errors.price.push(`Price must be less than best ask price of: ${asks[0].price.toNumber()}`)
      } else if (this.state.selectedNav === SELL && bids && bids.length && orderPrice.lessThanOrEqualTo(bids[0].price)) {
>>>>>>> 4e88a616
        errors.price.push(`Price must be greater than best bid price of: ${bids[0].price.toNumber()}`)
      } else if (orderPrice.greaterThan(this.state.maxPrice)) {
        errors.price.push(`Price cannot exceed ${this.state.maxPrice.toNumber()}`)
      } else if (orderPrice.lessThan(this.state.minPrice)) {
        errors.price.push(`Price cannot be below ${this.state.minPrice.toNumber()}`)
      }
    }

    if (orderQuantity === '' || orderPrice === '' || errors.quantity.length || errors.price.length) {
      isOrderValid = false
    } else {
      isOrderValid = true
    }

    this.setState({
      errors,
      isOrderValid,
      orderQuantity,
      orderPrice
    })
  }

  render() {
    const p = this.props
    const s = this.state

    const errors = Array.from(new Set([...s.errors.quantity, ...s.errors.price]))

<<<<<<< HEAD
    const bids = getValue(p.orderBookSorted[s.selectedOutcome], `${BID}`)
    const asks = getValue(p.orderBookSorted[s.selectedOutcome], `${ASK}`)
=======
    const bids = getValue(p.orderBookSorted[s.selectedOutcome], `${BUY}`)
    const asks = getValue(p.orderBookSorted[s.selectedOutcome], `${SELL}`)
>>>>>>> 4e88a616

    return (
      <article
        ref={(orderBookForm) => { this.orderBookForm = orderBookForm }}
        className={`create-market-form-part create-market-form-order-book ${p.className || ''}`}
      >
        <div className="create-market-form-part-content">
          <div className="create-market-form-part-input" >
            <aside>
              <h3>Initial Liquidity</h3>
              <h4>optional</h4>
              <span>Use this form to add initial liquidity for your market.</span>
            </aside>
            <div className="vertical-form-divider" />
            <form
              onSubmit={e => e.preventDefault()}
            >
              <div className="order-book-actions">
                {p.type === CATEGORICAL &&
                  <div className="order-book-outcomes-table">
                    <div className="order-book-outcomes-header">
                      <span>Outcomes</span>
                    </div>
                    <div className="order-book-outcomes">
                      {p.outcomes.map(outcome => (
                        <div
                          key={outcome}
                          className={`order-book-outcome-row ${s.selectedOutcome === outcome ? 'selected' : ''}`}
                        >
                          <button
                            className="unstyled"
                            onClick={() => {
                              this.setState({ selectedOutcome: outcome })
                            }}
                          >
                            <span>{outcome}</span>
                          </button>
                        </div>
                      ))}
                    </div>
                  </div>
                }
                <div
                  className={classNames('order-book-entry-container', {
                    'order-entry-only': p.type !== CATEGORICAL
                  })}
                >
                  <div
                    className="order-book-entry"
                    onSubmit={(e) => {
                      e.preventDefault()

                      this.handleAddOrder()
                    }}
                  >
                    <ComponentNav
                      fullWidth
                      navItems={this.navItems}
                      selectedNav={s.selectedNav}
                      updateSelectedNav={selectedNav => this.setState({ selectedNav })}
                    />
                    <div
                      ref={(defaultFormToFocus) => { this.defaultFormToFocus = defaultFormToFocus }}
                      className="order-book-entry-inputs"
                    >
                      <Input
                        key="order-entry-quantity"
                        className={classNames({ 'input-error': s.errors.quantity.length })}
                        type="number"
                        placeholder="Quantity"
                        value={s.orderQuantity}
                        isIncrementable
                        incrementAmount={0.1}
                        min={0}
                        onFocus={() => this.setState({ quantityFocused: true })}
                        onBlur={() => this.setState({ quantityFocused: false })}
                        updateValue={quantity => this.validateForm(quantity, undefined)}
                        onChange={quantity => this.validateForm(quantity, undefined)}
                      />
                      <span>@</span>
                      <Input
                        key="order-entry-price"
                        className={classNames({ 'input-error': s.errors.price.length })}
                        type="number"
                        placeholder="Price"
                        value={s.orderPrice}
                        isIncrementable
                        incrementAmount={0.1}
                        min={s.minPrice}
                        max={s.maxPrice}
                        onFocus={() => this.setState({ priceFocused: true })}
                        onBlur={() => this.setState({ priceFocused: false })}
                        updateValue={price => this.validateForm(undefined, price)}
                        onChange={price => this.validateForm(undefined, price)}
                      />
                    </div>
                    <CreateMarketFormInputNotifications
                      errors={errors}
                    />
                    <button
                      type="button"
                      className={classNames({ disabled: !s.isOrderValid })}
                      onClick={s.isOrderValid && this.handleAddOrder}
                    >
                      Add Order
                    </button>
                  </div>
                </div>
              </div>
              <div
                ref={(orderBookPreview) => { this.orderBookPreview = orderBookPreview }}
                className="order-book-preview"
              >
                <div
                  ref={(orderBookChart) => { this.orderBookChart = orderBookChart }}
                  id="order_book_preview_chart_form"
                />
                <div className="order-book-preview-table">
                  <div className="order-book-preview-table-header">
                    <span>Bid Qty</span>
                    <span>Bid</span>
                    <span>Ask</span>
                    <span>Ask Qty</span>
                  </div>
                  <div className="order-book-preview-table-content">
                    <ul className="order-book-preview-table-bids">
                      {bids ?
                        bids.map((bid, i) => (
                          <li
                            key={i}
                          >
                            <button
                              className="unstyled table-cells"
                              onClick={(e) => {
                                const target = e.currentTarget
                                target.classList.add('display-order-removal-button')
                                setTimeout(() => {
                                  target.classList.remove('display-order-removal-button')
                                }, 2000)
                              }}
                            >
                              <span>
                                {`${bid.quantity}`}
                              </span>
                              <span>
                                {`${bid.price}`}
                              </span>
                            </button>
                            <button
                              className="unstyled remove-order"
                              onClick={() => this.handleRemoveOrder(BUY, bid, i)}
                            >
                              <i className="fa fa-trash" />
                            </button>
                          </li>
                      )) :
                        <span>No Bids</span>
                      }
                    </ul>
                    <ul className="order-book-preview-table-asks">
                      {asks ?
                        asks.map((ask, i) => (
                          <li
                            key={i}
                          >
                            <button
                              className="unstyled table-cells"
                              onClick={(e) => {
                                const target = e.currentTarget
                                target.classList.add('display-order-removal-button')
                                setTimeout(() => {
                                  target.classList.remove('display-order-removal-button')
                                }, 2000)
                              }}
                            >
                              <span>
                                {`${ask.price}`}
                              </span>
                              <span>
                                {`${ask.quantity}`}
                              </span>
                            </button>
                            <button
                              className="unstyled remove-order"
                              onClick={() => this.handleRemoveOrder(SELL, ask, i)}
                            >
                              <i className="fa fa-trash" />
                            </button>
                          </li>
                        )) :
                        <span>No Asks</span>
                      }
                    </ul>
                  </div>
                </div>
              </div>
            </form>
          </div>
        </div>
      </article>
    )
  }
}<|MERGE_RESOLUTION|>--- conflicted
+++ resolved
@@ -6,11 +6,7 @@
 import BigNumber from 'bignumber.js'
 import Highcharts from 'highcharts'
 import noData from 'highcharts/modules/no-data-to-display'
-<<<<<<< HEAD
-import { augur, rpc, constants } from 'services/augurjs'
-=======
 // import { augur, constants } from 'services/augurjs';
->>>>>>> 4e88a616
 
 import ComponentNav from 'modules/common/components/component-nav'
 import Input from 'modules/common/components/input/input'
@@ -18,11 +14,7 @@
 
 import newMarketCreationOrder from 'modules/create-market/constants/new-market-creation-order'
 import { NEW_MARKET_ORDER_BOOK } from 'modules/create-market/constants/new-market-creation-steps'
-<<<<<<< HEAD
-import { BID, ASK } from 'modules/transactions/constants/types'
-=======
 import { BUY, SELL } from 'modules/transactions/constants/types'
->>>>>>> 4e88a616
 import { CATEGORICAL, SCALAR } from 'modules/markets/constants/market-types'
 
 import getValue from 'utils/get-value'
@@ -185,13 +177,8 @@
 
   updateChart() {
     if (this.orderBookChart) {
-<<<<<<< HEAD
-      const bidSeries = getValue(this.props.orderBookSeries[this.state.selectedOutcome], `${BID}`) || []
-      const askSeries = getValue(this.props.orderBookSeries[this.state.selectedOutcome], `${ASK}`) || []
-=======
       const bidSeries = getValue(this.props.orderBookSeries[this.state.selectedOutcome], `${BUY}`) || []
       const askSeries = getValue(this.props.orderBookSeries[this.state.selectedOutcome], `${SELL}`) || []
->>>>>>> 4e88a616
       let width
 
       if (window.getComputedStyle(this.orderBookChart).getPropertyValue('--adjust-width').indexOf('true') !== -1) {
@@ -218,11 +205,7 @@
   }
 
   updatePriceBounds(type, selectedOutcome, selectedSide, orderBook, scalarSmallNum, scalarBigNum) {
-<<<<<<< HEAD
-    const oppositeSide = selectedSide === BID ? ASK : BID
-=======
     const oppositeSide = selectedSide === BUY ? SELL : BUY
->>>>>>> 4e88a616
     const ZERO = new BigNumber(0)
     const ONE = new BigNumber(1)
     const precision = new BigNumber(10**-8)
@@ -324,13 +307,8 @@
 
       // Sort Order By Price
       Object.keys(p[outcome]).forEach((type) => {
-<<<<<<< HEAD
-        if (type === BID) p[outcome][type] = p[outcome][type].sort((a, b) => b.price - a.price)
-        if (type === ASK) p[outcome][type] = p[outcome][type].sort((a, b) => a.price - b.price)
-=======
         if (type === BUY) p[outcome][type] = p[outcome][type].sort((a, b) => b.price - a.price)
         if (type === SELL) p[outcome][type] = p[outcome][type].sort((a, b) => a.price - b.price)
->>>>>>> 4e88a616
       })
 
       return p
@@ -370,29 +348,16 @@
   }
 
   updateInitialLiquidityCosts(order, shouldReduce) {
-<<<<<<< HEAD
-    const gasPrice = rpc.gasPrice || constants.DEFAULT_GASPRICE
-    const makerFee = this.props.makerFee instanceof BigNumber ? this.props.makerFee : new BigNumber(this.props.makerFee)
-
-=======
->>>>>>> 4e88a616
     let initialLiquidityEth
     let initialLiquidityGas
     let initialLiquidityFees
     let action
 
-<<<<<<< HEAD
-    if (order.type === BID) {
-      action = augur.trading.simulation.getBidAction(order.quantity, order.price, makerFee, gasPrice)
-    } else {
-      action = augur.trading.simulation.getShortAskAction(order.quantity, order.price, makerFee, gasPrice)
-=======
     // TODO replace getBidAction/getShortAskAction w/ new simulation
     if (order.type === BUY) {
       // action = augur.trading.simulation.getBidAction(order.quantity, order.price, makerFee, gasPrice);
     } else {
       // action = augur.trading.simulation.getShortAskAction(order.quantity, order.price, makerFee, gasPrice);
->>>>>>> 4e88a616
     }
 
     if (shouldReduce) {
@@ -439,15 +404,6 @@
     } else if (orderQuantity !== '' && orderQuantity.lessThanOrEqualTo(new BigNumber(0))) {
       errors.quantity.push('Quantity must be positive')
     } else if (orderPrice !== '') {
-<<<<<<< HEAD
-      const bids = getValue(this.props.orderBookSorted[this.state.selectedOutcome], `${BID}`)
-      const asks = getValue(this.props.orderBookSorted[this.state.selectedOutcome], `${ASK}`)
-
-      if (this.props.type !== SCALAR) {
-        if (this.state.selectedNav === BID && asks && asks.length && orderPrice.greaterThanOrEqualTo(asks[0].price)) {
-          errors.price.push(`Price must be less than best ask price of: ${asks[0].price.toNumber()}`)
-        } else if (this.state.selectedNav === ASK && bids && bids.length && orderPrice.lessThanOrEqualTo(bids[0].price)) {
-=======
       const bids = getValue(this.props.orderBookSorted[this.state.selectedOutcome], `${BUY}`)
       const asks = getValue(this.props.orderBookSorted[this.state.selectedOutcome], `${SELL}`)
 
@@ -455,22 +411,15 @@
         if (this.state.selectedNav === BUY && asks && asks.length && orderPrice.greaterThanOrEqualTo(asks[0].price)) {
           errors.price.push(`Price must be less than best ask price of: ${asks[0].price.toNumber()}`)
         } else if (this.state.selectedNav === SELL && bids && bids.length && orderPrice.lessThanOrEqualTo(bids[0].price)) {
->>>>>>> 4e88a616
           errors.price.push(`Price must be greater than best bid price of: ${bids[0].price.toNumber()}`)
         } else if (orderPrice.greaterThan(this.state.maxPrice)) {
           errors.price.push('Price cannot exceed 1')
         } else if (orderPrice.lessThan(this.state.minPrice)) {
           errors.price.push('Price cannot be below 0')
         }
-<<<<<<< HEAD
-      } else if (this.state.selectedNav === BID && asks && asks.length && orderPrice.greaterThanOrEqualTo(asks[0].price)) {
-        errors.price.push(`Price must be less than best ask price of: ${asks[0].price.toNumber()}`)
-      } else if (this.state.selectedNav === ASK && bids && bids.length && orderPrice.lessThanOrEqualTo(bids[0].price)) {
-=======
       } else if (this.state.selectedNav === BUY && asks && asks.length && orderPrice.greaterThanOrEqualTo(asks[0].price)) {
         errors.price.push(`Price must be less than best ask price of: ${asks[0].price.toNumber()}`)
       } else if (this.state.selectedNav === SELL && bids && bids.length && orderPrice.lessThanOrEqualTo(bids[0].price)) {
->>>>>>> 4e88a616
         errors.price.push(`Price must be greater than best bid price of: ${bids[0].price.toNumber()}`)
       } else if (orderPrice.greaterThan(this.state.maxPrice)) {
         errors.price.push(`Price cannot exceed ${this.state.maxPrice.toNumber()}`)
@@ -499,13 +448,8 @@
 
     const errors = Array.from(new Set([...s.errors.quantity, ...s.errors.price]))
 
-<<<<<<< HEAD
-    const bids = getValue(p.orderBookSorted[s.selectedOutcome], `${BID}`)
-    const asks = getValue(p.orderBookSorted[s.selectedOutcome], `${ASK}`)
-=======
     const bids = getValue(p.orderBookSorted[s.selectedOutcome], `${BUY}`)
     const asks = getValue(p.orderBookSorted[s.selectedOutcome], `${SELL}`)
->>>>>>> 4e88a616
 
     return (
       <article
