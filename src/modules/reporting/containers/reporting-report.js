--- conflicted
+++ resolved
@@ -21,12 +21,8 @@
 
 const mapDispatchToProps = dispatch => ({
   loadFullMarket: marketId => dispatch(loadFullMarket(marketId)),
-<<<<<<< HEAD
-  submitInitialReport: (marketId, outcomeValue, invalid) => dispatch(submitInitialReport(marketId, outcomeValue, invalid)),
+  submitInitialReport: (marketId, outcomeValue, invalid, history) => dispatch(submitInitialReport(marketId, outcomeValue, invalid, history)),
   estimateSubmitInitialReport: (marketId, callback) => dispatch(estimateSubmitInitialReport(marketId, callback)),
-=======
-  submitInitialReport: (marketId, outcomeValue, invalid, history) => dispatch(submitInitialReport(marketId, outcomeValue, invalid, history)),
->>>>>>> af8c2a95
 })
 
 
@@ -45,12 +41,8 @@
     isMarketLoaded: sP.marketsData[marketId] != null,
     market,
     loadFullMarket: () => dP.loadFullMarket(marketId),
-<<<<<<< HEAD
-    submitInitialReport: (marketId, selectedOutcome, invalid) => dP.submitInitialReport(marketId, selectedOutcome, invalid),
+    submitInitialReport: (marketId, selectedOutcome, invalid, history) => dP.submitInitialReport(marketId, selectedOutcome, invalid, history),
     estimateSubmitInitialReport: (marketId, callback) => dP.estimateSubmitInitialReport(marketId, callback),
-=======
-    submitInitialReport: (marketId, selectedOutcome, invalid, history) => dP.submitInitialReport(marketId, selectedOutcome, invalid, history)
->>>>>>> af8c2a95
   }
 }
 
