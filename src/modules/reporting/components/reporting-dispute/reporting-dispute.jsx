--- conflicted
+++ resolved
@@ -49,12 +49,8 @@
         selectedOutcome: null,
       },
       gasEstimate: '0',
-<<<<<<< HEAD
       disputeBondFormatted: '0',
       disputeBondValue: 0,
-=======
-      disputeBond: 0,
->>>>>>> 9c6b0555
       disputeRound: 0,
       disputeOutcomes: [],
       stakes: [],
@@ -93,23 +89,15 @@
         .map(o => fillDisputeOutcomeProgress(disputeBond, o))
       const currentOutcome = disputeOutcomes.find(item => item.tentativeWinning) || {}
       // disputeRound signifies round completed
-<<<<<<< HEAD
-      const round = parseInt(disputeInfo.disputeRound || -1, 10) + 1
+      const round = parseInt(disputeInfo.disputeRound, 10)
 
       this.setState({
         disputeRound: round,
-        disputeBondValue: parseInt(disputeBond, 10),
-        disputeBondFormatted: formatAttoRep(disputeBond, { decimals: 4, denomination: ' REP' }).formatted,
-=======
-      const round = parseInt(disputeInfo.disputeRound, 10)
-
-      this.setState({
-        disputeRound: round,
-        disputeBond: formatAttoRep(disputeBond, { decimals: 4, denomination: ' REP' }).formatted,
->>>>>>> 9c6b0555
         stakes: disputeInfo.stakes,
         disputeOutcomes,
         currentOutcome,
+        disputeBondValue: parseInt(disputeBond, 10),
+        disputeBondFormatted: formatAttoRep(disputeBond, { decimals: 4, denomination: ' REP' }).formatted,
       })
     })
   }
@@ -209,11 +197,7 @@
                 stake={s.stake}
                 currentOutcome={s.currentOutcome}
                 gasEstimate={s.gasEstimate}
-<<<<<<< HEAD
                 disputeBondFormatted={s.disputeBondFormatted}
-=======
-                disputeBond={s.disputeBond}
->>>>>>> 9c6b0555
               />
             }
             <div className={FormStyles.Form__navigation}>
