import React, { Component } from 'react'
import { Helmet } from 'react-helmet'
import PropTypes from 'prop-types'

import ReportingHeader from 'modules/reporting/containers/reporting-header'
import ReportDisputeNoRepState from 'src/modules/reporting/components/reporting-dispute-no-rep-state/reporting-dispute-no-rep-state'
import NullStateMessage from 'modules/common/components/null-state-message/null-state-message'
import DisputeMarketCard from 'modules/reporting/components/dispute-market-card/dispute-market-card'

const Styles = require('./reporting-dispute.styles')

export default class ReportingDispute extends Component {
  static propTypes = {
    location: PropTypes.object.isRequired,
    history: PropTypes.object.isRequired,
    doesUserHaveRep: PropTypes.bool.isRequired,
    markets: PropTypes.array.isRequired,
    marketsCount: PropTypes.number.isRequired,
    isMobile: PropTypes.bool,
    navigateToAccountDepositHandler: PropTypes.func.isRequired,
    isConnected: PropTypes.bool.isRequired,
    isMarketsLoaded: PropTypes.bool.isRequired,
    loadMarkets: PropTypes.func.isRequired,
    disputeRound: PropTypes.string.isRequired,
  }

  componentWillMount() {
    if (this.props.isConnected && !this.props.isMarketsLoaded) {
      this.props.loadMarkets()
    }
  }

  render() {
    const p = this.props
    return (
      <section>
        <Helmet>
          <title>Dispute</title>
        </Helmet>
<<<<<<< HEAD
        <section className={Styles.ReportDispute}>
          <ReportingHeader
            heading="Dispute"
            showReportingEndDate
          />
          { !p.doesUserHaveRep &&
          <ReportDisputeNoRepState
            btnText="Add Funds"
            message="You have 0 REP available. Add funds to dispute markets or purchase participation tokens."
            onClickHandler={p.navigateToAccountDepositHandler}
          />}
        </section>
        { p.marketsCount > 0 &&
            p.markets.map(market =>
              (<DisputeMarketCard
                key={market.id}
                market={market}
                disputeRound={p.disputeRound}
                isMobile={p.isMobile}
                location={p.location}
                history={p.history}
              />))
        }
        { p.marketsCount === 0 &&
          <NullStateMessage
            message="There are currently no markets available for dispute."
          />
        }
=======
        <ReportingHeader
          heading="Dispute"
        />
        {this.props.doesUserHaveRep || <ReportDisputeNoRepState
          btnText="Add Funds"
          message="You have 0 REP available. Add funds to dispute markets or purchase participation tokens."
          onClickHandler={this.props.navigateToAccountDepositHandler}
        />}
>>>>>>> b3446222
      </section>
    )
  }
}<|MERGE_RESOLUTION|>--- conflicted
+++ resolved
@@ -37,7 +37,6 @@
         <Helmet>
           <title>Dispute</title>
         </Helmet>
-<<<<<<< HEAD
         <section className={Styles.ReportDispute}>
           <ReportingHeader
             heading="Dispute"
@@ -66,7 +65,6 @@
             message="There are currently no markets available for dispute."
           />
         }
-=======
         <ReportingHeader
           heading="Dispute"
         />
@@ -75,7 +73,6 @@
           message="You have 0 REP available. Add funds to dispute markets or purchase participation tokens."
           onClickHandler={this.props.navigateToAccountDepositHandler}
         />}
->>>>>>> b3446222
       </section>
     )
   }
