/* eslint jsx-a11y/label-has-for: 0 */

import React, { Component } from 'react'
import PropTypes from 'prop-types'
import classNames from 'classnames'

import { BINARY, CATEGORICAL, SCALAR } from 'modules/markets/constants/market-types'

import FormStyles from 'modules/common/less/form'
import Styles from 'modules/reporting/components/reporting-report-form/reporting-report-form.styles'
import { ExclamationCircle as InputErrorIcon } from 'modules/common/components/icons/icons'
import BigNumber from 'bignumber.js'

export default class ReportingReportForm extends Component {

  static propTypes = {
    market: PropTypes.object.isRequired,
    updateState: PropTypes.func.isRequired,
    validations: PropTypes.object.isRequired,
    selectedOutcome: PropTypes.string.isRequired,
    stake: PropTypes.oneOfType([PropTypes.string, PropTypes.object]).isRequired,
    displayStakeOnly: PropTypes.bool.isRequired,
    isMarketValid: PropTypes.bool
  }

  constructor(props) {
    super(props)

    this.state = {
      outcomes: []
    }

    this.state.outcomes = this.props.market ? this.props.market.outcomes.slice() : []
    if (this.props.market && this.props.market.marketType === BINARY && this.props.market.outcomes.length === 1) {
      this.state.outcomes.push({ id: 0, name: 'No' })
    }
    this.state.outcomes.sort((a, b) => a.name - b.name)
  }

  validateIsMarketValid(validations, isMarketValid, selectedOutcome) {
    const updatedValidations = { ...validations }
    updatedValidations.selectedOutcome = true

    this.props.updateState({
      validations: updatedValidations,
      isMarketValid,
      selectedOutcome: '',
    })
  }

  validateOutcome(validations, selectedOutcome) {
    const updatedValidations = { ...validations }
    updatedValidations.selectedOutcome = true

    this.props.updateState({
      validations: updatedValidations,
      selectedOutcome,
      isMarketValid: true
    })
  }

  validateNumber(validations, fieldName, value, humanName, min, max) {
    const updatedValidations = { ...validations }

    const minValue = parseFloat(min)
    const maxValue = parseFloat(max)
    const valueValue = parseFloat(value)

    switch (true) {
      case value === '':
        updatedValidations[fieldName] = `The ${humanName} field is required.`
        break
      case (valueValue > maxValue || valueValue < minValue):
        updatedValidations[fieldName] = `Please enter a ${humanName} between ${min} and ${max}.`
        break
      default:
        updatedValidations[fieldName] = true
        updatedValidations.selectedOutcome = true
        break
    }

    this.props.updateState({
      validations: updatedValidations,
      selectedOutcome: value,
      isMarketValid: true,
    })
  }

  validateStake(validations, rawStake) {
    const updatedValidations = { ...validations }
    const minStake = new BigNumber(0)
    let stake = rawStake
    if (stake !== '' && !(stake instanceof BigNumber)) {
      stake = new BigNumber(rawStake)
      stake = stake.round(4)
      switch (true) {
        case stake === '':
          updatedValidations.stake = `The stake field is required.`
          break
        case stake.lte(minStake):
          updatedValidations.stake = `Please enter a stake greater than 0.`
          break
        default:
          updatedValidations.stake = true
          break
      }

      this.props.updateState({
        validations: updatedValidations,
        stake
      })
    }
  }


  render() {
    const p = this.props
    const s = this.state

    return (
      <ul className={classNames(Styles.ReportingReportForm__fields, FormStyles.Form__fields)}>
        <li>
<<<<<<< HEAD
          <label>
            <span>Outcome</span>
          </label>
=======
          <button
            className={classNames({ [`${FormStyles.active}`]: p.isMarketValid === false })}
            onClick={(e) => { validateIsMarketValid(p.validations, p.updateState, false) }}
          >No
          </button>
        </li>
      </ul>
    </li>
    { p.isMarketValid && (p.market.type === BINARY || p.market.type === CATEGORICAL) &&
      <li>
        <label>
          <span>Outcome</span>
        </label>
        <ul className={FormStyles['Form__radio-buttons--per-line']}>
          { p.market.outcomes && p.market.outcomes.sort((a, b) => b.stake - a.stake).map(outcome => (
            <li key={outcome.id}>
              <button
                className={classNames({ [`${FormStyles.active}`]: p.selectedOutcome === outcome.id })}
                onClick={(e) => { validateOutcome(p.validations, p.updateState, outcome.id) }}
              >{outcome.name} &nbsp;|&nbsp; {outcome.stake} REP
              </button>
            </li>
          ))
          }
        </ul>
      </li>
    }
    { p.isMarketValid && p.market.type === SCALAR &&
      <li className={FormStyles['field--short']}>
        <label>
          <span htmlFor="sr__input--outcome-scalar">Outcome</span>
>>>>>>> 349fe543
          { p.validations.hasOwnProperty('selectedOutcome') && p.validations.selectedOutcome.length &&
            <span className={FormStyles.Form__error}>
              {InputErrorIcon}{ p.validations.selectedOutcome }
            </span>
          }
        </li>
        { (p.market.marketType === BINARY || p.market.marketType === CATEGORICAL) &&
          <li>
            <ul className={FormStyles['Form__radio-buttons--per-line']}>
              { s.outcomes.map(outcome => (
                <li key={outcome.id}>
                  <button
                    className={classNames({ [`${FormStyles.active}`]: p.selectedOutcome === outcome.name })}
                    onClick={(e) => { this.validateOutcome(p.validations, outcome.name) }}
                  >{outcome.name}
                  </button>
                </li>
              ))
              }
              <li className={FormStyles['Form__radio-buttons--per-line']}>
                <button
                  className={classNames({ [`${FormStyles.active}`]: p.isMarketValid === false })}
                  onClick={(e) => { this.validateIsMarketValid(p.validations, false, p.selectedOutcome) }}
                >Market is invalid
                </button>
              </li>
            </ul>
          </li>
        }
        { p.market.marketType === SCALAR &&
          <li className={FormStyles['field--short']}>
            <ul className={FormStyles['Form__radio-buttons--per-line']}>
              <li>
                <button
                  className={classNames({ [`${FormStyles.active}`]: p.selectedOutcome !== '' })}
                  onClick={(e) => { this.validateOutcome(p.validations, 'selectedOutcome') }}
                />
                <input
                  id="sr__input--outcome-scalar"
                  type="number"
                  min={p.market.minPrice}
                  max={p.market.maxPrice}
                  placeholder={p.market.minPrice}
                  value={p.selectedOutcome}
                  className={classNames({ [`${FormStyles['Form__error--field']}`]: p.validations.hasOwnProperty('selectedOutcome') && p.validations.selectedOutcome.length })}
                  onChange={(e) => { this.validateNumber(p.validations, 'selectedOutcome', e.target.value, 'outcome', p.market.minPrice, p.market.maxPrice) }}
                />
              </li>
              <li className={FormStyles['Form__radio-buttons--per-line']}>
                <button
                  className={classNames({ [`${FormStyles.active}`]: p.isMarketValid === false })}
                  onClick={(e) => { this.validateIsMarketValid(p.validations, false, p.selectedOutcome) }}
                >Market is invalid
                </button>
              </li>
            </ul>
          </li>
        }
        { p.displayStakeOnly &&
        <li>
          <ul>
            <li className={Styles.ReportingReport__RepLabel}>
              <label>
                <span htmlFor="sr__input--stake">Required Stake</span>
                { p.validations.hasOwnProperty('stake') && p.validations.stake.length &&
                  <span className={FormStyles.Form__error}>
                    { p.validations.stake }
                  </span>
                }
              </label>
            </li>
            <li className={Styles.ReportingReport__RepAmount}>
              <span>{p.stake} REP</span>
            </li>
          </ul>
        </li>
        }
        { !p.displayStakeOnly &&
        <li>
          <ul>
            <li className={FormStyles['field--short']}>
              <label>
                <span htmlFor="sr__input--stake">Stake</span>
                { p.validations.hasOwnProperty('stake') && p.validations.stake.length &&
                  <span className={FormStyles.Form__error}>
                    {InputErrorIcon}{ p.validations.stake }
                  </span>
                }
              </label>
            </li>
            <li>
              <input
                id="sr__input--stake"
                type="number"
                min="0"
                placeholder="0.0000 REP"
                value={p.stake instanceof BigNumber ? p.stake.toNumber() : p.stake}
                onChange={(e) => { this.validateStake(p.validations, e.target.value) }}
              />
            </li>
          </ul>
        </li>
        }
      </ul>
    )
  }
}<|MERGE_RESOLUTION|>--- conflicted
+++ resolved
@@ -37,24 +37,26 @@
     this.state.outcomes.sort((a, b) => a.name - b.name)
   }
 
-  validateIsMarketValid(validations, isMarketValid, selectedOutcome) {
+  validateIsMarketValid(validations, isMarketValid) {
     const updatedValidations = { ...validations }
     updatedValidations.selectedOutcome = true
 
     this.props.updateState({
       validations: updatedValidations,
       isMarketValid,
+      selectedOutcomeName: '',
       selectedOutcome: '',
     })
   }
 
-  validateOutcome(validations, selectedOutcome) {
+  validateOutcome(validations, selectedOutcome, selectedOutcomeName) {
     const updatedValidations = { ...validations }
     updatedValidations.selectedOutcome = true
 
     this.props.updateState({
       validations: updatedValidations,
       selectedOutcome,
+      selectedOutcomeName,
       isMarketValid: true
     })
   }
@@ -82,6 +84,7 @@
     this.props.updateState({
       validations: updatedValidations,
       selectedOutcome: value,
+      selectedOutcomeName: value,
       isMarketValid: true,
     })
   }
@@ -120,43 +123,9 @@
     return (
       <ul className={classNames(Styles.ReportingReportForm__fields, FormStyles.Form__fields)}>
         <li>
-<<<<<<< HEAD
           <label>
             <span>Outcome</span>
           </label>
-=======
-          <button
-            className={classNames({ [`${FormStyles.active}`]: p.isMarketValid === false })}
-            onClick={(e) => { validateIsMarketValid(p.validations, p.updateState, false) }}
-          >No
-          </button>
-        </li>
-      </ul>
-    </li>
-    { p.isMarketValid && (p.market.type === BINARY || p.market.type === CATEGORICAL) &&
-      <li>
-        <label>
-          <span>Outcome</span>
-        </label>
-        <ul className={FormStyles['Form__radio-buttons--per-line']}>
-          { p.market.outcomes && p.market.outcomes.sort((a, b) => b.stake - a.stake).map(outcome => (
-            <li key={outcome.id}>
-              <button
-                className={classNames({ [`${FormStyles.active}`]: p.selectedOutcome === outcome.id })}
-                onClick={(e) => { validateOutcome(p.validations, p.updateState, outcome.id) }}
-              >{outcome.name} &nbsp;|&nbsp; {outcome.stake} REP
-              </button>
-            </li>
-          ))
-          }
-        </ul>
-      </li>
-    }
-    { p.isMarketValid && p.market.type === SCALAR &&
-      <li className={FormStyles['field--short']}>
-        <label>
-          <span htmlFor="sr__input--outcome-scalar">Outcome</span>
->>>>>>> 349fe543
           { p.validations.hasOwnProperty('selectedOutcome') && p.validations.selectedOutcome.length &&
             <span className={FormStyles.Form__error}>
               {InputErrorIcon}{ p.validations.selectedOutcome }
@@ -169,8 +138,8 @@
               { s.outcomes.map(outcome => (
                 <li key={outcome.id}>
                   <button
-                    className={classNames({ [`${FormStyles.active}`]: p.selectedOutcome === outcome.name })}
-                    onClick={(e) => { this.validateOutcome(p.validations, outcome.name) }}
+                    className={classNames({ [`${FormStyles.active}`]: p.selectedOutcome === outcome.id })}
+                    onClick={(e) => { this.validateOutcome(p.validations, outcome.id, outcome.name) }}
                   >{outcome.name}
                   </button>
                 </li>
