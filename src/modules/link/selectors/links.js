--- conflicted
+++ resolved
@@ -82,7 +82,7 @@
 	};
 });
 
-<<<<<<< HEAD
+
 export const selectAirbitzLink = memoizerific(1)((authType, dispatch) => ({
 	onClick: () => {
 		require('../../../selectors').abc.openLoginWindow((result, airbitzAccount) => {
@@ -95,11 +95,7 @@
 	}
 }));
 
-
-export const selectMarketsLink = memoizerific(1)((keywords, selectedFilters, selectedSort, selectedTags, selectedPageNum, dispatch) => {
-=======
 export const selectMarketsLink = memoizerific(1)((keywords, selectedFilterSort, selectedTags, selectedPageNum, dispatch) => {
->>>>>>> 1ec572fe
 	const params = {};
 
 	// search
