import React from 'react';

import ValueDenomination from 'modules/common/components/value-denomination';

import getValue from 'utils/get-value';

const OutcomeTradeSummary = (p) => {
  const tradingFees = getValue(p, 'tradeOrder.tradingFees');
  const feePercent = getValue(p, 'tradeOrder.feePercent');
  const gasFees = getValue(p, 'tradeOrder.gasFees');
  const potentialEthProfit = getValue(p, 'trade.potentialEthProfit');
  const potentialProfitPercent = getValue(p, 'trade.potentialProfitPercent');
  const potentialEthLoss = getValue(p, 'trade.potentialEthLoss');
  const potentialLossPercent = getValue(p, 'trade.potentialLossPercent');
  const totalCost = getValue(p, 'trade.totalCost');

  return (
    <article className="outcome-trade-summary">
      {potentialEthProfit && potentialProfitPercent &&
        <div className="outcome-trade-summary-group">
          <span>Potential Profit:</span>
          <span><ValueDenomination formatted={potentialEthProfit.formatted} /> <span>ETH ({potentialProfitPercent.formatted}%)</span></span>
        </div>
      }
      {potentialEthLoss && potentialLossPercent &&
        <div className="outcome-trade-summary-group">
          <span>Potential Loss:</span>
          <span><ValueDenomination formatted={potentialEthLoss.formatted} /> <span>ETH ({potentialLossPercent.formatted}%)</span></span>
        </div>
      }
      {tradingFees && feePercent &&
        <div className="outcome-trade-summary-group">
          <span>Fees:</span>
<<<<<<< HEAD
          <span><ValueDenomination formatted={p.tradeOrder.tradingFees.formatted} /><span>{p.tradeOrder.tradingFees.denomination} ({p.tradeOrder.feePercent.formatted}%)</span></span>
=======
          <span><ValueDenomination formatted={tradingFees.formatted} /> <span>ETH ({feePercent.formatted}%)</span></span>
>>>>>>> bf7ebb18
        </div>
      }
      {gasFees &&
        <div className="outcome-trade-summary-group">
          <span>Gas:</span>
<<<<<<< HEAD
          <span><ValueDenomination formatted={p.tradeOrder.gasFees.formatted} /><span>{p.tradeOrder.gasFees.denomination}</span></span>
=======
          <span><ValueDenomination formatted={gasFees.formatted} /><span>ETH</span></span>
>>>>>>> bf7ebb18
        </div>
      }
      {totalCost &&
        <div className="outcome-trade-summary-group">
          <span>Total:</span>
<<<<<<< HEAD
          <span><ValueDenomination formatted={p.trade.totalCost.formatted} /><span>{p.trade.totalCost.denomination}</span></span>
=======
          <span><ValueDenomination formatted={totalCost.formatted} /><span>ETH</span></span>
>>>>>>> bf7ebb18
        </div>
      }
    </article>
  );
};

export default OutcomeTradeSummary;<|MERGE_RESOLUTION|>--- conflicted
+++ resolved
@@ -31,31 +31,19 @@
       {tradingFees && feePercent &&
         <div className="outcome-trade-summary-group">
           <span>Fees:</span>
-<<<<<<< HEAD
-          <span><ValueDenomination formatted={p.tradeOrder.tradingFees.formatted} /><span>{p.tradeOrder.tradingFees.denomination} ({p.tradeOrder.feePercent.formatted}%)</span></span>
-=======
           <span><ValueDenomination formatted={tradingFees.formatted} /> <span>ETH ({feePercent.formatted}%)</span></span>
->>>>>>> bf7ebb18
         </div>
       }
       {gasFees &&
         <div className="outcome-trade-summary-group">
           <span>Gas:</span>
-<<<<<<< HEAD
-          <span><ValueDenomination formatted={p.tradeOrder.gasFees.formatted} /><span>{p.tradeOrder.gasFees.denomination}</span></span>
-=======
           <span><ValueDenomination formatted={gasFees.formatted} /><span>ETH</span></span>
->>>>>>> bf7ebb18
         </div>
       }
       {totalCost &&
         <div className="outcome-trade-summary-group">
           <span>Total:</span>
-<<<<<<< HEAD
-          <span><ValueDenomination formatted={p.trade.totalCost.formatted} /><span>{p.trade.totalCost.denomination}</span></span>
-=======
           <span><ValueDenomination formatted={totalCost.formatted} /><span>ETH</span></span>
->>>>>>> bf7ebb18
         </div>
       }
     </article>
