--- conflicted
+++ resolved
@@ -40,19 +40,12 @@
     const p = this.props
     const s = this.state
 
-<<<<<<< HEAD
-    const isNullCategory = p.category === 'null-category' && p.popularity === '0'
-    const roundedPop = new BigNumber(p.popularity.toString()).integerValue(BigNumber.ROUND_HALF_EVEN)
-    let popString = roundedPop.eq(new BigNumber(1)) ? ' SHARE' : ' SHARES'
-    if (roundedPop.gt(new BigNumber(1000))) {
-      const thousands = roundedPop.dividedBy(new BigNumber(1000))
-=======
+
     const isNullCategory = p.category === 'null-category' && p.popularity === 0
     const roundedPop = WrappedBigNumber(p.popularity.toString()).integerValue(BigNumber.ROUND_HALF_EVEN)
     let popString = roundedPop.toNumber() === 1 ? ' SHARE' : ' SHARES'
     if (roundedPop > 1000) {
       const thousands = roundedPop / 1000
->>>>>>> c3ccd778
       const truncatedThousands = thousands.toString().split('').slice(0, 3).join('')
       popString = truncatedThousands + 'K ' + popString
     } else {
