/*
This is one of the most important and sensitive selectors in the app.
It builds the fat, heavy, rigid, hierarchical market objects,
that are used to render and display many parts of the ui.
This is the point where the shallow, light, loose, flexible, independent
pieces of state come together to make each market.

IMPORTANT
The assembleMarket() function (where all the action happens) is heavily memoized, and performance sensitive.
Doing things sub-optimally here will cause noticeable performance degradation in the app.
The "trick" is to maximize memoization cache hits as much as possible, and not have assembleMarket()
run any more than it has to.

To achieve that, we pass in the minimum number of the shallowest arguments possible.
For example, instead of passing in the entire `favorites` collection and letting the
function find the one it needs for the market, we instead find the specific favorite
for that market in advance, and only pass in a boolean: `!!favorites[marketID]`
That way the market only gets re-assembled when that specific favorite changes.

This is true for all selectors, but especially important for this one.
*/

import BigNumber from 'bignumber.js'
import memoize from 'memoizee'
import { formatShares, formatEtherTokens, formatEther, formatPercent, formatNumber } from 'utils/format-number'
import { formatDate } from 'utils/format-date'
import { isMarketDataOpen, isMarketDataExpired } from 'utils/is-market-data-open'

import { UNIVERSE_ID } from 'modules/app/constants/network'
import { BINARY, CATEGORICAL, SCALAR } from 'modules/markets/constants/market-types'
import { BINARY_INDETERMINATE_OUTCOME_ID, CATEGORICAL_SCALAR_INDETERMINATE_OUTCOME_ID, INDETERMINATE_OUTCOME_NAME } from 'modules/markets/constants/market-outcomes'

import { placeTrade } from 'modules/trade/actions/place-trade'
import { submitReport } from 'modules/reports/actions/submit-report'

import store from 'src/store'

import selectAccountPositions from 'modules/user-open-orders/selectors/positions-plus-asks'
import { selectUserOpenOrders } from 'modules/user-open-orders/selectors/user-open-orders'
import selectUserOpenOrdersSummary from 'modules/user-open-orders/selectors/user-open-orders-summary'

// import { selectPriceTimeSeries } from 'modules/market/selectors/price-time-series'

import { selectAggregateOrderBook, selectTopBid, selectTopAsk } from 'modules/bids-asks/helpers/select-order-book'
import getOrderBookSeries from 'modules/order-book/selectors/order-book-series'
import getOutstandingShares from 'modules/market/selectors/helpers/get-outstanding-shares'

import { generateTrade, generateTradeSummary } from 'modules/trade/helpers/generate-trade'
import hasUserEnoughFunds from 'modules/trade/helpers/has-user-enough-funds'
import { generateOutcomePositionSummary, generateMarketsPositionsSummary } from 'modules/my-positions/selectors/my-positions-summary'

import { selectReportableOutcomes } from 'modules/reports/selectors/reportable-outcomes'

import { listWordsUnderLength } from 'utils/list-words-under-length'

export default function () {
  return selectSelectedMarket(store.getState())
}

export const selectSelectedMarket = state => selectMarket(state.selectedMarketID)

export const selectMarket = (marketID) => {
  const {
    marketsData, marketLoading, favorites, reports, outcomesData, accountTrades, tradesInProgress, priceHistory, orderBooks, universe, orderCancellation, smallestPositions, loginAccount
  } = store.getState()
  const accountPositions = selectAccountPositions()

  if (!marketID || !marketsData || !marketsData[marketID]) {
    return {}
  }

  const endDate = new Date((marketsData[marketID].endDate * 1000) || 0)

  return assembleMarket(
    marketID,
    marketsData[marketID],
    marketLoading.indexOf(marketID) !== -1,
    priceHistory[marketID],
    isMarketDataOpen(marketsData[marketID]),
    isMarketDataExpired(marketsData[marketID], new Date().getTime()),

    !!favorites[marketID],
    outcomesData[marketID],

    selectMarketReport(marketID, reports[universe.id || UNIVERSE_ID]),
    (accountPositions || {})[marketID],
    (accountTrades || {})[marketID],
    tradesInProgress[marketID],

    // the reason we pass in the date parts broken up like this, is because date objects are never equal, thereby always triggering re-assembly, and never hitting the memoization cache
    endDate.getFullYear(),
    endDate.getMonth(),
    endDate.getDate(),

    universe && universe.currentReportingWindowAddress,

    orderBooks[marketID],
    orderCancellation,
    (smallestPositions || {})[marketID],
    loginAccount,
    store.dispatch
  )
}

const assembledMarketsCache = {}

export function assembleMarket(
  marketID,
  marketData,
  isMarketLoading,
  marketPriceHistory,
  isOpen,
  isExpired,
  isFavorite,
  marketOutcomesData,
  marketReport,
  marketAccountPositions,
  marketAccountTrades,
  marketTradeInProgress,
  endDateYear,
  endDateMonth,
  endDateDay,
  currentReportingWindowAddress,
  orderBooks,
  orderCancellation,
  smallestPosition,
  loginAccount,
  dispatch
) {

  if (!assembledMarketsCache[marketID]) {
    assembledMarketsCache[marketID] = memoize((
      marketID,
      marketData,
      isMarketLoading,
      marketPriceHistory,
      isOpen,
      isExpired,
      isFavorite,
      marketOutcomesData,
      marketReport,
      marketAccountPositions,
      marketAccountTrades,
      marketTradeInProgress,
      endDateYear,
      endDateMonth,
      endDateDay,
      currentReportingWindowAddress,
      orderBooks,
      orderCancellation,
      smallestPosition,
      loginAccount,
      dispatch
    ) => {

      const market = {
        ...marketData,
        description: marketData.description || '',
        formattedDescription: listWordsUnderLength(marketData.description || '', 100).map(word => encodeURIComponent(word.toLowerCase())).join('_'),
        id: marketID
      }

      const now = new Date()

      switch (market.type) {
        case BINARY:
          market.isBinary = true
          market.isCategorical = false
          market.isScalar = false
          break
        case CATEGORICAL:
          market.isBinary = false
          market.isCategorical = true
          market.isScalar = false
          break
        case SCALAR:
          market.isBinary = false
          market.isCategorical = false
          market.isScalar = true
          break
        default:
          break
      }

      market.isMarketLoading = isMarketLoading

      market.endDate = (endDateYear >= 0 && endDateMonth >= 0 && endDateDay >= 0 && formatDate(new Date(endDateYear, endDateMonth, endDateDay))) || null
      market.endDateLabel = (market.endDate < now) ? 'ended' : 'ends'
      market.creationTime = formatDate(new Date(marketData.creationTime * 1000))

      market.isOpen = isOpen
      // market.isExpired = isExpired;
      market.isFavorite = isFavorite

      market.settlementFeePercent = formatPercent(marketData.settlementFee * 100, { positiveSign: false })
      market.volume = formatShares(marketData.volume, { positiveSign: false })

      market.isRequiredToReportByAccount = !!marketReport
      market.isPendingReport = market.isRequiredToReportByAccount && !marketReport.reportedOutcomeID // account is required to report on this market
      market.isReported = market.isRequiredToReportByAccount && !!marketReport.reportedOutcomeID // the user has reported on this market
      market.isReportTabVisible = market.isRequiredToReportByAccount

      market.onSubmitPlaceTrade = outcomeID => dispatch(placeTrade(marketID, outcomeID, marketTradeInProgress[outcomeID]))

      market.report = {
        ...marketReport,
        onSubmitReport: (reportedOutcomeID, amountToStake, isIndeterminate, history) => dispatch(submitReport(market, reportedOutcomeID, amountToStake, isIndeterminate, history))
      }

      market.outcomes = []

      let marketTradeOrders = []

      market.outcomes = Object.keys(marketOutcomesData || {}).map((outcomeID) => {
        const outcomeData = marketOutcomesData[outcomeID]
        const outcomeTradeInProgress = marketTradeInProgress && marketTradeInProgress[outcomeID]

        const outcome = {
          ...outcomeData,
          id: outcomeID,
          marketID,
          lastPrice: formatEtherTokens(outcomeData.price || 0, { positiveSign: false })
        }

        if (market.isScalar) {
          // note: not actually a percent
          if (outcome.lastPrice.value) {
            outcome.lastPricePercent = formatNumber(outcome.lastPrice.value, {
              decimals: 2,
              decimalsRounded: 1,
              denomination: '',
              positiveSign: false,
              zeroStyled: true
            })
          } else {
            const midPoint = (new BigNumber(market.minPrice, 10).plus(new BigNumber(market.maxPrice, 10))).dividedBy(2)
            outcome.lastPricePercent = formatNumber(midPoint, {
              decimals: 2,
              decimalsRounded: 1,
              denomination: '',
              positiveSign: false,
              zeroStyled: true
            })
          }
        } else if (outcome.lastPrice.value) {
          outcome.lastPricePercent = formatPercent(outcome.lastPrice.value * 100, { positiveSign: false })
        } else {
          outcome.lastPricePercent = formatPercent(100 / market.numOutcomes, { positiveSign: false })
        }

        outcome.trade = generateTrade(market, outcome, outcomeTradeInProgress, orderBooks || {})

        const orderBook = selectAggregateOrderBook(outcome.id, orderBooks, orderCancellation)
        outcome.orderBook = orderBook
        outcome.orderBookSeries = getOrderBookSeries(orderBook)
        outcome.topBid = selectTopBid(orderBook, false)
        outcome.topAsk = selectTopAsk(orderBook, false)
        outcome.position = generateOutcomePositionSummary((marketAccountPositions || {})[outcomeID], (marketAccountTrades || {})[outcomeID], outcome.lastPrice.value, orderBook)

        marketTradeOrders = marketTradeOrders.concat(outcome.trade.tradeSummary.tradeOrders)

        outcome.userOpenOrders = selectUserOpenOrders(outcomeID, orderBooks)

        return outcome
      }).sort((a, b) => (b.lastPrice.value - a.lastPrice.value) || (a.name < b.name ? -1 : 1))

      market.tags = (market.tags || []).filter(tag => !!tag)

      market.outstandingShares = formatNumber(getOutstandingShares(marketOutcomesData || {}))
      // TODO -- put back
      // market.priceTimeSeries = selectPriceTimeSeries(market.outcomes, marketPriceHistory)

      market.unclaimedCreatorFees = formatEther(marketData.unclaimedCreatorFees)

<<<<<<< HEAD
=======
      // market.priceTimeSeries = selectPriceTimeSeries(market.outcomes, marketPriceHistory)

>>>>>>> 7e60204e
      market.reportableOutcomes = selectReportableOutcomes(market.type, market.outcomes)
      const indeterminateOutcomeID = market.type === BINARY ? BINARY_INDETERMINATE_OUTCOME_ID : CATEGORICAL_SCALAR_INDETERMINATE_OUTCOME_ID
      market.reportableOutcomes.push({ id: indeterminateOutcomeID, name: INDETERMINATE_OUTCOME_NAME })

      market.userOpenOrdersSummary = selectUserOpenOrdersSummary(market.outcomes)

      market.tradeSummary = generateTradeSummary(marketTradeOrders)
      market.tradeSummary.hasUserEnoughFunds = hasUserEnoughFunds(market.outcomes.map(outcome => outcome.trade), loginAccount)

      if (marketAccountTrades) {
        market.myPositionsSummary = generateMarketsPositionsSummary([market])
        if (market.myPositionsSummary) {
          market.myPositionOutcomes = market.myPositionsSummary.positionOutcomes
          delete market.myPositionsSummary.positionOutcomes
        }
      }

      // Update the consensus object:
      //   - formatted reported outcome
      //   - the percentage of correct reports (for binaries only)
      if (marketData.consensus) {
        market.consensus = { ...marketData.consensus }
        if (market.type !== SCALAR && market.reportableOutcomes.length) {
          const marketOutcome = market.reportableOutcomes.find(outcome => outcome.id === market.consensus.outcomeID)
          if (marketOutcome) market.consensus.outcomeName = marketOutcome.name
        }
        if (market.consensus.proportionCorrect) {
          market.consensus.percentCorrect = formatPercent(new BigNumber(market.consensus.proportionCorrect, 10).times(100))
        }
      } else {
        market.consensus = null
      }

      return market
    }, { max: 1 })
  }

  return assembledMarketsCache[marketID].apply(this, arguments) // eslint-disable-line prefer-rest-params
}

export const selectMarketReport = (marketID, universeReports) => {
  if (marketID && universeReports) {
    const universeReportsMarketIDs = Object.keys(universeReports)
    const numUniverseReports = universeReportsMarketIDs.length
    for (let i = 0; i < numUniverseReports; ++i) {
      if (universeReports[universeReportsMarketIDs[i]].marketID === marketID) {
        return universeReports[universeReportsMarketIDs[i]]
      }
    }
  }
}

export const selectScalarMinimum = (market) => {
  const scalarMinimum = {}
  if (market && market.type === SCALAR) scalarMinimum.minPrice = market.minPrice
  return scalarMinimum
}<|MERGE_RESOLUTION|>--- conflicted
+++ resolved
@@ -272,11 +272,6 @@
 
       market.unclaimedCreatorFees = formatEther(marketData.unclaimedCreatorFees)
 
-<<<<<<< HEAD
-=======
-      // market.priceTimeSeries = selectPriceTimeSeries(market.outcomes, marketPriceHistory)
-
->>>>>>> 7e60204e
       market.reportableOutcomes = selectReportableOutcomes(market.type, market.outcomes)
       const indeterminateOutcomeID = market.type === BINARY ? BINARY_INDETERMINATE_OUTCOME_ID : CATEGORICAL_SCALAR_INDETERMINATE_OUTCOME_ID
       market.reportableOutcomes.push({ id: indeterminateOutcomeID, name: INDETERMINATE_OUTCOME_NAME })
