--- conflicted
+++ resolved
@@ -198,15 +198,9 @@
 		outcome.topBid = selectTopBid(orderBook);
 		outcome.topAsk = selectTopAsk(orderBook);
 
-<<<<<<< HEAD
+		marketTradeOrders = marketTradeOrders.concat(outcome.trade.tradeSummary.tradeOrders);
+
 		outcome.userOpenOrders = selectUserOpenOrders(outcomeID, marketOrderBooks);
-
-		tradeOrders = tradeOrders.concat(outcomeTradeOrders);
-=======
-		marketTradeOrders = marketTradeOrders.concat(outcome.trade.tradeSummary.tradeOrders);
-
-		outcome.userOpenOrders = [];
->>>>>>> da3767d8
 
 		return outcome;
 	}).sort((a, b) => (b.lastPrice.value - a.lastPrice.value) || (a.name < b.name ? -1 : 1));
