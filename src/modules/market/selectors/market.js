/*
This is one of the most important and sensitive selectors in the app.
It builds the fat, heavy, rigid, hierarchical market objects,
that are used to render and display many parts of the ui.
This is the point where the shallow, light, loose, flexible, independent
pieces of state come together to make each market.

IMPORTANT
The assembleMarket() function (where all the action happens) is heavily memoized, and performance sensitive.
Doing things sub-optimally here will cause noticeable performance degradation in the app.
The "trick" is to maximize memoization cache hits as much as possible, and not have assembleMarket()
run any more than it has to.

To achieve that, we pass in the minimum number of the shallowest arguments possible.
For example, instead of passing in the entire `favorites` collection and letting the
function find the one it needs for the market, we instead find the specific fvorite
for that market in advance, and only pass in a boolean: `!!favorites[marketID]`
That way the market only gets re-assembled when that specific favorite changes.

This is true for all selectors, but especially important for this one.
*/


import memoizerific from 'memoizerific';
import { formatShares, formatEther, formatPercent, formatNumber } from '../../../utils/format-number';
import { formatDate } from '../../../utils/format-date';
import { isMarketDataOpen } from '../../../utils/is-market-data-open';

import { BRANCH_ID } from '../../app/constants/network';
import { BINARY, CATEGORICAL, SCALAR } from '../../markets/constants/market-types';
import { INDETERMINATE_OUTCOME_ID, INDETERMINATE_OUTCOME_NAME } from '../../markets/constants/market-outcomes';

import { toggleFavorite } from '../../markets/actions/update-favorites';
import { placeTrade } from '../../trade/actions/place-trade';
import { commitReport } from '../../reports/actions/commit-report';
import { toggleTag } from '../../markets/actions/toggle-tag';

import store from '../../../store';

import { selectMarketLink } from '../../link/selectors/links';
import selectUserOpenOrders from '../../user-open-orders/selectors/user-open-orders';
import selectUserOpenOrdersSummary from '../../user-open-orders/selectors/user-open-orders-summary';

import { selectPriceTimeSeries } from '../../market/selectors/price-time-series';

import { selectAggregateOrderBook, selectTopBid, selectTopAsk } from '../../bids-asks/helpers/select-order-book';
import getOutstandingShares from '../../market/selectors/helpers/get-outstanding-shares';

import { generateTrade, generateTradeSummary } from '../../market/selectors/helpers/generate-trade';
import { generateOutcomePositionSummary, generateMarketsPositionsSummary } from '../../../modules/my-positions/selectors/my-positions-summary';

import { selectMyMarket } from '../../../modules/my-markets/selectors/my-markets';

export default function () {
	const { selectedMarketID } = store.getState();
	return selectMarket(selectedMarketID);
}

export const selectMarket = (marketID) => {
	const { marketsData, favorites, reports, outcomesData, accountTrades, tradesInProgress, blockchain, priceHistory, orderBooks, branch, orderCancellation } = store.getState();

	if (!marketID || !marketsData || !marketsData[marketID]) {
		return {};
	}

	const endDate = new Date((marketsData[marketID].endDate * 1000) || 0);
	const branchReports = reports[branch.id || BRANCH_ID];
	const marketReport = (branchReports) ? branchReports[marketsData[marketID].eventID] : undefined;

	return assembleMarket(
		marketID,
		marketsData[marketID],
		priceHistory[marketID],
		isMarketDataOpen(marketsData[marketID]),

		!!favorites[marketID],
		outcomesData[marketID],

		marketReport,
		(accountTrades || {})[marketID],
		tradesInProgress[marketID],

		// the reason we pass in the date parts broken up like this, is because date objects are never equal, thereby always triggering re-assembly, and never hitting the memoization cache
		endDate.getFullYear(),
		endDate.getMonth(),
		endDate.getDate(),

		blockchain && !!blockchain.isReportConfirmationPhase,

		orderBooks[marketID],
		orderCancellation,
		store.dispatch);
};

export const selectMarketFromEventID = (eventID) => {
	const { marketsData } = store.getState();
	return selectMarket(Object.keys(marketsData).find(marketID =>
		marketsData[marketID].eventID === eventID)
	);
};

<<<<<<< HEAD
const assembledMarketsCache = {};

export const assembleMarket = (function (
=======
// NOTE memoization limit 10000 as a temporary fix
export const assembleMarket = memoizerific(10000)((
>>>>>>> 7d36349c
		marketID,
		marketData,
		marketPriceHistory,
		isOpen,
		isFavorite,
		marketOutcomesData,
		marketReport,
		marketAccountTrades,
		marketTradeInProgress,
		endDateYear,
		endDateMonth,
		endDateDay,
		isReportConfirmationPhase,
		orderBooks,
		orderCancellation,
		dispatch) {

	if (!assembledMarketsCache[marketID]) {
		assembledMarketsCache[marketID] = memoizerific(1)((
			marketID,
<<<<<<< HEAD
			marketData,
			marketPriceHistory,
			isOpen,
			isFavorite,
			marketOutcomesData,
			marketReport,
			marketAccountTrades,
			marketTradeInProgress,
			endDateYear,
			endDateMonth,
			endDateDay,
			isReportConfirmationPhase,
			orderBooks,
			orderCancellation,
			dispatch) => { // console.log('>>assembleMarket<<');

			const market = {
				...marketData,
				description: marketData.description || '',
				id: marketID
			};

			switch (market.type) {
			case BINARY:
				market.isBinary = true;
				market.isCategorical = false;
				market.isScalar = false;
				break;
			case CATEGORICAL:
				market.isBinary = false;
				market.isCategorical = true;
				market.isScalar = false;
				break;
			case SCALAR:
				market.isBinary = false;
				market.isCategorical = false;
				market.isScalar = true;
				break;
			default:
				break;
			}

			market.endDate = endDateYear >= 0 && endDateMonth >= 0 && endDateDay >= 0 && formatDate(new Date(endDateYear, endDateMonth, endDateDay)) || null;
			market.endDateLabel = (market.endDate < new Date()) ? 'ended' : 'ends';
			market.creationTime = formatDate(new Date(marketData.creationTime * 1000));

			market.isOpen = isOpen;
			market.isExpired = !isOpen;
			market.isFavorite = isFavorite;

			market.takerFeePercent = formatPercent(marketData.takerFee * 100, { positiveSign: false });
			market.makerFeePercent = formatPercent(marketData.makerFee * 100, { positiveSign: false });
			market.volume = formatShares(marketData.volume, { positiveSign: false });

			market.isRequiredToReportByAccount = !!marketReport; // was the user chosen to report on this market
			market.isPendingReport = market.isRequiredToReportByAccount && !marketReport.reportHash && !isReportConfirmationPhase; // account is required to report on this unreported market during reporting phase
			market.isReportSubmitted = market.isRequiredToReportByAccount && !!marketReport.reportHash; // the user submitted a report that is not yet confirmed (reportHash === true)
			market.isReported = market.isReportSubmitted && !!marketReport.reportHash.length; // the user fully reported on this market (reportHash === [string])
			market.isMissedReport = market.isRequiredToReportByAccount && !market.isReported && !market.isReportSubmitted && isReportConfirmationPhase; // the user submitted a report that is not yet confirmed
			market.isMissedOrReported = market.isMissedReport || market.isReported;

			market.marketLink = selectMarketLink(market, dispatch);
			market.onClickToggleFavorite = () => dispatch(toggleFavorite(marketID));
			market.onSubmitPlaceTrade = () => dispatch(placeTrade(marketID));

			market.report = {
				...marketReport,
				onSubmitReport: (reportedOutcomeID, isUnethical, isIndeterminate) => dispatch(commitReport(market, reportedOutcomeID, isUnethical, isIndeterminate))
			};

			market.outcomes = [];

			let marketTradeOrders = [];

			market.outcomes = Object.keys(marketOutcomesData || {}).map(outcomeID => {
				const outcomeData = marketOutcomesData[outcomeID];
				const outcomeTradeInProgress = marketTradeInProgress && marketTradeInProgress[outcomeID];

				const outcome = {
					...outcomeData,
					id: outcomeID,
					marketID,
					lastPrice: formatEther(parseFloat(outcomeData.price) || 0, { positiveSign: false })
				};

				if (market.type === 'scalar') {
					// note: not actually a percent
					outcome.lastPricePercent = formatNumber(outcome.lastPrice.value, {
						decimals: 2,
						decimalsRounded: 1,
						denomination: '',
						positiveSign: false,
						zeroStyled: true
					});
				} else {
					outcome.lastPricePercent = formatPercent(outcome.lastPrice.value * 100, { positiveSign: false });
				}

				outcome.trade = generateTrade(market, outcome, outcomeTradeInProgress);

				outcome.position = generateOutcomePositionSummary((marketAccountTrades || {})[outcomeID], outcome.lastPrice.value, parseFloat(outcomeData.sharesPurchased));
				const orderBook = selectAggregateOrderBook(outcome.id, orderBooks, orderCancellation);
				outcome.orderBook = orderBook;
				outcome.topBid = selectTopBid(orderBook);
				outcome.topAsk = selectTopAsk(orderBook);

				marketTradeOrders = marketTradeOrders.concat(outcome.trade.tradeSummary.tradeOrders);

				outcome.userOpenOrders = selectUserOpenOrders(outcomeID, orderBooks);

				return outcome;
			}).sort((a, b) => (b.lastPrice.value - a.lastPrice.value) || (a.name < b.name ? -1 : 1));

			market.tags = (market.tags || []).map(tag => {
				const obj = {
					name: tag && tag.toString().toLowerCase().trim(),
					onClick: () => dispatch(toggleTag(tag))
				};
				return obj;
			}).filter(tag => !!tag.name);

			market.outstandingShares = formatNumber(getOutstandingShares(marketOutcomesData || {}));

			market.priceTimeSeries = selectPriceTimeSeries(market.outcomes, marketPriceHistory);

			market.reportableOutcomes = market.outcomes.slice();
			market.reportableOutcomes.push({ id: INDETERMINATE_OUTCOME_ID, name: INDETERMINATE_OUTCOME_NAME });

			market.userOpenOrdersSummary = selectUserOpenOrdersSummary(market.outcomes);

			market.tradeSummary = generateTradeSummary(marketTradeOrders);

			market.myPositionsSummary = generateMarketsPositionsSummary([market]);
			if (market.myPositionsSummary) {
				market.myPositionOutcomes = market.myPositionsSummary.positionOutcomes;
				delete market.myPositionsSummary.positionOutcomes;
			}

			market.myMarketSummary = selectMyMarket(market)[0];

			return market;
		});
=======
			lastPrice: formatEther(outcomeData.price || 0, { positiveSign: false })
		};

		if (market.type === 'scalar') {
			// note: not actually a percent
			outcome.lastPricePercent = formatNumber(outcome.lastPrice.value, {
				decimals: 2,
				decimalsRounded: 1,
				denomination: '',
				positiveSign: false,
				zeroStyled: true
			});
		} else {
			outcome.lastPricePercent = formatPercent(outcome.lastPrice.value * 100, { positiveSign: false });
		}

		outcome.trade = generateTrade(market, outcome, outcomeTradeInProgress);

		outcome.position = generateOutcomePositionSummary((marketAccountTrades || {})[outcomeID], outcome.lastPrice.value, outcomeData.sharesPurchased);
		const orderBook = selectAggregateOrderBook(outcome.id, orderBooks, orderCancellation);
		outcome.orderBook = orderBook;
		outcome.topBid = selectTopBid(orderBook);
		outcome.topAsk = selectTopAsk(orderBook);

		marketTradeOrders = marketTradeOrders.concat(outcome.trade.tradeSummary.tradeOrders);

		outcome.userOpenOrders = selectUserOpenOrders(outcomeID, orderBooks);

		return outcome;
	}).sort((a, b) => (b.lastPrice.value - a.lastPrice.value) || (a.name < b.name ? -1 : 1));

	market.tags = (market.tags || []).map(tag => {
		const obj = {
			name: tag && tag.toString().toLowerCase().trim(),
			onClick: () => dispatch(toggleTag(tag))
		};
		return obj;
	}).filter(tag => !!tag.name);

	market.outstandingShares = formatNumber(getOutstandingShares(marketOutcomesData || {}));

	market.priceTimeSeries = selectPriceTimeSeries(market.outcomes, marketPriceHistory);

	market.reportableOutcomes = market.outcomes.slice();
	market.reportableOutcomes.push({ id: INDETERMINATE_OUTCOME_ID, name: INDETERMINATE_OUTCOME_NAME });

	market.userOpenOrdersSummary = selectUserOpenOrdersSummary(market.outcomes);

	market.tradeSummary = generateTradeSummary(marketTradeOrders);

	market.myPositionsSummary = generateMarketsPositionsSummary([market]);
	if (market.myPositionsSummary) {
		market.myPositionOutcomes = market.myPositionsSummary.positionOutcomes;
		delete market.myPositionsSummary.positionOutcomes;
>>>>>>> 7d36349c
	}

	return assembledMarketsCache[marketID].apply(this, arguments);
});<|MERGE_RESOLUTION|>--- conflicted
+++ resolved
@@ -99,14 +99,9 @@
 	);
 };
 
-<<<<<<< HEAD
 const assembledMarketsCache = {};
 
 export const assembleMarket = (function (
-=======
-// NOTE memoization limit 10000 as a temporary fix
-export const assembleMarket = memoizerific(10000)((
->>>>>>> 7d36349c
 		marketID,
 		marketData,
 		marketPriceHistory,
@@ -127,7 +122,6 @@
 	if (!assembledMarketsCache[marketID]) {
 		assembledMarketsCache[marketID] = memoizerific(1)((
 			marketID,
-<<<<<<< HEAD
 			marketData,
 			marketPriceHistory,
 			isOpen,
@@ -210,7 +204,7 @@
 					...outcomeData,
 					id: outcomeID,
 					marketID,
-					lastPrice: formatEther(parseFloat(outcomeData.price) || 0, { positiveSign: false })
+					lastPrice: formatEther(outcomeData.price || 0, { positiveSign: false })
 				};
 
 				if (market.type === 'scalar') {
@@ -228,7 +222,7 @@
 
 				outcome.trade = generateTrade(market, outcome, outcomeTradeInProgress);
 
-				outcome.position = generateOutcomePositionSummary((marketAccountTrades || {})[outcomeID], outcome.lastPrice.value, parseFloat(outcomeData.sharesPurchased));
+				outcome.position = generateOutcomePositionSummary((marketAccountTrades || {})[outcomeID], outcome.lastPrice.value, outcomeData.sharesPurchased);
 				const orderBook = selectAggregateOrderBook(outcome.id, orderBooks, orderCancellation);
 				outcome.orderBook = orderBook;
 				outcome.topBid = selectTopBid(orderBook);
@@ -270,62 +264,6 @@
 
 			return market;
 		});
-=======
-			lastPrice: formatEther(outcomeData.price || 0, { positiveSign: false })
-		};
-
-		if (market.type === 'scalar') {
-			// note: not actually a percent
-			outcome.lastPricePercent = formatNumber(outcome.lastPrice.value, {
-				decimals: 2,
-				decimalsRounded: 1,
-				denomination: '',
-				positiveSign: false,
-				zeroStyled: true
-			});
-		} else {
-			outcome.lastPricePercent = formatPercent(outcome.lastPrice.value * 100, { positiveSign: false });
-		}
-
-		outcome.trade = generateTrade(market, outcome, outcomeTradeInProgress);
-
-		outcome.position = generateOutcomePositionSummary((marketAccountTrades || {})[outcomeID], outcome.lastPrice.value, outcomeData.sharesPurchased);
-		const orderBook = selectAggregateOrderBook(outcome.id, orderBooks, orderCancellation);
-		outcome.orderBook = orderBook;
-		outcome.topBid = selectTopBid(orderBook);
-		outcome.topAsk = selectTopAsk(orderBook);
-
-		marketTradeOrders = marketTradeOrders.concat(outcome.trade.tradeSummary.tradeOrders);
-
-		outcome.userOpenOrders = selectUserOpenOrders(outcomeID, orderBooks);
-
-		return outcome;
-	}).sort((a, b) => (b.lastPrice.value - a.lastPrice.value) || (a.name < b.name ? -1 : 1));
-
-	market.tags = (market.tags || []).map(tag => {
-		const obj = {
-			name: tag && tag.toString().toLowerCase().trim(),
-			onClick: () => dispatch(toggleTag(tag))
-		};
-		return obj;
-	}).filter(tag => !!tag.name);
-
-	market.outstandingShares = formatNumber(getOutstandingShares(marketOutcomesData || {}));
-
-	market.priceTimeSeries = selectPriceTimeSeries(market.outcomes, marketPriceHistory);
-
-	market.reportableOutcomes = market.outcomes.slice();
-	market.reportableOutcomes.push({ id: INDETERMINATE_OUTCOME_ID, name: INDETERMINATE_OUTCOME_NAME });
-
-	market.userOpenOrdersSummary = selectUserOpenOrdersSummary(market.outcomes);
-
-	market.tradeSummary = generateTradeSummary(marketTradeOrders);
-
-	market.myPositionsSummary = generateMarketsPositionsSummary([market]);
-	if (market.myPositionsSummary) {
-		market.myPositionOutcomes = market.myPositionsSummary.positionOutcomes;
-		delete market.myPositionsSummary.positionOutcomes;
->>>>>>> 7d36349c
 	}
 
 	return assembledMarketsCache[marketID].apply(this, arguments);
