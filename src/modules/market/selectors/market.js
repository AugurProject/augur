/*
This is one of the most important and sensitive selectors in the app.
It builds the fat, heavy, rigid, hierarchical market objects,
that are used to render and display many parts of the ui.
This is the point where the shallow, light, loose, flexible, independent
pieces of state come together to make each market.

IMPORTANT
The assembleMarket() function (where all the action happens) is heavily
 memoized, and performance sensitive.
Doing things sub-optimally here will cause noticeable performance degradation in the app.
The "trick" is to maximize memoization cache hits as much a spossible, and not have assembleMarket()
run any more than it has to.

To achieve that, we pass in the minimum number of the shallowest arguments possible.
For example, instead of passing in the entire `favorites` collection and letting the
function find the one it needs for the market, we instead find the specific fvorite
for that market in advance, and only pass in a boolean: `!!favorites[marketID]`
That way the market only gets re-assembled when that specific favorite changes.

This is true for all selectors, but especially important for this one.
*/


import memoizerific from 'memoizerific';
import {
	formatNumber,
	formatEther,
	formatPercent,
	formatDate
} from '../../../utils/format-number';
import { isMarketDataOpen } from '../../../utils/is-market-data-open';

import { BINARY, CATEGORICAL, SCALAR } from '../../markets/constants/market-types';
import {
	INDETERMINATE_OUTCOME_ID,
	INDETERMINATE_OUTCOME_NAME
} from '../../markets/constants/market-outcomes';

import { toggleFavorite } from '../../markets/actions/update-favorites';
import { placeTrade } from '../../trade/actions/place-trade';
import { updateTradesInProgress } from '../../trade/actions/update-trades-in-progress';
import { submitReport } from '../../reports/actions/submit-report';
import { toggleTag } from '../../markets/actions/toggle-tag';

import store from '../../../store';

import { selectMarketLink } from '../../link/selectors/links';
import { selectOutcomeTradeOrders } from '../../trade/selectors/trade-orders';
import { selectTradeSummary } from '../../trade/selectors/trade-summary';
import { selectPositionsSummary } from '../../positions/selectors/positions-summary';

import { selectPriceTimeSeries } from '../../market/selectors/price-time-series';

import { selectPositionFromOutcomeAccountTrades } from '../../positions/selectors/position';

import { selectOrderBook } from '../../bids-asks/selectors/select-order-book';

export default function () {
	const { selectedMarketID } = store.getState();
	return selectMarket(selectedMarketID);
}

export const selectMarket = (marketID) => {
<<<<<<< HEAD
	const { marketsData, favorites,
					reports, outcomes,
					accountTrades, tradesInProgress,
					blockchain, priceHistory, marketOrderBooks } = store.getState();
=======
	const { marketsData, favorites, reports, outcomes, accountTrades, tradesInProgress, blockchain, priceHistory } = store.getState();
>>>>>>> 01bdcde0

	if (!marketID || !marketsData || !marketsData[marketID]) {
		return {};
	}

	const endDate = new Date(marketsData[marketID].endDate);

	return assembleMarket(
		marketID,
		marketsData[marketID],
		priceHistory[marketID],
		isMarketDataOpen(marketsData[marketID], blockchain && blockchain.currentBlockNumber),

		!!favorites[marketID],
		outcomes[marketID],

		reports[marketsData[marketID].eventID],
		accountTrades[marketID],
		tradesInProgress[marketID],

		// the reason we pass in the date parts broken up like this, is because otherwise the new date object will always trigger re-assembly, and never hit the memoization cache
		endDate.getFullYear(),
		endDate.getMonth(),
		endDate.getDate(),

		blockchain && blockchain.isReportConfirmationPhase,

		marketOrderBooks[marketID],
		store.dispatch);
};

export const selectMarketFromEventID = (eventID) => {
	const { marketsData } = store.getState();
	return selectMarket(Object.keys(marketsData).find(marketID =>
		marketsData[marketID].eventID === eventID)
	);
};

export const assembleMarket = memoizerific(1000)((
		marketID,
		marketData,
		marketPriceHistory,
		isOpen,
		isFavorite,
		marketOutcomes,
		marketReport,
		marketAccountTrades,
		marketTradeInProgress,
		endDateYear,
		endDateMonth,
		endDateDay,
		isReportConfirmationPhase,
		marketOrderBooks,
		dispatch) => { // console.log('>>assembleMarket<<');
	const o = {
		...marketData,
		id: marketID
	};
	let tradeOrders = [];
	const positions = { qtyShares: 0, totalValue: 0, totalCost: 0, list: [] };

	o.type = marketData.type;
	switch (o.type) {
	case BINARY:
		o.isBinary = true;
		o.isCategorical = false;
		o.isScalar = false;
		break;
	case CATEGORICAL:
		o.isBinary = false;
		o.isCategorical = true;
		o.isScalar = false;
		break;
	case SCALAR:
		o.isBinary = false;
		o.isCategorical = false;
		o.isScalar = true;
		break;
	default:
		break;
	}
	o.endDate = endDateYear >= 0 && endDateMonth >= 0 && endDateDay >= 0 && formatDate(new Date(endDateYear, endDateMonth, endDateDay)) || null;
	o.isOpen = isOpen;
	o.isExpired = !isOpen;

	o.isFavorite = isFavorite;

	o.tradingFeePercent = formatPercent(marketData.tradingFee * 100, { positiveSign: false });
	o.volume = formatNumber(marketData.volume, { positiveSign: false });

	o.isRequiredToReportByAccount = !!marketReport;
	// was the user chosen to report on this market
	o.isPendingReport = o.isRequiredToReportByAccount && !marketReport.reportHash && !isReportConfirmationPhase;
	// account is required to report on this unreported market during reporting phase
	o.isReportSubmitted = o.isRequiredToReportByAccount && !!marketReport.reportHash;
	// the user submitted a report that is not yet confirmed (reportHash === true)
	o.isReported = o.isReportSubmitted && !!marketReport.reportHash.length;
	// the user fully reported on this market (reportHash === [string])
	o.isMissedReport = o.isRequiredToReportByAccount && !o.isReported && !o.isReportSubmitted && isReportConfirmationPhase;
	// the user submitted a report that is not yet confirmed
	o.isMissedOrReported = o.isMissedReport || o.isReported;

	o.marketLink = selectMarketLink(o, dispatch);
	o.onClickToggleFavorite = () => dispatch(toggleFavorite(marketID));
	o.onSubmitPlaceTrade = () => dispatch(placeTrade(marketID));

	o.report = {
		...marketReport,
		onSubmitReport: (reportedOutcomeID, isUnethical) =>
			dispatch(submitReport(o, reportedOutcomeID, isUnethical))
	};

	o.outcomes = [];

	o.outcomes = Object.keys(marketOutcomes || {}).map(outcomeID => {
		const outcomeData = marketOutcomes[outcomeID];
		const	outcomeTradeInProgress = marketTradeInProgress && marketTradeInProgress[outcomeID];

		const outcome = {
			...outcomeData,
			id: outcomeID,
			marketID,
			lastPrice: formatEther(outcomeData.price || 0, { positiveSign: false }),
			lastPricePercent: formatPercent((outcomeData.price || 0) * 100, { positiveSign: false })
		};

		const outcomeTradeOrders = selectOutcomeTradeOrders(
																o,
																outcome,
																outcomeTradeInProgress,
																dispatch);

		outcome.trade = {
			numShares: outcomeTradeInProgress && outcomeTradeInProgress.numShares || 0,
			limitPrice: outcomeTradeInProgress && outcomeTradeInProgress.limitPrice || 0,
			tradeSummary: selectTradeSummary(outcomeTradeOrders),
			updateTradeOrder: (outcomeId, shares, limitPrice) =>
				dispatch(updateTradesInProgress(
					marketID,
					outcome.id,
					shares,
					limitPrice))
		};

		if (marketAccountTrades && marketAccountTrades[outcomeID]) {
			outcome.position = selectPositionFromOutcomeAccountTrades(
				marketAccountTrades[outcomeID], outcome.price);
			if (outcome.position && outcome.position.qtyShares && outcome.position.qtyShares.value) {
				positions.qtyShares += outcome.position.qtyShares.value;
				positions.totalValue += outcome.position.totalValue.value || 0;
				positions.totalCost += outcome.position.totalCost.value || 0;
				positions.list.push(outcome);
			}
		}

		outcome.orderBook = selectOrderBook(outcome.id, marketOrderBooks);

		tradeOrders = tradeOrders.concat(outcomeTradeOrders);

		return outcome;
	}).sort((a, b) => (b.lastPrice.value - a.lastPrice.value) || (a.name < b.name ? -1 : 1));

	o.tags = o.tags.map(tag => {
		return {
			name: tag,
			onClick: () => dispatch(toggleTag(tag))
		};
	});

	o.priceTimeSeries = selectPriceTimeSeries(o.outcomes, marketPriceHistory);

	o.reportableOutcomes = o.outcomes.slice();
	o.reportableOutcomes.push({ id: INDETERMINATE_OUTCOME_ID, name: INDETERMINATE_OUTCOME_NAME });

	o.tradeSummary = selectTradeSummary(tradeOrders);
	o.positionsSummary = selectPositionsSummary(
		positions.list.length,
		positions.qtyShares,
		positions.totalValue,
		positions.totalCost);
	o.positionOutcomes = positions.list;

	return o;
});<|MERGE_RESOLUTION|>--- conflicted
+++ resolved
@@ -62,14 +62,10 @@
 }
 
 export const selectMarket = (marketID) => {
-<<<<<<< HEAD
 	const { marketsData, favorites,
 					reports, outcomes,
 					accountTrades, tradesInProgress,
 					blockchain, priceHistory, marketOrderBooks } = store.getState();
-=======
-	const { marketsData, favorites, reports, outcomes, accountTrades, tradesInProgress, blockchain, priceHistory } = store.getState();
->>>>>>> 01bdcde0
 
 	if (!marketID || !marketsData || !marketsData[marketID]) {
 		return {};
