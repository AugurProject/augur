import { loadMarketsInfo } from '../../markets/actions/load-markets-info';
import { loadBidsAsks } from '../../bids-asks/actions/load-bids-asks';
import { loadAccountTrades } from '../../my-positions/actions/load-account-trades';
import { loadPriceHistory } from '../../market/actions/load-price-history';

export const MARKET_DATA_LOADING = 'MARKET_DATA_LOADING';

export function loadFullMarket(marketID) {
  return (dispatch, getState) => {
    dispatch(updateMarketDataLoading(marketID));

		// load price history, and other non-basic market details here, dispatching
		// the necessary actions to save each part in relevant state
<<<<<<< HEAD
		const loadDetails = () => {
			dispatch(loadBidsAsks(marketID, () => {
				dispatch(loadAccountTrades(marketID, () => dispatch(loadPriceHistory(marketID))));
			}));
		};
=======
    const loadDetails = () => {
      dispatch(loadBidsAsks(marketID, () => {
        dispatch(loadAccountTrades(marketID, () => {
          dispatch(loadPriceHistory(marketID));
          dispatch(updateMarketDataTimestamp(marketID, new Date().getTime()));
        }));
      }));
    };
>>>>>>> a91e88c9

		// if the basic data hasn't loaded yet, load it first
    if (!getState().marketsData[marketID]) {
      dispatch(loadMarketsInfo([marketID], loadDetails));
    } else {
		// if the basic data is already loaded, just load the details
      loadDetails();
    }
  };
}

/**
 * @param {String} marketID
 * @return {{type: String, marketID: String}}
 */
function updateMarketDataLoading(marketID) {
  return {
    type: MARKET_DATA_LOADING,
    marketID
  };
}<|MERGE_RESOLUTION|>--- conflicted
+++ resolved
@@ -11,22 +11,11 @@
 
 		// load price history, and other non-basic market details here, dispatching
 		// the necessary actions to save each part in relevant state
-<<<<<<< HEAD
 		const loadDetails = () => {
 			dispatch(loadBidsAsks(marketID, () => {
 				dispatch(loadAccountTrades(marketID, () => dispatch(loadPriceHistory(marketID))));
 			}));
 		};
-=======
-    const loadDetails = () => {
-      dispatch(loadBidsAsks(marketID, () => {
-        dispatch(loadAccountTrades(marketID, () => {
-          dispatch(loadPriceHistory(marketID));
-          dispatch(updateMarketDataTimestamp(marketID, new Date().getTime()));
-        }));
-      }));
-    };
->>>>>>> a91e88c9
 
 		// if the basic data hasn't loaded yet, load it first
     if (!getState().marketsData[marketID]) {
