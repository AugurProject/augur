--- conflicted
+++ resolved
@@ -3,25 +3,12 @@
 import logError from 'utils/log-error'
 
 export const loadPriceHistory = (options, callback = logError) => (dispatch, getState) => {
-<<<<<<< HEAD
   const { loginAccount } = getState()
   if (!loginAccount.address) return callback(null)
-  const query = { marketID: options.market }
-  augur.markets.getMarketPriceHistory(query, (err, priceHistory) => {
+  augur.markets.getMarketPriceHistory({ ...options, marketID: options.market }, (err, priceHistory) => {
     if (err) return callback(err)
-    if (priceHistory == null) return callback(`no price history data received`)
+    if (priceHistory == null) return callback(null)
     dispatch(updateMarketPriceHistory(options.market, priceHistory))
     callback(null, priceHistory)
   })
-}
-=======
-  const { loginAccount } = getState();
-  if (!loginAccount.address) return callback(null);
-  augur.markets.getMarketPriceHistory({ ...options, marketID: options.market }, (err, priceHistory) => {
-    if (err) return callback(err);
-    if (priceHistory == null) return callback(null);
-    dispatch(updateMarketPriceHistory(options.market, priceHistory));
-    callback(null, priceHistory);
-  });
-};
->>>>>>> b8e9a125
+}