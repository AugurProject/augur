import React, { Component } from 'react'

import MarketHeader from 'modules/market/containers/market-header'
import MarketOutcomesChart from 'modules/market/containers/market-outcomes-chart'
import MarketOutcomeCharts from 'modules/market/containers/market-outcome-charts'
import MarketData from 'modules/market/containers/market-data'

import Styles from 'modules/market/components/market-view/market-view.styles'

export default class MarketView extends Component {
  constructor(props) {
    super(props)

    this.state = {
      selectedOutcomes: [],
    }

    this.updateSelectedOutcomes = this.updateSelectedOutcomes.bind(this)
    this.clearSelectedOutcomes = this.clearSelectedOutcomes.bind(this)
  }

  updateSelectedOutcomes(selectedOutcome) {
    const newSelectedOutcomes = [...this.state.selectedOutcomes]
    const selectedOutcomeIndex = newSelectedOutcomes.indexOf(selectedOutcome)

    if (selectedOutcomeIndex !== -1) {
      newSelectedOutcomes.splice(selectedOutcomeIndex, 1)
    } else {
      newSelectedOutcomes.push(selectedOutcome)
    }

    this.setState({ selectedOutcomes: newSelectedOutcomes })
  }

  clearSelectedOutcomes() {
    this.setState({ selectedOutcomes: [] })
  }

  render() {
    const s = this.state

    return (
      <section>
        <div className={Styles.Market__upper}>
          <MarketHeader
            selectedOutcomes={s.selectedOutcomes}
            updateSelectedOutcomes={this.updateSelectedOutcomes}
            clearSelectedOutcomes={this.clearSelectedOutcomes}
          />
<<<<<<< HEAD
          {s.selectedOutcome === null &&
            <MarketOutcomesChart
              selectedOutcome={s.selectedOutcome}
              updateSelectedOutcome={this.updateSelectedOutcome}
            />
          }
          {s.selectedOutcome !== null &&
            <MarketOutcomeCharts
              selectedOutcome={s.selectedOutcome}
            />
          }
=======
          <MarketOutcomeCharts
            selectedOutcomes={s.selectedOutcomes}
          />
>>>>>>> 27aa9e24
        </div>
        <MarketData
          selectedOutcomes={s.selectedOutcomes}
          updateSelectedOutcomes={this.updateSelectedOutcomes}
        />
      </section>
    )
  }
<<<<<<< HEAD
}
=======
}
//
// {s.selectedOutcomes.length === 0 &&
//   <MarketOutcomesChart
//     selectedOutcomes={s.selectedOutcomes}
//     updateSelectedOutcomes={this.updateSelectedOutcomes}
//   />
// }
// {s.selectedOutcomes.length > 0 &&
//   <MarketOutcomeCharts
//     selectedOutcomes={s.selectedOutcomes}
//   />
// }

// OLD
// import React, { Component } from 'react'
// import PropTypes from 'prop-types'
// import { Helmet } from 'react-helmet'
//
// import MarketActive from 'modules/market/components/market-active'
// import MarketReported from 'modules/market/components/market-reported'
// import NullStateMessage from 'modules/common/components/null-state-message'
//
// import parseMarketTitle from 'modules/market/helpers/parse-market-title'
// import parseQuery from 'modules/routes/helpers/parse-query'
// import getValue from 'utils/get-value'
// import speedomatic from 'speedomatic'
//
// import { MARKET_ID_PARAM_NAME } from 'modules/routes/constants/param-names'
//
// export default class MarketView extends Component {
//   static propTypes = {
//     isConnected: PropTypes.bool.isRequired,
//     location: PropTypes.object.isRequired,
//     updateSelectedMarketID: PropTypes.func.isRequired,
//     clearSelectedMarketID: PropTypes.func.isRequired,
//     loadFullMarket: PropTypes.func.isRequired,
//     market: PropTypes.object.isRequired
//   }
//
//   constructor(props) {
//     super(props)
//
//     this.state = {
//       isAvailable: getValue(props, 'market.id'),
//       isOpen: getValue(props, 'market.isOpen'),
//       marketId: null
//     }
//   }
//
//   componentWillMount() {
//     const marketId = speedomatic.formatInt256(parseQuery(this.props.location.search)[MARKET_ID_PARAM_NAME])
//
//     this.props.updateSelectedMarketID(marketId)
//     this.setState({ marketId })
//
//     if (this.props.isConnected && getValue(this.props, 'universe.id') && marketId) this.props.loadFullMarket(marketId)
//   }
//
//   componentWillReceiveProps(nextProps) {
//     if (getValue(this.props, 'market.id') !== getValue(nextProps, 'market.id')) this.setState({ isAvailable: getValue(nextProps, 'market.id') })
//     if (getValue(this.props, 'market.isOpen') !== getValue(nextProps, 'market.isOpen')) this.setState({ isOpen: getValue(nextProps, 'market.isOpen') })
//   }
//
//   componentWillUpdate(nextProps, nextState) {
//     if (
//       (
//         this.props.isConnected !== nextProps.isConnected ||
//         getValue(this.props, 'universe.id') !== getValue(nextProps, 'universe.id') ||
//         this.state.marketId !== nextState.marketId
//       ) &&
//       nextProps.isConnected &&
//       getValue(nextProps, 'universe.id') !== null &&
//       nextState.marketId !== null
//     ) {
//       this.props.loadFullMarket(nextState.marketId)
//     }
//   }
//
//   componentWillUnmount() {
//     this.props.clearSelectedMarketID()
//   }
//
//   render() {
//     const p = this.props
//     const s = this.state
//
//     return (
//       <section id="market_view">
//         {!s.isAvailable && <NullStateMessage message={'No Market Data'} />}
//
//         {s.isAvailable &&
//           <Helmet>
//             <title>{parseMarketTitle(p.market.description)}</title>
//           </Helmet>
//         }
//
//         {s.isAvailable && s.isOpen &&
//           <MarketActive
//             {...p}
//             isSnitchTabVisible={getValue(p, 'market.isSnitchTabVisible')}
//             isReportTabVisible={getValue(p, 'market.isReportTabVisible')}
//             isPendingReport={getValue(p, 'market.isPendingReport')}
//           />
//         }
//
//         {s.isAvailable && !s.isOpen && <MarketReported {...p} />}
//       </section>
//     )
//   }
// }
>>>>>>> 27aa9e24
<|MERGE_RESOLUTION|>--- conflicted
+++ resolved
@@ -47,23 +47,9 @@
             updateSelectedOutcomes={this.updateSelectedOutcomes}
             clearSelectedOutcomes={this.clearSelectedOutcomes}
           />
-<<<<<<< HEAD
-          {s.selectedOutcome === null &&
-            <MarketOutcomesChart
-              selectedOutcome={s.selectedOutcome}
-              updateSelectedOutcome={this.updateSelectedOutcome}
-            />
-          }
-          {s.selectedOutcome !== null &&
-            <MarketOutcomeCharts
-              selectedOutcome={s.selectedOutcome}
-            />
-          }
-=======
           <MarketOutcomeCharts
             selectedOutcomes={s.selectedOutcomes}
           />
->>>>>>> 27aa9e24
         </div>
         <MarketData
           selectedOutcomes={s.selectedOutcomes}
@@ -72,9 +58,6 @@
       </section>
     )
   }
-<<<<<<< HEAD
-}
-=======
 }
 //
 // {s.selectedOutcomes.length === 0 &&
@@ -185,5 +168,4 @@
 //       </section>
 //     )
 //   }
-// }
->>>>>>> 27aa9e24
+// }