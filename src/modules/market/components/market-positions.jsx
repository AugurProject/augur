import React from 'react';

import MarketPositionsRow from 'modules/market/components/market-positions-row';
import NullStateMessage from 'modules/common/components/null-state-message';

import { SCALAR } from 'modules/markets/constants/market-types';

import getValue from 'utils/get-value';

const MarketPositions = (p) => {
  const outcomePositions = getValue(p, 'market.myPositionOutcomes');
  const nullMessage = 'No Current Positions';

<<<<<<< HEAD
	return (
		<article className="market-positions">
			{!outcomePositions ?
				<NullStateMessage message={nullMessage} /> :
				<div>
					<div className="market-positions-header">
						<span>{!p.marketType === SCALAR ? 'Outcomes' : 'Outcome'}</span>
						<span>Shares</span>
						<span>Avg Price</span>
						<span>Last Price</span>
						<span>Realized P/L</span>
						<span>Unrealized P/L</span>
						<span>Total P/L</span>
						<span>Action</span>
					</div>
					<div className="market-content-scrollable" >
						{(outcomePositions || []).map(outcome =>
							<MarketPositionsRow
								key={outcome.id}
								marketType={p.marketType}
								outcome={outcome}
								selectedShareDenomination={p.selectedShareDenomination}
								positionStatus={p.positionStatus}
							/>
=======
  return (
    <article className="market-positions">
      {!outcomePositions ?
        <NullStateMessage message={nullMessage} /> :
        <div>
          <div className="market-positions-header">
            <span>{!p.marketType === SCALAR ? 'Outcomes' : 'Outcome'}</span>
            <span>Shares</span>
            <span>Avg Price</span>
            <span>Last Price</span>
            <span>Realized P/L</span>
            <span>Unrealized P/L</span>
            <span>Total P/L</span>
          </div>
          <div className="market-content-scrollable" >
            {(outcomePositions || []).map(outcome =>
              <MarketPositionsRow
                key={outcome.id}
                marketType={p.marketType}
                outcome={outcome}
                selectedShareDenomination={p.selectedShareDenomination}
              />
>>>>>>> facf8d20
						)}
          </div>
        </div>
			}
    </article>
  );
};

export default MarketPositions;<|MERGE_RESOLUTION|>--- conflicted
+++ resolved
@@ -11,7 +11,6 @@
   const outcomePositions = getValue(p, 'market.myPositionOutcomes');
   const nullMessage = 'No Current Positions';
 
-<<<<<<< HEAD
 	return (
 		<article className="market-positions">
 			{!outcomePositions ?
@@ -36,30 +35,6 @@
 								selectedShareDenomination={p.selectedShareDenomination}
 								positionStatus={p.positionStatus}
 							/>
-=======
-  return (
-    <article className="market-positions">
-      {!outcomePositions ?
-        <NullStateMessage message={nullMessage} /> :
-        <div>
-          <div className="market-positions-header">
-            <span>{!p.marketType === SCALAR ? 'Outcomes' : 'Outcome'}</span>
-            <span>Shares</span>
-            <span>Avg Price</span>
-            <span>Last Price</span>
-            <span>Realized P/L</span>
-            <span>Unrealized P/L</span>
-            <span>Total P/L</span>
-          </div>
-          <div className="market-content-scrollable" >
-            {(outcomePositions || []).map(outcome =>
-              <MarketPositionsRow
-                key={outcome.id}
-                marketType={p.marketType}
-                outcome={outcome}
-                selectedShareDenomination={p.selectedShareDenomination}
-              />
->>>>>>> facf8d20
 						)}
           </div>
         </div>
