--- conflicted
+++ resolved
@@ -7,9 +7,6 @@
 * */
 export default function TimeRemainingIndicatorWrapper(BaseCmp) {
   const TimeRemainingIndicator = (props) => {
-<<<<<<< HEAD
-    const { startDate, endDate, ...otherProps } = props
-=======
     const {
       startDate,
       endDate,
@@ -17,19 +14,13 @@
       ...otherProps
     } = props
 
->>>>>>> 548b2cbf
     const duration = endDate.getTime() - startDate.getTime()
     // Render null if given invalid input
     if (duration < 0) {
       return null
     }
 
-<<<<<<< HEAD
-    const currentOffsetFromStart = Date.now() - startDate.getTime()
-
-=======
     const currentOffsetFromStart = new Date(currentTimestamp) - startDate.getTime()
->>>>>>> 548b2cbf
     let percentageElapsed = (currentOffsetFromStart / duration)
 
     percentageElapsed = (percentageElapsed > 1) ? 1 : percentageElapsed
