import React from 'react'
import PropTypes from 'prop-types'
import classNames from 'classnames'

import MarketLink from 'modules/market/components/market-link/market-link'
import ValueDenomination from 'modules/common/components/value-denomination/value-denomination'

<<<<<<< HEAD
import { TYPE_REPORT, TYPE_CHALLENGE, TYPE_TRADE, TYPE_CLOSED, TYPE_DISPUTE } from 'modules/market/constants/link-types'
=======
import { TYPE_REPORT, TYPE_DISPUTE, TYPE_TRADE, TYPE_CLOSED } from 'modules/market/constants/link-types'
>>>>>>> b3446222

import getValue from 'utils/get-value'
import setShareDenomination from 'utils/set-share-denomination'
import shareDenominationLabel from 'utils/share-denomination-label'
import { dateHasPassed } from 'utils/format-date'
import Styles from 'modules/market/components/market-properties/market-properties.styles'

const MarketProperties = (p) => {
  const shareVolumeRounded = setShareDenomination(getValue(p, 'volume.rounded'), p.selectedShareDenomination)
  const shareDenomination = shareDenominationLabel(p.selectedShareDenomination, p.shareDenominations)

  let buttonText

  switch (p.linkType) {
    case TYPE_REPORT:
      buttonText = 'Report'
      break
    case TYPE_DISPUTE:
      buttonText = 'Dispute'
      break
    case TYPE_TRADE:
      buttonText = 'Trade'
      break
    case TYPE_DISPUTE:
      buttonText = 'Dispute'
      break
    default:
      buttonText = 'View'
  }

  return (
    <article className={Styles.MarketProperties}>
      <ul className={Styles.MarketProperties__meta}>
        <li>
          <span>Volume</span>
          <ValueDenomination formatted={shareVolumeRounded} denomination={shareDenomination} />
        </li>
        <li>
          <span>Fee</span>
          <ValueDenomination {...p.settlementFeePercent} />
        </li>
        <li>
          <span>{dateHasPassed(p.endDate.timestamp) ? 'Expired' : 'Expires'}</span>
          <span>{ p.isMobile ? p.endDate.formattedShort : p.endDate.formatted }</span>
        </li>
        {p.outstandingReturns &&
          <li>
            <span>Collected Returns</span>
            <ValueDenomination
              formatted={p.marketCreatorFeesCollected.rounded}
              denomination={p.marketCreatorFeesCollected.denomination}
            />
          </li>
        }
      </ul>
      <div className={Styles.MarketProperties__actions}>
        { p.isLogged && p.toggleFavorite &&
          <button
            className={classNames(Styles.MarketProperties__favorite, { [Styles.favorite]: p.isFavorite })}
            onClick={() => p.toggleFavorite(p.id)}
          >
            {p.isFavorite ?
              <i className="fa fa-star" /> :
              <i className="fa fa-star-o" />
            }
          </button>
        }
        { (p.linkType === undefined || (p.linkType && p.linkType !== TYPE_CLOSED)) &&
          <MarketLink
            className={Styles.MarketProperties__trade}
            id={p.id}
            formattedDescription={p.formattedDescription}
            linkType={p.linkType}
          >
            { p.buttonText || buttonText }
          </MarketLink>
        }
        { p.linkType && p.linkType === TYPE_CLOSED &&
          <button
            className={Styles.MarketProperties__trade}
            onClick={e => console.log('call to finalize market')}
          >
            Finalize
          </button>
        }
      </div>
    </article>
  )
}

MarketProperties.propTypes = {
  linkType: PropTypes.string,
  buttonText: PropTypes.string,
}

export default MarketProperties<|MERGE_RESOLUTION|>--- conflicted
+++ resolved
@@ -5,11 +5,7 @@
 import MarketLink from 'modules/market/components/market-link/market-link'
 import ValueDenomination from 'modules/common/components/value-denomination/value-denomination'
 
-<<<<<<< HEAD
-import { TYPE_REPORT, TYPE_CHALLENGE, TYPE_TRADE, TYPE_CLOSED, TYPE_DISPUTE } from 'modules/market/constants/link-types'
-=======
 import { TYPE_REPORT, TYPE_DISPUTE, TYPE_TRADE, TYPE_CLOSED } from 'modules/market/constants/link-types'
->>>>>>> b3446222
 
 import getValue from 'utils/get-value'
 import setShareDenomination from 'utils/set-share-denomination'
@@ -32,9 +28,6 @@
       break
     case TYPE_TRADE:
       buttonText = 'Trade'
-      break
-    case TYPE_DISPUTE:
-      buttonText = 'Dispute'
       break
     default:
       buttonText = 'View'
