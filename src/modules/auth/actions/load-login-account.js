import * as AugurJS from '../../../services/augurjs';
import { loadAccountTrades } from '../../../modules/my-positions/actions/load-account-trades';
import { loadBidsAsksHistory } from '../../../modules/bids-asks/actions/load-bids-asks-history';
import { loadCreateMarketHistory } from '../../../modules/create-market/actions/load-create-market-history';
import { loadFundingHistory, loadTransferHistory } from '../../../modules/account/actions/load-funding-history';
import { loadReportingHistory } from '../../../modules/my-reports/actions/load-reporting-history';
import { syncBranch } from '../../../modules/app/actions/update-branch';
import { loadEventsWithSubmittedReport } from '../../../modules/my-reports/actions/load-events-with-submitted-report';
import { updateReports, clearReports } from '../../../modules/reports/actions/update-reports';
import { updateLoginAccount } from '../../../modules/auth/actions/update-login-account';
import { updateAssets } from '../../../modules/auth/actions/update-assets';
import { updateFavorites } from '../../../modules/markets/actions/update-favorites';
import updateUserLoginMessageVersionRead from '../../../modules/login-message/actions/update-user-login-message-version-read';
import { updateAccountSettings } from '../../../modules/auth/actions/update-account-settings';
import { updateScalarMarketShareDenomination } from '../../../modules/market/actions/update-scalar-market-share-denomination';

export function loadLoginAccountDependents(cb) {
<<<<<<< HEAD
	return (dispatch, getState) => {
		const { loginAccount } = getState();
		AugurJS.augur.getRegisterBlockNumber(loginAccount.address, (err, blockNumber) => {
			if (!err && blockNumber) {
				loginAccount.registerBlockNumber = blockNumber;
				dispatch(updateLoginAccount(loginAccount));
			}
			dispatch(updateAssets(cb));

			dispatch(loadAccountTrades());
			dispatch(loadBidsAsksHistory());
			dispatch(loadFundingHistory());
			dispatch(loadTransferHistory());
			dispatch(loadCreateMarketHistory());

			// clear and load reports for any markets that have been loaded
			// (partly to handle signing out of one account and into another)
			dispatch(clearReports());
			dispatch(loadReportingHistory());
			dispatch(loadEventsWithSubmittedReport());
			dispatch(syncBranch((err) => {
				if (err) console.error('syncBranch:', err);
			}));
		});
	};
}

export function loadLoginAccountLocalStorage(accountID) {
	return (dispatch) => {
		const localStorageRef = typeof window !== 'undefined' && window.localStorage;

		if (!localStorageRef || !localStorageRef.getItem || !accountID) {
			return;
		}

		const localState = JSON.parse(localStorageRef.getItem(accountID));

		if (!localState) {
			return;
		}

		if (localState.favorites) {
			dispatch(updateFavorites(localState.favorites));
		}
		if (localState.scalarMarketsShareDenomination) {
			Object.keys(localState.scalarMarketsShareDenomination).forEach((marketID) => {
				dispatch(updateScalarMarketShareDenomination(marketID, localState.scalarMarketsShareDenomination[marketID]));
			});
		}
		if (localState.reports && Object.keys(localState.reports).length) {
			dispatch(updateReports(localState.reports));
		}
		if (localState.settings) {
			dispatch(updateAccountSettings(localState.settings));
		}

		if (localState.loginMessageVersionRead && !isNaN(parseInt(localState.loginMessageVersionRead, 10))) {
			dispatch(updateUserLoginMessageVersionRead(parseInt(localState.loginMessageVersionRead, 10)));
		}
	};
=======
  return (dispatch, getState) => {
    const { loginAccount } = getState();
    dispatch(updateAssets(cb));
    AugurJS.augur.getRegisterBlockNumber(loginAccount.address, (err, blockNumber) => {
      if (!err && blockNumber) {
        loginAccount.registerBlockNumber = blockNumber;
        dispatch(updateLoginAccount(loginAccount));
      }
      dispatch(clearAccountTrades());
      dispatch(loadAccountTrades());

			// clear and load reports for any markets that have been loaded
			// (partly to handle signing out of one account and into another)
      dispatch(clearReports());
      dispatch(syncBranch((err) => {
        if (err) console.error('syncBranch:', err);
        dispatch(loadEventsWithSubmittedReport());
      }));
    });
  };
}

export function loadLoginAccountLocalStorage(accountID) {
  return (dispatch) => {
    const localStorageRef = typeof window !== 'undefined' && window.localStorage;

    if (!localStorageRef || !localStorageRef.getItem || !accountID) {
      return;
    }

    const localState = JSON.parse(localStorageRef.getItem(accountID));

    if (!localState) {
      return;
    }

    if (localState.favorites) {
      dispatch(updateFavorites(localState.favorites));
    }
    if (localState.scalarMarketsShareDenomination) {
      Object.keys(localState.scalarMarketsShareDenomination).forEach((marketID) => {
        dispatch(updateScalarMarketShareDenomination(marketID, localState.scalarMarketsShareDenomination[marketID]));
      });
    }
    if (localState.accountTrades) {
      dispatch(clearAccountTrades());
      dispatch(updateAccountTradesData(localState.accountTrades));
    }
    if (localState.reports && Object.keys(localState.reports).length) {
      dispatch(updateReports(localState.reports));
    }
    if (localState.transactionsData) {
      Object.keys(localState.transactionsData).forEach((key) => {
        if ([SUCCESS, FAILED, INTERRUPTED].indexOf(localState.transactionsData[key].status) < 0) {
          localState.transactionsData[key].status = INTERRUPTED;
          localState.transactionsData[key].message = 'unknown if completed';
        }
      });
      dispatch(updateTransactionsData(localState.transactionsData));
    }
    if (localState.settings) {
      dispatch(updateAccountSettings(localState.settings));
    }

    if (localState.loginMessageVersionRead && !isNaN(parseInt(localState.loginMessageVersionRead, 10))) {
      dispatch(updateUserLoginMessageVersionRead(parseInt(localState.loginMessageVersionRead, 10)));
    }
  };
>>>>>>> a91e88c9
}

export function loadLoginAccount() {
  return (dispatch, getState) => {
    const localStorageRef = typeof window !== 'undefined' && window.localStorage;
    const { env } = getState();

    AugurJS.loadLoginAccount(env, (err, loginAccount) => {
      let localLoginAccount = loginAccount;

      if (err) {
        return console.error('ERR loadLoginAccount():', err);
      }

      if (!localLoginAccount && localStorageRef && localStorageRef.getItem) {
        const account = localStorageRef.getItem('account');
        if (account !== null) {
          localLoginAccount = JSON.parse(account);
        }
      }

      if (!localLoginAccount || !localLoginAccount.address) {
        return;
      }
      localLoginAccount.onUpdateAccountSettings = settings => dispatch(updateAccountSettings(settings));

      dispatch(loadLoginAccountLocalStorage(localLoginAccount.address));
      dispatch(updateLoginAccount(localLoginAccount));
      dispatch(loadLoginAccountDependents());

    });
  };
}<|MERGE_RESOLUTION|>--- conflicted
+++ resolved
@@ -15,7 +15,6 @@
 import { updateScalarMarketShareDenomination } from '../../../modules/market/actions/update-scalar-market-share-denomination';
 
 export function loadLoginAccountDependents(cb) {
-<<<<<<< HEAD
 	return (dispatch, getState) => {
 		const { loginAccount } = getState();
 		AugurJS.augur.getRegisterBlockNumber(loginAccount.address, (err, blockNumber) => {
@@ -76,76 +75,6 @@
 			dispatch(updateUserLoginMessageVersionRead(parseInt(localState.loginMessageVersionRead, 10)));
 		}
 	};
-=======
-  return (dispatch, getState) => {
-    const { loginAccount } = getState();
-    dispatch(updateAssets(cb));
-    AugurJS.augur.getRegisterBlockNumber(loginAccount.address, (err, blockNumber) => {
-      if (!err && blockNumber) {
-        loginAccount.registerBlockNumber = blockNumber;
-        dispatch(updateLoginAccount(loginAccount));
-      }
-      dispatch(clearAccountTrades());
-      dispatch(loadAccountTrades());
-
-			// clear and load reports for any markets that have been loaded
-			// (partly to handle signing out of one account and into another)
-      dispatch(clearReports());
-      dispatch(syncBranch((err) => {
-        if (err) console.error('syncBranch:', err);
-        dispatch(loadEventsWithSubmittedReport());
-      }));
-    });
-  };
-}
-
-export function loadLoginAccountLocalStorage(accountID) {
-  return (dispatch) => {
-    const localStorageRef = typeof window !== 'undefined' && window.localStorage;
-
-    if (!localStorageRef || !localStorageRef.getItem || !accountID) {
-      return;
-    }
-
-    const localState = JSON.parse(localStorageRef.getItem(accountID));
-
-    if (!localState) {
-      return;
-    }
-
-    if (localState.favorites) {
-      dispatch(updateFavorites(localState.favorites));
-    }
-    if (localState.scalarMarketsShareDenomination) {
-      Object.keys(localState.scalarMarketsShareDenomination).forEach((marketID) => {
-        dispatch(updateScalarMarketShareDenomination(marketID, localState.scalarMarketsShareDenomination[marketID]));
-      });
-    }
-    if (localState.accountTrades) {
-      dispatch(clearAccountTrades());
-      dispatch(updateAccountTradesData(localState.accountTrades));
-    }
-    if (localState.reports && Object.keys(localState.reports).length) {
-      dispatch(updateReports(localState.reports));
-    }
-    if (localState.transactionsData) {
-      Object.keys(localState.transactionsData).forEach((key) => {
-        if ([SUCCESS, FAILED, INTERRUPTED].indexOf(localState.transactionsData[key].status) < 0) {
-          localState.transactionsData[key].status = INTERRUPTED;
-          localState.transactionsData[key].message = 'unknown if completed';
-        }
-      });
-      dispatch(updateTransactionsData(localState.transactionsData));
-    }
-    if (localState.settings) {
-      dispatch(updateAccountSettings(localState.settings));
-    }
-
-    if (localState.loginMessageVersionRead && !isNaN(parseInt(localState.loginMessageVersionRead, 10))) {
-      dispatch(updateUserLoginMessageVersionRead(parseInt(localState.loginMessageVersionRead, 10)));
-    }
-  };
->>>>>>> a91e88c9
 }
 
 export function loadLoginAccount() {
