<<<<<<< HEAD
import { connect } from 'react-redux';
import { withRouter } from 'react-router-dom';
import AuthView from 'modules/auth/components/auth-view/auth-view';
=======
import { connect } from 'react-redux'
import { withRouter } from 'react-router-dom'
import AuthView from 'modules/auth/components/auth-view'
>>>>>>> 9b125d1b

import { register, setupAndFundNewAccount } from 'modules/auth/actions/register'
import { login } from 'modules/auth/actions/login'
import { importAccount } from 'modules/auth/actions/import-account'

import { loginWithAirbitz } from 'modules/auth/actions/login-with-airbitz'
import selectABCUIContext from 'modules/auth/helpers/abc'

import { AUTH_NAV_ITEMS } from 'modules/auth/constants/auth-nav-items'

const mapStateToProps = state => ({
  authNavItems: AUTH_NAV_ITEMS
})

const mapDispatchToProps = dispatch => ({
  register: (pass, cb) => dispatch(register(pass, cb)),
  setupAndFundNewAccount: (pass, id, remember, cb) => dispatch(setupAndFundNewAccount(pass, id, remember, cb)),
  submitLogin: (id, pass, remember, cb) => dispatch(login(id, pass, remember, cb)),
  importAccount: (pass, remember, keystore) => dispatch(importAccount(pass, remember, keystore)),
  airbitzLoginLink: () => selectABCUIContext().openLoginWindow((result, airbitzAccount) => {
    if (airbitzAccount) {
      dispatch(loginWithAirbitz(airbitzAccount))
    } else {
      console.log('error registering in: ' + result)
    }
  }),
  airbitzOnLoad: () => {
    const abcContext = selectABCUIContext().abcContext
    const usernames = abcContext.listUsernames()
    if (usernames.length > 0) {
      selectABCUIContext().openLoginWindow((result, airbitzAccount) => {
        if (airbitzAccount) {
          dispatch(loginWithAirbitz(airbitzAccount))
        } else {
          console.log('error registering in: ' + result)
        }
      })
    }
  }
})

const Auth = withRouter(connect(mapStateToProps, mapDispatchToProps)(AuthView))

export default Auth<|MERGE_RESOLUTION|>--- conflicted
+++ resolved
@@ -1,12 +1,6 @@
-<<<<<<< HEAD
 import { connect } from 'react-redux';
 import { withRouter } from 'react-router-dom';
 import AuthView from 'modules/auth/components/auth-view/auth-view';
-=======
-import { connect } from 'react-redux'
-import { withRouter } from 'react-router-dom'
-import AuthView from 'modules/auth/components/auth-view'
->>>>>>> 9b125d1b
 
 import { register, setupAndFundNewAccount } from 'modules/auth/actions/register'
 import { login } from 'modules/auth/actions/login'
