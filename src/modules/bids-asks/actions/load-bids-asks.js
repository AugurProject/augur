--- conflicted
+++ resolved
@@ -39,11 +39,7 @@
 				dispatch(clearMarketOrderBook(marketID));
 			}
 			dispatch(updateMarketOrderBook(marketID, marketOrderBook));
-<<<<<<< HEAD
 
-=======
-			dispatch(updateMarketDataTimestamp(marketID, new Date().getTime()));
->>>>>>> 42bb0611
 			if (offset + numTradesToLoad < totalTrades) {
 				return getOrderBookChunked(marketID, offset + numTradesToLoad, numTradesToLoad, scalarMinMax, totalTrades, callback, dispatch);
 			}
