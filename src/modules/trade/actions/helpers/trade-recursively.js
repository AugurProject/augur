--- conflicted
+++ resolved
@@ -13,13 +13,9 @@
 		return cb(null, res);
 	}
 
-<<<<<<< HEAD
-	augur.trade({
-=======
 	console.log('* trade inputs:', 'marketID', marketID, 'outcomeID', outcomeID, 'max_amount', numShares, 'max_value', totalEthWithFee, 'trade_ids', matchingIDs);
 
-	AugurJS.trade({
->>>>>>> bab4b085
+	augur.trade({
 		max_value: totalEthWithFee,
 		max_amount: numShares,
 		trade_ids: matchingIDs,
