--- conflicted
+++ resolved
@@ -1,15 +1,8 @@
-<<<<<<< HEAD
 import { augur } from 'services/augurjs'
 import { BUY } from 'modules/transactions/constants/types'
 import { clearTradeInProgress } from 'modules/trade/actions/update-trades-in-progress'
+import convertDecimalToFixedPoint from 'utils/convert-decimal-to-fixed-point'
 import logError from 'utils/log-error'
-=======
-import { augur } from 'services/augurjs';
-import { BUY } from 'modules/transactions/constants/types';
-import { clearTradeInProgress } from 'modules/trade/actions/update-trades-in-progress';
-import convertDecimalToFixedPoint from 'utils/convert-decimal-to-fixed-point';
-import logError from 'utils/log-error';
->>>>>>> b8e9a125
 
 export const placeTrade = (marketID, outcomeID, tradeInProgress, doNotCreateOrders, callback = logError, onComplete = logError) => (dispatch, getState) => {
   if (!marketID) return null
@@ -19,11 +12,7 @@
     console.error(`trade-in-progress not found for market ${marketID} outcome ${outcomeID}`)
     return dispatch(clearTradeInProgress(marketID))
   }
-<<<<<<< HEAD
-  const limitPrice = augur.trading.normalizePrice({ minPrice: market.minPrice, maxPrice: market.maxPrice, displayPrice: tradeInProgress.limitPrice })
-=======
-  const normalizedDecimalPrice = augur.trading.normalizePrice({ minPrice: market.minPrice, maxPrice: market.maxPrice, displayPrice: tradeInProgress.limitPrice });
->>>>>>> b8e9a125
+  const normalizedDecimalPrice = augur.trading.normalizePrice({ minPrice: market.minPrice, maxPrice: market.maxPrice, displayPrice: tradeInProgress.limitPrice })
   dispatch(augur.trading.tradeUntilAmountIsZero({
     _signer: loginAccount.privateKey,
     _direction: tradeInProgress.side === BUY ? 0 : 1,
