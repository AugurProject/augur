--- conflicted
+++ resolved
@@ -1,8 +1,4 @@
-<<<<<<< HEAD
-import { rpc } from 'services/augurjs'
-=======
 import { augur } from 'services/augurjs'
->>>>>>> 4e88a616
 import { updateBlockchain } from 'modules/app/actions/update-blockchain'
 
 export const syncBlockchain = () => dispatch => dispatch(updateBlockchain({
