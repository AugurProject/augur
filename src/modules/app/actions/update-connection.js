--- conflicted
+++ resolved
@@ -1,8 +1,5 @@
 export const UPDATE_CONNECTION_STATUS = 'UPDATE_CONNECTION_STATUS'
-<<<<<<< HEAD
-=======
 export const UPDATE_AUGUR_NODE_CONNECTION_STATUS = 'UPDATE_AUGUR_NODE_CONNECTION_STATUS'
->>>>>>> 4e88a616
 
 /**
  * @param {Boolean} isConnected
@@ -13,8 +10,6 @@
     type: UPDATE_CONNECTION_STATUS,
     isConnected
   }
-<<<<<<< HEAD
-=======
 }
 
 /**
@@ -26,5 +21,4 @@
     type: UPDATE_AUGUR_NODE_CONNECTION_STATUS,
     isConnected
   }
->>>>>>> 4e88a616
 }