// TYPOGRAPHY
// site-wide typographic rules + values

//  VARS
// NOTE -- use the mixins (at the bottom) -- These variables shouldn't ever be directly applied.
//    Employed Weights
@font-weight-extra-light: 200;
@font-weight-light: 300;
@font-weight-normal: 400;
<<<<<<< HEAD
// 		Employed Sizes
@font-size-small: 0.8rem;
=======
//    Employed Sizes
>>>>>>> 31975767
@font-size-normal: 0.9rem;
@font-size-medium: 1rem;
@font-size-large: 1.4rem;
@font-size-extra-large: 1.8rem;

//  TYPEFACES
//    Source Sans Pro
//      Extra Light
@font-face {
  font-family: 'Source Sans Pro';
  font-style: normal;
  font-weight: @font-weight-extra-light;
  src: url('/assets/fonts/source-sans-pro-extra-light.woff') format('woff');
}

//      Light
@font-face {
  font-family: 'Source Sans Pro';
  font-style: normal;
  font-weight: @font-weight-light;
  src: url('/assets/fonts/source-sans-pro-light.woff') format('woff');
}

//      Regular
@font-face {
  font-family: 'Source Sans Pro';
  font-style: normal;
  font-weight: @font-weight-normal;
  src: url('/assets/fonts/source-sans-pro-regular.woff') format('woff');
}

//  MIXINS
.font-defaults {
  .font-size-normal();
  .font-weight-normal();
  .font-color-dark();

  font-family: 'Source Sans Pro', 'Helvetica Neue', Arial, 'Open Sans', sans-serif;
  font-weight: @font-weight-extra-light;
}

//    Weights
.font-weight-extra-light {
  font-weight: @font-weight-extra-light;
}

.font-weight-light {
  font-weight: @font-weight-light;
}

.font-weight-normal {
  font-weight: @font-weight-normal;
}

<<<<<<< HEAD
//		Sizes
.font-size-small {
  font-size: @font-size-small;
}

=======
//    Sizes
>>>>>>> 31975767
.font-size-normal {
  font-size: @font-size-normal;
}

.font-size-medium {
  font-size: @font-size-medium;
}

.font-size-large {
  font-size: @font-size-large;
}

.font-size-extra-large {
  font-size: @font-size-extra-large;
}

//    Colors
.font-color-light {
  color: @color-text-light;
}

.font-color-dark {
  color: @color-text-dark;
}<|MERGE_RESOLUTION|>--- conflicted
+++ resolved
@@ -7,12 +7,8 @@
 @font-weight-extra-light: 200;
 @font-weight-light: 300;
 @font-weight-normal: 400;
-<<<<<<< HEAD
 // 		Employed Sizes
 @font-size-small: 0.8rem;
-=======
-//    Employed Sizes
->>>>>>> 31975767
 @font-size-normal: 0.9rem;
 @font-size-medium: 1rem;
 @font-size-large: 1.4rem;
@@ -67,15 +63,11 @@
   font-weight: @font-weight-normal;
 }
 
-<<<<<<< HEAD
 //		Sizes
 .font-size-small {
   font-size: @font-size-small;
 }
 
-=======
-//    Sizes
->>>>>>> 31975767
 .font-size-normal {
   font-size: @font-size-normal;
 }
