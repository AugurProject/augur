--- conflicted
+++ resolved
@@ -21,8 +21,6 @@
     dispatch(updateMarketsData(marketsData))
     callback(null, marketsData)
   })
-<<<<<<< HEAD
-=======
 }
 
 export const loadMarketsInfoOnly = (marketIDs, callback = logError) => (dispatch, getState) => {
@@ -37,5 +35,4 @@
     dispatch(updateMarketsData(marketsData))
     callback(null)
   })
->>>>>>> cc350fac
 }