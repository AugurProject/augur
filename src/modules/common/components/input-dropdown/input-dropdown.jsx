import React, { Component } from 'react'
import PropTypes from 'prop-types'
import classNames from 'classnames'

import Styles from 'modules/common/components/input-dropdown/input-dropdown.styles'

class InputDropdown extends Component {
  constructor(props) {
    super(props)

    this.state = {
      label: props.default || props.label,
      value: props.default || '',
      showList: false,
      selected: !!props.default,
    }

    this.dropdownSelect = this.dropdownSelect.bind(this)
    this.toggleList = this.toggleList.bind(this)
    this.handleWindowOnClick = this.handleWindowOnClick.bind(this)
  }

  componentDidMount() {
    const {
      isMobileSmall,
      options,
    } = this.props
    window.addEventListener('click', this.handleWindowOnClick)

    if (isMobileSmall && this.state.value === '') {
      this.dropdownSelect(options[0])
    }
  }

  componentWillUnmount() {
    window.removeEventListener('click', this.handleWindowOnClick)
  }

  dropdownSelect(value) {
    const { onChange } = this.props
    if (value !== this.state.value) {
      this.setState({
        label: value,
        value,
        selected: true,
      })
      onChange(value)
      this.toggleList()
    }
  }

  toggleList() {
    this.setState({ showList: !this.state.showList })
  }

  handleWindowOnClick(event) {
    if (this.refInputDropdown && !this.refInputDropdown.contains(event.target)) {
      this.setState({ showList: false })
    }
  }

  render() {
    const {
      className,
      label,
      options,
    } = this.props
    const s = this.state

    return (
      <div
        ref={(InputDropdown) => { this.refInputDropdown = InputDropdown }}
<<<<<<< HEAD
        className={classNames(Styles.InputDropdown, (p.className || ''))}
        onClick={this.toggleList}
        role="listbox"
        tabIndex="-1"
      >
        <span
          key={p.label}
=======
        className={classNames(Styles.InputDropdown, (className || ''))}
      >
        <button
          key={label}
>>>>>>> ea83fe3e
          className={classNames(Styles.InputDropdown__label, { [`${Styles.selected}`]: s.selected })}
        >
          {this.state.label}
        </span>
        <div className={classNames(Styles.InputDropdown__list, { [`${Styles.active}`]: this.state.showList })}>
          {options.map(option => (
            <button
              className={classNames({ [`${Styles.active}`]: option === this.state.value })}
              key={option + label}
              value={option}
              onClick={() => this.dropdownSelect(option)}
            >
              {option}
            </button>
          ))}
        </div>
        <select
          className={classNames(Styles.InputDropdown__select, { [`${Styles.selected}`]: s.selected })}
          onChange={(e) => { this.dropdownSelect(e.target.value) }}
          value={this.state.value}
        >
          {options.map(option => (
            <option
              key={option}
              value={option}
            >
              {option}
            </option>
          ))}
        </select>
        <i className={classNames(Styles.InputDropdown__icon, 'fa', { 'fa-angle-down': !this.state.showList, 'fa-angle-up': this.state.showList })} />
      </div>
    )
  }
}

InputDropdown.propTypes = {
  onChange: PropTypes.func.isRequired,
  default: PropTypes.string.isRequired,
  options: PropTypes.array.isRequired,
  isMobileSmall: PropTypes.bool.isRequired,
  label: PropTypes.string,
  className: PropTypes.string,
}

export default InputDropdown<|MERGE_RESOLUTION|>--- conflicted
+++ resolved
@@ -70,20 +70,13 @@
     return (
       <div
         ref={(InputDropdown) => { this.refInputDropdown = InputDropdown }}
-<<<<<<< HEAD
-        className={classNames(Styles.InputDropdown, (p.className || ''))}
+        className={classNames(Styles.InputDropdown, (className || ''))}
         onClick={this.toggleList}
         role="listbox"
         tabIndex="-1"
       >
         <span
-          key={p.label}
-=======
-        className={classNames(Styles.InputDropdown, (className || ''))}
-      >
-        <button
           key={label}
->>>>>>> ea83fe3e
           className={classNames(Styles.InputDropdown__label, { [`${Styles.selected}`]: s.selected })}
         >
           {this.state.label}
