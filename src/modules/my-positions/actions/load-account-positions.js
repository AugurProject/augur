--- conflicted
+++ resolved
@@ -9,21 +9,6 @@
   if (!loginAccount.address) return callback(null)
   augur.trading.getUserTradingPositions({ ...options, account: loginAccount.address, universe: universe.id }, (err, positions) => {
     if (err) return callback(err)
-<<<<<<< HEAD
-    if (shareBalances == null) return callback(null)
-    // TODO: need better way to consolidate by marketID
-    const marketIDs = shareBalances.reduce((collapsed, position) => {
-      if (!collapsed[position.marketID]) {
-        collapsed[position.marketID] = []
-      }
-      collapsed[position.marketID].push(position)
-      return collapsed
-    }, {})
-    async.forEachOfSeries(marketIDs, (positions, id, nextID) => {
-      dispatch(updateAccountPositionsData(marketIDs, id))
-    })
-    callback(null, shareBalances)
-=======
     if (positions == null) return callback(null)
     const marketIDs = Array.from(new Set([...positions.reduce((p, position) => [...p, position.marketID], [])]))
     dispatch(loadMarketsInfo(marketIDs, () => {
@@ -35,6 +20,5 @@
       })
       callback(null, positions)
     }))
->>>>>>> 60cc3358
   })
 }