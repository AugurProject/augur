import { augur } from 'services/augurjs'
import { updateAccountTradesData } from 'modules/my-positions/actions/update-account-trades-data'
import { clearAccountTrades } from 'modules/my-positions/actions/clear-account-trades'
import logError from 'utils/log-error'

export function loadAccountTrades(options, callback = logError) {
  return (dispatch, getState) => {
<<<<<<< HEAD
    const { branch, loginAccount } = getState()
    if (!loginAccount.address || !options) return callback(null)
    if (!options.market) dispatch(clearAccountTrades())
    const query = { ...options, account: loginAccount.address, universe: branch.id }
    augur.trading.getUserTradingHistory(query, (err, tradeHistory) => {
      if (err) return callback(err)
      dispatch(updateAccountTradesData(tradeHistory, options.market))
      callback(null)
    })
  }
=======
    const { branch, loginAccount } = getState();
    if (!loginAccount.address || !options) return callback(null);
    const marketID = options.market;
    if (!marketID) dispatch(clearAccountTrades());
    augur.trading.getUserTradingHistory({ ...options, account: loginAccount.address, universe: branch.id, marketID }, (err, userTradingHistory) => {
      if (err) return callback(err);
      if (userTradingHistory != null) {
        // TODO verify that userTradingHistory is the correct shape for updateAccountTradesData
        dispatch(updateAccountTradesData(userTradingHistory, options.market));
      }
      callback(null);
    });
  };
>>>>>>> b8e9a125
}<|MERGE_RESOLUTION|>--- conflicted
+++ resolved
@@ -5,30 +5,17 @@
 
 export function loadAccountTrades(options, callback = logError) {
   return (dispatch, getState) => {
-<<<<<<< HEAD
     const { branch, loginAccount } = getState()
     if (!loginAccount.address || !options) return callback(null)
-    if (!options.market) dispatch(clearAccountTrades())
-    const query = { ...options, account: loginAccount.address, universe: branch.id }
-    augur.trading.getUserTradingHistory(query, (err, tradeHistory) => {
+    const marketID = options.market
+    if (!marketID) dispatch(clearAccountTrades())
+    augur.trading.getUserTradingHistory({ ...options, account: loginAccount.address, universe: branch.id, marketID }, (err, userTradingHistory) => {
       if (err) return callback(err)
-      dispatch(updateAccountTradesData(tradeHistory, options.market))
+      if (userTradingHistory != null) {
+        // TODO verify that userTradingHistory is the correct shape for updateAccountTradesData
+        dispatch(updateAccountTradesData(userTradingHistory, options.market))
+      }
       callback(null)
     })
   }
-=======
-    const { branch, loginAccount } = getState();
-    if (!loginAccount.address || !options) return callback(null);
-    const marketID = options.market;
-    if (!marketID) dispatch(clearAccountTrades());
-    augur.trading.getUserTradingHistory({ ...options, account: loginAccount.address, universe: branch.id, marketID }, (err, userTradingHistory) => {
-      if (err) return callback(err);
-      if (userTradingHistory != null) {
-        // TODO verify that userTradingHistory is the correct shape for updateAccountTradesData
-        dispatch(updateAccountTradesData(userTradingHistory, options.market));
-      }
-      callback(null);
-    });
-  };
->>>>>>> b8e9a125
 }