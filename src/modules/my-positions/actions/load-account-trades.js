--- conflicted
+++ resolved
@@ -1,53 +1,10 @@
-<<<<<<< HEAD
-import async from 'async'
-import { augur } from 'services/augurjs'
-import { updateAccountTradesData, updateCompleteSetsBought } from 'modules/my-positions/actions/update-account-trades-data'
-import { convertLogsToTransactions } from 'modules/transactions/actions/convert-logs-to-transactions'
-import { clearAccountTrades } from 'modules/my-positions/actions/clear-account-trades'
-import { sellCompleteSets } from 'modules/my-positions/actions/sell-complete-sets'
-import { PAYOUT } from 'modules/transactions/constants/types'
-=======
 import { augur } from 'services/augurjs'
 import { updateAccountTradesData } from 'modules/my-positions/actions/update-account-trades-data'
 import { clearAccountTrades } from 'modules/my-positions/actions/clear-account-trades'
->>>>>>> 4e88a616
 import logError from 'utils/log-error'
 
 export function loadAccountTrades(options, callback = logError) {
   return (dispatch, getState) => {
-<<<<<<< HEAD
-    const { loginAccount } = getState()
-    const account = loginAccount.address
-    if (!account) return callback()
-    const filter = {
-      ...(options || {})
-    }
-    if (!filter.fromBlock && loginAccount.registerBlockNumber) {
-      filter.fromBlock = loginAccount.registerBlockNumber
-    }
-    if (!filter.market) dispatch(clearAccountTrades())
-    async.parallel([
-      next => augur.logs.getAccountTrades({ account, filter }, (err, trades) => {
-        if (err) return next(err)
-        dispatch(updateAccountTradesData(trades, filter.market))
-        next(null)
-      }),
-      next => augur.logs.getLogsChunked({
-        label: PAYOUT,
-        filter: { fromBlock: filter.fromBlock, sender: account },
-        aux: null
-      }, (payouts) => {
-        if (payouts && payouts.length) dispatch(convertLogsToTransactions(PAYOUT, payouts))
-      }, next),
-      next => augur.logs.getBuyCompleteSetsLogs({ account, filter }, (err, completeSets) => {
-        if (err) return next(err)
-        dispatch(updateCompleteSetsBought(augur.logs.parseCompleteSetsLogs(completeSets), filter.market))
-        next(null)
-      })
-    ], (err) => {
-      if (err) return callback(err)
-      dispatch(sellCompleteSets(filter.market, callback))
-=======
     const { universe, loginAccount } = getState()
     if (!loginAccount.address || !options) return callback(null)
     const marketID = options.market
@@ -59,7 +16,6 @@
         dispatch(updateAccountTradesData(userTradingHistory, options.market))
       }
       callback(null)
->>>>>>> 4e88a616
     })
   }
 }