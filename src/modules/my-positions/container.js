import { connect } from 'react-redux'
import { withRouter } from 'react-router-dom'
import memoize from 'memoizee'

import MyPositions from 'modules/my-positions/components/my-positions'

import getLoginAccountPositions from 'modules/my-positions/selectors/login-account-positions'
import getOpenOrders from 'modules/user-open-orders/selectors/open-orders'
import getClosePositionStatus from 'modules/my-positions/selectors/close-position-status'
import getScalarShareDenomination from 'modules/market/selectors/scalar-share-denomination'
import getOrderCancellation from 'modules/bids-asks/selectors/order-cancellation'
import { loadAccountHistory } from 'modules/auth/actions/load-account-history'
import { triggerTransactionsExport } from 'modules/transactions/actions/trigger-transactions-export'

const mapStateToProps = (state) => {
  const positions = getLoginAccountPositions()
  const openOrders = getOpenOrders()

  return {
    markets: getPositionsMarkets(positions, openOrders),
    closePositionStatus: getClosePositionStatus(),
    scalarShareDenomination: getScalarShareDenomination(),
    orderCancellation: getOrderCancellation(),
    transactionsLoading: state.transactionsLoading,
<<<<<<< HEAD
    hasAllTransactionsLoaded: state.transactionsOldestLoadedBlock === state.loginAccount.registerBlockNumber,
    registerBlockNumber: state.loginAccount.registerBlockNumber
=======
    hasAllTransactionsLoaded: state.transactionsOldestLoadedBlock === state.loginAccount.registerBlockNumber // FIXME
>>>>>>> 4e88a616
  }
}

const mapDispatchToProps = dispatch => ({
  loadMoreTransactions: () => dispatch(loadAccountHistory()),
  loadAllTransactions: () => dispatch(loadAccountHistory(true)),
  triggerTransactionsExport: () => dispatch(triggerTransactionsExport()),
})

const getPositionsMarkets = memoize((positions, openOrders) => Array.from(new Set([...positions.markets, ...openOrders])), { max: 1 })

const MyPositionsContainer = withRouter(connect(mapStateToProps, mapDispatchToProps)(MyPositions))

export default MyPositionsContainer<|MERGE_RESOLUTION|>--- conflicted
+++ resolved
@@ -22,12 +22,7 @@
     scalarShareDenomination: getScalarShareDenomination(),
     orderCancellation: getOrderCancellation(),
     transactionsLoading: state.transactionsLoading,
-<<<<<<< HEAD
-    hasAllTransactionsLoaded: state.transactionsOldestLoadedBlock === state.loginAccount.registerBlockNumber,
-    registerBlockNumber: state.loginAccount.registerBlockNumber
-=======
     hasAllTransactionsLoaded: state.transactionsOldestLoadedBlock === state.loginAccount.registerBlockNumber // FIXME
->>>>>>> 4e88a616
   }
 }
 
