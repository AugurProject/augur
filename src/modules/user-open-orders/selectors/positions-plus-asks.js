--- conflicted
+++ resolved
@@ -1,15 +1,8 @@
-<<<<<<< HEAD
-=======
 import BigNumber from 'bignumber.js'
->>>>>>> 4e88a616
 import { createBigCacheSelector } from 'utils/big-cache-selector'
 import store from 'src/store'
 import { selectLoginAccountAddress, selectAccountPositionsState, selectOrderBooksState } from 'src/select-state'
 import { ZERO } from 'modules/trade/constants/numbers'
-<<<<<<< HEAD
-import { abi } from 'services/augurjs'
-=======
->>>>>>> 4e88a616
 import { isOrderOfUser } from 'modules/bids-asks/helpers/is-order-of-user'
 
 import getValue from 'utils/get-value'
@@ -65,11 +58,7 @@
     const adjustedOutcomes = Object.keys(position)
     const numAdjustedOutcomes = adjustedOutcomes.length
     for (let j = 0; j < numAdjustedOutcomes; ++j) {
-<<<<<<< HEAD
-      positionPlusAsks[adjustedOutcomes[j]] = abi.bignum(position[adjustedOutcomes[j]]).plus(getOpenAskShares(account, adjustedOutcomes[j], asks)).toFixed()
-=======
       positionPlusAsks[adjustedOutcomes[j]] = new BigNumber(position[adjustedOutcomes[j]], 10).plus(getOpenAskShares(account, adjustedOutcomes[j], asks)).toFixed()
->>>>>>> 4e88a616
     }
   }
   return positionPlusAsks
@@ -90,11 +79,7 @@
   for (let i = 0; i < numOrders; ++i) {
     order = askOrders[orderIDs[i]]
     if (isOrderOfUser(order, account) && order.outcome === outcomeID) {
-<<<<<<< HEAD
-      askShares = askShares.plus(abi.bignum(order.amount))
-=======
       askShares = askShares.plus(new BigNumber(order.amount, 10))
->>>>>>> 4e88a616
     }
   }
   return askShares
