--- conflicted
+++ resolved
@@ -1,15 +1,8 @@
-<<<<<<< HEAD
-import { createSelector } from 'reselect'
-import store from 'src/store'
-import { selectAccountTradesState, selectBlockchainState, selectOutcomesDataState } from 'src/select-state'
-import { augur, abi } from 'services/augurjs'
-=======
 import BigNumber from 'bignumber.js'
 import { createSelector } from 'reselect'
 import store from 'src/store'
 import { selectAccountTradesState, selectBlockchainState, selectOutcomesDataState } from 'src/select-state'
 import { augur } from 'services/augurjs'
->>>>>>> 4e88a616
 import { dateToBlock } from 'utils/date-to-block-to-date'
 import { formatEtherTokens } from 'utils/format-number'
 import { ZERO } from 'modules/trade/constants/numbers'
@@ -43,13 +36,8 @@
       const accumulatedPL = Object.keys(accountTrades[marketID]).reduce((p, outcomeID) => { // Iterate over outcomes
         const periodTrades = accountTrades[marketID][outcomeID].filter(trade => trade.blockNumber > periodBlock) // Filter out trades older than 30 days
         const lastPrice = selectOutcomeLastPrice(outcomesData[marketID], outcomeID)
-<<<<<<< HEAD
-        const { realized, unrealized } = augur.trading.positions.calculateProfitLoss(periodTrades, lastPrice)
-        return p.plus(abi.bignum(realized).plus(abi.bignum(unrealized)))
-=======
         const { realized, unrealized } = augur.trading.calculateProfitLoss({ trades: periodTrades, lastPrice })
         return p.plus(new BigNumber(realized, 10).plus(new BigNumber(unrealized, 10)))
->>>>>>> 4e88a616
       }, ZERO)
 
       return p.plus(accumulatedPL)
