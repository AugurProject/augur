var _ = require('lodash');
var React = require('react');
var Fluxxor = require("fluxxor");
var FluxMixin = Fluxxor.FluxMixin(React);
var StoreWatchMixin = Fluxxor.StoreWatchMixin;


var Network = React.createClass({
  mixins: [FluxMixin, StoreWatchMixin('asset', 'config', 'network')],

  getStateFromFlux: function () {
    var flux = this.getFlux();
    var networkState = flux.store('network').getState();

    return {
      assets: flux.store('asset').getState(),
      network: networkState,
      host: flux.store('config').getState().host
    }
  },

  render: function () {
    return (
      <div className="panel panel-default network">
        <div className="panel-heading clearfix">
          <span className="pull-left">Ethereum</span>
        </div>
        <div className="panel-body">
          <p className="host">
            HOST<span className="pull-right">{this.state.host}</span>
          </p>
          <p className="peers">
            PEERS<span className="pull-right">{this.state.network.peerCount || '-'}</span>
          </p>
          <p className="blocks">
            BLOCKS<span className="pull-right">{this.state.network.blockNumber || '-'}</span>
          </p>
          <p className="miner">
            MINER<span className="pull-right">{this.state.network.miner ? 'on' : 'off'}</span>
          </p>
<<<<<<< HEAD
          <p className="balance">
            ETHER<span className="pull-right">{this.state.assets.ether || '-'}</span>
=======
          <p className="gas">
            BALANCE<span className="pull-right">{this.state.assets.gas || '-'}</span>
>>>>>>> cde60a4b
          </p>
          <p className="gas-price">
            GAS PRICE<span className="pull-right">{this.state.network.gasPrice || '-'}</span>
          </p>
        </div>
      </div>
    );
  }
});

module.exports = Network;<|MERGE_RESOLUTION|>--- conflicted
+++ resolved
@@ -38,13 +38,8 @@
           <p className="miner">
             MINER<span className="pull-right">{this.state.network.miner ? 'on' : 'off'}</span>
           </p>
-<<<<<<< HEAD
-          <p className="balance">
+          <p className="ether">
             ETHER<span className="pull-right">{this.state.assets.ether || '-'}</span>
-=======
-          <p className="gas">
-            BALANCE<span className="pull-right">{this.state.assets.gas || '-'}</span>
->>>>>>> cde60a4b
           </p>
           <p className="gas-price">
             GAS PRICE<span className="pull-right">{this.state.network.gasPrice || '-'}</span>
