let React = require("react");
<<<<<<< HEAD
let FluxMixin = require("fluxxor/lib/flux_mixin")(React);
let StoreWatchMixin = require("fluxxor/lib/store_watch_mixin");
let _ = require("lodash");
let moment = require("moment");
=======
let _ = require("lodash");
let moment = require("moment");
let Shepherd = require("tether-shepherd");
>>>>>>> 2d4981f5
let Link = require("react-router/lib/components/Link");
let OutcomeRow = require("./OutcomeRow");
let utils = require("../../libs/utilities");

let MarketRow = React.createClass({

<<<<<<< HEAD
    mixins: [FluxMixin, StoreWatchMixin("market")],

    getInitialState() {
        return {};
    },

    getStateFromFlux: function () {
        return {};
    },


=======
>>>>>>> 2d4981f5
    render() {
        let market = this.props.market;
        let tourClass = (this.props.tour) ? " tour" : "";
        let endDateLabel = (market.endDate != null && market.matured) ? "Matured" : "End Date";
        let endDateFormatted = market.endDate != null ? moment(market.endDate).format("MMM Do, YYYY") : "-";

        var tags = [];
        if (market.metadata && market.metadata.tags && market.metadata.tags.length) {
            console.log("tags:", market.metadata.tags);
            for (var i = 0, n = market.metadata.tags.length; i < n; ++i) {
                tags.push(<span className="tag">{market.metadata.tags[i]}</span>);
            }
        }

        return (
            <div className="market-row">
                <div className="info">
                    <h4 className={"description" + tourClass}>{market.description}</h4>
                    <div className="subtitle">
                        <span className="subtitle-label trading-fee-label">Trading Fee:</span>
                        <span className="subtitle-value trading-fee">{market.tradingFee ? +market.tradingFee.times(100).toFixed(2) + '%' : '-'}</span>
                        <span className="subtitle-label end-date-label">{endDateLabel}:</span>
                        <span className="subtitle-value end-date">{endDateFormatted}</span>
                    </div>
                    <div className="tags">
                        {tags}
                    </div>
                    <div className="details">
                        <div className="table-container outcomes">
                            <table className="tabular tabular-condensed">
                                <thead>
                                    <tr>
                                        <th colSpan="3">Market Leaders</th>
                                    </tr>
                                </thead>
                                <tbody>
                                    {market.outcomes.map((outcome) => {
                                        return (
                                            <OutcomeRow
                                                key={`${market._id}-${outcome.id}`}
                                                outcome={outcome}
                                                market={market}
                                                contentType={this.props.contentType} />
                                        );
                                    })}
                                </tbody>
                            </table>
                        </div>
                        <div className="table-container holdings">
                            <table className="tabular tabular-condensed">
                                <thead>
                                    <tr>
                                        <th colSpan="4">Your Trading [DUMMY]</th>
                                    </tr>
                                </thead>

                                <tbody>
                                    <tr>
                                        <td className="title">Positions</td><td className="value">2</td>
                                        <td className="title">Trades</td><td className="value">8</td>
                                    </tr>
                                    <tr>
                                        <td className="title">Open Orders</td>
                                        <td className="value">{this.props.numOpenOrders}</td>
                                        <td className="title">Profit / Loss</td>
                                        <td className="value">
                                            <span className={Math.random() > 0.5 ? 'green' : 'red'}>+5.06%</span>
                                        </td>
                                    </tr>
                                </tbody>
                            </table>
                        </div>
                    </div>
                </div>

                <div className="buttons">
                    <Link
                        className="btn btn-primary trade-button"
                        to="market"
                        params={{marketId: market.id.toString(16)}} >
                        Trade
                    </Link>
                </div>
            </div>
        );
    },

    componentDidMount() {
        if (this.props.tour && !localStorage.getItem("tour")) {
            localStorage.setItem("tour", true);

            let outcomes = this.props.market.outcomes;
            let numOutcomes = parseInt(this.props.market.numOutcomes);
            let outcomeNames = new Array(numOutcomes);
            let outcomeName;
            for (var i = 0; i < numOutcomes; ++i) {
                outcomeName = utils.getOutcomeName(outcomes[i].id, this.props.market);
                outcomeNames[i] = outcomeName.outcome;
            }
            outcomes.reverse();
            outcomeNames.reverse();

            let tour = new Shepherd.Tour({
                defaults: {
                    classes: "shepherd-element shepherd-open shepherd-theme-arrows",
                    showCancelLink: true
                }
            });

            // TODO add glowing border to current top market
            tour.addStep("markets-list", {
                title: "Welcome to Augur!",
                text: "<p>On Augur, you can bet on the outcomes of real-world events.</p>"+
                    "<p>In this market, you are betting on:<br /><i>" + this.props.market.description + "</i></p>",
                attachTo: ".market-row .info .tour top",
                buttons: [{
                    text: "Exit Tour",
                    classes: "shepherd-button-secondary",
                    action: tour.back
                }, {
                    text: "Next",
                    action: tour.next
                }]
            });

            // TODO highlight outcome labels
            let outcomeList = "";
            for (i = 0; i < numOutcomes; ++i) {
                outcomeList += "<li>" + outcomeNames[i] + " has a probability of " + (parseFloat(outcomes[i].price) * 100).toFixed(2) + "%</li>";
            }
            tour.addStep("outcomes", {
                text: "<p>This event has " + numOutcomes + " possible outcomes: " + outcomeNames.join(" or ") + "</p>" +
                    "<p>According to the market:</p>"+ 
                    "<ul class='tour-outcome-list'>" + outcomeList + "</ul>",
                attachTo: ".outcomes right",
                buttons: [{
                    text: "Back",
                    classes: "shepherd-button-secondary",
                    action: tour.back
                }, {
                    text: "Next",
                    action: tour.next
                }]
            });

            // TODO highlight trade button
            tour.addStep("trade-button", {
                title: "What do you think?",
                text: "<p>" + this.props.market.description + " " + outcomeNames.join(" or ") + "?</p>"+
                    "<p>If you feel strongly enough to put your money where your mouth is, click the Trade button!</p>",
                attachTo: ".buttons a left",
                buttons: [{
                    text: "Back",
                    classes: "shepherd-button-secondary",
                    action: tour.back
                }],
                advanceOn: '.trade-button click'
            });

            // highlight Yes price
            let price = parseFloat(outcomes[0].price);
            tour.addStep("outcome-price", {
                title: "Market price",
                text: "<p>The current price of " + outcomeNames[0] + " is " + price.toFixed(4) + ".</p>"+
                    "<p>People are betting that there is a " + (price * 100).toFixed(2) + "% chance that the answer to</p>"+
                    "<p><i>" + this.props.market.description + "</i></p>"+
                    "<p>will be " + outcomeNames[0] + ".</p>"+
                    "<p>If you think they're wrong, then place a bet!</p>"+
                    "<p>If you're right, you'll make money, and this market's odds will be more accurate, too.</p>",
                buttons: [{
                    text: "Next",
                    action: tour.next
                }]
            });

            tour.addStep("buy-shares", {
                title: "Are these odds wrong?",
                text: "<p>Do you think the odds of " + outcomeNames[0] + " should be <i>higher</i> than " + (price * 100).toFixed(2) + "%?</p>"+
                    "<ul class='tour-outcome-list'><li>If so, click <b>Buy</b> to place a bet on the " + outcomeNames[0] + " outcome.</li></ul>"+
                    "<p>Do you think the odds of " + outcomeNames[1] + " should be <i>higher</i> than " + (price * 100).toFixed(2) + "%?</p>"+
                    "<ul class='tour-outcome-list'><li>If so, click <b>Buy</b> to place a bet on the " + outcomeNames[1] + " outcome.</li></ul>"+
                    "<p>(You will need to sign in or run a local Ethereum node to place a bet!)</p>",
                buttons: [{
                    text: "Back",
                    classes: "shepherd-button-secondary",
                    action: tour.back
                }, {
                    text: "Done",
                    action: tour.next
                }]
            });

            setTimeout(() => tour.start(), 3000);
        }
    }

});

module.exports = MarketRow;<|MERGE_RESOLUTION|>--- conflicted
+++ resolved
@@ -1,34 +1,25 @@
 let React = require("react");
-<<<<<<< HEAD
 let FluxMixin = require("fluxxor/lib/flux_mixin")(React);
 let StoreWatchMixin = require("fluxxor/lib/store_watch_mixin");
 let _ = require("lodash");
 let moment = require("moment");
-=======
-let _ = require("lodash");
-let moment = require("moment");
 let Shepherd = require("tether-shepherd");
->>>>>>> 2d4981f5
 let Link = require("react-router/lib/components/Link");
 let OutcomeRow = require("./OutcomeRow");
 let utils = require("../../libs/utilities");
 
 let MarketRow = React.createClass({
 
-<<<<<<< HEAD
     mixins: [FluxMixin, StoreWatchMixin("market")],
 
     getInitialState() {
         return {};
     },
 
-    getStateFromFlux: function () {
+    getStateFromFlux() {
         return {};
     },
 
-
-=======
->>>>>>> 2d4981f5
     render() {
         let market = this.props.market;
         let tourClass = (this.props.tour) ? " tour" : "";
