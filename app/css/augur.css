--- conflicted
+++ resolved
@@ -776,16 +776,15 @@
     border: 1px solid #ddd;
 }
 
-<<<<<<< HEAD
 .metadata-image {
     height: 75px;
     border: 1px solid #ddd;
     margin-bottom: 25px;
     /*margin: 10px 5px 0 0;*/
-=======
+}
+
 .tour-outcome-list {
     color: #54657e;
->>>>>>> 2d4981f5
 }
 
 #market {
