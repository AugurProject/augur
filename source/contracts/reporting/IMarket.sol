pragma solidity 0.4.24;


import 'libraries/ITyped.sol';
import 'libraries/IOwnable.sol';
import 'trading/ICash.sol';
import 'trading/IShareToken.sol';
import 'reporting/IUniverse.sol';
import 'reporting/IDisputeWindow.sol';
import 'trading/IShareToken.sol';
import 'reporting/IReportingParticipant.sol';
import 'reporting/IReputationToken.sol';
//import 'reporting/IInitialReporter.sol';
import 'reporting/IMailbox.sol';


contract IMarket is ITyped, IOwnable {
    enum MarketType {
        YES_NO,
        CATEGORICAL,
        SCALAR
    }

<<<<<<< HEAD
    function initialize(IUniverse _universe, uint256 _endTime, uint256 _feePerEthInAttoEth, address _designatedReporterAddress, address _creator, uint256 _numOutcomes, uint256 _numTicks) public payable returns (bool _success);
    function derivePayoutDistributionHash(uint256[] _payoutNumerators, bool _invalid) public view returns (bytes32);
=======
    function initialize(IUniverse _universe, uint256 _endTime, uint256 _feePerEthInAttoEth, ICash _cash, address _designatedReporterAddress, address _creator, uint256 _numOutcomes, uint256 _numTicks) public payable returns (bool _success);
    function derivePayoutDistributionHash(uint256[] _payoutNumerators) public view returns (bytes32);
>>>>>>> 3684f900
    function getUniverse() public view returns (IUniverse);
    function getDisputeWindow() public view returns (IDisputeWindow);
    function getNumberOfOutcomes() public view returns (uint256);
    function getNumTicks() public view returns (uint256);
    function getDenominationToken() public view returns (ICash);
    function getShareToken(uint256 _outcome)  public view returns (IShareToken);
    function getMarketCreatorSettlementFeeDivisor() public view returns (uint256);
    function getForkingMarket() public view returns (IMarket _market);
    function getEndTime() public view returns (uint256);
    function getMarketCreatorMailbox() public view returns (IMailbox);
    function getWinningPayoutDistributionHash() public view returns (bytes32);
    function getWinningPayoutNumerator(uint256 _outcome) public view returns (uint256);
    function getReputationToken() public view returns (IReputationToken);
    function getFinalizationTime() public view returns (uint256);
    function getInitialReporterAddress() public view returns (address);
    function getDesignatedReportingEndTime() public view returns (uint256);
    function deriveMarketCreatorFeeAmount(uint256 _amount) public view returns (uint256);
    function isContainerForShareToken(IShareToken _shadyTarget) public view returns (bool);
    function isContainerForReportingParticipant(IReportingParticipant _reportingParticipant) public view returns (bool);
    function isInvalid() public view returns (bool);
    function finalize() public returns (bool);
    function designatedReporterWasCorrect() public view returns (bool);
    function designatedReporterShowed() public view returns (bool);
    function isFinalized() public view returns (bool);
    function finalizeFork() public returns (bool);
    function assertBalances() public view returns (bool);
}<|MERGE_RESOLUTION|>--- conflicted
+++ resolved
@@ -21,13 +21,8 @@
         SCALAR
     }
 
-<<<<<<< HEAD
     function initialize(IUniverse _universe, uint256 _endTime, uint256 _feePerEthInAttoEth, address _designatedReporterAddress, address _creator, uint256 _numOutcomes, uint256 _numTicks) public payable returns (bool _success);
-    function derivePayoutDistributionHash(uint256[] _payoutNumerators, bool _invalid) public view returns (bytes32);
-=======
-    function initialize(IUniverse _universe, uint256 _endTime, uint256 _feePerEthInAttoEth, ICash _cash, address _designatedReporterAddress, address _creator, uint256 _numOutcomes, uint256 _numTicks) public payable returns (bool _success);
     function derivePayoutDistributionHash(uint256[] _payoutNumerators) public view returns (bytes32);
->>>>>>> 3684f900
     function getUniverse() public view returns (IUniverse);
     function getDisputeWindow() public view returns (IDisputeWindow);
     function getNumberOfOutcomes() public view returns (uint256);
