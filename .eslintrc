--- conflicted
+++ resolved
@@ -17,12 +17,9 @@
     "max-len": 0,
     "no-shadow": 0,
     "padded-blocks": 0,
-<<<<<<< HEAD
     "no-restricted-syntax": 0,
     "prefer-template": 0,
-    "space-infix-ops": 0
-=======
+    "space-infix-ops": 0,
     "prefer-arrow-callback": ["error", { "allowNamedFunctions": true }]
->>>>>>> 1f7878e7
   }
 }