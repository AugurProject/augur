# adding artifact caching: https://github.com/Microsoft/azure-pipelines-artifact-caching-tasks/blob/master/README.md
variables:
    DOCKER_CI_BUILD_TAG: monorepo.$(Build.BuildID)
    CORE_IMAGE_BUILD: augurproject/augur-core:$(DOCKER_CI_BUILD_TAG)
    CORE_IMAGE_LATEST: augurproject/augur-core:monorepo
    PRIMARY_NODE_VERSION: 10.16.x
    GETH_VERSION: v1.8.27
    SOLC_VERSION: v0.5.10
    SOLC_MD5: be02011efd6c6afd27cda02871bd70b3

trigger:
  batch: false
  branches:
    include:
    - master
    - azure/*

jobs:
  - job: PreFlightCheck
    displayName: 'Pre-Flight Check'
    pool:
      vmImage: 'Ubuntu 16.04'
    steps:
      - checkout: self
      - bash: |
          set -euo pipefail
          echo "Build Source Branch: $(Build.SourceBranchName)"
          if [[ "$(Build.SourceBranchName)" == "master" ]]; then
            GIT_COMMAND='git log -m -1 --name-only --pretty="format:" $(Build.SourceVersion)'
          else
            GIT_COMMAND='git diff --name-only origin/master..HEAD'
          fi
          echo "running git command: $GIT_COMMAND"
          for f in $(eval "$GIT_COMMAND");
            do
              echo "$f"
              if [[ $f == packages/* ]] && [[ $f != packages/augur-ui/* ]]
              then
                echo "found a non-ui change: $f"
                echo "##vso[task.setvariable variable=JOB_TRIGGER_TEST;isOutput=true]true"
              fi
              if [[ $f =~ .*augur-core/.* ]]
              then
                echo "found a core change: $f"
                echo "##vso[task.setvariable variable=JOB_TRIGGER_CORE;isOutput=true]true"
              fi
              if [[ $f =~ .*augur-artifacts/.* ]]
              then
                echo "found an artifacts change: $f"
                echo "##vso[task.setvariable variable=JOB_TRIGGER_ARTIFACTS;isOutput=true]true"
              fi
              if [[ $f == .*augur-tools/docker-builder/* ]]
              then
                echo "found a docker-builder change: $f"
                echo "##vso[task.setvariable variable=JOB_TRIGGER_DOCKER_BUILDER;isOutput=true]true"
              fi
              if [[ $f =~ .*augur-tools/ethereum-nodes/geth-poa/.* ]]
              then
                echo "found a change in geth-poa: $f"
                echo "##vso[task.setvariable variable=JOB_TRIGGER_GETH_POA;isOutput=true]true"
              fi
              if [[ $f =~ .*augur-ui.* ]]
              then
                echo "found a ui change: $f"
                echo "##vso[task.setvariable variable=JOB_TRIGGER_UI;isOutput=true]true"
              fi
              if [[ $f =~ .*augur-sdk.* ]]
              then
                echo "found a sdk change: $f"
                echo "##vso[task.setvariable variable=JOB_TRIGGER_SDK;isOutput=true]true"
              fi
            done
        displayName: check git for changes
        name: setVars

  - job: TestAndLint
    dependsOn:
    - PreFlightCheck
    condition: |
      and
      (
        succeeded(),
        or
        (
          ne(variables['Build.SourceBranch'], 'refs/heads/master'),
          ne(variables['Build.SourceBranch'], 'refs/tags')
        )
      )
    variables:
      JOB_TRIGGER_UI: $[dependencies.PreFlightCheck.outputs['setVars.JOB_TRIGGER_UI']]
      JOB_TRIGGER_SDK: $[dependencies.PreFlightCheck.outputs['setVars.JOB_TRIGGER_SDK']]
      JOB_TRIGGER_CORE: $[dependencies.PreFlightCheck.outputs['setVars.JOB_TRIGGER_CORE']]
      JOB_TRIGGER_TEST: $[dependencies.PreFlightCheck.outputs['setVars.JOB_TRIGGER_TEST']]
      USE_NORMAL_TIME: false
      PRODUCTION: false
      YARN_CACHE_FOLDER: $(Pipeline.Workspace)/.yarn
    pool:
      vmImage: 'Ubuntu 16.04'
    strategy:
      matrix:
        node_10_x:
          node_version: $(PRIMARY_NODE_VERSION)
    steps:
      - checkout: self
      - task: NodeTool@0
        inputs:
          versionSpec: $(node_version)
      - task: 1ESLighthouseEng.PipelineArtifactCaching.RestoreCacheV1.RestoreCache@1
        inputs:
          keyfile: '**/yarn.lock, !**/node_modules/**/yarn.lock, !**/.*/**/yarn.lock'
          targetfolder: '**/node_modules, !**/node_modules/**/node_modules'
          vstsFeed: npmPackages
      - script: |
          yarn install --frozen-lockfile
        displayName: Install Dependencies
      - task: 1ESLighthouseEng.PipelineArtifactCaching.SaveCacheV1.SaveCache@1
        inputs:
          keyfile: '**/yarn.lock, !**/node_modules/**/yarn.lock, !**/.*/**/yarn.lock'
          targetfolder: '**/node_modules, !**/node_modules/**/node_modules'
          vstsFeed: npmPackages
      - bash: |
          set -euo pipefail
          yarn build
        displayName: yarn build
      - bash: |
          set -euo pipefail
<<<<<<< HEAD
          yarn workspace @augurproject/ui build:kovan
=======
          ( cd packages/augur-ui && ./node_modules/.bin/webpack)
>>>>>>> 05e1cad7
        displayName: ui build
        env:
          NODE_OPTIONS: "--max_old_space_size=6144"
        condition:  eq(variables['JOB_TRIGGER_UI'], 'true')
      - bash: |
          set -euo pipefail
          bash <(curl -s https://peek.run/ci)
        displayName: feature peek
        condition:  and(eq(variables['JOB_TRIGGER_UI'], 'true'), eq(variables['Build.Reason'], 'PullRequest'))
      - bash: |
          set -euo pipefail
          yarn test --runInBand --ci --reporters=default --reporters=jest-junit
        displayName: yarn test
        condition:  eq(variables['JOB_TRIGGER_TEST'], 'true')
        env:
          NODE_OPTIONS: "--max_old_space_size=6144"
      - task: PublishTestResults@2
        condition: succeededOrFailed()
        inputs:
          testRunner: JUnit
          testResultsFiles: '**/junit.xml'

  - job: ContractSanityCheck
    dependsOn:
    - TestAndLint
    - PreFlightCheck
    condition: |
      and
      (
        succeeded(),
        eq(dependencies.PreFlightCheck.outputs['setVars.JOB_TRIGGER_CORE'], 'true')
      )
    pool:
      vmImage: 'Ubuntu 16.04'
    variables:
      YARN_CACHE_FOLDER: $(Pipeline.Workspace)/.yarn
    steps:
      - checkout: self
      - task: UsePythonVersion@0
        inputs:
          versionSpec: '3.6'
      - task: NodeTool@0
        inputs:
          versionSpec: $(PRIMARY_NODE_VERSION)
      - bash: |
          set -euo pipefail
          python3 -m venv venv && \
          source venv/bin/activate && \
          python3 -m pip install --no-cache-dir -r packages/augur-core/requirements.txt
        displayName: Python3 requirements
      - bash: |
<<<<<<< HEAD
          set -exuo pipefail
          echo "$(SOLC_MD5) */usr/local/bin/solc" > solc.md5 && \
          sudo curl -sL -o /usr/local/bin/solc https://github.com/ethereum/solidity/releases/download/${SOLC_VERSION}/solc-static-linux && \
          md5sum -c solc.md5 && \
          sudo chmod a+x /usr/local/bin/solc
        displayName: install solc
=======
          set -euo pipefail
          ( cd packages/augur-ui && ./node_modules/.bin/webpack)
        env:
          ETHEREUM_NETWORK: "kovan"
          NODE_OPTIONS: "--max_old_space_size=6144"
        displayName: ui build
      - bash: |
          set -euo pipefail
          bash <(curl -s https://peek.run/ci)
        displayName: trigger FeaturePeek

  - job: Augur_build_docker_image
    dependsOn:
    - TestAndLint
    - PreFlightCheck
    condition: |
      or
      (
        and
        (
          succeeded(),
          or
          (
            eq(dependencies.PreFlightCheck.outputs['setVars.JOB_TRIGGER_GETH_POA'], 'true'),
            eq(dependencies.PreFlightCheck.outputs['setVars.JOB_TRIGGER_CORE'], 'true')
          )
        ),
        eq(variables['Build.SourceBranch'], 'refs/heads/master')
      )
    pool:
      vmImage: 'Ubuntu 16.04'
    steps:
      - checkout: self
      - task: UsePythonVersion@0
        inputs:
          versionSpec: '3.x'
      - task: NodeTool@0
        inputs:
          versionSpec: $(PRIMARY_NODE_VERSION)
      - task: Docker@1
        displayName: docker login
        inputs:
          command: login
          containerRegistryType: Container Registry
          dockerRegistryEndpoint: dockerhub-augurproject
>>>>>>> 05e1cad7
      - task: 1ESLighthouseEng.PipelineArtifactCaching.RestoreCacheV1.RestoreCache@1
        inputs:
          keyfile: '**/yarn.lock, !**/node_modules/**/yarn.lock, !**/.*/**/yarn.lock'
          targetfolder: '**/node_modules, !**/node_modules/**/node_modules'
          vstsFeed: npmPackages
      - script: |
          yarn install --frozen-lockfile
        displayName: Install Dependencies
      - task: 1ESLighthouseEng.PipelineArtifactCaching.SaveCacheV1.SaveCache@1
        inputs:
          keyfile: '**/yarn.lock, !**/node_modules/**/yarn.lock, !**/.*/**/yarn.lock'
          targetfolder: '**/node_modules, !**/node_modules/**/node_modules'
          vstsFeed: npmPackages
      - bash: |
          set -euo pipefail
          yarn build
          source venv/bin/activate
          yarn workspace @augurproject/core build
        displayName: compile contracts
      - bash: |
          set -euo pipefail
          git update-index -q --ignore-submodules --refresh
          err=0
          if ! git diff-files --quiet --ignore-submodules --
          then
              echo >&2 "unstaged changes detected"
              git diff-files --name-status -r --ignore-submodules -- >&2
              git diff
              err=1
          fi
          if ! git diff-index --cached --quiet HEAD --ignore-submodules --
          then
              echo >&2 "uncommitted changes detected"
              git diff-index --cached --name-status -r --ignore-submodules HEAD -- >&2
              err=1
          fi
          if [ $err = 1 ]
          then
              echo >&2 "Contract changes detected"
              echo >&2 "Please rebuild augur-core and commit the generated files:"
              echo >&2 "yarn workspace @augurproject/core build"
              #exit 1
          fi
        displayName: check for contract changes

  - job: DockerGethDev
    dependsOn:
    - PreFlightCheck
    pool:
      vmImage: 'Ubuntu 16.04'
    condition: |
      and
      (
        succeeded(),
        eq(dependencies.PreFlightCheck.outputs['setVars.JOB_TRIGGER_GETH_POA'], 'true')
      )
    steps:
      - checkout: self
      - task: Docker@1
        displayName: docker login
        inputs:
          command: login
          containerRegistryType: Container Registry
          dockerRegistryEndpoint: dockerhub-augurproject
      - script: |
          set -exuo pipefail
          sudo modprobe -r overlay && sudo modprobe overlay redirect_dir=off && sudo systemctl restart docker
          sudo systemctl status docker
          cd packages/augur-tools/ethereum-nodes/geth-poa && docker image build --tag augurproject/dev-node-geth:$(GETH_VERSION) .
          docker tag augurproject/dev-node-geth:$(GETH_VERSION) augurproject/dev-node-geth:latest
          docker push augurproject/dev-node-geth:$(GETH_VERSION)
          docker push augurproject/dev-node-geth:latest
        displayName: 'build and push dev-node-geth image'
      - task: Docker@1
        displayName: docker logout
        inputs:
          command: logout
          containerRegistryType: Container Registry
          dockerRegistryEndpoint: dockerhub-augurproject

  - job: TestAugurCore
    dependsOn:
    - ContractSanityCheck
    - DockerGethDev
    condition: |
      and
      (
        in(dependencies.ContractSanityCheck.result, 'Succeeded'),
        in(dependencies.DockerGethDev.result, 'Succeeded', 'Skipped')
      )
    pool:
      vmImage: 'Ubuntu 16.04'
    timeoutInMinutes: 120
    strategy:
      maxParallel: 5
      matrix:
        trading_and_libs:
          TESTS: tests/test*.py tests/libraries tests/trading
        reporting:
          TESTS: tests/reporting
        fuzzy:
          TESTS: tests/fuzzy
        unit:
          TESTS: tests/unit
        geth_integration:
          TESTS: integration:geth
        parity_integration:
          TESTS: integration:parity
        security_mithril:
          TESTS: security:mythril
    variables:
      YARN_CACHE_FOLDER: $(Pipeline.Workspace)/.yarn
    steps:
      - checkout: self
      - task: UsePythonVersion@0
        inputs:
          versionSpec: '3.6'
      - task: NodeTool@0
        inputs:
          versionSpec: $(PRIMARY_NODE_VERSION)
      - task: 1ESLighthouseEng.PipelineArtifactCaching.RestoreCacheV1.RestoreCache@1
        inputs:
          keyfile: '**/yarn.lock, !**/node_modules/**/yarn.lock, !**/.*/**/yarn.lock'
          targetfolder: '**/node_modules, !**/node_modules/**/node_modules'
          vstsFeed: npmPackages
      - script: |
          yarn install --frozen-lockfile
          yarn build
        displayName: Install Dependencies
      - task: 1ESLighthouseEng.PipelineArtifactCaching.SaveCacheV1.SaveCache@1
        inputs:
          keyfile: '**/yarn.lock, !**/node_modules/**/yarn.lock, !**/.*/**/yarn.lock'
          targetfolder: '**/node_modules, !**/node_modules/**/node_modules'
          vstsFeed: npmPackages
      - bash: |
          set -exuo pipefail
          echo "$(SOLC_MD5) */usr/local/bin/solc" > solc.md5 && \
          sudo curl -sL -o /usr/local/bin/solc https://github.com/ethereum/solidity/releases/download/${SOLC_VERSION}/solc-static-linux && \
          md5sum -c solc.md5 && \
          sudo chmod a+x /usr/local/bin/solc
        displayName: install solc
      - bash: |
          set -euo pipefail
          python3 -m venv venv && \
          source venv/bin/activate && \
          python3 -m pip install --no-cache-dir -r packages/augur-core/requirements.txt
          python3 -m pip install pytest
          echo "tests: $(TESTS)"
          export ETHEREUM_HTTP=http://localhost:8545
          export ETHEREUM_GAS_PRICE_IN_NANOETH=1
          export ETHEREUM_PRIVATE_KEY=0xfae42052f82bed612a724fec3632f325f377120592c75bb78adfcceae6470c5a
          if [[ "$(TESTS)" == "integration:geth" ]]; then
            docker run -p 8545:8545 -p 47625:8546 --name geth --detach augurproject/dev-node-geth:latest
            yarn workspace @augurproject/core test:integration
            docker stop geth
          elif [[ "$(TESTS)" == "integration:parity" ]]; then
            docker run -p 8180:8180 -p 8545:8545 -p 47623:8546 --name parity --detach augurproject/dev-node-parity:latest
            yarn workspace @augurproject/core test:integration
            docker stop parity
          elif [[ "$(TESTS)" == "security:mythril" ]]; then
            yarn workspace @augurproject/core docker:run:test:security:mythril;
            cat $(find . -name test-results.log)
          elif [[ "$(TESTS)" == "security:maian" ]]; then
            docker run -v `pwd`/contracts:/augur/packages/augur-core/output/contracts/ cryptomental/maian-augur-ci python /scripts/test_runner.py
          elif [[ "$(TESTS)" == "security:smt" ]]; then
            yarn workspace @augurproject/core docker:run:test:security:smt;
          elif [[ "$(TESTS)" == "security:oyente" ]]; then
            yarn workspace @augurproject/core docker:run:test:security:oyente;
          else
            (cd packages/augur-core && yarn test:unit $(TESTS))
          fi
        displayName: integration tests

  - job: Docker_populated_geth_images
    dependsOn:
    - PreFlightCheck
    - TestAugurCore
    condition: |
      or
      (
        eq(dependencies.PreFlightCheck.outputs['setVars.JOB_TRIGGER_ARTIFACTS'], 'true'),
        eq(dependencies.PreFlightCheck.outputs['setVars.JOB_TRIGGER_DOCKER_BUILDER'], 'true'),
        in(dependencies.TestAugurCore.result, 'Succeeded', 'Skipped')
      )
    pool:
      vmImage: 'Ubuntu 16.04'
    timeoutInMinutes: 240
    strategy:
      matrix:
        dev-pop-geth-v2:
          IMAGE_NAME: dev-pop-geth-v2
          NETWORK_ID: 102
          NORMAL_TIME: false
        dev-pop-normtime-geth-v2:
          IMAGE_NAME: dev-pop-normtime-geth-v2
          NETWORK_ID: 103
          NORMAL_TIME: true
        dev-pop-geth-15-v2:
          IMAGE_NAME: dev-pop-geth-15-v2
          NETWORK_ID: 104
          NORMAL_TIME: false
    variables:
      YARN_CACHE_FOLDER: $(Pipeline.Workspace)/.yarn
    steps:
      - checkout: self
      - task: NodeTool@0
        inputs:
          versionSpec: $(PRIMARY_NODE_VERSION)
      - task: 1ESLighthouseEng.PipelineArtifactCaching.RestoreCacheV1.RestoreCache@1
        inputs:
          keyfile: '**/yarn.lock, !**/node_modules/**/yarn.lock, !**/.*/**/yarn.lock'
          targetfolder: '**/node_modules, !**/node_modules/**/node_modules'
          vstsFeed: npmPackages
      - script: |
          yarn install --frozen-lockfile
          yarn build
        displayName: Install Dependencies
      - task: 1ESLighthouseEng.PipelineArtifactCaching.SaveCacheV1.SaveCache@1
        inputs:
          keyfile: '**/yarn.lock, !**/node_modules/**/yarn.lock, !**/.*/**/yarn.lock'
          targetfolder: '**/node_modules, !**/node_modules/**/node_modules'
          vstsFeed: npmPackages
      - script: |
          set -exuo pipefail
          packages/augur-tools/docker-builder/ci-build.sh -n $(NETWORK_ID) -t $(NORMAL_TIME) $(IMAGE_NAME)
        displayName: 'build and push $(IMAGE_NAME) image'
      - task: Docker@1
        displayName: docker login
        inputs:
          command: login
          containerRegistryType: Container Registry
          dockerRegistryEndpoint: dockerhub-augurproject
      - bash: |
          set -exuo pipefail
          CONTRACT_SHA=$(cd packages/augur-tools/ && node scripts/get-contract-hashes.js)
          docker images
          docker tag augurproject/$(IMAGE_NAME):"${CONTRACT_SHA}" augurproject/$(IMAGE_NAME):test-"${CONTRACT_SHA}"
          docker push augurproject/$(IMAGE_NAME):test-"${CONTRACT_SHA}"
      - task: Docker@1
        displayName: docker logout
        inputs:
          command: logout
          containerRegistryType: Container Registry
          dockerRegistryEndpoint: dockerhub-augurproject

  - job: publish_augur_ui_docker_image
    condition: |
      and
      (
          succeeded(),
          eq(variables['Build.SourceBranch'], 'refs/heads/master')
      )
    pool:
      vmImage: 'Ubuntu 16.04'
    steps:
      - task: 1ESLighthouseEng.PipelineArtifactCaching.RestoreCacheV1.RestoreCache@1
        inputs:
          keyfile: '**/yarn.lock, !**/node_modules/**/yarn.lock, !**/.*/**/yarn.lock'
          targetfolder: '**/node_modules, !**/node_modules/**/node_modules'
          vstsFeed: npmPackages
      - script: |
          yarn install --frozen-lockfile
        displayName: Install Dependencies
      - task: 1ESLighthouseEng.PipelineArtifactCaching.SaveCacheV1.SaveCache@1
        inputs:
          keyfile: '**/yarn.lock, !**/node_modules/**/yarn.lock, !**/.*/**/yarn.lock'
          targetfolder: '**/node_modules, !**/node_modules/**/node_modules'
          vstsFeed: npmPackages
      - task: UsePythonVersion@0
        inputs:
          versionSpec: '3.6'
      - bash: |
          set -euo pipefail
          yarn build
        displayName: yarn build
      - bash: |
          set -euo pipefail
          yarn workspace @augurproject/ui build:kovan
        displayName: ui build
      - task: Docker@1
        displayName: docker login
        inputs:
          command: login
          containerRegistryType: Container Registry
          dockerRegistryEndpoint: dockerhub-augurproject
      - script: |
          set -euo pipefail
<<<<<<< HEAD
=======
          export NODE_OPTIONS="--max-old-space-size=6144"
          docker pull augurproject/augur-build:$(DOCKER_CI_BUILD_TAG)
          docker tag augurproject/augur-build:$(DOCKER_CI_BUILD_TAG) augurproject/augur-build:latest
          # when we get deploy going we will swap these commands out for
          # docker:release
>>>>>>> 05e1cad7
          yarn workspace @augurproject/ui docker:release kovan
          #yarn workspace @augurproject/ui docker:release $(RELEASE_ENV)
        displayName: 'publish docker images on merge to master'
        env:
          NODE_OPTIONS: "--max_old_space_size=6144"
          AWS_ACCESS_KEY_ID: $(AWS_KEY_ID)
          AWS_SECRET_ACCESS_KEY: $(AWS_SECRET_KEY)
      - task: Docker@1
        displayName: docker logout
        inputs:
          command: logout
          containerRegistryType: Container Registry
          dockerRegistryEndpoint: dockerhub-augurproject

  - job: tag_build
    displayName: build tag
    dependsOn: PreFlightCheck
    condition: |
      and
      (
        succeeded(),
        startsWith(variables['build.sourceBranch'], 'refs/tags/v')
      )
    pool:
      vmImage: 'Ubuntu-16.04'
    steps:
      - checkout: self
      - task: NodeTool@0
        inputs:
          versionSpec: $(PRIMARY_NODE_VERSION)
      - task: 1ESLighthouseEng.PipelineArtifactCaching.RestoreCacheV1.RestoreCache@1
        inputs:
          keyfile: '**/yarn.lock, !**/node_modules/**/yarn.lock, !**/.*/**/yarn.lock'
          targetfolder: '**/node_modules, !**/node_modules/**/node_modules'
          vstsFeed: npmPackages
      - script: |
          yarn install --frozen-lockfile
        displayName: Install Dependencies
      - task: 1ESLighthouseEng.PipelineArtifactCaching.SaveCacheV1.SaveCache@1
        inputs:
          keyfile: '**/yarn.lock, !**/node_modules/**/yarn.lock, !**/.*/**/yarn.lock'
          targetfolder: '**/node_modules, !**/node_modules/**/node_modules'
          vstsFeed: npmPackages
      - bash: |
          set -euo pipefail
          yarn build
        displayName: yarn build
      - bash: |
          set -euo pipefail
          ( cd packages/augur-ui && ./node_modules/.bin/webpack)
          ( cd packages/augur-ui/build && zip -r ../../../augur.zip *)
        displayName: ui build
        env:
          NODE_OPTIONS: "--max_old_space_size=6144"
      - bash: |
          set -euo pipefail
          sudo apt update
          sudo apt install golang-go -y
          curl -l https://dist.ipfs.io/go-ipfs/v0.4.22/go-ipfs_v0.4.22_linux-amd64.tar.gz | tar xvzf -
          sudo mv go-ipfs/ipfs /usr/local/bin/ipfs
        displayName: install ipfs
      - bash: |
          set -euo pipefail
          ipfs init > /dev/null 2>&1
          ipfs add -r -Q packages/augur-ui/build | tee augur_ipfs_hash.txt
        displayName: ipfs hash of build dir
      - task: CopyFiles@2
        inputs:
          #sourceFolder: # Optional
          contents: |
            augur.zip
            augur_ipfs_hash.txt
          targetFolder: $(Build.ArtifactStagingDirectory)
          cleanTargetFolder: true
          #overWrite: false # Optional
          #flattenFolders: false # Optional
          #preserveTimestamp: false # Optional

# use below for github release (not test yet
#     - task: GitHubRelease@1
#       displayName: 'GitHub release (create)'
#       inputs:
#         gitHubConnection: 'github connection release pipeline'
#         tagPattern: 'v*'
#         title: Augur
#         releaseNotesSource: inline
#         assets: '$(Build.ArtifactStagingDirectory)/*'
#         isDraft: true
#         isPreRelease: true<|MERGE_RESOLUTION|>--- conflicted
+++ resolved
@@ -124,11 +124,7 @@
         displayName: yarn build
       - bash: |
           set -euo pipefail
-<<<<<<< HEAD
           yarn workspace @augurproject/ui build:kovan
-=======
-          ( cd packages/augur-ui && ./node_modules/.bin/webpack)
->>>>>>> 05e1cad7
         displayName: ui build
         env:
           NODE_OPTIONS: "--max_old_space_size=6144"
@@ -180,60 +176,12 @@
           python3 -m pip install --no-cache-dir -r packages/augur-core/requirements.txt
         displayName: Python3 requirements
       - bash: |
-<<<<<<< HEAD
           set -exuo pipefail
           echo "$(SOLC_MD5) */usr/local/bin/solc" > solc.md5 && \
           sudo curl -sL -o /usr/local/bin/solc https://github.com/ethereum/solidity/releases/download/${SOLC_VERSION}/solc-static-linux && \
           md5sum -c solc.md5 && \
           sudo chmod a+x /usr/local/bin/solc
         displayName: install solc
-=======
-          set -euo pipefail
-          ( cd packages/augur-ui && ./node_modules/.bin/webpack)
-        env:
-          ETHEREUM_NETWORK: "kovan"
-          NODE_OPTIONS: "--max_old_space_size=6144"
-        displayName: ui build
-      - bash: |
-          set -euo pipefail
-          bash <(curl -s https://peek.run/ci)
-        displayName: trigger FeaturePeek
-
-  - job: Augur_build_docker_image
-    dependsOn:
-    - TestAndLint
-    - PreFlightCheck
-    condition: |
-      or
-      (
-        and
-        (
-          succeeded(),
-          or
-          (
-            eq(dependencies.PreFlightCheck.outputs['setVars.JOB_TRIGGER_GETH_POA'], 'true'),
-            eq(dependencies.PreFlightCheck.outputs['setVars.JOB_TRIGGER_CORE'], 'true')
-          )
-        ),
-        eq(variables['Build.SourceBranch'], 'refs/heads/master')
-      )
-    pool:
-      vmImage: 'Ubuntu 16.04'
-    steps:
-      - checkout: self
-      - task: UsePythonVersion@0
-        inputs:
-          versionSpec: '3.x'
-      - task: NodeTool@0
-        inputs:
-          versionSpec: $(PRIMARY_NODE_VERSION)
-      - task: Docker@1
-        displayName: docker login
-        inputs:
-          command: login
-          containerRegistryType: Container Registry
-          dockerRegistryEndpoint: dockerhub-augurproject
->>>>>>> 05e1cad7
       - task: 1ESLighthouseEng.PipelineArtifactCaching.RestoreCacheV1.RestoreCache@1
         inputs:
           keyfile: '**/yarn.lock, !**/node_modules/**/yarn.lock, !**/.*/**/yarn.lock'
@@ -521,14 +469,6 @@
           dockerRegistryEndpoint: dockerhub-augurproject
       - script: |
           set -euo pipefail
-<<<<<<< HEAD
-=======
-          export NODE_OPTIONS="--max-old-space-size=6144"
-          docker pull augurproject/augur-build:$(DOCKER_CI_BUILD_TAG)
-          docker tag augurproject/augur-build:$(DOCKER_CI_BUILD_TAG) augurproject/augur-build:latest
-          # when we get deploy going we will swap these commands out for
-          # docker:release
->>>>>>> 05e1cad7
           yarn workspace @augurproject/ui docker:release kovan
           #yarn workspace @augurproject/ui docker:release $(RELEASE_ENV)
         displayName: 'publish docker images on merge to master'
