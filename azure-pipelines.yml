variables:
  DOCKER_CI_BUILD_TAG: monorepo.$(Build.BuildID)
  CORE_IMAGE_BUILD: augurproject/augur-core:$(DOCKER_CI_BUILD_TAG)
  CORE_IMAGE_LATEST: augurproject/augur-core:monorepo
  PRIMARY_NODE_VERSION: 10.16.x
  GETH_VERSION: v1.9.9
  SOLC_VERSION: v0.5.15
  SOLC_MD5: 884dbc8c8ed01cc34799a6ffab11bc3a

trigger:
  batch: false
  branches:
    include:
      - master
      - demo
      - release/*
      - azure/*

jobs:
  - job: PreFlightCheck
    displayName: 'Pre-Flight Check'
    pool:
      vmImage: 'Ubuntu 16.04'
    steps:
      - checkout: self
      - bash: |
          set -euo pipefail
          echo "Build Source Branch: $(Build.SourceBranchName)"
          echo "commit message: $(Build.SourceVersionMessage)"
          if [[ "$(Build.SourceBranchName)" == "master" ]]; then
            GIT_COMMAND='git log -m -1 --name-only --pretty="format:" $(Build.SourceVersion)'
          else
            GIT_COMMAND='git diff --name-only origin/master..HEAD'
          fi
          echo "running git command: $GIT_COMMAND"
          for f in $(eval "$GIT_COMMAND");
            do
              echo "$f"
              if [[ $f == packages/* ]] && [[ ! $f =~ .*packages/augur-ui/* ]] && [[ ! $f =~ .*packages/augur-artifacts/* ]] && [[ ! $f =~ .*packages/augur-tools/* ]]
              then
                echo "found a non-ui change: $f"
                echo "##vso[task.setvariable variable=JOB_TRIGGER_TEST;isOutput=true]true"
              fi
              if [[ $f =~ .*augur-core/.* ]]
              then
                echo "found a core change: $f"
                echo "##vso[task.setvariable variable=JOB_TRIGGER_CORE;isOutput=true]true"
              fi
              if [[ $f =~ .*augur-artifacts/src/.* ]]
              then
                echo "found an artifacts change: $f"
                echo "##vso[task.setvariable variable=JOB_TRIGGER_POP_GETH;isOutput=true]true"
              fi
              if [[ $f =~ .*augur-tools/docker-builder/* ]]
              then
                echo "found a docker-builder change: $f"
                echo "##vso[task.setvariable variable=JOB_TRIGGER_POP_GETH;isOutput=true]true"
              fi
              if [[ $f =~ .*augur-tools/ethereum-nodes/geth-poa/.* ]]
              then
                echo "found a change in geth-poa: $f"
                echo "##vso[task.setvariable variable=JOB_TRIGGER_GETH_POA;isOutput=true]true"
                echo "##vso[task.setvariable variable=JOB_TRIGGER_POP_GETH;isOutput=true]true"
              fi
              if [[ $f =~ .*augur-ui.* ]]
              then
                echo "found a ui change: $f"
                echo "##vso[task.setvariable variable=JOB_TRIGGER_UI;isOutput=true]true"
              fi
              if [[ $f =~ .*augur-sdk.* ]]
              then
                echo "found a sdk change: $f"
                echo "##vso[task.setvariable variable=JOB_TRIGGER_SDK;isOutput=true]true"
              fi
            done
        displayName: check git for changes
        name: setVars

  - job: TestAndLint
    dependsOn:
      - PreFlightCheck
    condition: |
      and
      (
        succeeded(),
        not(eq(variables['Build.sourceBranch'], 'refs/heads/master')),
        not(eq(variables['Build.sourceBranch'], 'refs/heads/demo')),
        not(eq(variables['Build.sourceBranch'], 'refs/tags'))
      )
    variables:
      JOB_TRIGGER_UI: $[dependencies.PreFlightCheck.outputs['setVars.JOB_TRIGGER_UI']]
      JOB_TRIGGER_SDK: $[dependencies.PreFlightCheck.outputs['setVars.JOB_TRIGGER_SDK']]
      JOB_TRIGGER_CORE: $[dependencies.PreFlightCheck.outputs['setVars.JOB_TRIGGER_CORE']]
      JOB_TRIGGER_TEST: $[dependencies.PreFlightCheck.outputs['setVars.JOB_TRIGGER_TEST']]
      FAKE_TIME: false
      PRODUCTION: false
      YARN_CACHE_FOLDER: $(Pipeline.Workspace)/.yarn
    pool: 'Default'
    strategy:
      matrix:
        non_specific_tests:
          node_version: $(PRIMARY_NODE_VERSION)
          TEST_ARGS: --testPathIgnorePatterns="(Universe.test.ts|(getter/(markets|users)/))"
        market_getters_tests:
          node_version: $(PRIMARY_NODE_VERSION)
          TEST_ARGS: --testPathPattern 'getter/markets/'
        user_getter_tests:
          node_version: $(PRIMARY_NODE_VERSION)
          TEST_ARGS: --testPathPattern 'getter/users/'
        universe_tests:
          node_version: $(PRIMARY_NODE_VERSION)
          TEST_ARGS: --testPathPattern 'Universe.test.ts'
    timeoutInMinutes: 120
    steps:
      - checkout: self
      - task: NodeTool@0
        inputs:
          versionSpec: $(node_version)
      - task: 1ESLighthouseEng.PipelineArtifactCaching.RestoreCacheV1.RestoreCache@1
        inputs:
          keyfile: '**/yarn.lock, !**/node_modules/**/yarn.lock, !**/.*/**/yarn.lock'
          targetfolder: '**/node_modules, !**/node_modules/**/node_modules'
          vstsFeed: npmPackages
      - script: |
          yarn clean
          yarn install --frozen-lockfile
        displayName: Install Dependencies
      - task: 1ESLighthouseEng.PipelineArtifactCaching.SaveCacheV1.SaveCache@1
        inputs:
          keyfile: '**/yarn.lock, !**/node_modules/**/yarn.lock, !**/.*/**/yarn.lock'
          targetfolder: '**/node_modules, !**/node_modules/**/node_modules'
          vstsFeed: npmPackages
      - bash: |
          set -euo pipefail
          yarn build
        displayName: yarn build
        env:
          NODE_OPTIONS: "--max_old_space_size=6144"
      - bash: |
          set -euo pipefail
          export ETHEREUM_NETWORK=kovan
          ( cd packages/augur-ui && ./node_modules/.bin/webpack)
          #yarn workspace @augurproject/ui build:kovan
        displayName: ui build
        env:
          NODE_OPTIONS: "--max_old_space_size=6144"
        condition:  eq(variables['JOB_TRIGGER_UI'], 'true')
      - bash: |
          set -euo pipefail
          bash <(curl -s https://peek.run/ci)
        displayName: feature peek
        condition:  and(eq(variables['JOB_TRIGGER_UI'], 'true'), eq(variables['Build.Reason'], 'PullRequest'))
      - bash: |
          rm /tmp/seed.json
          set -euo pipefail
          free -m
          yarn test $(TEST_ARGS) --verbose --ci --reporters=default --reporters=jest-junit
        displayName: yarn test
        condition:  eq(variables['JOB_TRIGGER_TEST'], 'true')
        env:
          NODE_OPTIONS: "--max_old_space_size=4096"
      - task: PublishTestResults@2
        condition: succeededOrFailed()
        inputs:
          testRunner: JUnit
          testResultsFiles: '**/junit.xml'

  - job: ContractSanityCheck
    dependsOn:
      - TestAndLint
      - PreFlightCheck
    condition: |
      and
      (
        succeeded(),
        eq(dependencies.PreFlightCheck.outputs['setVars.JOB_TRIGGER_CORE'], 'true')
      )
    pool:
      vmImage: 'Ubuntu 16.04'
    variables:
      YARN_CACHE_FOLDER: $(Pipeline.Workspace)/.yarn
    timeoutInMinutes: 120
    steps:
      - checkout: self
      - task: UsePythonVersion@0
        inputs:
          versionSpec: '3.6'
      - task: NodeTool@0
        inputs:
          versionSpec: $(PRIMARY_NODE_VERSION)
      - bash: |
          set -euo pipefail
          python3 -m venv venv && \
          source venv/bin/activate && \
          python3 -m pip install --no-cache-dir -r packages/augur-core/requirements.txt
        displayName: Python3 requirements
      - bash: |
          set -exuo pipefail
          echo "$(SOLC_MD5) */usr/local/bin/solc" > solc.md5 && \
          sudo curl -sL -o /usr/local/bin/solc https://github.com/ethereum/solidity/releases/download/${SOLC_VERSION}/solc-static-linux && \
          md5sum -c solc.md5 && \
          sudo chmod a+x /usr/local/bin/solc
        displayName: install solc
      - task: 1ESLighthouseEng.PipelineArtifactCaching.RestoreCacheV1.RestoreCache@1
        inputs:
          keyfile: '**/yarn.lock, !**/node_modules/**/yarn.lock, !**/.*/**/yarn.lock'
          targetfolder: '**/node_modules, !**/node_modules/**/node_modules'
          vstsFeed: npmPackages
      - script: |
          yarn install --frozen-lockfile
        displayName: Install Dependencies
      - task: 1ESLighthouseEng.PipelineArtifactCaching.SaveCacheV1.SaveCache@1
        inputs:
          keyfile: '**/yarn.lock, !**/node_modules/**/yarn.lock, !**/.*/**/yarn.lock'
          targetfolder: '**/node_modules, !**/node_modules/**/node_modules'
          vstsFeed: npmPackages
      - bash: |
          set -euo pipefail
          yarn build
          source venv/bin/activate
          yarn workspace @augurproject/core build
        displayName: compile contracts
      - bash: |
          set -euo pipefail
          git update-index -q --ignore-submodules --refresh
          err=0
          if ! git diff-files --quiet --ignore-submodules --
          then
              echo >&2 "unstaged changes detected"
              git diff-files --name-status -r --ignore-submodules -- >&2
              git diff
              err=1
          fi
          if ! git diff-index --cached --quiet HEAD --ignore-submodules --
          then
              echo >&2 "uncommitted changes detected"
              git diff-index --cached --name-status -r --ignore-submodules HEAD -- >&2
              err=1
          fi
          if [ $err = 1 ]
          then
              echo >&2 "Contract changes detected"
              echo >&2 "Please rebuild augur-core and commit the generated files:"
              echo >&2 "yarn workspace @augurproject/core build"
              #exit 1
          fi
        displayName: check for contract changes

  - job: DockerGethDev
    dependsOn:
      - PreFlightCheck
    pool:
      vmImage: 'Ubuntu 16.04'
    condition: |
      and
      (
        succeeded(),
        eq(dependencies.PreFlightCheck.outputs['setVars.JOB_TRIGGER_GETH_POA'], 'true')
      )
    steps:
      - checkout: self
      - task: Docker@1
        displayName: docker login
        inputs:
          command: login
          containerRegistryType: Container Registry
          dockerRegistryEndpoint: dockerhub-augurproject
      - script: |
          set -exuo pipefail
          sudo modprobe -r overlay && sudo modprobe overlay redirect_dir=off && sudo systemctl restart docker
          sudo systemctl status docker
          cd packages/augur-tools/ethereum-nodes/geth-poa && docker image build --tag augurproject/dev-node-geth:$(GETH_VERSION) .
          docker tag augurproject/dev-node-geth:$(GETH_VERSION) augurproject/dev-node-geth:latest
          docker push augurproject/dev-node-geth:$(GETH_VERSION)
          docker push augurproject/dev-node-geth:latest
        displayName: 'build and push dev-node-geth image'
      - task: Docker@1
        displayName: docker logout
        inputs:
          command: logout
          containerRegistryType: Container Registry
          dockerRegistryEndpoint: dockerhub-augurproject

  - job: TestAugurCore
    dependsOn:
      - ContractSanityCheck
      - DockerGethDev
    condition: |
      and
      (
        in(dependencies.ContractSanityCheck.result, 'Succeeded'),
        in(dependencies.DockerGethDev.result, 'Succeeded', 'Skipped')
      )
    pool:
      vmImage: 'Ubuntu 16.04'
    timeoutInMinutes: 120
    strategy:
      maxParallel: 5
      matrix:
        trading_and_libs:
          TESTS: tests/test*.py tests/libraries tests/trading
        reporting:
          TESTS: tests/reporting
        fuzzy:
          TESTS: tests/fuzzy
        unit:
          TESTS: tests/unit
        geth_integration:
          TESTS: integration:geth
        # TODO parity_integration:
        #  TESTS: integration:parity
        security_mithril:
          TESTS: security:mythril
    variables:
      YARN_CACHE_FOLDER: $(Pipeline.Workspace)/.yarn
    steps:
      - checkout: self
      - task: UsePythonVersion@0
        inputs:
          versionSpec: '3.6'
      - task: NodeTool@0
        inputs:
          versionSpec: $(PRIMARY_NODE_VERSION)
      - task: 1ESLighthouseEng.PipelineArtifactCaching.RestoreCacheV1.RestoreCache@1
        inputs:
          keyfile: '**/yarn.lock, !**/node_modules/**/yarn.lock, !**/.*/**/yarn.lock'
          targetfolder: '**/node_modules, !**/node_modules/**/node_modules'
          vstsFeed: npmPackages
      - script: |
          yarn install --frozen-lockfile
          yarn build
        displayName: Install Dependencies
      - task: 1ESLighthouseEng.PipelineArtifactCaching.SaveCacheV1.SaveCache@1
        inputs:
          keyfile: '**/yarn.lock, !**/node_modules/**/yarn.lock, !**/.*/**/yarn.lock'
          targetfolder: '**/node_modules, !**/node_modules/**/node_modules'
          vstsFeed: npmPackages
      - bash: |
          set -exuo pipefail
          echo "$(SOLC_MD5) */usr/local/bin/solc" > solc.md5 && \
          sudo curl -sL -o /usr/local/bin/solc https://github.com/ethereum/solidity/releases/download/${SOLC_VERSION}/solc-static-linux && \
          md5sum -c solc.md5 && \
          sudo chmod a+x /usr/local/bin/solc
        displayName: install solc
      - bash: |
          set -euo pipefail
          python3 -m venv venv && \
          source venv/bin/activate && \
          python3 -m pip install --no-cache-dir -r packages/augur-core/requirements.txt
          python3 -m pip install pytest
          echo "tests: $(TESTS)"
          export ETHEREUM_HTTP=http://localhost:8545
          export ETHEREUM_GAS_PRICE_IN_NANOETH=1
          export ETHEREUM_PRIVATE_KEY=0xfae42052f82bed612a724fec3632f325f377120592c75bb78adfcceae6470c5a
          if [[ "$(TESTS)" == "integration:geth" ]]; then
            docker run -p 8545:8545 -p 47625:8546 --name geth --detach augurproject/dev-node-geth:v1.9.9
            yarn workspace @augurproject/core test:integration
            docker stop geth
          elif [[ "$(TESTS)" == "integration:parity" ]]; then
            docker run -p 8180:8180 -p 8545:8545 -p 47623:8546 --name parity --detach augurproject/dev-node-parity:latest
            yarn workspace @augurproject/core test:integration
            docker stop parity
          elif [[ "$(TESTS)" == "security:mythril" ]]; then
            yarn workspace @augurproject/core docker:run:test:security:mythril;
            cat $(find . -name test-results.log)
          elif [[ "$(TESTS)" == "security:maian" ]]; then
            docker run -v `pwd`/contracts:/augur/packages/augur-core/output/contracts/ cryptomental/maian-augur-ci python /scripts/test_runner.py
          elif [[ "$(TESTS)" == "security:smt" ]]; then
            yarn workspace @augurproject/core docker:run:test:security:smt;
          elif [[ "$(TESTS)" == "security:oyente" ]]; then
            yarn workspace @augurproject/core docker:run:test:security:oyente;
          else
            (cd packages/augur-core && yarn test:unit $(TESTS))
          fi
        displayName: integration tests

  - job: Docker_populated_geth_images
    dependsOn:
      - PreFlightCheck
      - TestAugurCore
      - TestAndLint
      - ContractSanityCheck
    condition: |
      and
      (
        eq(dependencies.PreFlightCheck.outputs['setVars.JOB_TRIGGER_POP_GETH'], 'true'),
        in(dependencies.PreFlightCheck.result, 'Succeeded'),
        in(dependencies.TestAugurCore.result, 'Succeeded', 'Skipped'),
        in(dependencies.TestAndLint.result, 'Succeeded', 'Skipped'),
        in(dependencies.ContractSanityCheck.result, 'Succeeded', 'Skipped'),
        not(eq(variables['Build.sourceBranch'], 'refs/heads/master')),
        not(eq(variables['Build.sourceBranch'], 'refs/heads/demo')),
        not(eq(variables['Build.sourceBranch'], 'refs/tags'))
      )
    pool:
      vmImage: 'Ubuntu 16.04'
    timeoutInMinutes: 240
    strategy:
      matrix:
        dev-pop-geth-v2:
          IMAGE_NAME: dev-pop-geth-v2
          NETWORK_ID: 102
          FAKE_TIME: true
        dev-pop-normtime-geth-v2:
          IMAGE_NAME: dev-pop-normtime-geth-v2
          NETWORK_ID: 103
          FAKE_TIME: false
    variables:
      YARN_CACHE_FOLDER: $(Pipeline.Workspace)/.yarn
      ZEROX_RPC_ENABLED: false
      ZEROX_MESH_ENABLED: false
      GSN_ENABLED: false
    steps:
      - checkout: self
      - task: NodeTool@0
        inputs:
          versionSpec: $(PRIMARY_NODE_VERSION)
      - task: 1ESLighthouseEng.PipelineArtifactCaching.RestoreCacheV1.RestoreCache@1
        inputs:
          keyfile: '**/yarn.lock, !**/node_modules/**/yarn.lock, !**/.*/**/yarn.lock'
          targetfolder: '**/node_modules, !**/node_modules/**/node_modules'
          vstsFeed: npmPackages
      - script: |
          yarn install --frozen-lockfile
          yarn build
        displayName: Install Dependencies
      - task: 1ESLighthouseEng.PipelineArtifactCaching.SaveCacheV1.SaveCache@1
        inputs:
          keyfile: '**/yarn.lock, !**/node_modules/**/yarn.lock, !**/.*/**/yarn.lock'
          targetfolder: '**/node_modules, !**/node_modules/**/node_modules'
          vstsFeed: npmPackages
      - script: |
          set -exuo pipefail
          export DOCKER_BUILDKIT=1
          docker build --progress=plain --no-cache=true -f packages/augur-tools/docker-builder/Dockerfile --build-arg fake_time=$(FAKE_TIME) --build-arg network_id=$(NETWORK_ID) -t $(IMAGE_NAME) .
        displayName: 'build $(IMAGE_NAME) image'
      - task: Docker@1
        displayName: docker login
        inputs:
          command: login
          containerRegistryType: Container Registry
          dockerRegistryEndpoint: dockerhub-augurproject
      - bash: |
          set -exuo pipefail
          CONTRACT_SHA=$(cd packages/augur-tools/ && node scripts/get-contract-hashes.js)
          docker images
          docker tag $(IMAGE_NAME) augurproject/$(IMAGE_NAME):"${CONTRACT_SHA}"
          docker push augurproject/$(IMAGE_NAME):"${CONTRACT_SHA}"
        displayName: Push Docker Images to hub
      - task: Docker@1
        displayName: docker logout
        inputs:
          command: logout
          containerRegistryType: Container Registry
          dockerRegistryEndpoint: dockerhub-augurproject

  - job: test_3rd_party_integrations
    dependsOn:
      - Docker_populated_geth_images
      - PreFlightCheck
      - TestAugurCore
      - TestAndLint
      - ContractSanityCheck
    condition: |
      and
      (
        eq(dependencies.PreFlightCheck.outputs['setVars.JOB_TRIGGER_POP_GETH'], 'true'),
        in(dependencies.PreFlightCheck.result, 'Succeeded'),
        in(dependencies.TestAugurCore.result, 'Succeeded', 'Skipped'),
        in(dependencies.TestAndLint.result, 'Succeeded', 'Skipped'),
        in(dependencies.ContractSanityCheck.result, 'Succeeded', 'Skipped'),
        in(dependencies.Docker_populated_geth_images.result, 'Succeeded', 'Skipped'),
        not(eq(variables['Build.sourceBranch'], 'refs/heads/master')),
        not(eq(variables['Build.sourceBranch'], 'refs/heads/demo')),
        not(eq(variables['Build.sourceBranch'], 'refs/tags'))
      )
    pool:
      vmImage: 'Ubuntu 16.04'
    variables:
      YARN_CACHE_FOLDER: $(Pipeline.Workspace)/.yarn
    steps:
      - checkout: self
      - task: NodeTool@0
        inputs:
          versionSpec: $(PRIMARY_NODE_VERSION)
      - task: 1ESLighthouseEng.PipelineArtifactCaching.RestoreCacheV1.RestoreCache@1
        inputs:
          keyfile: '**/yarn.lock, !**/node_modules/**/yarn.lock, !**/.*/**/yarn.lock'
          targetfolder: '**/node_modules, !**/node_modules/**/node_modules'
          vstsFeed: npmPackages
      - script: |
          yarn install --frozen-lockfile
          yarn build
        displayName: Install Dependencies
      - task: 1ESLighthouseEng.PipelineArtifactCaching.SaveCacheV1.SaveCache@1
        inputs:
          keyfile: '**/yarn.lock, !**/node_modules/**/yarn.lock, !**/.*/**/yarn.lock'
          targetfolder: '**/node_modules, !**/node_modules/**/node_modules'
          vstsFeed: npmPackages
      - bash: |
          set -exuo pipefail
          yarn docker:all --detach
          sleep 60
        displayName: Run 3rd Party Dockers
      - bash: |
          set -exuo pipefail
          free -m
          yarn test --config=packages/augur-test/src/tests/3rd-party/jest.config.js --verbose --ci --reporters=default --reporters=jest-junit
        displayName: Test 3rd party integratios
      - bash: |
          set -exuo pipefail
          docker kill geth
        displayName: Stop 3rd Party Dockers


  - job: publish_augur_ui_docker_image
    condition: |
      and
      (
          succeeded(),
          eq(variables['Build.SourceBranch'], 'refs/heads/master')
      )
    pool:
      vmImage: 'Ubuntu 16.04'
    steps:
      - task: NodeTool@0
        inputs:
          versionSpec: $(PRIMARY_NODE_VERSION)
      - task: 1ESLighthouseEng.PipelineArtifactCaching.RestoreCacheV1.RestoreCache@1
        inputs:
          keyfile: '**/yarn.lock, !**/node_modules/**/yarn.lock, !**/.*/**/yarn.lock'
          targetfolder: '**/node_modules, !**/node_modules/**/node_modules'
          vstsFeed: npmPackages
      - script: |
          yarn install --frozen-lockfile
        displayName: Install Dependencies
      - task: 1ESLighthouseEng.PipelineArtifactCaching.SaveCacheV1.SaveCache@1
        inputs:
          keyfile: '**/yarn.lock, !**/node_modules/**/yarn.lock, !**/.*/**/yarn.lock'
          targetfolder: '**/node_modules, !**/node_modules/**/node_modules'
          vstsFeed: npmPackages
      - task: UsePythonVersion@0
        inputs:
          versionSpec: '3.6'
      - bash: |
          set -euo pipefail
          yarn build
        displayName: yarn build
      - bash: |
          set -euo pipefail
          export ETHEREUM_NETWORK=kovan
          ( cd packages/augur-ui && ./node_modules/.bin/webpack)
          #yarn workspace @augurproject/ui build:kovan
        displayName: ui build
        env:
          NODE_OPTIONS: "--max_old_space_size=6144"
      - task: Docker@1
        displayName: docker login
        inputs:
          command: login
          containerRegistryType: Container Registry
          dockerRegistryEndpoint: dockerhub-augurproject
      - script: |
          set -euo pipefail
          export NODE_OPTIONS="--max-old-space-size=6144"
          # when we get deploy going we will swap these commands out for
          # docker:release
          yarn workspace @augurproject/ui docker:release kovan
          docker push augurproject/augur-ui:kovan
          #yarn workspace @augurproject/ui docker:release $(RELEASE_ENV)
        displayName: 'publish docker images on merge to master'
        env:
          NODE_OPTIONS: "--max_old_space_size=6144"
          AWS_ACCESS_KEY_ID: $(AWS_KEY_ID)
          AWS_SECRET_ACCESS_KEY: $(AWS_SECRET_KEY)
      - bash: |
          set -euo pipefail
          DOCKER_BUILDKIT=1 docker build --progress=plain -t augurproject/augur-ipfs:v2 -f packages/augur-ui/Dockerfile-ipfs .
          docker push augurproject/augur-ipfs:v2
          aws --region=us-east-1 ecs update-service  --service augur-ipfs --cluster kovan-v2-ecs --force-new-deployment
          docker run -d --name augur-ipfs augurproject/augur-ipfs:v2
          sleep 10
          IPFS_HASH=`docker exec augur-ipfs ipfs add -r -Q /export`
          echo "IPFS hash: $IPFS_HASH"
          docker stop augur-ipfs
          python3 -m venv venv && \
          source venv/bin/activate && \
          python3 -m pip install requests
          packages/augur-ui/support/dnslink-cloudflare.py -d augur.net -r _dnslink.v2-ipfs  -l $IPFS_HASH
        displayName: augur-ipfs build
        env:
          AWS_ACCESS_KEY_ID: $(AWS_KEY_ID)
          AWS_SECRET_ACCESS_KEY: $(AWS_SECRET_KEY)
          CF_API_KEY: $(CLOUDFLARE_API_KEY)
          CF_API_EMAIL: $(CLOUDFLARE_API_EMAIL)
      - task: Docker@1
        displayName: docker logout
        inputs:
          command: logout
          containerRegistryType: Container Registry
          dockerRegistryEndpoint: dockerhub-augurproject

  - job: demo_build
    condition: |
      and
      (
          succeeded(),
          eq(variables['Build.SourceBranch'], 'refs/heads/demo')
      )
    pool:
      vmImage: 'Ubuntu 16.04'
    steps:
      - task: 1ESLighthouseEng.PipelineArtifactCaching.RestoreCacheV1.RestoreCache@1
        inputs:
          keyfile: '**/yarn.lock, !**/node_modules/**/yarn.lock, !**/.*/**/yarn.lock'
          targetfolder: '**/node_modules, !**/node_modules/**/node_modules'
          vstsFeed: npmPackages
      - script: |
          yarn install --frozen-lockfile
        displayName: Install Dependencies
      - task: 1ESLighthouseEng.PipelineArtifactCaching.SaveCacheV1.SaveCache@1
        inputs:
          keyfile: '**/yarn.lock, !**/node_modules/**/yarn.lock, !**/.*/**/yarn.lock'
          targetfolder: '**/node_modules, !**/node_modules/**/node_modules'
          vstsFeed: npmPackages
      - task: UsePythonVersion@0
        inputs:
          versionSpec: '3.6'
      - bash: |
          set -euo pipefail
          yarn build
        displayName: yarn build
      - bash: |
          set -euo pipefail
<<<<<<< HEAD
          export ETHEREUM_NETWORK=kovan
=======
          export ETHEREUM_NETWORK=demo
          ( cd packages/orbit-web && ./node_modules/.bin/webpack)
>>>>>>> 7276f5e9
          ( cd packages/augur-ui && ./node_modules/.bin/webpack)
          #yarn workspace @augurproject/ui build:kovan
        displayName: ui build
        env:
          NODE_OPTIONS: "--max_old_space_size=6144"
      - script: |
          set -euo pipefail
          python3 -m venv venv && \
          source venv/bin/activate && \
          python3 -m pip install --no-cache-dir awscli
          aws s3 sync packages/augur-ui/build/ s3://demo.augur.net/ --metadata-directive REPLACE --metadata '{"Cache-Control": "max-age=31536000,public"}'
        displayName: 'push build to S3'
        env:
          AWS_ACCESS_KEY_ID: $(AWS_KEY_ID)
          AWS_SECRET_ACCESS_KEY: $(AWS_SECRET_KEY)


  - job: master_build
    condition: |
      and
      (
          succeeded(),
          eq(variables['Build.SourceBranch'], 'refs/heads/master')
      )
    pool:
      vmImage: 'Ubuntu 16.04'
    steps:
      - task: 1ESLighthouseEng.PipelineArtifactCaching.RestoreCacheV1.RestoreCache@1
        inputs:
          keyfile: '**/yarn.lock, !**/node_modules/**/yarn.lock, !**/.*/**/yarn.lock'
          targetfolder: '**/node_modules, !**/node_modules/**/node_modules'
          vstsFeed: npmPackages
      - script: |
          yarn install --frozen-lockfile
        displayName: Install Dependencies
      - task: 1ESLighthouseEng.PipelineArtifactCaching.SaveCacheV1.SaveCache@1
        inputs:
          keyfile: '**/yarn.lock, !**/node_modules/**/yarn.lock, !**/.*/**/yarn.lock'
          targetfolder: '**/node_modules, !**/node_modules/**/node_modules'
          vstsFeed: npmPackages
      - task: UsePythonVersion@0
        inputs:
          versionSpec: '3.6'
      - bash: |
          set -euo pipefail
          yarn build
        displayName: yarn build
      - bash: |
          set -euo pipefail
          export ETHEREUM_NETWORK=kovan
          ( cd packages/orbit-web && ./node_modules/.bin/webpack)
          ( cd packages/augur-ui && ./node_modules/.bin/webpack)
          #yarn workspace @augurproject/ui build:kovan
        displayName: ui build
        env:
          NODE_OPTIONS: "--max_old_space_size=6144"
      - script: |
          set -euo pipefail
          python3 -m venv venv && \
          source venv/bin/activate && \
          python3 -m pip install --no-cache-dir awscli
          aws s3 sync packages/augur-ui/build/ s3://v2.augur.net/ --metadata-directive REPLACE --metadata '{"Cache-Control": "max-age=31536000,public"}'
        displayName: 'push build to S3'
        env:
          AWS_ACCESS_KEY_ID: $(AWS_KEY_ID)
          AWS_SECRET_ACCESS_KEY: $(AWS_SECRET_KEY)


  - job: github_release
    displayName: github release
    dependsOn: PreFlightCheck
    condition: |
      and
      (
        succeeded(),
        startsWith(variables['build.sourceBranch'], 'refs/heads/release')
      )
    pool:
      vmImage: 'Ubuntu-16.04'
    steps:
      - checkout: self
      - task: NodeTool@0
        inputs:
          versionSpec: $(PRIMARY_NODE_VERSION)
      - task: 1ESLighthouseEng.PipelineArtifactCaching.RestoreCacheV1.RestoreCache@1
        inputs:
          keyfile: '**/yarn.lock, !**/node_modules/**/yarn.lock, !**/.*/**/yarn.lock'
          targetfolder: '**/node_modules, !**/node_modules/**/node_modules'
          vstsFeed: npmPackages
      - script: |
          yarn install --frozen-lockfile
        displayName: Install Dependencies
      - task: 1ESLighthouseEng.PipelineArtifactCaching.SaveCacheV1.SaveCache@1
        inputs:
          keyfile: '**/yarn.lock, !**/node_modules/**/yarn.lock, !**/.*/**/yarn.lock'
          targetfolder: '**/node_modules, !**/node_modules/**/node_modules'
          vstsFeed: npmPackages
      - bash: |
          set -euo pipefail
          yarn build
        displayName: yarn build
      - bash: |
          set -euo pipefail
          export ETHEREUM_NETWORK=kovan
          ( cd packages/augur-ui && ./node_modules/.bin/webpack)
          #yarn workspace @augurproject/ui build
          ( cd packages/augur-ui/build && zip -r ../../../augur.zip *)
        displayName: ui build
        env:
          NODE_OPTIONS: "--max_old_space_size=6144"
      - bash: |
          set -euo pipefail
          sudo apt update
          sudo apt install golang-go -y
          curl -l https://dist.ipfs.io/go-ipfs/v0.4.22/go-ipfs_v0.4.22_linux-amd64.tar.gz | tar xvzf -
          sudo mv go-ipfs/ipfs /usr/local/bin/ipfs
        displayName: install ipfs
      - bash: |
          set -euo pipefail
          ipfs init > /dev/null 2>&1
          ipfs add -r -Q packages/augur-ui/build | tee augur_ipfs_hash.txt
          IPFS_HASH=$(cat augur_ipfs_hash.txt)
          mv augur_ipfs_hash.txt $IPFS_HASH.ipfs
        displayName: ipfs hash of build dir
      - task: CopyFiles@2
        inputs:
          #sourceFolder: # Optional
          contents: |
            augur.zip
            *.ipfs
          targetFolder: $(Build.ArtifactStagingDirectory)
          cleanTargetFolder: true
          #overWrite: false # Optional
          #flattenFolders: false # Optional
          #preserveTimestamp: false # Optional

      - task: GitHubRelease@1
        displayName: 'GitHub release (create)'
        inputs:
          gitHubConnection: 'GitHub OAuth'
          tagSource: userSpecifiedTag
          tag: $(Build.SourceBranchName)
          title: Augur v$(Build.SourceBranchName)
          releaseNotesSource: inline
          assets: '$(Build.ArtifactStagingDirectory)/*'
          isDraft: true
          isPreRelease: true<|MERGE_RESOLUTION|>--- conflicted
+++ resolved
@@ -632,12 +632,7 @@
         displayName: yarn build
       - bash: |
           set -euo pipefail
-<<<<<<< HEAD
-          export ETHEREUM_NETWORK=kovan
-=======
           export ETHEREUM_NETWORK=demo
-          ( cd packages/orbit-web && ./node_modules/.bin/webpack)
->>>>>>> 7276f5e9
           ( cd packages/augur-ui && ./node_modules/.bin/webpack)
           #yarn workspace @augurproject/ui build:kovan
         displayName: ui build
