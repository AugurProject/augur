--- conflicted
+++ resolved
@@ -120,37 +120,8 @@
           fi
         condition: eq(variables.AUGUR_CORE, 'true')
 
-  # - job: Test_Augur_UI_and_Node
-  #   displayName: 'Test augur UI and augur-node'
-  #   pool:
-  #     vmImage: 'Ubuntu 16.04'
-  #   strategy:
-  #     matrix:
-  #       node_8_x:
-  #         node_version: 8.x
-  #       node_9_x:
-  #         node_version: 9.x
-  #       node_10_x:
-  #         node_version: 10.x
-  #   steps:
-  #     - task: NodeTool@0
-  #       inputs:
-  #         versionSpec: $(node_version)
-  #     - script: |
-  #         set -euo pipefail
-  #         which node
-  #         node --version
-  #         yarn workspace @augurproject/node add sqlite3 --force --build-from-source
-  #         yarn install --ignore-scripts --frozen-lockfile
-  #       displayName: 'Install Dependencies'
-  #     - script: |
-  #         yarn test --forceExit --detectOpenHandles
-  #       displayName: 'Run Tests'
-  #     - task: PublishTestResults@2
-  #       inputs:
-  #         testResultsFormat: 'JUnit'
-  #         testResultsFiles: 'junit.xml'
-  - job: Test_Augur_js
+  - job: Test_Augur_UI_and_Node
+    displayName: 'Test augur UI and augur-node'
     pool:
       vmImage: 'Ubuntu 16.04'
     strategy:
@@ -165,6 +136,36 @@
       - task: NodeTool@0
         inputs:
           versionSpec: $(node_version)
+      - script: |
+          set -euo pipefail
+          which node
+          node --version
+          yarn workspace @augurproject/node add sqlite3 --force --build-from-source
+          yarn install --ignore-scripts --frozen-lockfile
+        displayName: 'Install Dependencies'
+      - script: |
+          yarn test --forceExit --detectOpenHandles
+        displayName: 'Run Tests'
+      - task: PublishTestResults@2
+        inputs:
+          testResultsFormat: 'JUnit'
+          testResultsFiles: 'junit.xml'
+  
+  - job: Test_Augur_js
+    pool:
+      vmImage: 'Ubuntu 16.04'
+    strategy:
+      matrix:
+        node_8_x:
+          node_version: 8.x
+        node_9_x:
+          node_version: 9.x
+        node_10_x:
+          node_version: 10.x
+    steps:
+      - task: NodeTool@0
+        inputs:
+          versionSpec: $(node_version)
       - bash: |
           set -euo pipefail
           for f in $(git whatchanged --name-only --pretty="" origin/master..HEAD);
@@ -184,7 +185,6 @@
         displayName: 'test augur.js'
         condition: eq(variables.AUGUR, 'true')
 
-<<<<<<< HEAD
   - job: Docker_populated_geth_images
     dependsOn:
     - Build_Core_Docker
@@ -216,38 +216,4 @@
             succeeded(),
             eq(variables.AUGUR_CORE, 'true')
         )
-      displayName: 'build and (maybe) push docker image'
-=======
-# comment out pop geth creation until deploy tools work again
-# - job: Docker_populated_geth_images
-#   dependsOn:
-#   - Build_Core_Docker
-#   - Test_Augur_Core
-#   pool:
-#     vmImage: 'Ubuntu 16.04'
-#   steps:
-#   - bash: |
-#       set -euo pipefail
-#       for f in $(git whatchanged --name-only --pretty="" origin/master..HEAD);
-#         do
-#           echo "$f"
-#           if [[ $f =~ .*augur-core.* ]]
-#           then
-#             echo "##vso[task.setVariable variable=AUGUR_CORE]true";
-#           fi
-#         done
-#   - script: |
-#       set -euo pipefail
-#       echo "$(DOCKER_PASSWORD)" | docker login -u "$(DOCKER_USERNAME)" --password-stdin
-#       yarn docker:build:all
-#       if [[ "$(Build.SourceBranchName)" == "master" ]]; then
-#           yarn workspace augur-tools docker:push
-#       fi
-#     condition: |
-#       and
-#       (
-#           succeeded(),
-#           eq(variables.AUGUR_CORE, 'true')
-#       )
-#     displayName: 'build and (maybe) push docker image'
->>>>>>> dccf12ee
+      displayName: 'build and (maybe) push docker image'