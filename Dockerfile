FROM node:8-alpine

ENV PATH /root/.yarn/bin:$PATH

# begin install yarn
# libusb-dev required for node-hid, required for ledger support (ethereumjs-ledger)
RUN apk update \
  && apk add git python make g++ bash curl binutils tar libusb-dev nginx \
  && rm -rf /var/cache/apk/* \
  && /bin/bash \
  && touch ~/.bashrc \
  && curl -o- -L https://yarnpkg.com/install.sh | bash \
  && apk del curl tar binutils \
  && echo "pid /var/run/nginx.pid;" >> /etc/nginx/nginx.conf \
  && echo "daemon off;" >> /etc/nginx/nginx.conf
# end install yarn

# Vhost to serve files
COPY support/nginx-default.conf /etc/nginx/conf.d/default.conf

# begin create caching layer
COPY package.json /augur/package.json
WORKDIR /augur
RUN git init \
  && yarn \
  && rm -rf .git \
  && rm package.json \
  && rm yarn.lock
# end create caching layer

COPY . /augur

# workaround a bug when running inside an alpine docker image
RUN rm /augur/yarn.lock

<<<<<<< HEAD
RUN ETHEREUM_NETWORK=rinkeby yarn build
=======
RUN yarn build

EXPOSE 8080

>>>>>>> f49e25bd
WORKDIR /augur
ENTRYPOINT [ "nginx" ]<|MERGE_RESOLUTION|>--- conflicted
+++ resolved
@@ -33,13 +33,9 @@
 # workaround a bug when running inside an alpine docker image
 RUN rm /augur/yarn.lock
 
-<<<<<<< HEAD
 RUN ETHEREUM_NETWORK=rinkeby yarn build
-=======
-RUN yarn build
 
 EXPOSE 8080
 
->>>>>>> f49e25bd
 WORKDIR /augur
 ENTRYPOINT [ "nginx" ]