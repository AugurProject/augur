import { describe, it, beforeEach } from 'mocha';
import { assert } from 'chai';
import proxyquire from 'proxyquire';
import sinon from 'sinon';
import configureMockStore from 'redux-mock-store';
import thunk from 'redux-thunk';
import testState from 'test/testState';
import {
	updateLoginAccount
} from '../../../src/modules/auth/actions/update-login-account';

describe(`modules/auth/actions/load-login-account.js`, () => {
<<<<<<< HEAD
	proxyquire.noPreserveCache().noCallThru();
	const middlewares = [thunk];
	const mockStore = configureMockStore(middlewares);
	const fakeAugurJS = { augur: {} };
	const fakeUpdateAssets = {};
	const fakeLoadAcctTrades = {};
	const fakeLoadReports = {};
	const fakeUpdateBranch = { syncBranch: () => {} };
	const fakeLoadMarketsInfo = {};
	const thisTestState = Object.assign({}, testState, { loginAccount: {} });
	const store = mockStore(thisTestState);
	fakeAugurJS.loadLoginAccount = (env, cb) => {
		cb(null, { address: 123456789 });
	};
	fakeAugurJS.augur.batchGetMarketInfo = (marketIDs, account, cb) => {
		cb(null);
	};
	fakeAugurJS.augur.getRegisterBlockNumber = (account, cb) => {
		cb(null, 10000);
	};
	fakeAugurJS.augur.getCurrentPeriodProgress = sinon.stub().returns(30);
	fakeUpdateAssets.updateAssets = () => (dispatch, getState) => {
		const ether = 500;
		const rep = 25;
		const realEther = 100;
		dispatch(updateLoginAccount({ rep, realEther, ether }));
	};
	fakeLoadMarketsInfo.loadMarketsInfo = () => (dispatch, getState) => {
		dispatch({ type: 'UPDATE_MARKETS_INFO' });
	};
	sinon.stub(fakeUpdateBranch, 'syncBranch', cb => (dispatch, getState) => {
		const reportPeriod = 19;
		dispatch({ type: 'SYNC_BRANCH', data: { reportPeriod } });
		if (cb) cb(null);
	});
=======
  proxyquire.noPreserveCache().noCallThru();
  const middlewares = [thunk];
  const mockStore = configureMockStore(middlewares);
  const fakeAugurJS = { augur: {} };
  const fakeUpdateAssets = {};
  const fakeLoadAcctTrades = {};
  const fakeLoadReports = {};
  const fakeUpdateBranch = { syncBranch: () => {} };
  const fakeCollectFees = {};
  const fakeLoadMarketsInfo = {};
  const thisTestState = Object.assign({}, testState, { loginAccount: {} });
  const store = mockStore(thisTestState);
  fakeAugurJS.loadLoginAccount = (env, cb) => {
    cb(null, { address: 123456789 });
  };
  fakeAugurJS.augur.batchGetMarketInfo = (marketIDs, account, cb) => {
    cb(null);
  };
  fakeAugurJS.augur.getRegisterBlockNumber = (account, cb) => {
    cb(null, 10000);
  };
  fakeUpdateAssets.updateAssets = () => (dispatch, getState) => {
    const ether = 500;
    const rep = 25;
    const realEther = 100;
    dispatch(updateLoginAccount({ ether }));
    dispatch(updateLoginAccount({ rep }));
    dispatch(updateLoginAccount({ realEther }));
  };
  fakeLoadMarketsInfo.loadMarketsInfo = () => (dispatch, getState) => {
    dispatch({ type: 'UPDATE_MARKETS_INFO' });
  };
  sinon.stub(fakeUpdateBranch, 'syncBranch', cb => (dispatch, getState) => {
    const reportPeriod = 19;
    dispatch({ type: 'SYNC_BRANCH', data: { reportPeriod } });
    if (cb) cb(null);
  });
>>>>>>> a91e88c9

  fakeLoadAcctTrades.loadAccountTrades = sinon.stub().returns({
    type: 'LOAD_ACCOUNT_TRADES'
  });

<<<<<<< HEAD
	const action = proxyquire('../../../src/modules/auth/actions/load-login-account', {
		'../../../services/augurjs': fakeAugurJS,
		'../../auth/actions/update-assets': fakeUpdateAssets,
		'../../markets/actions/load-markets-info': fakeLoadMarketsInfo,
		'../../my-positions/actions/load-account-trades': fakeLoadAcctTrades,
		'../../reports/actions/load-reports': fakeLoadReports,
		'../../app/actions/update-branch': fakeUpdateBranch
	});
=======
  const action = proxyquire('../../../src/modules/auth/actions/load-login-account', {
    '../../../services/augurjs': fakeAugurJS,
    '../../auth/actions/update-assets': fakeUpdateAssets,
    '../../markets/actions/load-markets-info': fakeLoadMarketsInfo,
    '../../my-positions/actions/load-account-trades': fakeLoadAcctTrades,
    '../../reports/actions/load-reports': fakeLoadReports,
    '../../app/actions/update-branch': fakeUpdateBranch,
    '../../reports/actions/collect-fees': fakeCollectFees
  });
>>>>>>> a91e88c9

  beforeEach(() => {
    store.clearActions();
  });

  it(`should update the login account`, () => {
    store.dispatch(action.loadLoginAccount());

<<<<<<< HEAD
		const expectedOutput = [{
			type: 'UPDATE_LOGIN_ACCOUNT',
			data: {
				address: 123456789
			}
		}, {
			type: 'UPDATE_LOGIN_ACCOUNT',
			data: {
				registerBlockNumber: 10000
			}
		}, {
			type: 'UPDATE_LOGIN_ACCOUNT',
			data: {
				ether: undefined,
				realEther: undefined,
				rep: undefined
			}
		}, {
			type: 'CLEAR_REPORTS'
		}, {
			type: 'UPDATE_BRANCH',
			branch: {
				currentPeriod: 365443,
				currentPeriodProgress: 56.325,
				isReportRevealPhase: true,
				phaseLabel: 'Reveal',
				phaseTimeRemaining: 'in 29 minutes'
			}
		}];
		const actual = store.getActions();
		const numActions = actual.length;
		for (let i = 0; i < numActions; ++i) {
			if (actual[i].type === 'UPDATE_LOGIN_ACCOUNT') {
				if (actual[i].data && actual[i].data.onUpdateAccountSettings) {
					delete actual[i].data.onUpdateAccountSettings;
				}
			}
		}
		assert.deepEqual(actual, expectedOutput, `didn't properly update the logged in account`);
	});
=======
    const expectedOutput = [{
      type: 'UPDATE_LOGIN_ACCOUNT',
      data: { address: 123456789 }
    }, {
      type: 'UPDATE_LOGIN_ACCOUNT',
      data: { ether: 500 }
    }, {
      type: 'UPDATE_LOGIN_ACCOUNT',
      data: { rep: 25 }
    }, {
      type: 'UPDATE_LOGIN_ACCOUNT',
      data: { realEther: 100 }
    }, {
      type: 'UPDATE_LOGIN_ACCOUNT',
      data: { registerBlockNumber: 10000 }
    }, {
      type: 'CLEAR_ACCOUNT_TRADES'
    }, {
      type: 'LOAD_ACCOUNT_TRADES'
    }, {
      type: 'CLEAR_REPORTS'
    }, {
      type: 'SYNC_BRANCH',
      data: { reportPeriod: 19 }
    }];
    assert(fakeLoadAcctTrades.loadAccountTrades.calledOnce, `loadAccountTrades wasn't called once as expected.`);
    const actual = store.getActions();
    const numActions = actual.length;
    for (let i = 0; i < numActions; ++i) {
      if (actual[i].type === 'UPDATE_LOGIN_ACCOUNT') {
        if (actual[i].data && actual[i].data.onUpdateAccountSettings) {
          delete actual[i].data.onUpdateAccountSettings;
        }
      }
    }
    assert.deepEqual(actual, expectedOutput, `didn't properly update the logged in account`);
  });
>>>>>>> a91e88c9
});<|MERGE_RESOLUTION|>--- conflicted
+++ resolved
@@ -10,7 +10,6 @@
 } from '../../../src/modules/auth/actions/update-login-account';
 
 describe(`modules/auth/actions/load-login-account.js`, () => {
-<<<<<<< HEAD
 	proxyquire.noPreserveCache().noCallThru();
 	const middlewares = [thunk];
 	const mockStore = configureMockStore(middlewares);
@@ -46,51 +45,11 @@
 		dispatch({ type: 'SYNC_BRANCH', data: { reportPeriod } });
 		if (cb) cb(null);
 	});
-=======
-  proxyquire.noPreserveCache().noCallThru();
-  const middlewares = [thunk];
-  const mockStore = configureMockStore(middlewares);
-  const fakeAugurJS = { augur: {} };
-  const fakeUpdateAssets = {};
-  const fakeLoadAcctTrades = {};
-  const fakeLoadReports = {};
-  const fakeUpdateBranch = { syncBranch: () => {} };
-  const fakeCollectFees = {};
-  const fakeLoadMarketsInfo = {};
-  const thisTestState = Object.assign({}, testState, { loginAccount: {} });
-  const store = mockStore(thisTestState);
-  fakeAugurJS.loadLoginAccount = (env, cb) => {
-    cb(null, { address: 123456789 });
-  };
-  fakeAugurJS.augur.batchGetMarketInfo = (marketIDs, account, cb) => {
-    cb(null);
-  };
-  fakeAugurJS.augur.getRegisterBlockNumber = (account, cb) => {
-    cb(null, 10000);
-  };
-  fakeUpdateAssets.updateAssets = () => (dispatch, getState) => {
-    const ether = 500;
-    const rep = 25;
-    const realEther = 100;
-    dispatch(updateLoginAccount({ ether }));
-    dispatch(updateLoginAccount({ rep }));
-    dispatch(updateLoginAccount({ realEther }));
-  };
-  fakeLoadMarketsInfo.loadMarketsInfo = () => (dispatch, getState) => {
-    dispatch({ type: 'UPDATE_MARKETS_INFO' });
-  };
-  sinon.stub(fakeUpdateBranch, 'syncBranch', cb => (dispatch, getState) => {
-    const reportPeriod = 19;
-    dispatch({ type: 'SYNC_BRANCH', data: { reportPeriod } });
-    if (cb) cb(null);
-  });
->>>>>>> a91e88c9
 
   fakeLoadAcctTrades.loadAccountTrades = sinon.stub().returns({
     type: 'LOAD_ACCOUNT_TRADES'
   });
 
-<<<<<<< HEAD
 	const action = proxyquire('../../../src/modules/auth/actions/load-login-account', {
 		'../../../services/augurjs': fakeAugurJS,
 		'../../auth/actions/update-assets': fakeUpdateAssets,
@@ -99,17 +58,6 @@
 		'../../reports/actions/load-reports': fakeLoadReports,
 		'../../app/actions/update-branch': fakeUpdateBranch
 	});
-=======
-  const action = proxyquire('../../../src/modules/auth/actions/load-login-account', {
-    '../../../services/augurjs': fakeAugurJS,
-    '../../auth/actions/update-assets': fakeUpdateAssets,
-    '../../markets/actions/load-markets-info': fakeLoadMarketsInfo,
-    '../../my-positions/actions/load-account-trades': fakeLoadAcctTrades,
-    '../../reports/actions/load-reports': fakeLoadReports,
-    '../../app/actions/update-branch': fakeUpdateBranch,
-    '../../reports/actions/collect-fees': fakeCollectFees
-  });
->>>>>>> a91e88c9
 
   beforeEach(() => {
     store.clearActions();
@@ -118,7 +66,6 @@
   it(`should update the login account`, () => {
     store.dispatch(action.loadLoginAccount());
 
-<<<<<<< HEAD
 		const expectedOutput = [{
 			type: 'UPDATE_LOGIN_ACCOUNT',
 			data: {
@@ -159,43 +106,4 @@
 		}
 		assert.deepEqual(actual, expectedOutput, `didn't properly update the logged in account`);
 	});
-=======
-    const expectedOutput = [{
-      type: 'UPDATE_LOGIN_ACCOUNT',
-      data: { address: 123456789 }
-    }, {
-      type: 'UPDATE_LOGIN_ACCOUNT',
-      data: { ether: 500 }
-    }, {
-      type: 'UPDATE_LOGIN_ACCOUNT',
-      data: { rep: 25 }
-    }, {
-      type: 'UPDATE_LOGIN_ACCOUNT',
-      data: { realEther: 100 }
-    }, {
-      type: 'UPDATE_LOGIN_ACCOUNT',
-      data: { registerBlockNumber: 10000 }
-    }, {
-      type: 'CLEAR_ACCOUNT_TRADES'
-    }, {
-      type: 'LOAD_ACCOUNT_TRADES'
-    }, {
-      type: 'CLEAR_REPORTS'
-    }, {
-      type: 'SYNC_BRANCH',
-      data: { reportPeriod: 19 }
-    }];
-    assert(fakeLoadAcctTrades.loadAccountTrades.calledOnce, `loadAccountTrades wasn't called once as expected.`);
-    const actual = store.getActions();
-    const numActions = actual.length;
-    for (let i = 0; i < numActions; ++i) {
-      if (actual[i].type === 'UPDATE_LOGIN_ACCOUNT') {
-        if (actual[i].data && actual[i].data.onUpdateAccountSettings) {
-          delete actual[i].data.onUpdateAccountSettings;
-        }
-      }
-    }
-    assert.deepEqual(actual, expectedOutput, `didn't properly update the logged in account`);
-  });
->>>>>>> a91e88c9
 });