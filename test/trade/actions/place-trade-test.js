<<<<<<< HEAD
import Augur from 'augur.js'
import { describe, it, beforeEach, afterEach } from 'mocha'
=======
import { describe, it } from 'mocha'
>>>>>>> 4e88a616
import { assert } from 'chai'
import proxyquire from 'proxyquire'
import sinon from 'sinon'
import * as mocks from 'test/mockStore'
<<<<<<< HEAD
import { BUY, tradeTestState, tradeConstOrderBooks } from 'test/trade/constants'

describe(`modules/trade/actions/place-trade.js`, () => {
  proxyquire.noPreserveCache()
  const augur = new Augur()
  const { state, mockStore } = mocks.default
  const testState = Object.assign({}, state, tradeTestState)
  testState.orderBooks = tradeConstOrderBooks
  testState.tradesInProgress = {
    testBinaryMarketID: {
      2: {
        side: BUY,
        numShares: '10',
        limitPrice: '0.5',
        totalFee: '0.01',
        totalCost: '5.01',
        tradeActions: [{
          action: 'BID',
          shares: '10',
          gasEth: '0.01450404',
          feeEth: '0.01',
          feePercent: '0.2',
          costEth: '5.01',
          avgPrice: '0.501',
          noFeePrice: '0.5'
        }],
        tradingFeesEth: '0.01',
        gasFeesRealEth: '0.01450404',
        feePercent: '0.199203187250996016'
      }
    }
  }
  testState.loginAccount = {
    address: '0xb0b',
    privateKey: 'this is a private key'
  }
  const store = mockStore(testState)
  const SelectMarket = { selectMarket: () => {} }
  const AugurJS = {
    abi: {
      bignum: () => {},
      format_int256: () => {}
    },
    augur: {
      trading: {
        group: { executeTradingActions: () => {} }
      }
    }
  }
  sinon.stub(SelectMarket, 'selectMarket', marketID => store.getState().marketsData[marketID])
  sinon.stub(AugurJS.abi, 'bignum', n => augur.abi.bignum(n))
  sinon.stub(AugurJS.abi, 'format_int256', n => augur.abi.format_int256(n))
  sinon.stub(AugurJS.augur.trading.group, 'executeTradingActions', (market, outcomeID, address, getOrderBooks, doNotMakeOrders, tradesInProgress, tradeCommitmentCallback, tradeCommitLockCallback, callback) => {
    store.dispatch({
      type: 'AUGURJS_EXECUTE_TRADING_ACTIONS',
      params: [market, outcomeID, address, doNotMakeOrders, tradesInProgress]
    })
    callback(null)
  })

  const action = proxyquire('../../../src/modules/trade/actions/place-trade.js', {
    '../../../services/augurjs': AugurJS,
    '../../market/selectors/market': SelectMarket
  })

  beforeEach(() => {
    store.clearActions()
  })

  afterEach(() => {
    store.clearActions()
  })

  it('should place a BUY trade for a binary market', () => {
    const tradeToExecute = {
      2: {
        side: BUY,
        numShares: '10',
        limitPrice: '0.5',
        totalFee: '0.01',
        totalCost: '5.01',
        tradeActions: [{
          action: 'BID',
          shares: '10',
          gasEth: '0.01450404',
          feeEth: '0.01',
          feePercent: '0.2',
          costEth: '5.01',
          avgPrice: '0.501',
          noFeePrice: '0.5'
        }],
        tradingFeesEth: '0.01',
        gasFeesRealEth: '0.01450404',
        feePercent: '0.199203187250996016'
      }
    }

    store.dispatch(action.placeTrade('testBinaryMarketID', '2', tradeToExecute))
    // console.log(JSON.stringify(store.getActions(), null, 2));
    assert.deepEqual(store.getActions(), [{
      type: 'AUGURJS_EXECUTE_TRADING_ACTIONS',
      params: [
        { _signer: 'this is a private key' },
        {
          author: 'testAuthor1',
          branchID: '0x010101',
          creationFee: '22.5',
          creationTime: 1475951522,
          cumulativeScale: '1',
          description: 'test binary market?',
          endDate: 1495317600,
          eventID: 'testEventID1',
          isLoadedMarketInfo: true,
          consensus: null,
          makerFee: '0.002',
          maxValue: '2',
          minValue: '1',
          network: '2',
          numOutcomes: 2,
          topic: 'binary',
          tags: ['binary', 'markets', null],
          takerFee: '0.01',
          tradingFee: '0.008',
          tradingPeriod: 8653,
          type: 'binary',
          volume: '3030'
        },
        '2',
        store.getActions()[0].params[3],
        undefined,
      ]
    }, { type: 'UPDATE_TRADE_COMMIT_LOCK', isLocked: null }, {
      type: 'CLEAR_TRADE_IN_PROGRESS',
      marketID: 'testBinaryMarketID'
    }])
    assert.isFunction(store.getActions()[0].params[3], 'expected the 4th param in the AUGURJS_EXECUTE_TRADING_ACTIONS action to be a function')
  })

  it('should handle a null/undefined outcomeID', () => {
=======
import { tradeTestState } from 'test/trade/constants'

describe(`modules/trade/actions/place-trade.js`, () => {
  proxyquire.noPreserveCache()
  it('should handle a null/undefined outcomeID', () => {
    const { state, mockStore } = mocks.default
    const testState = { ...state, ...tradeTestState }
    testState.loginAccount = { privateKey: Buffer.from('PRIVATE_KEY', 'utf8') }
    const store = mockStore(testState)
    const SelectMarket = { selectMarket: () => {} }
    sinon.stub(SelectMarket, 'selectMarket', marketID => store.getState().marketsData[marketID])
    const action = proxyquire('../../../src/modules/trade/actions/place-trade.js', {
      '../../market/selectors/market': SelectMarket
    })
>>>>>>> 4e88a616
    store.dispatch(action.placeTrade('testBinaryMarketID', null))
    assert.deepEqual(store.getActions(), [{
      type: 'CLEAR_TRADE_IN_PROGRESS',
      marketID: 'testBinaryMarketID'
    }], `Didn't produce the expected actions for passing a null outcomeID to place-trade`)
    store.clearActions()
    store.dispatch(action.placeTrade('testBinaryMarketID', undefined))
    assert.deepEqual(store.getActions(), [{
      type: 'CLEAR_TRADE_IN_PROGRESS',
      marketID: 'testBinaryMarketID'
    }], `Didn't produce the expected actions for passing a undefined outcomeID to place-trade`)
  })
<<<<<<< HEAD

  it('should handle a null/undefined marketID', () => {
=======
  it('should handle a null/undefined marketID', () => {
    const { state, mockStore } = mocks.default
    const testState = { ...state, ...tradeTestState }
    testState.loginAccount = { privateKey: Buffer.from('PRIVATE_KEY', 'utf8') }
    const store = mockStore(testState)
    const SelectMarket = { selectMarket: () => {} }
    sinon.stub(SelectMarket, 'selectMarket', marketID => store.getState().marketsData[marketID])
    const action = proxyquire('../../../src/modules/trade/actions/place-trade.js', {
      '../../market/selectors/market': SelectMarket
    })
>>>>>>> 4e88a616
    store.dispatch(action.placeTrade(null, '1'))
    assert.deepEqual(store.getActions(), [], `Didn't fail out as expected for passing a null marketID to place-trade`)
    store.clearActions()
    store.dispatch(action.placeTrade(undefined, '1'))
    assert.deepEqual(store.getActions(), [], `Didn't fail out as expected for passing a undefined marketID to place-trade`)
  })
})<|MERGE_RESOLUTION|>--- conflicted
+++ resolved
@@ -1,154 +1,8 @@
-<<<<<<< HEAD
-import Augur from 'augur.js'
-import { describe, it, beforeEach, afterEach } from 'mocha'
-=======
 import { describe, it } from 'mocha'
->>>>>>> 4e88a616
 import { assert } from 'chai'
 import proxyquire from 'proxyquire'
 import sinon from 'sinon'
 import * as mocks from 'test/mockStore'
-<<<<<<< HEAD
-import { BUY, tradeTestState, tradeConstOrderBooks } from 'test/trade/constants'
-
-describe(`modules/trade/actions/place-trade.js`, () => {
-  proxyquire.noPreserveCache()
-  const augur = new Augur()
-  const { state, mockStore } = mocks.default
-  const testState = Object.assign({}, state, tradeTestState)
-  testState.orderBooks = tradeConstOrderBooks
-  testState.tradesInProgress = {
-    testBinaryMarketID: {
-      2: {
-        side: BUY,
-        numShares: '10',
-        limitPrice: '0.5',
-        totalFee: '0.01',
-        totalCost: '5.01',
-        tradeActions: [{
-          action: 'BID',
-          shares: '10',
-          gasEth: '0.01450404',
-          feeEth: '0.01',
-          feePercent: '0.2',
-          costEth: '5.01',
-          avgPrice: '0.501',
-          noFeePrice: '0.5'
-        }],
-        tradingFeesEth: '0.01',
-        gasFeesRealEth: '0.01450404',
-        feePercent: '0.199203187250996016'
-      }
-    }
-  }
-  testState.loginAccount = {
-    address: '0xb0b',
-    privateKey: 'this is a private key'
-  }
-  const store = mockStore(testState)
-  const SelectMarket = { selectMarket: () => {} }
-  const AugurJS = {
-    abi: {
-      bignum: () => {},
-      format_int256: () => {}
-    },
-    augur: {
-      trading: {
-        group: { executeTradingActions: () => {} }
-      }
-    }
-  }
-  sinon.stub(SelectMarket, 'selectMarket', marketID => store.getState().marketsData[marketID])
-  sinon.stub(AugurJS.abi, 'bignum', n => augur.abi.bignum(n))
-  sinon.stub(AugurJS.abi, 'format_int256', n => augur.abi.format_int256(n))
-  sinon.stub(AugurJS.augur.trading.group, 'executeTradingActions', (market, outcomeID, address, getOrderBooks, doNotMakeOrders, tradesInProgress, tradeCommitmentCallback, tradeCommitLockCallback, callback) => {
-    store.dispatch({
-      type: 'AUGURJS_EXECUTE_TRADING_ACTIONS',
-      params: [market, outcomeID, address, doNotMakeOrders, tradesInProgress]
-    })
-    callback(null)
-  })
-
-  const action = proxyquire('../../../src/modules/trade/actions/place-trade.js', {
-    '../../../services/augurjs': AugurJS,
-    '../../market/selectors/market': SelectMarket
-  })
-
-  beforeEach(() => {
-    store.clearActions()
-  })
-
-  afterEach(() => {
-    store.clearActions()
-  })
-
-  it('should place a BUY trade for a binary market', () => {
-    const tradeToExecute = {
-      2: {
-        side: BUY,
-        numShares: '10',
-        limitPrice: '0.5',
-        totalFee: '0.01',
-        totalCost: '5.01',
-        tradeActions: [{
-          action: 'BID',
-          shares: '10',
-          gasEth: '0.01450404',
-          feeEth: '0.01',
-          feePercent: '0.2',
-          costEth: '5.01',
-          avgPrice: '0.501',
-          noFeePrice: '0.5'
-        }],
-        tradingFeesEth: '0.01',
-        gasFeesRealEth: '0.01450404',
-        feePercent: '0.199203187250996016'
-      }
-    }
-
-    store.dispatch(action.placeTrade('testBinaryMarketID', '2', tradeToExecute))
-    // console.log(JSON.stringify(store.getActions(), null, 2));
-    assert.deepEqual(store.getActions(), [{
-      type: 'AUGURJS_EXECUTE_TRADING_ACTIONS',
-      params: [
-        { _signer: 'this is a private key' },
-        {
-          author: 'testAuthor1',
-          branchID: '0x010101',
-          creationFee: '22.5',
-          creationTime: 1475951522,
-          cumulativeScale: '1',
-          description: 'test binary market?',
-          endDate: 1495317600,
-          eventID: 'testEventID1',
-          isLoadedMarketInfo: true,
-          consensus: null,
-          makerFee: '0.002',
-          maxValue: '2',
-          minValue: '1',
-          network: '2',
-          numOutcomes: 2,
-          topic: 'binary',
-          tags: ['binary', 'markets', null],
-          takerFee: '0.01',
-          tradingFee: '0.008',
-          tradingPeriod: 8653,
-          type: 'binary',
-          volume: '3030'
-        },
-        '2',
-        store.getActions()[0].params[3],
-        undefined,
-      ]
-    }, { type: 'UPDATE_TRADE_COMMIT_LOCK', isLocked: null }, {
-      type: 'CLEAR_TRADE_IN_PROGRESS',
-      marketID: 'testBinaryMarketID'
-    }])
-    assert.isFunction(store.getActions()[0].params[3], 'expected the 4th param in the AUGURJS_EXECUTE_TRADING_ACTIONS action to be a function')
-  })
-
-  it('should handle a null/undefined outcomeID', () => {
-=======
 import { tradeTestState } from 'test/trade/constants'
 
 describe(`modules/trade/actions/place-trade.js`, () => {
@@ -163,7 +17,6 @@
     const action = proxyquire('../../../src/modules/trade/actions/place-trade.js', {
       '../../market/selectors/market': SelectMarket
     })
->>>>>>> 4e88a616
     store.dispatch(action.placeTrade('testBinaryMarketID', null))
     assert.deepEqual(store.getActions(), [{
       type: 'CLEAR_TRADE_IN_PROGRESS',
@@ -176,10 +29,6 @@
       marketID: 'testBinaryMarketID'
     }], `Didn't produce the expected actions for passing a undefined outcomeID to place-trade`)
   })
-<<<<<<< HEAD
-
-  it('should handle a null/undefined marketID', () => {
-=======
   it('should handle a null/undefined marketID', () => {
     const { state, mockStore } = mocks.default
     const testState = { ...state, ...tradeTestState }
@@ -190,7 +39,6 @@
     const action = proxyquire('../../../src/modules/trade/actions/place-trade.js', {
       '../../market/selectors/market': SelectMarket
     })
->>>>>>> 4e88a616
     store.dispatch(action.placeTrade(null, '1'))
     assert.deepEqual(store.getActions(), [], `Didn't fail out as expected for passing a null marketID to place-trade`)
     store.clearActions()
