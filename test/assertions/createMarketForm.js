import { assert } from 'chai';

<<<<<<< HEAD
import assertEndDate from '../../test/assertions/common/end-date';
import assertInitialFairPrices from '../../test/assertions/common/initial-fair-prices';
import assertFormattedNumber from '../../test/assertions/common/formatted-number';
=======
import endDateShape from '../../test/assertions/common/endDateShape';
import initialFairPricesShape from '../../test/assertions/common/initialFairPricesShape';
import numberShape from '../../test/assertions/common/numberShape';
>>>>>>> 738386f3

function step1(actual){
	describe('augur-ui-react-components createMarketForm step-1 initial state', () => {
		it('should receive step and be a number', () => {
			assert.isDefined(actual.step, 'step is not defined');
			assert.isNumber(actual.step, 'step is not a number');
		});

		it('should receive creatingMarket and be a boolean', () => {
			assert.isDefined(actual.creatingMarket, 'creatingMarket is not defined');
			assert.isBoolean(actual.creatingMarket, 'creatingMarket is not a boolean');
		});

		it('should receive errors and be an object', () => {
			assert.isDefined(actual.errors, 'errors is not defined');
			assert.isObject(actual.errors, 'errors is not an object');
		});

		it('should receive onValuesUpdated and be a function', () => {
			assert.isDefined(actual.onValuesUpdated, 'onValuesUpdated is not defined');
			assert.isFunction(actual.onValuesUpdated, 'onValuesUpdated is not a function');
		});
	});
}

function step2(actual){
	describe(`augur-ui-react-components createMarketForm step-2 ${actual.type} market initial state`, () => {
		it('should receive type and be a string', () => {
			assert.isDefined(actual.type, 'type is not defined');
			assert.isString(actual.type, 'type is not a string');
		});

		it('should receive initialFairPrices and be an object with correct shape', () => {
			assert.isDefined(actual.initialFairPrices, 'initialFairPrices is not defined');
			assert.isObject(actual.initialFairPrices, 'initialFairPrices is not an object');
<<<<<<< HEAD
			assertInitialFairPrices(actual.initialFairPrices);
=======
			initialFairPricesShape(actual.initialFairPrices, 'createMarketForm');
>>>>>>> 738386f3
		});

		it('should receive descriptionPlaceholder and be a string', () => {
			assert.isDefined(actual.descriptionPlaceholder, 'descriptionPlaceholder is not defined');
			assert.isString(actual.descriptionPlaceholder, 'descriptionPlaceholder is not a string');
		});

		it('should receive descriptionMaxLength and be a number', () => {
			assert.isDefined(actual.descriptionMaxLength, 'descriptionMaxLength is not defined');
			assert.isNumber(actual.descriptionMaxLength, 'descriptionMaxLength is not a number');
		});

		switch(actual.type){
		case 'categorical':
			it('should receive categoricalOutcomesMinNum and be a number', () => {
				assert.isDefined(actual.categoricalOutcomesMinNum, 'categoricalOutcomesMinNum is not defined');
				assert.isNumber(actual.categoricalOutcomesMinNum, 'categoricalOutcomesMinNum is not a number');
			});

			it('should receive categoricalOutcomesMaxNum and be a number', () => {
				assert.isDefined(actual.categoricalOutcomesMaxNum, 'categoricalOutcomesMaxNum is not defined');
				assert.isNumber(actual.categoricalOutcomesMaxNum, 'categoricalOutcomesMaxNum is not a number');
			});

			it('should receive categoricalOutcomeMaxLength and be a number', () => {
				assert.isDefined(actual.categoricalOutcomeMaxLength, 'categoricalOutcomeMaxLength is not defined');
				assert.isNumber(actual.categoricalOutcomeMaxLength, 'categoricalOutcomeMaxLength is not a number');
			});
			break;
		case 'scalar':
			it('should receive scalarSmallNum and be a number', () => {
				assert.isDefined(actual.scalarSmallNum, 'scalarSmallNum is not defined');
				assert.isNumber(actual.scalarSmallNum, 'scalarSmallNum is not a number');
			});

			it('should receive scalarBigNum and be a number', () => {
				assert.isDefined(actual.scalarBigNum, 'scalarBigNum is not defined');
				assert.isNumber(actual.scalarBigNum, 'scalarBigNum is not a number');
			});
			break;
		}
	});
}

function step3(actual){
	describe('augur-ui-react-components createMarketForm step-3 initial state', () => {
		it('should receive description and be a string', () => {
			assert.isDefined(actual.description, 'description is not defined');
			assert.isString(actual.description, 'description is not a string');
		});

		it('should receive tagMaxNum and be a number', () => {
			assert.isDefined(actual.tagsMaxNum, 'tagsMaxNum is not defined');
			assert.isNumber(actual.tagsMaxNum, 'tagsMaxNum is not a number');
		});

		it('should receive tagsMaxLength and be a number', () => {
			assert.isDefined(actual.tagMaxLength, 'tagsMaxLength is not defined');
			assert.isNumber(actual.tagMaxLength, 'tagsMaxLength is not a number');
		});
	});
}

function step4(actual){
	describe('augur-ui-react-components createMarketForm step-4 initial state', () => {
		it('should receive takerFee and be a number', () => {
			assert.isDefined(actual.takerFee, 'makerFee is not defined');
			assert.isNumber(actual.takerFee, 'makerFee is not a number');
		});

		it('should receive makerFee and be a number', () => {
			assert.isDefined(actual.makerFee, 'makerFee is not defined');
			assert.isNumber(actual.makerFee, 'makerFee is not a number');
		});

		it('should receive initialLiquidity and be a number', () => {
			assert.isDefined(actual.initialLiquidity, 'initialLiquidity is not defined');
			assert.isNumber(actual.initialLiquidity, 'initialLiquidity is not a number');
		});

		it('should receive initialFairPrices and be an object with correct shape', () => {
			assert.isDefined(actual.initialFairPrices, 'initialFairPrices is not defined');
			assert.isObject(actual.initialFairPrices, 'initialFairPrices is not an object');
<<<<<<< HEAD
			assertInitialFairPrices(actual.initialFairPrices);
=======
			initialFairPricesShape(actual.initialFairPrices, 'createMarketForm');
>>>>>>> 738386f3
		});

		it('should receive bestStartingQuantity and be a number', () => {
			assert.isDefined(actual.bestStartingQuantity, 'bestStartingQuantity is not defined');
			assert.isNumber(actual.bestStartingQuantity, 'bestStartingQuantity is not a number');
		});

		it('should receive startingQuantity and be a number', () => {
			assert.isDefined(actual.startingQuantity, 'startingQuantity is not defined');
			assert.isNumber(actual.startingQuantity, 'startingQuantity is not a number');
		});

		it('should receive priceWidth and be a number', () => {
			assert.isDefined(actual.priceWidth, 'priceWidth is not defined');
			assert.isNumber(actual.priceWidth, 'priceWidth is not a number');
		});

		it('should receive priceDepth and be a number', () => {
			assert.isDefined(actual.priceDepth, 'priceDepth is not defined');
			assert.isNumber(actual.priceDepth, 'priceDepth is not a number');
		});
	});
}

function step5(actual){
	describe('augur-ui-react-components createMarketForm step-5 initial state', () => {
		it('should receive description and be a string', () => {
			assert.isDefined(actual.description, 'description is not defined');
			assert.isString(actual.description, 'description is not a string');
		});

		it('should receive outcomes and be an array', () => {
			assert.isDefined(actual.outcomes, 'outcomes is not defined');
			assert.isArray(actual.outcomes, 'outcomes is not an array');
		});

		it('should receive endDate and be an object with correct shape', () => {
			assert.isDefined(actual.endDate, 'endDate is not defined');
			assert.isObject(actual.endDate, 'endDate is not an array');
<<<<<<< HEAD
			assertEndDate(actual.endDate);
=======
			endDateShape(actual.endDate, 'createMarketForm');
>>>>>>> 738386f3
		});

		it('should receive takerFeePercent and be an object with correct shape', () => {
			assert.isDefined(actual.takerFeePercent, 'takerFeePercent is not defined');
			assert.isObject(actual.takerFeePercent, 'takerFeePercent is not an object');
<<<<<<< HEAD
			assertFormattedNumber(actual.takerFeePercent);
=======
			numberShape(actual.takerFeePercent, 'createMarketForm.takerFeePercent');
>>>>>>> 738386f3
		});

		it('should receive makerFeePercent and be an object with correct shape', () => {
			assert.isDefined(actual.makerFeePercent, 'makerFeePercent is not defined');
			assert.isObject(actual.makerFeePercent, 'makerFeePercent is not an object');
<<<<<<< HEAD
			assertFormattedNumber(actual.makerFeePercent);
=======
			numberShape(actual.makerFeePercent, 'createMarketForm.makerFeePercent');
>>>>>>> 738386f3
		});

		it('should receive creatingMarket and be a boolean', () => {
			assert.isDefined(actual.creatingMarket, 'creatingMarket is not defined');
			assert.isBoolean(actual.creatingMarket, 'creatingMarket is not a boolean');
		});

		it('should receive volume and be an object with correct shape', () => {
			assert.isDefined(actual.volume, 'volume is not defined');
			assert.isObject(actual.volume, 'volume is not an object');
<<<<<<< HEAD
			assertFormattedNumber(actual.volume);
=======
			numberShape(actual.volume, 'createMarketForm.volume');
>>>>>>> 738386f3
		});

		it('should receive initialFairPrices and be an object with correct shape', () => {
			assert.isDefined(actual.initialFairPrices, 'initialFairPrices is not defined');
			assert.isObject(actual.initialFairPrices, 'initialFairPrices is not an object');
<<<<<<< HEAD
			assertInitialFairPrices(actual.initialFairPrices);
=======
			initialFairPricesShape(actual.initialFairPrices, 'createMarketForm');
>>>>>>> 738386f3
		});

		it('should receive bestStartingQuantityFormatted and be an object with correct shape', () => {
			assert.isDefined(actual.bestStartingQuantityFormatted, 'bestStartingQuantityFormatted is not defined');
			assert.isObject(actual.bestStartingQuantityFormatted, 'bestStartingQuantityFormatted is not an object');
<<<<<<< HEAD
			assertFormattedNumber(actual.bestStartingQuantityFormatted);
=======
			numberShape(actual.bestStartingQuantityFormatted, 'createMarketForm.bestStartingQuantityFormatted');
>>>>>>> 738386f3
		});

		it('should receive startingQuantityFormatted and be an object with correct shape', () => {
			assert.isDefined(actual.startingQuantityFormatted, 'startingQuantityFormatted is not defined');
			assert.isObject(actual.startingQuantityFormatted, 'startingQuantityFormatted is not an object');
<<<<<<< HEAD
			assertFormattedNumber(actual.startingQuantityFormatted);
=======
			numberShape(actual.startingQuantityFormatted, 'createMarketForm.startingQuantityFormatted');
>>>>>>> 738386f3
		});

		it('should receive priceWidthFormatted and be an object with correct shape', () => {
			assert.isDefined(actual.priceWidthFormatted, 'priceWidthFormatted is not defined');
			assert.isObject(actual.priceWidthFormatted, 'priceWidthFormatted is not an object');
<<<<<<< HEAD
			assertFormattedNumber(actual.priceWidthFormatted);
=======
			numberShape(actual.priceWidthFormatted, 'createMarketForm.priceWidthFormatted');
>>>>>>> 738386f3
		});
	});
}

module.exports = {
	step1,
	step2,
	step3,
	step4,
	step5
};<|MERGE_RESOLUTION|>--- conflicted
+++ resolved
@@ -1,14 +1,8 @@
 import { assert } from 'chai';
 
-<<<<<<< HEAD
 import assertEndDate from '../../test/assertions/common/end-date';
 import assertInitialFairPrices from '../../test/assertions/common/initial-fair-prices';
 import assertFormattedNumber from '../../test/assertions/common/formatted-number';
-=======
-import endDateShape from '../../test/assertions/common/endDateShape';
-import initialFairPricesShape from '../../test/assertions/common/initialFairPricesShape';
-import numberShape from '../../test/assertions/common/numberShape';
->>>>>>> 738386f3
 
 function step1(actual){
 	describe('augur-ui-react-components createMarketForm step-1 initial state', () => {
@@ -44,11 +38,7 @@
 		it('should receive initialFairPrices and be an object with correct shape', () => {
 			assert.isDefined(actual.initialFairPrices, 'initialFairPrices is not defined');
 			assert.isObject(actual.initialFairPrices, 'initialFairPrices is not an object');
-<<<<<<< HEAD
-			assertInitialFairPrices(actual.initialFairPrices);
-=======
-			initialFairPricesShape(actual.initialFairPrices, 'createMarketForm');
->>>>>>> 738386f3
+			assertInitialFairPrices(actual.initialFairPrices, 'createMarketForm');
 		});
 
 		it('should receive descriptionPlaceholder and be a string', () => {
@@ -132,11 +122,7 @@
 		it('should receive initialFairPrices and be an object with correct shape', () => {
 			assert.isDefined(actual.initialFairPrices, 'initialFairPrices is not defined');
 			assert.isObject(actual.initialFairPrices, 'initialFairPrices is not an object');
-<<<<<<< HEAD
-			assertInitialFairPrices(actual.initialFairPrices);
-=======
-			initialFairPricesShape(actual.initialFairPrices, 'createMarketForm');
->>>>>>> 738386f3
+			assertInitialFairPrices(actual.initialFairPrices, 'createMarketForm');
 		});
 
 		it('should receive bestStartingQuantity and be a number', () => {
@@ -176,31 +162,19 @@
 		it('should receive endDate and be an object with correct shape', () => {
 			assert.isDefined(actual.endDate, 'endDate is not defined');
 			assert.isObject(actual.endDate, 'endDate is not an array');
-<<<<<<< HEAD
-			assertEndDate(actual.endDate);
-=======
-			endDateShape(actual.endDate, 'createMarketForm');
->>>>>>> 738386f3
+			assertEndDate(actual.endDate, 'createMarketForm');
 		});
 
 		it('should receive takerFeePercent and be an object with correct shape', () => {
 			assert.isDefined(actual.takerFeePercent, 'takerFeePercent is not defined');
 			assert.isObject(actual.takerFeePercent, 'takerFeePercent is not an object');
-<<<<<<< HEAD
-			assertFormattedNumber(actual.takerFeePercent);
-=======
-			numberShape(actual.takerFeePercent, 'createMarketForm.takerFeePercent');
->>>>>>> 738386f3
+			assertFormattedNumber(actual.takerFeePercent, 'createMarketForm.takerFeePercent');
 		});
 
 		it('should receive makerFeePercent and be an object with correct shape', () => {
 			assert.isDefined(actual.makerFeePercent, 'makerFeePercent is not defined');
 			assert.isObject(actual.makerFeePercent, 'makerFeePercent is not an object');
-<<<<<<< HEAD
-			assertFormattedNumber(actual.makerFeePercent);
-=======
-			numberShape(actual.makerFeePercent, 'createMarketForm.makerFeePercent');
->>>>>>> 738386f3
+			assertFormattedNumber(actual.makerFeePercent, 'createMarketForm.makerFeePercent');
 		});
 
 		it('should receive creatingMarket and be a boolean', () => {
@@ -211,51 +185,31 @@
 		it('should receive volume and be an object with correct shape', () => {
 			assert.isDefined(actual.volume, 'volume is not defined');
 			assert.isObject(actual.volume, 'volume is not an object');
-<<<<<<< HEAD
-			assertFormattedNumber(actual.volume);
-=======
-			numberShape(actual.volume, 'createMarketForm.volume');
->>>>>>> 738386f3
+			assertFormattedNumber(actual.volume, 'createMarketForm.volume');
 		});
 
 		it('should receive initialFairPrices and be an object with correct shape', () => {
 			assert.isDefined(actual.initialFairPrices, 'initialFairPrices is not defined');
 			assert.isObject(actual.initialFairPrices, 'initialFairPrices is not an object');
-<<<<<<< HEAD
-			assertInitialFairPrices(actual.initialFairPrices);
-=======
-			initialFairPricesShape(actual.initialFairPrices, 'createMarketForm');
->>>>>>> 738386f3
+			assertInitialFairPrices(actual.initialFairPrices, 'createMarketForm');
 		});
 
 		it('should receive bestStartingQuantityFormatted and be an object with correct shape', () => {
 			assert.isDefined(actual.bestStartingQuantityFormatted, 'bestStartingQuantityFormatted is not defined');
 			assert.isObject(actual.bestStartingQuantityFormatted, 'bestStartingQuantityFormatted is not an object');
-<<<<<<< HEAD
-			assertFormattedNumber(actual.bestStartingQuantityFormatted);
-=======
-			numberShape(actual.bestStartingQuantityFormatted, 'createMarketForm.bestStartingQuantityFormatted');
->>>>>>> 738386f3
+			assertFormattedNumber(actual.bestStartingQuantityFormatted, 'createMarketForm.bestStartingQuantityFormatted');
 		});
 
 		it('should receive startingQuantityFormatted and be an object with correct shape', () => {
 			assert.isDefined(actual.startingQuantityFormatted, 'startingQuantityFormatted is not defined');
 			assert.isObject(actual.startingQuantityFormatted, 'startingQuantityFormatted is not an object');
-<<<<<<< HEAD
-			assertFormattedNumber(actual.startingQuantityFormatted);
-=======
-			numberShape(actual.startingQuantityFormatted, 'createMarketForm.startingQuantityFormatted');
->>>>>>> 738386f3
+			assertFormattedNumber(actual.startingQuantityFormatted, 'createMarketForm.startingQuantityFormatted');
 		});
 
 		it('should receive priceWidthFormatted and be an object with correct shape', () => {
 			assert.isDefined(actual.priceWidthFormatted, 'priceWidthFormatted is not defined');
 			assert.isObject(actual.priceWidthFormatted, 'priceWidthFormatted is not an object');
-<<<<<<< HEAD
-			assertFormattedNumber(actual.priceWidthFormatted);
-=======
-			numberShape(actual.priceWidthFormatted, 'createMarketForm.priceWidthFormatted');
->>>>>>> 738386f3
+			assertFormattedNumber(actual.priceWidthFormatted, 'createMarketForm.priceWidthFormatted');
 		});
 	});
 }
