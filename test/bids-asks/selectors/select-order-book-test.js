import {
	assert
} from 'chai';

import { formatShares, formatEther } from '../../../src/utils/format-number';

describe(`modules/bids-asks/selectors/select-order-book.js`, () => {
	const selectAggregateOrderBook = require('../../../src/modules/bids-asks/selectors/select-order-book').selectAggregateOrderBook;

	it(`should return empty order book for no orders`, () => {
		const orderBook = selectAggregateOrderBook('1', null);

		assert.isArray(orderBook.bids);
		assert.isArray(orderBook.asks);
		assert.lengthOf(orderBook.bids, 0);
		assert.lengthOf(orderBook.asks, 0);
	});

	it(`should return aggregate sorted orders for specified outcome`, () => {
<<<<<<< HEAD
		const orderBook = selectAggregateOrderBook('1', {
			buy: [
				{ amount: '8', price: '0.3', outcome: '2' },
				{ amount: '4', price: '0.2', outcome: '1' },
				{ amount: '6', price: '0.2', outcome: '1' },
				{ amount: '2', price: '0.1', outcome: '1' },
				{ amount: '7', price: '0.2', outcome: '2' },
				{ amount: '10', price: '0.4', outcome: '1' },
				{ amount: '12', price: '0.1', outcome: '3' },
				{ amount: '14', price: '0.1', outcome: '1' }
			],
			sell: [
				{ amount: '6', price: '0.7', outcome: '1' },
				{ amount: '4', price: '0.7', outcome: '1' },
				{ amount: '2', price: '0.8', outcome: '1' },
				{ amount: '7', price: '0.8', outcome: '2' },
				{ amount: '8', price: '0.6', outcome: '2' },
				{ amount: '10', price: '0.6', outcome: '1' },
				{ amount: '12', price: '0.7', outcome: '3' },
				{ amount: '13', price: '0.6', outcome: '1' },
				{ amount: '14', price: '0.5', outcome: '1' }
			]
=======
		const orderBook = selectAggregateOrderBook("1", {
			buy: {
				"order1": { amount: "8", price: "0.3", outcome: "2" },
				"order2": { amount: "4", price: "0.2", outcome: "1" },
				"order3": { amount: "6", price: "0.2", outcome: "1" },
				"order4": { amount: "2", price: "0.1", outcome: "1" },
				"order5": { amount: "7", price: "0.2", outcome: "2" },
				"order6": { amount: "10", price: "0.4", outcome: "1" },
				"order7": { amount: "12", price: "0.1", outcome: "3" },
				"order8": { amount: "14", price: "0.1", outcome: "1" }
			},
			sell: {
				"order10": { amount: "6", price: "0.7", outcome: "1" },
				"order20": { amount: "4", price: "0.7", outcome: "1" },
				"order30": { amount: "2", price: "0.8", outcome: "1" },
				"order40": { amount: "7", price: "0.8", outcome: "2" },
				"order50": { amount: "8", price: "0.6", outcome: "2" },
				"order60": { amount: "10", price: "0.6", outcome: "1" },
				"order70": { amount: "12", price: "0.7", outcome: "3" },
				"order80": { amount: "13", price: "0.6", outcome: "1" },
				"order90": { amount: "14", price: "0.5", outcome: "1" }
			}
>>>>>>> 3aa5516c
		});

		assert.lengthOf(orderBook.bids, 3);
		assert.lengthOf(orderBook.asks, 4);

		assert.deepEqual(orderBook.bids[0], { price: formatEther(0.4), shares: formatShares(10), isOfCurrentUser: false }, 'first bid');
		assert.deepEqual(orderBook.bids[1], { price: formatEther(0.2), shares: formatShares(10), isOfCurrentUser: false }, 'second bid');
		assert.deepEqual(orderBook.bids[2], { price: formatEther(0.1), shares: formatShares(16), isOfCurrentUser: false }, 'third bid');

		assert.deepEqual(orderBook.asks[0], { price: formatEther(0.5), shares: formatShares(14), isOfCurrentUser: false }, 'first ask');
		assert.deepEqual(orderBook.asks[1], { price: formatEther(0.6), shares: formatShares(23), isOfCurrentUser: false }, 'second ask');
		assert.deepEqual(orderBook.asks[2], { price: formatEther(0.7), shares: formatShares(10), isOfCurrentUser: false }, 'third ask');
		assert.deepEqual(orderBook.asks[3], { price: formatEther(0.8), shares: formatShares(2), isOfCurrentUser: false }, 'fourth ask');
	});
});<|MERGE_RESOLUTION|>--- conflicted
+++ resolved
@@ -17,30 +17,6 @@
 	});
 
 	it(`should return aggregate sorted orders for specified outcome`, () => {
-<<<<<<< HEAD
-		const orderBook = selectAggregateOrderBook('1', {
-			buy: [
-				{ amount: '8', price: '0.3', outcome: '2' },
-				{ amount: '4', price: '0.2', outcome: '1' },
-				{ amount: '6', price: '0.2', outcome: '1' },
-				{ amount: '2', price: '0.1', outcome: '1' },
-				{ amount: '7', price: '0.2', outcome: '2' },
-				{ amount: '10', price: '0.4', outcome: '1' },
-				{ amount: '12', price: '0.1', outcome: '3' },
-				{ amount: '14', price: '0.1', outcome: '1' }
-			],
-			sell: [
-				{ amount: '6', price: '0.7', outcome: '1' },
-				{ amount: '4', price: '0.7', outcome: '1' },
-				{ amount: '2', price: '0.8', outcome: '1' },
-				{ amount: '7', price: '0.8', outcome: '2' },
-				{ amount: '8', price: '0.6', outcome: '2' },
-				{ amount: '10', price: '0.6', outcome: '1' },
-				{ amount: '12', price: '0.7', outcome: '3' },
-				{ amount: '13', price: '0.6', outcome: '1' },
-				{ amount: '14', price: '0.5', outcome: '1' }
-			]
-=======
 		const orderBook = selectAggregateOrderBook("1", {
 			buy: {
 				"order1": { amount: "8", price: "0.3", outcome: "2" },
@@ -63,7 +39,6 @@
 				"order80": { amount: "13", price: "0.6", outcome: "1" },
 				"order90": { amount: "14", price: "0.5", outcome: "1" }
 			}
->>>>>>> 3aa5516c
 		});
 
 		assert.lengthOf(orderBook.bids, 3);
