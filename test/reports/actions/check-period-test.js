--- conflicted
+++ resolved
@@ -7,7 +7,6 @@
 import testState from 'test/testState';
 
 describe('modules/reports/actions/check-period.js', () => {
-<<<<<<< HEAD
 	proxyquire.noPreserveCache().noCallThru();
 	const middlewares = [thunk];
 	const mockStore = configureMockStore(middlewares);
@@ -52,57 +51,6 @@
 		'../../reports/actions/reveal-reports': mockRevealReports,
 		'../../my-reports/actions/load-events-with-submitted-report': mockLoadEventsWithSubmittedReport
 	});
-=======
-  proxyquire.noPreserveCache().noCallThru();
-  const middlewares = [thunk];
-  const mockStore = configureMockStore(middlewares);
-  const state = Object.assign({}, testState, {
-    blockchain: {
-      ...testState.blockchain,
-      isReportRevealPhase: false
-    },
-    loginAccount: {
-      ...testState.loginAccount,
-      rep: 100
-    }
-  });
-  const store = mockStore(state);
-  const mockAugurJS = { augur: {} };
-  const mockLoadReports = { loadReports: () => {} };
-  const mockCollectFees = {};
-  const mockRevealReports = {};
-  const mockLoadEventsWithSubmittedReport = { loadEventsWithSubmittedReport: () => {} };
-  mockAugurJS.augur.getCurrentPeriod = sinon.stub().returns(20);
-  mockAugurJS.augur.getCurrentPeriodProgress = sinon.stub().returns(52);
-  mockAugurJS.augur.checkPeriod = sinon.stub().yields(null, 'TEST RESPONSE!');
-  mockAugurJS.augur.penalizeWrong = sinon.stub().yields(null, 'TEST RESPONSE!');
-  mockAugurJS.augur.incrementPeriodAfterReporting = sinon.stub().yields(null, 'TEST RESPONSE!');
-  sinon.stub(mockLoadReports, 'loadReports', cb => (dispatch, getState) => {
-    dispatch({
-      type: 'UPDATE_REPORTS',
-      reports: { '0xf69b5': { '0xdeadbeef': { reportedOutcomeID: 1 } } }
-    });
-    cb(null);
-  });
-  sinon.stub(mockLoadEventsWithSubmittedReport, 'loadEventsWithSubmittedReport', () => (dispatch) => {
-    dispatch({ type: 'LOAD_EVENTS' });
-  });
-  mockCollectFees.collectFees = sinon.stub().returns({
-    type: 'UPDATE_ASSETS'
-  });
-  mockRevealReports.revealReports = sinon.stub().returns({
-    type: 'UPDATE_REPORTS',
-    reports: { '0xf69b5': { '0xdeadbeef': { reportedOutcomeID: 1, isRevealed: true } } }
-  });
-
-  const action = proxyquire('../../../src/modules/reports/actions/check-period.js', {
-    '../../../services/augurjs': mockAugurJS,
-    '../../reports/actions/load-reports': mockLoadReports,
-    '../../reports/actions/collect-fees': mockCollectFees,
-    '../../reports/actions/reveal-reports': mockRevealReports,
-    '../../my-reports/actions/load-events-with-submitted-report': mockLoadEventsWithSubmittedReport
-  });
->>>>>>> a91e88c9
 
   beforeEach(() => {
     store.clearActions();
