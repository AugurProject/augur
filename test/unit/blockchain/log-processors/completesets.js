const setupTestDb = require("../../test.database");
const { processCompleteSetsPurchasedOrSoldLog, processCompleteSetsPurchasedOrSoldLogRemoval } = require("src/blockchain/log-processors/completesets");
const Augur = require("augur.js");
const augur = new Augur();

function getState(db, log) {
  return db("completeSets").where({
    account: log.account,
    marketId: log.market,
  });
}

describe("blockchain/log-processors/completesets", () => {
  let db;
  beforeEach(async () => {
    db = await setupTestDb();
  });

  const log = {
    universe: "0x0000000000000000000000000000000000000001",
    market: "0x0000000000000000000000000000000000000002",
    account: "0x0000000000000000000000000000000000000b0b",
    numCompleteSets: "200000000000000",
    numPurchasedOrSold: "200000000000000",
    eventName: "CompleteSetsPurchased",
    blockNumber: 437,
    transactionHash: "0x00000000000000000000000000000000deadbeef",
    logIndex: 0,
    tradeGroupId: 12,
  };
  test("CompleteSetsPurchased log and removal", async () => {
    return db.transaction(async (trx) => {
      await processCompleteSetsPurchasedOrSoldLog(trx, augur, log);
      expect(getState(trx, log)).resolves.toEqual([{
        account: "0x0000000000000000000000000000000000000b0b",
        blockNumber: 437,
        logIndex: 0,
        eventName: "CompleteSetsPurchased",
        marketId: "0x0000000000000000000000000000000000000002",
        numCompleteSets: "2",
        numPurchasedOrSold: "2",
        tradeGroupId: 12,
<<<<<<< HEAD
      },
      augur: {
        rpc: {
          getNetworkID: () => 974,
        },
        contracts: {
          addresses: {
            974: {
              FillOrder: "FILL_ORDER_ADDRESS",
            },
          }
        },
        api: {
          Orders: {
            getLastOutcomePrice: (p, callback) => {
              assert.strictEqual(p._market, "0x0000000000000000000000000000000000000002");
              if (p._outcome === 0) {
                callback(null, "7000");
              } else {
                callback(null, "1250");
              }
            },
          },
        },
        utils: augur.utils,
        trading: {
          calculateProfitLoss: (p) => {
            assert.isObject(p);
            return {
              position: "2",
              realized: "0",
              unrealized: "0",
              meanOpenPrice: "0.75",
              queued: "0",
            };
          },
          getPositionInMarket: (p, callback) => {
            assert.strictEqual(p.market, "0x0000000000000000000000000000000000000002");
            assert.strictEqual(p.address, "0x0000000000000000000000000000000000000b0b");
            callback(null, ["2", "2", "2", "2", "2", "2", "2", "2"]);
          },
          normalizePrice: p => p.price,
        },
      },
    };

    setupTestDb((err, db) => {
      assert.ifError(err);
      db.transaction((trx) => {
        processCompleteSetsPurchasedOrSoldLog(trx, params.augur, params.log, (err) => {
          assert.ifError(err);
          getState(trx, params, (err, completeSetsRows) => {
            assert.ifError(err);
            assert.deepEqual(completeSetsRows, [{
              account: "0x0000000000000000000000000000000000000b0b",
              blockNumber: 437,
              logIndex: 0,
              eventName: "CompleteSetsPurchased",
              marketId: "0x0000000000000000000000000000000000000002",
              numCompleteSets: "2",
              numPurchasedOrSold: "2",
              tradeGroupId: 12,
              transactionHash: "0x00000000000000000000000000000000deadbeef",
              universe: "0x0000000000000000000000000000000000000001",
            }]);
            processCompleteSetsPurchasedOrSoldLogRemoval(trx, params.augur, params.log, (err) => {
              assert.ifError(err);
              getState(trx, params, (err, completeSetsRows) => {
                assert.ifError(err);
                assert.deepEqual(completeSetsRows, []);
                db.destroy();
                done();
              });
            });
          });
        });
      });
=======
        transactionHash: "0x00000000000000000000000000000000deadbeef",
        universe: "0x0000000000000000000000000000000000000001",
      }]);
      await processCompleteSetsPurchasedOrSoldLogRemoval(trx, augur, log);
      expect(await getState(trx, log)).toEqual([]);
>>>>>>> e2a71894
    });
  });

  afterEach(async () => {
    await db.destroy();
  });
});<|MERGE_RESOLUTION|>--- conflicted
+++ resolved
@@ -40,91 +40,11 @@
         numCompleteSets: "2",
         numPurchasedOrSold: "2",
         tradeGroupId: 12,
-<<<<<<< HEAD
-      },
-      augur: {
-        rpc: {
-          getNetworkID: () => 974,
-        },
-        contracts: {
-          addresses: {
-            974: {
-              FillOrder: "FILL_ORDER_ADDRESS",
-            },
-          }
-        },
-        api: {
-          Orders: {
-            getLastOutcomePrice: (p, callback) => {
-              assert.strictEqual(p._market, "0x0000000000000000000000000000000000000002");
-              if (p._outcome === 0) {
-                callback(null, "7000");
-              } else {
-                callback(null, "1250");
-              }
-            },
-          },
-        },
-        utils: augur.utils,
-        trading: {
-          calculateProfitLoss: (p) => {
-            assert.isObject(p);
-            return {
-              position: "2",
-              realized: "0",
-              unrealized: "0",
-              meanOpenPrice: "0.75",
-              queued: "0",
-            };
-          },
-          getPositionInMarket: (p, callback) => {
-            assert.strictEqual(p.market, "0x0000000000000000000000000000000000000002");
-            assert.strictEqual(p.address, "0x0000000000000000000000000000000000000b0b");
-            callback(null, ["2", "2", "2", "2", "2", "2", "2", "2"]);
-          },
-          normalizePrice: p => p.price,
-        },
-      },
-    };
-
-    setupTestDb((err, db) => {
-      assert.ifError(err);
-      db.transaction((trx) => {
-        processCompleteSetsPurchasedOrSoldLog(trx, params.augur, params.log, (err) => {
-          assert.ifError(err);
-          getState(trx, params, (err, completeSetsRows) => {
-            assert.ifError(err);
-            assert.deepEqual(completeSetsRows, [{
-              account: "0x0000000000000000000000000000000000000b0b",
-              blockNumber: 437,
-              logIndex: 0,
-              eventName: "CompleteSetsPurchased",
-              marketId: "0x0000000000000000000000000000000000000002",
-              numCompleteSets: "2",
-              numPurchasedOrSold: "2",
-              tradeGroupId: 12,
-              transactionHash: "0x00000000000000000000000000000000deadbeef",
-              universe: "0x0000000000000000000000000000000000000001",
-            }]);
-            processCompleteSetsPurchasedOrSoldLogRemoval(trx, params.augur, params.log, (err) => {
-              assert.ifError(err);
-              getState(trx, params, (err, completeSetsRows) => {
-                assert.ifError(err);
-                assert.deepEqual(completeSetsRows, []);
-                db.destroy();
-                done();
-              });
-            });
-          });
-        });
-      });
-=======
         transactionHash: "0x00000000000000000000000000000000deadbeef",
         universe: "0x0000000000000000000000000000000000000001",
       }]);
       await processCompleteSetsPurchasedOrSoldLogRemoval(trx, augur, log);
       expect(await getState(trx, log)).toEqual([]);
->>>>>>> e2a71894
     });
   });
 
