--- conflicted
+++ resolved
@@ -61,78 +61,6 @@
       assert.deepEqual(storeActions, expected, 'Did not produce the expected actions')
     }
   })
-<<<<<<< HEAD
-  test({
-    description: 'should dispatch a loadAccountHistory action if transactionsOldestLoadedBlock is not defined but transactionsLoading is false',
-    state: {
-      transactions: [{ id: 1, text: 'a transaction' }, { id: 2, text: 'another transaction' }],
-      transactionsLoading: false,
-      transactionsOldestLoadedBlock: undefined,
-      loginAccount: { registerBlockNumber: 100 },
-    },
-    transactionsSelector: {
-      selectTransactions: state => state.transactions
-    },
-    loadAccountHistory: {
-      loadAccountHistory: (loadAll, cb) => {
-        assert.isTrue(loadAll, 'loadAll passed to loadAccountHistory should be true')
-        assert.isFunction(cb, 'cb passed to loadAccountHistory should be a function')
-        return { type: 'LOAD_ACCOUNT_HISTORY', loadAll }
-      }
-    },
-    expectedOutput: [{ type: 'LOAD_ACCOUNT_HISTORY', loadAll: true }],
-    assertions: (storeActions, expected) => {
-      assert.deepEqual(storeActions, expected, 'Did not produce the expected actions')
-    }
-  })
-  test({
-    description: 'should dispatch a loadAccountHistory action if loginAccount.registerBlockNumber is not defined but transactionsLoading is false',
-    state: {
-      transactions: [{ id: 1, text: 'a transaction' }, { id: 2, text: 'another transaction' }],
-      transactionsLoading: false,
-      transactionsOldestLoadedBlock: 200,
-      loginAccount: { registerBlockNumber: undefined },
-    },
-    transactionsSelector: {
-      selectTransactions: state => state.transactions
-    },
-    loadAccountHistory: {
-      loadAccountHistory: (loadAll, cb) => {
-        assert.isTrue(loadAll, 'loadAll passed to loadAccountHistory should be true')
-        assert.isFunction(cb, 'cb passed to loadAccountHistory should be a function')
-        return { type: 'LOAD_ACCOUNT_HISTORY', loadAll }
-      }
-    },
-    expectedOutput: [{ type: 'LOAD_ACCOUNT_HISTORY', loadAll: true }],
-    assertions: (storeActions, expected) => {
-      assert.deepEqual(storeActions, expected, 'Did not produce the expected actions')
-    }
-  })
-  test({
-    description: 'should dispatch a loadAccountHistory action if transactionsOldestLoadedBlock does not equal loginAccount.registerBlockNumber but transactionsLoading is false',
-    state: {
-      transactions: [{ id: 1, text: 'a transaction' }, { id: 2, text: 'another transaction' }],
-      transactionsLoading: false,
-      transactionsOldestLoadedBlock: 150,
-      loginAccount: { registerBlockNumber: 100 },
-    },
-    transactionsSelector: {
-      selectTransactions: state => state.transactions
-    },
-    loadAccountHistory: {
-      loadAccountHistory: (loadAll, cb) => {
-        assert.isTrue(loadAll, 'loadAll passed to loadAccountHistory should be true')
-        assert.isFunction(cb, 'cb passed to loadAccountHistory should be a function')
-        return { type: 'LOAD_ACCOUNT_HISTORY', loadAll }
-      }
-    },
-    expectedOutput: [{ type: 'LOAD_ACCOUNT_HISTORY', loadAll: true }],
-    assertions: (storeActions, expected) => {
-      assert.deepEqual(storeActions, expected, 'Did not produce the expected actions')
-    }
-  })
-=======
->>>>>>> 4e88a616
   test({
     description: 'should dispatch a loadAccountHistory action if transactionsLoading is true',
     state: {
