# when updating node version, make sure link to yarn in /opt is still the correct version
ARG NODE_VERSION=10.15.3
FROM node:${NODE_VERSION}-alpine

RUN apk add --no-cache \
        bash \
        curl \
        g++ \
        gcc \
        git \
        libffi-dev \
        libstdc++ \
        linux-headers \
        make \
        musl-dev \
        openssl-dev \
        python-dev \
        python3-dev


WORKDIR /augur
COPY . .

<<<<<<< HEAD
RUN yarn

RUN yarn build
=======
RUN yarn && yarn build

RUN apk update \
  && apk upgrade \
  && apk add  --no-cache libstdc++

RUN apk del .build-dep
>>>>>>> 30478d28
<|MERGE_RESOLUTION|>--- conflicted
+++ resolved
@@ -21,16 +21,4 @@
 WORKDIR /augur
 COPY . .
 
-<<<<<<< HEAD
-RUN yarn
-
-RUN yarn build
-=======
 RUN yarn && yarn build
-
-RUN apk update \
-  && apk upgrade \
-  && apk add  --no-cache libstdc++
-
-RUN apk del .build-dep
->>>>>>> 30478d28
