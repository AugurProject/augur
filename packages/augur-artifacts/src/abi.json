{
	"Augur": [
		{
			"constant": false,
			"inputs": [
				{
					"name": "_universe",
					"type": "address"
				},
				{
					"name": "_filler",
					"type": "address"
				},
				{
					"name": "_creator",
					"type": "address"
				},
				{
					"name": "_market",
					"type": "address"
				},
				{
					"name": "_orderId",
					"type": "bytes32"
				},
				{
					"name": "_price",
					"type": "uint256"
				},
				{
					"name": "_outcome",
					"type": "uint256"
				},
				{
					"name": "_marketCreatorFees",
					"type": "uint256"
				},
				{
					"name": "_fees",
					"type": "uint256"
				},
				{
					"name": "_tradeGroupId",
					"type": "bytes32"
				},
				{
					"name": "_orderIsCompletelyFilled",
					"type": "bool"
				}
			],
			"name": "logOrderFilled",
			"outputs": [
				{
					"name": "",
					"type": "bool"
				}
			],
			"payable": false,
			"stateMutability": "nonpayable",
			"type": "function"
		},
		{
			"constant": false,
			"inputs": [
				{
					"name": "_endTime",
					"type": "uint256"
				},
				{
					"name": "_topic",
					"type": "bytes32"
				},
				{
					"name": "_description",
					"type": "string"
				},
				{
					"name": "_extraInfo",
					"type": "string"
				},
				{
					"name": "_market",
					"type": "address"
				},
				{
					"name": "_marketCreator",
					"type": "address"
				},
				{
					"name": "_minPrice",
					"type": "int256"
				},
				{
					"name": "_maxPrice",
					"type": "int256"
				},
				{
					"name": "_marketType",
					"type": "uint8"
				},
				{
					"name": "_numTicks",
					"type": "uint256"
				}
			],
			"name": "logMarketCreated",
			"outputs": [
				{
					"name": "",
					"type": "bool"
				}
			],
			"payable": false,
			"stateMutability": "nonpayable",
			"type": "function"
		},
		{
			"constant": false,
			"inputs": [
				{
					"name": "_market",
					"type": "address"
				},
				{
					"name": "_account",
					"type": "address"
				},
				{
					"name": "_outcome",
					"type": "uint256"
				},
				{
					"name": "_netPosition",
					"type": "int256"
				},
				{
					"name": "_avgPrice",
					"type": "uint256"
				},
				{
					"name": "_realizedProfit",
					"type": "int256"
				},
				{
					"name": "_frozenFunds",
					"type": "int256"
				},
				{
					"name": "_realizedCost",
					"type": "int256"
				}
			],
			"name": "logProfitLossChanged",
			"outputs": [
				{
					"name": "",
					"type": "bool"
				}
			],
			"payable": false,
			"stateMutability": "nonpayable",
			"type": "function"
		},
		{
			"constant": false,
			"inputs": [
				{
					"name": "_universe",
					"type": "address"
				},
				{
					"name": "_target",
					"type": "address"
				},
				{
					"name": "_amount",
					"type": "uint256"
				},
				{
					"name": "_totalSupply",
					"type": "uint256"
				},
				{
					"name": "_balance",
					"type": "uint256"
				}
			],
			"name": "logDisputeCrowdsourcerTokensBurned",
			"outputs": [
				{
					"name": "",
					"type": "bool"
				}
			],
			"payable": false,
			"stateMutability": "nonpayable",
			"type": "function"
		},
		{
			"constant": true,
			"inputs": [],
			"name": "time",
			"outputs": [
				{
					"name": "",
					"type": "address"
				}
			],
			"payable": false,
			"stateMutability": "view",
			"type": "function"
		},
		{
			"constant": false,
			"inputs": [
				{
					"name": "_universe",
					"type": "address"
				},
				{
					"name": "_market",
					"type": "address"
				}
			],
			"name": "logReportingParticipantDisavowed",
			"outputs": [
				{
					"name": "",
					"type": "bool"
				}
			],
			"payable": false,
			"stateMutability": "nonpayable",
			"type": "function"
		},
		{
			"constant": false,
			"inputs": [
				{
					"name": "_market",
					"type": "address"
				},
				{
					"name": "_originalUniverse",
					"type": "address"
				}
			],
			"name": "logMarketMigrated",
			"outputs": [
				{
					"name": "",
					"type": "bool"
				}
			],
			"payable": false,
			"stateMutability": "nonpayable",
			"type": "function"
		},
		{
			"constant": false,
			"inputs": [
				{
					"name": "_universe",
					"type": "address"
				},
				{
					"name": "_from",
					"type": "address"
				},
				{
					"name": "_to",
					"type": "address"
				},
				{
					"name": "_value",
					"type": "uint256"
				},
				{
					"name": "_fromBalance",
					"type": "uint256"
				},
				{
					"name": "_toBalance",
					"type": "uint256"
				},
				{
					"name": "_outcome",
					"type": "uint256"
				}
			],
			"name": "logShareTokensTransferred",
			"outputs": [
				{
					"name": "",
					"type": "bool"
				}
			],
			"payable": false,
			"stateMutability": "nonpayable",
			"type": "function"
		},
		{
			"constant": true,
			"inputs": [],
			"name": "getTimestamp",
			"outputs": [
				{
					"name": "",
					"type": "uint256"
				}
			],
			"payable": false,
			"stateMutability": "view",
			"type": "function"
		},
		{
			"constant": false,
			"inputs": [
				{
					"name": "_universe",
					"type": "address"
				},
				{
					"name": "_from",
					"type": "address"
				},
				{
					"name": "_to",
					"type": "address"
				},
				{
					"name": "_value",
					"type": "uint256"
				},
				{
					"name": "_fromBalance",
					"type": "uint256"
				},
				{
					"name": "_toBalance",
					"type": "uint256"
				}
			],
			"name": "logDisputeCrowdsourcerTokensTransferred",
			"outputs": [
				{
					"name": "",
					"type": "bool"
				}
			],
			"payable": false,
			"stateMutability": "nonpayable",
			"type": "function"
		},
		{
			"constant": false,
			"inputs": [
				{
					"name": "_universe",
					"type": "address"
				},
				{
					"name": "_target",
					"type": "address"
				},
				{
					"name": "_amount",
					"type": "uint256"
				},
				{
					"name": "_totalSupply",
					"type": "uint256"
				},
				{
					"name": "_balance",
					"type": "uint256"
				}
			],
			"name": "logDisputeOverloadTokensBurned",
			"outputs": [
				{
					"name": "",
					"type": "bool"
				}
			],
			"payable": false,
			"stateMutability": "nonpayable",
			"type": "function"
		},
		{
			"constant": false,
			"inputs": [
				{
					"name": "_universe",
					"type": "address"
				},
				{
					"name": "_from",
					"type": "address"
				},
				{
					"name": "_to",
					"type": "address"
				}
			],
			"name": "logMarketTransferred",
			"outputs": [
				{
					"name": "",
					"type": "bool"
				}
			],
			"payable": false,
			"stateMutability": "nonpayable",
			"type": "function"
		},
		{
			"constant": false,
			"inputs": [
				{
					"name": "_universe",
					"type": "address"
				}
			],
			"name": "recordAuctionTokens",
			"outputs": [
				{
					"name": "",
					"type": "bool"
				}
			],
			"payable": false,
			"stateMutability": "nonpayable",
			"type": "function"
		},
		{
			"constant": false,
			"inputs": [
				{
					"name": "_universe",
					"type": "address"
				},
				{
					"name": "_market",
					"type": "address"
				},
				{
					"name": "_volume",
					"type": "uint256"
				}
			],
			"name": "logMarketVolumeChanged",
			"outputs": [
				{
					"name": "",
					"type": "bool"
				}
			],
			"payable": false,
			"stateMutability": "nonpayable",
			"type": "function"
		},
		{
			"constant": false,
			"inputs": [
				{
					"name": "_universe",
					"type": "address"
				},
				{
					"name": "_from",
					"type": "address"
				},
				{
					"name": "_to",
					"type": "address"
				},
				{
					"name": "_value",
					"type": "uint256"
				},
				{
					"name": "_fromBalance",
					"type": "uint256"
				},
				{
					"name": "_toBalance",
					"type": "uint256"
				}
			],
			"name": "logParticipationTokensTransferred",
			"outputs": [
				{
					"name": "",
					"type": "bool"
				}
			],
			"payable": false,
			"stateMutability": "nonpayable",
			"type": "function"
		},
		{
			"constant": false,
			"inputs": [
				{
					"name": "_universe",
					"type": "address"
				},
				{
					"name": "_winningPayoutNumerators",
					"type": "uint256[]"
				}
			],
			"name": "logMarketFinalized",
			"outputs": [
				{
					"name": "",
					"type": "bool"
				}
			],
			"payable": false,
			"stateMutability": "nonpayable",
			"type": "function"
		},
		{
			"constant": false,
			"inputs": [
				{
					"name": "_universe",
					"type": "address"
				},
				{
					"name": "_filler",
					"type": "address"
				},
				{
					"name": "_creator",
					"type": "address"
				},
				{
					"name": "_market",
					"type": "address"
				},
				{
					"name": "_orderId",
					"type": "bytes32"
				},
				{
					"name": "_price",
					"type": "uint256"
				},
				{
					"name": "_outcome",
					"type": "uint256"
				},
				{
					"name": "_fees",
					"type": "uint256"
				},
				{
					"name": "_amountFilled",
					"type": "uint256"
				},
				{
					"name": "_tradeGroupId",
					"type": "bytes32"
				}
			],
			"name": "logOrderFilled",
			"outputs": [
				{
					"name": "",
					"type": "bool"
				}
			],
			"payable": false,
			"stateMutability": "nonpayable",
			"type": "function"
		},
		{
			"constant": false,
			"inputs": [
				{
					"name": "_universe",
					"type": "address"
				},
				{
					"name": "_market",
					"type": "address"
				},
				{
					"name": "_disputeCrowdsourcer",
					"type": "address"
				},
				{
					"name": "_payoutNumerators",
					"type": "uint256[]"
				},
				{
					"name": "_size",
					"type": "uint256"
				}
			],
			"name": "disputeCrowdsourcerCreated",
			"outputs": [
				{
					"name": "",
					"type": "bool"
				}
			],
			"payable": false,
			"stateMutability": "nonpayable",
			"type": "function"
		},
		{
			"constant": false,
			"inputs": [
				{
					"name": "_universe",
					"type": "address"
				},
				{
					"name": "_target",
					"type": "address"
				},
				{
					"name": "_amount",
					"type": "uint256"
				},
				{
					"name": "_totalSupply",
					"type": "uint256"
				},
				{
					"name": "_balance",
					"type": "uint256"
				}
			],
			"name": "logReputationTokensBurned",
			"outputs": [
				{
					"name": "",
					"type": "bool"
				}
			],
			"payable": false,
			"stateMutability": "nonpayable",
			"type": "function"
		},
		{
			"constant": false,
			"inputs": [
				{
					"name": "_endTime",
					"type": "uint256"
				},
				{
					"name": "_topic",
					"type": "bytes32"
				},
				{
					"name": "_description",
					"type": "string"
				},
				{
					"name": "_extraInfo",
					"type": "string"
				},
				{
					"name": "_market",
					"type": "address"
				},
				{
					"name": "_marketCreator",
					"type": "address"
				},
				{
					"name": "_minPrice",
					"type": "int256"
				},
				{
					"name": "_maxPrice",
					"type": "int256"
				},
				{
					"name": "_marketType",
					"type": "uint8"
				},
				{
					"name": "_outcomes",
					"type": "bytes32[]"
				}
			],
			"name": "logMarketCreated",
			"outputs": [
				{
					"name": "",
					"type": "bool"
				}
			],
			"payable": false,
			"stateMutability": "nonpayable",
			"type": "function"
		},
		{
			"constant": false,
			"inputs": [
				{
					"name": "_orderType",
					"type": "uint8"
				},
				{
					"name": "_amount",
					"type": "uint256"
				},
				{
					"name": "_price",
					"type": "uint256"
				},
				{
					"name": "_creator",
					"type": "address"
				},
				{
					"name": "_tradeGroupId",
					"type": "bytes32"
				},
				{
					"name": "_orderId",
					"type": "bytes32"
				},
				{
					"name": "_universe",
					"type": "address"
				},
				{
					"name": "_market",
					"type": "address"
				},
				{
					"name": "_kycToken",
					"type": "address"
				},
				{
					"name": "_outcome",
					"type": "uint256"
				}
			],
			"name": "logOrderCreated",
			"outputs": [
				{
					"name": "",
					"type": "bool"
				}
			],
			"payable": false,
			"stateMutability": "nonpayable",
			"type": "function"
		},
		{
			"constant": true,
			"inputs": [
				{
					"name": "_market",
					"type": "address"
				}
			],
			"name": "getMarketOpenInterest",
			"outputs": [
				{
					"name": "",
					"type": "uint256"
				}
			],
			"payable": false,
			"stateMutability": "view",
			"type": "function"
		},
		{
			"constant": false,
			"inputs": [
				{
					"name": "_parentPayoutDistributionHash",
					"type": "bytes32"
				},
				{
					"name": "_parentPayoutNumerators",
					"type": "uint256[]"
				}
			],
			"name": "createChildUniverse",
			"outputs": [
				{
					"name": "",
					"type": "address"
				}
			],
			"payable": false,
			"stateMutability": "nonpayable",
			"type": "function"
		},
		{
			"constant": false,
			"inputs": [
				{
					"name": "_universe",
					"type": "address"
				},
				{
					"name": "_target",
					"type": "address"
				},
				{
					"name": "_amount",
					"type": "uint256"
				},
				{
					"name": "_totalSupply",
					"type": "uint256"
				},
				{
					"name": "_balance",
					"type": "uint256"
				},
				{
					"name": "_outcome",
					"type": "uint256"
				}
			],
			"name": "logShareTokensMinted",
			"outputs": [
				{
					"name": "",
					"type": "bool"
				}
			],
			"payable": false,
			"stateMutability": "nonpayable",
			"type": "function"
		},
		{
			"constant": false,
			"inputs": [
				{
					"name": "_universe",
					"type": "address"
				},
				{
					"name": "_target",
					"type": "address"
				},
				{
					"name": "_amount",
					"type": "uint256"
				},
				{
					"name": "_totalSupply",
					"type": "uint256"
				},
				{
					"name": "_balance",
					"type": "uint256"
				}
			],
			"name": "logDisputeOverloadTokensMinted",
			"outputs": [
				{
					"name": "",
					"type": "bool"
				}
			],
			"payable": false,
			"stateMutability": "nonpayable",
			"type": "function"
		},
		{
			"constant": false,
			"inputs": [
				{
					"name": "_universe",
					"type": "address"
				},
				{
					"name": "_orderId",
					"type": "bytes32"
				},
				{
					"name": "_outcome",
					"type": "uint256"
				},
				{
					"name": "_price",
					"type": "uint256"
				}
			],
			"name": "logOrderPriceChanged",
			"outputs": [
				{
					"name": "",
					"type": "bool"
				}
			],
			"payable": false,
			"stateMutability": "nonpayable",
			"type": "function"
		},
		{
			"constant": true,
			"inputs": [
				{
					"name": "_feeSender",
					"type": "address"
				}
			],
			"name": "isKnownFeeSender",
			"outputs": [
				{
					"name": "",
					"type": "bool"
				}
			],
			"payable": false,
			"stateMutability": "view",
			"type": "function"
		},
		{
			"constant": true,
			"inputs": [
				{
					"name": "_market",
					"type": "address"
				}
			],
			"name": "isValidMarket",
			"outputs": [
				{
					"name": "",
					"type": "bool"
				}
			],
			"payable": false,
			"stateMutability": "view",
			"type": "function"
		},
		{
			"constant": false,
			"inputs": [
				{
					"name": "_universe",
					"type": "address"
				},
				{
					"name": "_target",
					"type": "address"
				},
				{
					"name": "_amount",
					"type": "uint256"
				},
				{
					"name": "_totalSupply",
					"type": "uint256"
				},
				{
					"name": "_balance",
					"type": "uint256"
				}
			],
			"name": "logParticipationTokensBurned",
			"outputs": [
				{
					"name": "",
					"type": "bool"
				}
			],
			"payable": false,
			"stateMutability": "nonpayable",
			"type": "function"
		},
		{
			"constant": false,
			"inputs": [
				{
					"name": "_universe",
					"type": "address"
				},
				{
					"name": "_reporter",
					"type": "address"
				},
				{
					"name": "_market",
					"type": "address"
				},
				{
					"name": "_disputeCrowdsourcer",
					"type": "address"
				},
				{
					"name": "_amountStaked",
					"type": "uint256"
				},
				{
					"name": "_description",
					"type": "string"
				}
			],
			"name": "logDisputeCrowdsourcerContribution",
			"outputs": [
				{
					"name": "",
					"type": "bool"
				}
			],
			"payable": false,
			"stateMutability": "nonpayable",
			"type": "function"
		},
		{
			"constant": false,
			"inputs": [
				{
					"name": "_disputeWindow",
					"type": "address"
				},
				{
					"name": "_id",
					"type": "uint256"
				},
				{
					"name": "_initial",
					"type": "bool"
				}
			],
			"name": "logDisputeWindowCreated",
			"outputs": [
				{
					"name": "",
					"type": "bool"
				}
			],
			"payable": false,
			"stateMutability": "nonpayable",
			"type": "function"
		},
		{
			"constant": false,
			"inputs": [
				{
					"name": "_key",
					"type": "bytes32"
				},
				{
					"name": "_address",
					"type": "address"
				}
			],
			"name": "registerContract",
			"outputs": [
				{
					"name": "",
					"type": "bool"
				}
			],
			"payable": false,
			"stateMutability": "nonpayable",
			"type": "function"
		},
		{
			"constant": true,
			"inputs": [],
			"name": "uploader",
			"outputs": [
				{
					"name": "",
					"type": "address"
				}
			],
			"payable": false,
			"stateMutability": "view",
			"type": "function"
		},
		{
			"constant": false,
			"inputs": [
				{
					"name": "_universe",
					"type": "address"
				},
				{
					"name": "_shareToken",
					"type": "address"
				},
				{
					"name": "_sender",
					"type": "address"
				},
				{
					"name": "_orderId",
					"type": "bytes32"
				},
				{
					"name": "_orderType",
					"type": "uint8"
				},
				{
					"name": "_tokenRefund",
					"type": "uint256"
				},
				{
					"name": "_sharesRefund",
					"type": "uint256"
				}
			],
			"name": "logOrderCanceled",
			"outputs": [
				{
					"name": "",
					"type": "bool"
				}
			],
			"payable": false,
			"stateMutability": "nonpayable",
			"type": "function"
		},
		{
			"constant": false,
			"inputs": [
				{
					"name": "_universe",
					"type": "address"
				},
				{
					"name": "_target",
					"type": "address"
				},
				{
					"name": "_amount",
					"type": "uint256"
				},
				{
					"name": "_totalSupply",
					"type": "uint256"
				},
				{
					"name": "_balance",
					"type": "uint256"
				}
			],
			"name": "logAuctionTokensMinted",
			"outputs": [
				{
					"name": "",
					"type": "bool"
				}
			],
			"payable": false,
			"stateMutability": "nonpayable",
			"type": "function"
		},
		{
			"constant": false,
			"inputs": [
				{
					"name": "_universe",
					"type": "address"
				},
				{
					"name": "_market",
					"type": "address"
				},
				{
					"name": "_account",
					"type": "address"
				},
				{
					"name": "_numCompleteSets",
					"type": "uint256"
				},
				{
					"name": "_fees",
					"type": "uint256"
				}
			],
			"name": "logCompleteSetsSold",
			"outputs": [
				{
					"name": "",
					"type": "bool"
				}
			],
			"payable": false,
			"stateMutability": "nonpayable",
			"type": "function"
		},
		{
			"constant": false,
			"inputs": [
				{
					"name": "_universe",
					"type": "address"
				},
				{
					"name": "_from",
					"type": "address"
				},
				{
					"name": "_to",
					"type": "address"
				},
				{
					"name": "_value",
					"type": "uint256"
				},
				{
					"name": "_fromBalance",
					"type": "uint256"
				},
				{
					"name": "_toBalance",
					"type": "uint256"
				}
			],
			"name": "logAuctionTokensTransferred",
			"outputs": [
				{
					"name": "",
					"type": "bool"
				}
			],
			"payable": false,
			"stateMutability": "nonpayable",
			"type": "function"
		},
		{
			"constant": false,
			"inputs": [
				{
					"name": "_universe",
					"type": "address"
				},
				{
					"name": "_target",
					"type": "address"
				},
				{
					"name": "_amount",
					"type": "uint256"
				},
				{
					"name": "_totalSupply",
					"type": "uint256"
				},
				{
					"name": "_balance",
					"type": "uint256"
				}
			],
			"name": "logAuctionTokensBurned",
			"outputs": [
				{
					"name": "",
					"type": "bool"
				}
			],
			"payable": false,
			"stateMutability": "nonpayable",
			"type": "function"
		},
		{
			"constant": true,
			"inputs": [
				{
					"name": "",
					"type": "bytes32"
				}
			],
			"name": "registry",
			"outputs": [
				{
					"name": "",
					"type": "address"
				}
			],
			"payable": false,
			"stateMutability": "view",
			"type": "function"
		},
		{
			"constant": false,
			"inputs": [
				{
					"name": "_universe",
					"type": "address"
				},
				{
					"name": "_reporter",
					"type": "address"
				},
				{
					"name": "_market",
					"type": "address"
				},
				{
					"name": "_amountRedeemed",
					"type": "uint256"
				},
				{
					"name": "_repReceived",
					"type": "uint256"
				},
				{
					"name": "_payoutNumerators",
					"type": "uint256[]"
				}
			],
			"name": "logDisputeCrowdsourcerRedeemed",
			"outputs": [
				{
					"name": "",
					"type": "bool"
				}
			],
			"payable": false,
			"stateMutability": "nonpayable",
			"type": "function"
		},
		{
			"constant": true,
			"inputs": [
				{
					"name": "_token",
					"type": "address"
				}
			],
			"name": "isKnownShareToken",
			"outputs": [
				{
					"name": "",
					"type": "bool"
				}
			],
			"payable": false,
			"stateMutability": "view",
			"type": "function"
		},
		{
			"constant": false,
			"inputs": [
				{
					"name": "_universe",
					"type": "address"
				},
				{
					"name": "_target",
					"type": "address"
				},
				{
					"name": "_amount",
					"type": "uint256"
				},
				{
					"name": "_totalSupply",
					"type": "uint256"
				},
				{
					"name": "_balance",
					"type": "uint256"
				},
				{
					"name": "_outcome",
					"type": "uint256"
				}
			],
			"name": "logShareTokensBurned",
			"outputs": [
				{
					"name": "",
					"type": "bool"
				}
			],
			"payable": false,
			"stateMutability": "nonpayable",
			"type": "function"
		},
		{
			"constant": true,
			"inputs": [
				{
					"name": "_universe",
					"type": "address"
				}
			],
			"name": "isKnownUniverse",
			"outputs": [
				{
					"name": "",
					"type": "bool"
				}
			],
			"payable": false,
			"stateMutability": "view",
			"type": "function"
		},
		{
			"constant": false,
			"inputs": [
				{
					"name": "_forkingMarket",
					"type": "address"
				}
			],
			"name": "logUniverseForked",
			"outputs": [
				{
					"name": "",
					"type": "bool"
				}
			],
			"payable": false,
			"stateMutability": "nonpayable",
			"type": "function"
		},
		{
			"constant": false,
			"inputs": [
				{
					"name": "_universe",
					"type": "address"
				},
				{
					"name": "_target",
					"type": "address"
				},
				{
					"name": "_amount",
					"type": "uint256"
				},
				{
					"name": "_totalSupply",
					"type": "uint256"
				},
				{
					"name": "_balance",
					"type": "uint256"
				}
			],
			"name": "logDisputeCrowdsourcerTokensMinted",
			"outputs": [
				{
					"name": "",
					"type": "bool"
				}
			],
			"payable": false,
			"stateMutability": "nonpayable",
			"type": "function"
		},
		{
			"constant": false,
			"inputs": [
				{
					"name": "_universe",
					"type": "address"
				},
				{
					"name": "_reporter",
					"type": "address"
				},
				{
					"name": "_market",
					"type": "address"
				},
				{
					"name": "_amountStaked",
					"type": "uint256"
				},
				{
					"name": "_isDesignatedReporter",
					"type": "bool"
				},
				{
					"name": "_payoutNumerators",
					"type": "uint256[]"
				},
				{
					"name": "_description",
					"type": "string"
				}
			],
			"name": "logInitialReportSubmitted",
			"outputs": [
				{
					"name": "",
					"type": "bool"
				}
			],
			"payable": false,
			"stateMutability": "nonpayable",
			"type": "function"
		},
		{
			"constant": false,
			"inputs": [],
			"name": "createGenesisUniverse",
			"outputs": [
				{
					"name": "",
					"type": "address"
				}
			],
			"payable": false,
			"stateMutability": "nonpayable",
			"type": "function"
		},
		{
			"constant": false,
			"inputs": [
				{
					"name": "_universe",
					"type": "address"
				},
				{
					"name": "_account",
					"type": "address"
				},
				{
					"name": "_attoParticipationTokens",
					"type": "uint256"
				},
				{
					"name": "_feePayoutShare",
					"type": "uint256"
				}
			],
			"name": "logParticipationTokensRedeemed",
			"outputs": [
				{
					"name": "",
					"type": "bool"
				}
			],
			"payable": false,
			"stateMutability": "nonpayable",
			"type": "function"
		},
		{
			"constant": false,
			"inputs": [
				{
					"name": "_universe",
					"type": "address"
				},
				{
					"name": "_shareToken",
					"type": "address"
				},
				{
					"name": "_sender",
					"type": "address"
				},
				{
					"name": "_market",
					"type": "address"
				},
				{
					"name": "_numShares",
					"type": "uint256"
				},
				{
					"name": "_numPayoutTokens",
					"type": "uint256"
				},
				{
					"name": "_finalTokenBalance",
					"type": "uint256"
				},
				{
					"name": "_fees",
					"type": "uint256"
				}
			],
			"name": "logTradingProceedsClaimed",
			"outputs": [
				{
					"name": "",
					"type": "bool"
				}
			],
			"payable": false,
			"stateMutability": "nonpayable",
			"type": "function"
		},
		{
			"constant": false,
			"inputs": [
				{
					"name": "_universe",
					"type": "address"
				},
				{
					"name": "_reporter",
					"type": "address"
				},
				{
					"name": "_market",
					"type": "address"
				},
				{
					"name": "_amountRedeemed",
					"type": "uint256"
				},
				{
					"name": "_repReceived",
					"type": "uint256"
				},
				{
					"name": "_payoutNumerators",
					"type": "uint256[]"
				}
			],
			"name": "logInitialReporterRedeemed",
			"outputs": [
				{
					"name": "",
					"type": "bool"
				}
			],
			"payable": false,
			"stateMutability": "nonpayable",
			"type": "function"
		},
		{
			"constant": true,
			"inputs": [
				{
					"name": "_crowdsourcer",
					"type": "address"
				}
			],
			"name": "isKnownCrowdsourcer",
			"outputs": [
				{
					"name": "",
					"type": "bool"
				}
			],
			"payable": false,
			"stateMutability": "view",
			"type": "function"
		},
		{
			"constant": true,
			"inputs": [
				{
					"name": "_token",
					"type": "address"
				}
			],
			"name": "isKnownAuctionToken",
			"outputs": [
				{
					"name": "",
					"type": "bool"
				}
			],
			"payable": false,
			"stateMutability": "view",
			"type": "function"
		},
		{
			"constant": false,
			"inputs": [
				{
					"name": "_universe",
					"type": "address"
				},
				{
					"name": "_market",
					"type": "address"
				},
				{
					"name": "_account",
					"type": "address"
				},
				{
					"name": "_numCompleteSets",
					"type": "uint256"
				}
			],
			"name": "logCompleteSetsPurchased",
			"outputs": [
				{
					"name": "",
					"type": "bool"
				}
			],
			"payable": false,
			"stateMutability": "nonpayable",
			"type": "function"
		},
		{
			"constant": false,
			"inputs": [
				{
					"name": "_universe",
					"type": "address"
				}
			],
			"name": "logMarketParticipantsDisavowed",
			"outputs": [
				{
					"name": "",
					"type": "bool"
				}
			],
			"payable": false,
			"stateMutability": "nonpayable",
			"type": "function"
		},
		{
			"constant": false,
			"inputs": [
				{
					"name": "_universe",
					"type": "address"
				},
				{
					"name": "_market",
					"type": "address"
				},
				{
					"name": "_disputeCrowdsourcer",
					"type": "address"
				},
				{
					"name": "_nextWindowStartTime",
					"type": "uint256"
				},
				{
					"name": "_pacingOn",
					"type": "bool"
				}
			],
			"name": "logDisputeCrowdsourcerCompleted",
			"outputs": [
				{
					"name": "",
					"type": "bool"
				}
			],
			"payable": false,
			"stateMutability": "nonpayable",
			"type": "function"
		},
		{
			"constant": false,
			"inputs": [
				{
					"name": "_newTimestamp",
					"type": "uint256"
				}
			],
			"name": "logTimestampSet",
			"outputs": [
				{
					"name": "",
					"type": "bool"
				}
			],
			"payable": false,
			"stateMutability": "nonpayable",
			"type": "function"
		},
		{
			"constant": false,
			"inputs": [
				{
					"name": "_universe",
					"type": "address"
				},
				{
					"name": "_target",
					"type": "address"
				},
				{
					"name": "_amount",
					"type": "uint256"
				},
				{
					"name": "_totalSupply",
					"type": "uint256"
				},
				{
					"name": "_balance",
					"type": "uint256"
				}
			],
			"name": "logReputationTokensMinted",
			"outputs": [
				{
					"name": "",
					"type": "bool"
				}
			],
			"payable": false,
			"stateMutability": "nonpayable",
			"type": "function"
		},
		{
			"constant": false,
			"inputs": [
				{
					"name": "_universe",
					"type": "address"
				},
				{
					"name": "_from",
					"type": "address"
				},
				{
					"name": "_to",
					"type": "address"
				},
				{
					"name": "_value",
					"type": "uint256"
				},
				{
					"name": "_fromBalance",
					"type": "uint256"
				},
				{
					"name": "_toBalance",
					"type": "uint256"
				}
			],
			"name": "logReputationTokensTransferred",
			"outputs": [
				{
					"name": "",
					"type": "bool"
				}
			],
			"payable": false,
			"stateMutability": "nonpayable",
			"type": "function"
		},
		{
			"constant": false,
			"inputs": [
				{
					"name": "_universe",
					"type": "address"
				},
				{
					"name": "_market",
					"type": "address"
				},
				{
					"name": "_from",
					"type": "address"
				},
				{
					"name": "_to",
					"type": "address"
				}
			],
			"name": "logInitialReporterTransferred",
			"outputs": [
				{
					"name": "",
					"type": "bool"
				}
			],
			"payable": false,
			"stateMutability": "nonpayable",
			"type": "function"
		},
		{
			"constant": false,
			"inputs": [],
			"name": "finishDeployment",
			"outputs": [
				{
					"name": "",
					"type": "bool"
				}
			],
			"payable": false,
			"stateMutability": "nonpayable",
			"type": "function"
		},
		{
			"constant": false,
			"inputs": [
				{
					"name": "_token",
					"type": "address"
				},
				{
					"name": "_from",
					"type": "address"
				},
				{
					"name": "_to",
					"type": "address"
				},
				{
					"name": "_amount",
					"type": "uint256"
				}
			],
			"name": "trustedTransfer",
			"outputs": [
				{
					"name": "",
					"type": "bool"
				}
			],
			"payable": false,
			"stateMutability": "nonpayable",
			"type": "function"
		},
		{
			"constant": false,
			"inputs": [
				{
					"name": "_universe",
					"type": "address"
				},
				{
					"name": "_target",
					"type": "address"
				},
				{
					"name": "_amount",
					"type": "uint256"
				},
				{
					"name": "_totalSupply",
					"type": "uint256"
				},
				{
					"name": "_balance",
					"type": "uint256"
				}
			],
			"name": "logParticipationTokensMinted",
			"outputs": [
				{
					"name": "",
					"type": "bool"
				}
			],
			"payable": false,
			"stateMutability": "nonpayable",
			"type": "function"
		},
		{
			"constant": true,
			"inputs": [
				{
					"name": "_key",
					"type": "bytes32"
				}
			],
			"name": "lookup",
			"outputs": [
				{
					"name": "",
					"type": "address"
				}
			],
			"payable": false,
			"stateMutability": "view",
			"type": "function"
		},
		{
			"constant": true,
			"inputs": [
				{
					"name": "_disputeOverloadToken",
					"type": "address"
				}
			],
			"name": "isKnownOverloadToken",
			"outputs": [
				{
					"name": "",
					"type": "bool"
				}
			],
			"payable": false,
			"stateMutability": "view",
			"type": "function"
		},
		{
			"constant": false,
			"inputs": [
				{
					"name": "_universe",
					"type": "address"
				},
				{
					"name": "_from",
					"type": "address"
				},
				{
					"name": "_to",
					"type": "address"
				},
				{
					"name": "_value",
					"type": "uint256"
				},
				{
					"name": "_fromBalance",
					"type": "uint256"
				},
				{
					"name": "_toBalance",
					"type": "uint256"
				}
			],
			"name": "logDisputeOverloadTokensTransferred",
			"outputs": [
				{
					"name": "",
					"type": "bool"
				}
			],
			"payable": false,
			"stateMutability": "nonpayable",
			"type": "function"
		},
		{
			"inputs": [],
			"payable": false,
			"stateMutability": "nonpayable",
			"type": "constructor"
		},
		{
			"anonymous": false,
			"inputs": [
				{
					"indexed": true,
					"name": "universe",
					"type": "address"
				},
				{
					"indexed": false,
					"name": "endTime",
					"type": "uint256"
				},
				{
					"indexed": true,
					"name": "topic",
					"type": "bytes32"
				},
				{
					"indexed": false,
					"name": "description",
					"type": "string"
				},
				{
					"indexed": false,
					"name": "extraInfo",
					"type": "string"
				},
				{
					"indexed": false,
					"name": "market",
					"type": "address"
				},
				{
					"indexed": true,
					"name": "marketCreator",
					"type": "address"
				},
				{
					"indexed": false,
					"name": "minPrice",
					"type": "int256"
				},
				{
					"indexed": false,
					"name": "maxPrice",
					"type": "int256"
				},
				{
					"indexed": false,
					"name": "marketType",
					"type": "uint8"
				},
				{
					"indexed": false,
					"name": "numTicks",
					"type": "uint256"
				},
				{
					"indexed": false,
					"name": "outcomes",
					"type": "bytes32[]"
				}
			],
			"name": "MarketCreated",
			"type": "event"
		},
		{
			"anonymous": false,
			"inputs": [
				{
					"indexed": true,
					"name": "universe",
					"type": "address"
				},
				{
					"indexed": true,
					"name": "market",
					"type": "address"
				},
				{
					"indexed": false,
					"name": "designatedReporter",
					"type": "address"
				},
				{
					"indexed": false,
					"name": "feeDivisor",
					"type": "uint256"
				}
			],
			"name": "MarketCreated2",
			"type": "event"
		},
		{
			"anonymous": false,
			"inputs": [
				{
					"indexed": true,
					"name": "universe",
					"type": "address"
				},
				{
					"indexed": true,
					"name": "reporter",
					"type": "address"
				},
				{
					"indexed": true,
					"name": "market",
					"type": "address"
				},
				{
					"indexed": false,
					"name": "amountStaked",
					"type": "uint256"
				},
				{
					"indexed": false,
					"name": "isDesignatedReporter",
					"type": "bool"
				},
				{
					"indexed": false,
					"name": "payoutNumerators",
					"type": "uint256[]"
				},
				{
					"indexed": false,
					"name": "description",
					"type": "string"
				}
			],
			"name": "InitialReportSubmitted",
			"type": "event"
		},
		{
			"anonymous": false,
			"inputs": [
				{
					"indexed": true,
					"name": "universe",
					"type": "address"
				},
				{
					"indexed": true,
					"name": "market",
					"type": "address"
				},
				{
					"indexed": false,
					"name": "disputeCrowdsourcer",
					"type": "address"
				},
				{
					"indexed": false,
					"name": "payoutNumerators",
					"type": "uint256[]"
				},
				{
					"indexed": false,
					"name": "size",
					"type": "uint256"
				}
			],
			"name": "DisputeCrowdsourcerCreated",
			"type": "event"
		},
		{
			"anonymous": false,
			"inputs": [
				{
					"indexed": true,
					"name": "universe",
					"type": "address"
				},
				{
					"indexed": true,
					"name": "reporter",
					"type": "address"
				},
				{
					"indexed": true,
					"name": "market",
					"type": "address"
				},
				{
					"indexed": false,
					"name": "disputeCrowdsourcer",
					"type": "address"
				},
				{
					"indexed": false,
					"name": "amountStaked",
					"type": "uint256"
				},
				{
					"indexed": false,
					"name": "description",
					"type": "string"
				}
			],
			"name": "DisputeCrowdsourcerContribution",
			"type": "event"
		},
		{
			"anonymous": false,
			"inputs": [
				{
					"indexed": true,
					"name": "universe",
					"type": "address"
				},
				{
					"indexed": true,
					"name": "market",
					"type": "address"
				},
				{
					"indexed": false,
					"name": "disputeCrowdsourcer",
					"type": "address"
				},
				{
					"indexed": false,
					"name": "nextWindowStartTime",
					"type": "uint256"
				},
				{
					"indexed": false,
					"name": "pacingOn",
					"type": "bool"
				}
			],
			"name": "DisputeCrowdsourcerCompleted",
			"type": "event"
		},
		{
			"anonymous": false,
			"inputs": [
				{
					"indexed": true,
					"name": "universe",
					"type": "address"
				},
				{
					"indexed": true,
					"name": "reporter",
					"type": "address"
				},
				{
					"indexed": true,
					"name": "market",
					"type": "address"
				},
				{
					"indexed": false,
					"name": "amountRedeemed",
					"type": "uint256"
				},
				{
					"indexed": false,
					"name": "repReceived",
					"type": "uint256"
				},
				{
					"indexed": false,
					"name": "payoutNumerators",
					"type": "uint256[]"
				}
			],
			"name": "InitialReporterRedeemed",
			"type": "event"
		},
		{
			"anonymous": false,
			"inputs": [
				{
					"indexed": true,
					"name": "universe",
					"type": "address"
				},
				{
					"indexed": true,
					"name": "reporter",
					"type": "address"
				},
				{
					"indexed": true,
					"name": "market",
					"type": "address"
				},
				{
					"indexed": false,
					"name": "disputeCrowdsourcer",
					"type": "address"
				},
				{
					"indexed": false,
					"name": "amountRedeemed",
					"type": "uint256"
				},
				{
					"indexed": false,
					"name": "repReceived",
					"type": "uint256"
				},
				{
					"indexed": false,
					"name": "payoutNumerators",
					"type": "uint256[]"
				}
			],
			"name": "DisputeCrowdsourcerRedeemed",
			"type": "event"
		},
		{
			"anonymous": false,
			"inputs": [
				{
					"indexed": true,
					"name": "universe",
					"type": "address"
				},
				{
					"indexed": true,
					"name": "market",
					"type": "address"
				},
				{
					"indexed": false,
					"name": "reportingParticipant",
					"type": "address"
				}
			],
			"name": "ReportingParticipantDisavowed",
			"type": "event"
		},
		{
			"anonymous": false,
			"inputs": [
				{
					"indexed": true,
					"name": "universe",
					"type": "address"
				},
				{
					"indexed": true,
					"name": "market",
					"type": "address"
				}
			],
			"name": "MarketParticipantsDisavowed",
			"type": "event"
		},
		{
			"anonymous": false,
			"inputs": [
				{
					"indexed": true,
					"name": "universe",
					"type": "address"
				},
				{
					"indexed": true,
					"name": "market",
					"type": "address"
				},
				{
					"indexed": false,
					"name": "timestamp",
					"type": "uint256"
				},
				{
					"indexed": false,
					"name": "winningPayoutNumerators",
					"type": "uint256[]"
				}
			],
			"name": "MarketFinalized",
			"type": "event"
		},
		{
			"anonymous": false,
			"inputs": [
				{
					"indexed": true,
					"name": "market",
					"type": "address"
				},
				{
					"indexed": true,
					"name": "originalUniverse",
					"type": "address"
				},
				{
					"indexed": true,
					"name": "newUniverse",
					"type": "address"
				}
			],
			"name": "MarketMigrated",
			"type": "event"
		},
		{
			"anonymous": false,
			"inputs": [
				{
					"indexed": true,
					"name": "universe",
					"type": "address"
				},
				{
					"indexed": false,
					"name": "forkingMarket",
					"type": "address"
				}
			],
			"name": "UniverseForked",
			"type": "event"
		},
		{
			"anonymous": false,
			"inputs": [
				{
					"indexed": true,
					"name": "parentUniverse",
					"type": "address"
				},
				{
					"indexed": true,
					"name": "childUniverse",
					"type": "address"
				},
				{
					"indexed": false,
					"name": "payoutNumerators",
					"type": "uint256[]"
				}
			],
			"name": "UniverseCreated",
			"type": "event"
		},
		{
			"anonymous": false,
			"inputs": [
				{
					"indexed": true,
					"name": "universe",
					"type": "address"
				},
				{
					"indexed": true,
					"name": "shareToken",
					"type": "address"
				},
				{
					"indexed": true,
					"name": "sender",
					"type": "address"
				},
				{
					"indexed": false,
					"name": "orderId",
					"type": "bytes32"
				},
				{
					"indexed": false,
					"name": "orderType",
					"type": "uint8"
				},
				{
					"indexed": false,
					"name": "tokenRefund",
					"type": "uint256"
				},
				{
					"indexed": false,
					"name": "sharesRefund",
					"type": "uint256"
				}
			],
			"name": "OrderCanceled",
			"type": "event"
		},
		{
			"anonymous": false,
			"inputs": [
				{
					"indexed": true,
					"name": "universe",
					"type": "address"
				},
				{
					"indexed": false,
					"name": "orderId",
					"type": "bytes32"
				},
				{
					"indexed": false,
					"name": "outcome",
					"type": "uint256"
				},
				{
					"indexed": false,
					"name": "price",
					"type": "uint256"
				}
			],
			"name": "OrderPriceChanged",
			"type": "event"
		},
		{
			"anonymous": false,
			"inputs": [
				{
					"indexed": false,
					"name": "orderType",
					"type": "uint8"
				},
				{
					"indexed": false,
					"name": "amount",
					"type": "uint256"
				},
				{
					"indexed": false,
					"name": "price",
					"type": "uint256"
				},
				{
					"indexed": true,
					"name": "creator",
					"type": "address"
				},
				{
					"indexed": false,
					"name": "tradeGroupId",
					"type": "bytes32"
				},
				{
					"indexed": false,
					"name": "orderId",
					"type": "bytes32"
				},
				{
					"indexed": true,
					"name": "universe",
					"type": "address"
				},
				{
					"indexed": true,
					"name": "marketId",
					"type": "address"
				},
				{
					"indexed": false,
					"name": "kycToken",
					"type": "address"
				},
				{
					"indexed": false,
					"name": "outcome",
					"type": "uint256"
				}
			],
			"name": "OrderCreated",
			"type": "event"
		},
		{
			"anonymous": false,
			"inputs": [
				{
					"indexed": true,
					"name": "universe",
					"type": "address"
				},
				{
					"indexed": false,
					"name": "filler",
					"type": "address"
				},
				{
					"indexed": false,
					"name": "creator",
					"type": "address"
				},
				{
					"indexed": false,
					"name": "market",
					"type": "address"
				},
				{
					"indexed": false,
					"name": "orderId",
					"type": "bytes32"
				},
				{
					"indexed": false,
					"name": "price",
					"type": "uint256"
				},
				{
					"indexed": false,
					"name": "outcome",
					"type": "uint256"
				},
				{
					"indexed": false,
					"name": "fees",
					"type": "uint256"
				},
				{
					"indexed": false,
					"name": "amountFilled",
					"type": "uint256"
				},
				{
					"indexed": false,
					"name": "tradeGroupId",
					"type": "bytes32"
				},
				{
					"indexed": false,
<<<<<<< HEAD
					"name": "orderIsCompletelyFilled",
					"type": "bool"
				},
				{
					"indexed": false,
=======
>>>>>>> 626b0f12
					"name": "timestamp",
					"type": "uint256"
				}
			],
			"name": "OrderFilled",
			"type": "event"
		},
		{
			"anonymous": false,
			"inputs": [
				{
					"indexed": true,
					"name": "universe",
					"type": "address"
				},
				{
					"indexed": true,
					"name": "market",
					"type": "address"
				},
				{
					"indexed": true,
					"name": "account",
					"type": "address"
				},
				{
					"indexed": false,
					"name": "numCompleteSets",
					"type": "uint256"
				},
				{
					"indexed": false,
					"name": "marketOI",
					"type": "uint256"
				}
			],
			"name": "CompleteSetsPurchased",
			"type": "event"
		},
		{
			"anonymous": false,
			"inputs": [
				{
					"indexed": true,
					"name": "universe",
					"type": "address"
				},
				{
					"indexed": true,
					"name": "market",
					"type": "address"
				},
				{
					"indexed": true,
					"name": "account",
					"type": "address"
				},
				{
					"indexed": false,
					"name": "numCompleteSets",
					"type": "uint256"
				},
				{
					"indexed": false,
					"name": "marketOI",
					"type": "uint256"
				},
				{
					"indexed": false,
					"name": "fees",
					"type": "uint256"
				}
			],
			"name": "CompleteSetsSold",
			"type": "event"
		},
		{
			"anonymous": false,
			"inputs": [
				{
					"indexed": true,
					"name": "universe",
					"type": "address"
				},
				{
					"indexed": true,
					"name": "shareToken",
					"type": "address"
				},
				{
					"indexed": true,
					"name": "sender",
					"type": "address"
				},
				{
					"indexed": false,
					"name": "market",
					"type": "address"
				},
				{
					"indexed": false,
					"name": "numShares",
					"type": "uint256"
				},
				{
					"indexed": false,
					"name": "numPayoutTokens",
					"type": "uint256"
				},
				{
					"indexed": false,
					"name": "finalTokenBalance",
					"type": "uint256"
				},
				{
					"indexed": false,
					"name": "fees",
					"type": "uint256"
				}
			],
			"name": "TradingProceedsClaimed",
			"type": "event"
		},
		{
			"anonymous": false,
			"inputs": [
				{
					"indexed": true,
					"name": "universe",
					"type": "address"
				},
				{
					"indexed": false,
					"name": "token",
					"type": "address"
				},
				{
					"indexed": true,
					"name": "from",
					"type": "address"
				},
				{
					"indexed": true,
					"name": "to",
					"type": "address"
				},
				{
					"indexed": false,
					"name": "value",
					"type": "uint256"
				},
				{
					"indexed": false,
					"name": "tokenType",
					"type": "uint8"
				},
				{
					"indexed": false,
					"name": "market",
					"type": "address"
				}
			],
			"name": "TokensTransferred",
			"type": "event"
		},
		{
			"anonymous": false,
			"inputs": [
				{
					"indexed": true,
					"name": "universe",
					"type": "address"
				},
				{
					"indexed": true,
					"name": "token",
					"type": "address"
				},
				{
					"indexed": true,
					"name": "target",
					"type": "address"
				},
				{
					"indexed": false,
					"name": "amount",
					"type": "uint256"
				},
				{
					"indexed": false,
					"name": "tokenType",
					"type": "uint8"
				},
				{
					"indexed": false,
					"name": "market",
					"type": "address"
				},
				{
					"indexed": false,
					"name": "totalSupply",
					"type": "uint256"
				}
			],
			"name": "TokensMinted",
			"type": "event"
		},
		{
			"anonymous": false,
			"inputs": [
				{
					"indexed": true,
					"name": "universe",
					"type": "address"
				},
				{
					"indexed": true,
					"name": "token",
					"type": "address"
				},
				{
					"indexed": true,
					"name": "target",
					"type": "address"
				},
				{
					"indexed": false,
					"name": "amount",
					"type": "uint256"
				},
				{
					"indexed": false,
					"name": "tokenType",
					"type": "uint8"
				},
				{
					"indexed": false,
					"name": "market",
					"type": "address"
				},
				{
					"indexed": false,
					"name": "totalSupply",
					"type": "uint256"
				}
			],
			"name": "TokensBurned",
			"type": "event"
		},
		{
			"anonymous": false,
			"inputs": [
				{
					"indexed": true,
					"name": "universe",
					"type": "address"
				},
				{
					"indexed": true,
					"name": "owner",
					"type": "address"
				},
				{
					"indexed": false,
					"name": "token",
					"type": "address"
				},
				{
					"indexed": false,
					"name": "tokenType",
					"type": "uint8"
				},
				{
					"indexed": false,
					"name": "market",
					"type": "address"
				},
				{
					"indexed": false,
					"name": "balance",
					"type": "uint256"
				},
				{
					"indexed": false,
					"name": "outcome",
					"type": "uint256"
				}
			],
			"name": "TokenBalanceChanged",
			"type": "event"
		},
		{
			"anonymous": false,
			"inputs": [
				{
					"indexed": true,
					"name": "universe",
					"type": "address"
				},
				{
					"indexed": false,
					"name": "disputeWindow",
					"type": "address"
				},
				{
					"indexed": false,
					"name": "startTime",
					"type": "uint256"
				},
				{
					"indexed": false,
					"name": "endTime",
					"type": "uint256"
				},
				{
					"indexed": false,
					"name": "id",
					"type": "uint256"
				},
				{
					"indexed": false,
					"name": "initial",
					"type": "bool"
				}
			],
			"name": "DisputeWindowCreated",
			"type": "event"
		},
		{
			"anonymous": false,
			"inputs": [
				{
					"indexed": true,
					"name": "universe",
					"type": "address"
				},
				{
					"indexed": true,
					"name": "market",
					"type": "address"
				},
				{
					"indexed": false,
					"name": "from",
					"type": "address"
				},
				{
					"indexed": false,
					"name": "to",
					"type": "address"
				}
			],
			"name": "InitialReporterTransferred",
			"type": "event"
		},
		{
			"anonymous": false,
			"inputs": [
				{
					"indexed": true,
					"name": "universe",
					"type": "address"
				},
				{
					"indexed": true,
					"name": "market",
					"type": "address"
				},
				{
					"indexed": false,
					"name": "from",
					"type": "address"
				},
				{
					"indexed": false,
					"name": "to",
					"type": "address"
				}
			],
			"name": "MarketTransferred",
			"type": "event"
		},
		{
			"anonymous": false,
			"inputs": [
				{
					"indexed": true,
					"name": "universe",
					"type": "address"
				},
				{
					"indexed": true,
					"name": "market",
					"type": "address"
				},
				{
					"indexed": false,
					"name": "volume",
					"type": "uint256"
				}
			],
			"name": "MarketVolumeChanged",
			"type": "event"
		},
		{
			"anonymous": false,
			"inputs": [
				{
					"indexed": true,
					"name": "universe",
					"type": "address"
				},
				{
					"indexed": true,
					"name": "market",
					"type": "address"
				},
				{
					"indexed": true,
					"name": "account",
					"type": "address"
				},
				{
					"indexed": false,
					"name": "outcome",
					"type": "uint256"
				},
				{
					"indexed": false,
					"name": "netPosition",
					"type": "int256"
				},
				{
					"indexed": false,
					"name": "avgPrice",
					"type": "uint256"
				},
				{
					"indexed": false,
					"name": "realizedProfit",
					"type": "int256"
				},
				{
					"indexed": false,
					"name": "frozenFunds",
					"type": "int256"
				},
				{
					"indexed": false,
					"name": "realizedCost",
					"type": "int256"
				},
				{
					"indexed": false,
					"name": "timestamp",
					"type": "uint256"
				}
			],
			"name": "ProfitLossChanged",
			"type": "event"
		},
		{
			"anonymous": false,
			"inputs": [
				{
					"indexed": true,
					"name": "universe",
					"type": "address"
				},
				{
					"indexed": true,
					"name": "disputeWindow",
					"type": "address"
				},
				{
					"indexed": true,
					"name": "account",
					"type": "address"
				},
				{
					"indexed": false,
					"name": "attoParticipationTokens",
					"type": "uint256"
				},
				{
					"indexed": false,
					"name": "feePayoutShare",
					"type": "uint256"
				}
			],
			"name": "ParticipationTokensRedeemed",
			"type": "event"
		},
		{
			"anonymous": false,
			"inputs": [
				{
					"indexed": false,
					"name": "newTimestamp",
					"type": "uint256"
				}
			],
			"name": "TimestampSet",
			"type": "event"
		}
	],
	"Cash": [
		{
			"constant": true,
			"inputs": [],
			"name": "supply",
			"outputs": [
				{
					"name": "",
					"type": "uint256"
				}
			],
			"payable": false,
			"stateMutability": "view",
			"type": "function"
		},
		{
			"constant": true,
			"inputs": [],
			"name": "defaultOperators",
			"outputs": [
				{
					"name": "",
					"type": "address[]"
				}
			],
			"payable": false,
			"stateMutability": "view",
			"type": "function"
		},
		{
			"constant": true,
			"inputs": [],
			"name": "name",
			"outputs": [
				{
					"name": "",
					"type": "string"
				}
			],
			"payable": false,
			"stateMutability": "view",
			"type": "function"
		},
		{
			"constant": false,
			"inputs": [
				{
					"name": "_spender",
					"type": "address"
				},
				{
					"name": "_amount",
					"type": "uint256"
				}
			],
			"name": "approve",
			"outputs": [
				{
					"name": "",
					"type": "bool"
				}
			],
			"payable": false,
			"stateMutability": "nonpayable",
			"type": "function"
		},
		{
			"constant": true,
			"inputs": [],
			"name": "totalSupply",
			"outputs": [
				{
					"name": "",
					"type": "uint256"
				}
			],
			"payable": false,
			"stateMutability": "view",
			"type": "function"
		},
		{
			"constant": false,
			"inputs": [
				{
					"name": "_from",
					"type": "address"
				},
				{
					"name": "_to",
					"type": "address"
				},
				{
					"name": "_amount",
					"type": "uint256"
				}
			],
			"name": "transferFrom",
			"outputs": [
				{
					"name": "",
					"type": "bool"
				}
			],
			"payable": false,
			"stateMutability": "nonpayable",
			"type": "function"
		},
		{
			"constant": true,
			"inputs": [],
			"name": "decimals",
			"outputs": [
				{
					"name": "",
					"type": "uint8"
				}
			],
			"payable": false,
			"stateMutability": "view",
			"type": "function"
		},
		{
			"constant": true,
			"inputs": [],
			"name": "granularity",
			"outputs": [
				{
					"name": "",
					"type": "uint256"
				}
			],
			"payable": false,
			"stateMutability": "view",
			"type": "function"
		},
		{
			"constant": false,
			"inputs": [
				{
					"name": "_amount",
					"type": "uint256"
				}
			],
			"name": "faucet",
			"outputs": [
				{
					"name": "",
					"type": "bool"
				}
			],
			"payable": false,
			"stateMutability": "nonpayable",
			"type": "function"
		},
		{
			"constant": true,
			"inputs": [],
			"name": "ETERNAL_APPROVAL_VALUE",
			"outputs": [
				{
					"name": "",
					"type": "uint256"
				}
			],
			"payable": false,
			"stateMutability": "view",
			"type": "function"
		},
		{
			"constant": false,
			"inputs": [
				{
					"name": "_spender",
					"type": "address"
				},
				{
					"name": "_subtractedValue",
					"type": "uint256"
				}
			],
			"name": "decreaseApproval",
			"outputs": [
				{
					"name": "",
					"type": "bool"
				}
			],
			"payable": false,
			"stateMutability": "nonpayable",
			"type": "function"
		},
		{
			"constant": true,
			"inputs": [
				{
					"name": "_tokenHolder",
					"type": "address"
				}
			],
			"name": "balanceOf",
			"outputs": [
				{
					"name": "",
					"type": "uint256"
				}
			],
			"payable": false,
			"stateMutability": "view",
			"type": "function"
		},
		{
			"constant": false,
			"inputs": [
				{
					"name": "_to",
					"type": "address"
				},
				{
					"name": "_amount",
					"type": "uint256"
				},
				{
					"name": "_data",
					"type": "bytes32"
				}
			],
			"name": "sendNoHooks",
			"outputs": [
				{
					"name": "",
					"type": "bool"
				}
			],
			"payable": false,
			"stateMutability": "nonpayable",
			"type": "function"
		},
		{
			"constant": false,
			"inputs": [
				{
					"name": "_operator",
					"type": "address"
				}
			],
			"name": "authorizeOperator",
			"outputs": [
				{
					"name": "",
					"type": "bool"
				}
			],
			"payable": false,
			"stateMutability": "nonpayable",
			"type": "function"
		},
		{
			"constant": true,
			"inputs": [],
			"name": "symbol",
			"outputs": [
				{
					"name": "",
					"type": "string"
				}
			],
			"payable": false,
			"stateMutability": "view",
			"type": "function"
		},
		{
			"constant": true,
			"inputs": [],
			"name": "erc820Registry",
			"outputs": [
				{
					"name": "",
					"type": "address"
				}
			],
			"payable": false,
			"stateMutability": "view",
			"type": "function"
		},
		{
			"constant": false,
			"inputs": [
				{
					"name": "_to",
					"type": "address"
				},
				{
					"name": "_amount",
					"type": "uint256"
				}
			],
			"name": "transfer",
			"outputs": [
				{
					"name": "",
					"type": "bool"
				}
			],
			"payable": false,
			"stateMutability": "nonpayable",
			"type": "function"
		},
		{
			"constant": false,
			"inputs": [
				{
					"name": "_to",
					"type": "address"
				},
				{
					"name": "_amount",
					"type": "uint256"
				},
				{
					"name": "_data",
					"type": "bytes32"
				}
			],
			"name": "send",
			"outputs": [
				{
					"name": "",
					"type": "bool"
				}
			],
			"payable": false,
			"stateMutability": "nonpayable",
			"type": "function"
		},
		{
			"constant": false,
			"inputs": [
				{
					"name": "_augur",
					"type": "address"
				}
			],
			"name": "initialize",
			"outputs": [
				{
					"name": "",
					"type": "bool"
				}
			],
			"payable": false,
			"stateMutability": "nonpayable",
			"type": "function"
		},
		{
			"constant": false,
			"inputs": [
				{
					"name": "_spender",
					"type": "address"
				},
				{
					"name": "_addedValue",
					"type": "uint256"
				}
			],
			"name": "increaseApproval",
			"outputs": [
				{
					"name": "",
					"type": "bool"
				}
			],
			"payable": false,
			"stateMutability": "nonpayable",
			"type": "function"
		},
		{
			"constant": true,
			"inputs": [
				{
					"name": "_operator",
					"type": "address"
				},
				{
					"name": "_tokenHolder",
					"type": "address"
				}
			],
			"name": "isOperatorFor",
			"outputs": [
				{
					"name": "",
					"type": "bool"
				}
			],
			"payable": false,
			"stateMutability": "view",
			"type": "function"
		},
		{
			"constant": true,
			"inputs": [],
			"name": "getTypeName",
			"outputs": [
				{
					"name": "",
					"type": "bytes32"
				}
			],
			"payable": false,
			"stateMutability": "view",
			"type": "function"
		},
		{
			"constant": false,
			"inputs": [
				{
					"name": "_from",
					"type": "address"
				},
				{
					"name": "_to",
					"type": "address"
				},
				{
					"name": "_amount",
					"type": "uint256"
				},
				{
					"name": "_data",
					"type": "bytes32"
				},
				{
					"name": "_operatorData",
					"type": "bytes32"
				}
			],
			"name": "operatorSend",
			"outputs": [
				{
					"name": "",
					"type": "bool"
				}
			],
			"payable": false,
			"stateMutability": "nonpayable",
			"type": "function"
		},
		{
			"constant": true,
			"inputs": [
				{
					"name": "_owner",
					"type": "address"
				},
				{
					"name": "_spender",
					"type": "address"
				}
			],
			"name": "allowance",
			"outputs": [
				{
					"name": "",
					"type": "uint256"
				}
			],
			"payable": false,
			"stateMutability": "view",
			"type": "function"
		},
		{
			"constant": false,
			"inputs": [
				{
					"name": "_operator",
					"type": "address"
				}
			],
			"name": "revokeOperator",
			"outputs": [
				{
					"name": "",
					"type": "bool"
				}
			],
			"payable": false,
			"stateMutability": "nonpayable",
			"type": "function"
		},
		{
			"anonymous": false,
			"inputs": [
				{
					"indexed": true,
					"name": "target",
					"type": "address"
				},
				{
					"indexed": false,
					"name": "value",
					"type": "uint256"
				}
			],
			"name": "Mint",
			"type": "event"
		},
		{
			"anonymous": false,
			"inputs": [
				{
					"indexed": true,
					"name": "target",
					"type": "address"
				},
				{
					"indexed": false,
					"name": "value",
					"type": "uint256"
				}
			],
			"name": "Burn",
			"type": "event"
		},
		{
			"anonymous": false,
			"inputs": [
				{
					"indexed": true,
					"name": "operator",
					"type": "address"
				},
				{
					"indexed": true,
					"name": "from",
					"type": "address"
				},
				{
					"indexed": true,
					"name": "to",
					"type": "address"
				},
				{
					"indexed": false,
					"name": "amount",
					"type": "uint256"
				},
				{
					"indexed": false,
					"name": "data",
					"type": "bytes32"
				},
				{
					"indexed": false,
					"name": "operatorData",
					"type": "bytes32"
				}
			],
			"name": "Sent",
			"type": "event"
		},
		{
			"anonymous": false,
			"inputs": [
				{
					"indexed": true,
					"name": "operator",
					"type": "address"
				},
				{
					"indexed": true,
					"name": "to",
					"type": "address"
				},
				{
					"indexed": false,
					"name": "amount",
					"type": "uint256"
				},
				{
					"indexed": false,
					"name": "operatorData",
					"type": "bytes32"
				}
			],
			"name": "Minted",
			"type": "event"
		},
		{
			"anonymous": false,
			"inputs": [
				{
					"indexed": true,
					"name": "operator",
					"type": "address"
				},
				{
					"indexed": true,
					"name": "from",
					"type": "address"
				},
				{
					"indexed": false,
					"name": "amount",
					"type": "uint256"
				},
				{
					"indexed": false,
					"name": "data",
					"type": "bytes32"
				},
				{
					"indexed": false,
					"name": "operatorData",
					"type": "bytes32"
				}
			],
			"name": "Burned",
			"type": "event"
		},
		{
			"anonymous": false,
			"inputs": [
				{
					"indexed": true,
					"name": "operator",
					"type": "address"
				},
				{
					"indexed": true,
					"name": "tokenHolder",
					"type": "address"
				}
			],
			"name": "AuthorizedOperator",
			"type": "event"
		},
		{
			"anonymous": false,
			"inputs": [
				{
					"indexed": true,
					"name": "operator",
					"type": "address"
				},
				{
					"indexed": true,
					"name": "tokenHolder",
					"type": "address"
				}
			],
			"name": "RevokedOperator",
			"type": "event"
		},
		{
			"anonymous": false,
			"inputs": [
				{
					"indexed": true,
					"name": "from",
					"type": "address"
				},
				{
					"indexed": true,
					"name": "to",
					"type": "address"
				},
				{
					"indexed": false,
					"name": "value",
					"type": "uint256"
				}
			],
			"name": "Transfer",
			"type": "event"
		},
		{
			"anonymous": false,
			"inputs": [
				{
					"indexed": true,
					"name": "owner",
					"type": "address"
				},
				{
					"indexed": true,
					"name": "spender",
					"type": "address"
				},
				{
					"indexed": false,
					"name": "value",
					"type": "uint256"
				}
			],
			"name": "Approval",
			"type": "event"
		}
	],
	"ERC820Registry": [
		{
			"constant": false,
			"inputs": [
				{
					"name": "addr",
					"type": "address"
				},
				{
					"name": "iHash",
					"type": "bytes32"
				},
				{
					"name": "implementer",
					"type": "address"
				}
			],
			"name": "setInterfaceImplementer",
			"outputs": [],
			"payable": false,
			"stateMutability": "nonpayable",
			"type": "function"
		},
		{
			"constant": true,
			"inputs": [
				{
					"name": "addr",
					"type": "address"
				}
			],
			"name": "getManager",
			"outputs": [
				{
					"name": "",
					"type": "address"
				}
			],
			"payable": false,
			"stateMutability": "view",
			"type": "function"
		},
		{
			"constant": false,
			"inputs": [
				{
					"name": "_contract",
					"type": "address"
				},
				{
					"name": "_interfaceId",
					"type": "bytes4"
				}
			],
			"name": "erc165UpdateCache",
			"outputs": [],
			"payable": false,
			"stateMutability": "nonpayable",
			"type": "function"
		},
		{
			"constant": false,
			"inputs": [
				{
					"name": "addr",
					"type": "address"
				},
				{
					"name": "newManager",
					"type": "address"
				}
			],
			"name": "setManager",
			"outputs": [],
			"payable": false,
			"stateMutability": "nonpayable",
			"type": "function"
		},
		{
			"constant": true,
			"inputs": [
				{
					"name": "interfaceName",
					"type": "string"
				}
			],
			"name": "interfaceHash",
			"outputs": [
				{
					"name": "",
					"type": "bytes32"
				}
			],
			"payable": false,
			"stateMutability": "pure",
			"type": "function"
		},
		{
			"constant": false,
			"inputs": [
				{
					"name": "_contract",
					"type": "address"
				},
				{
					"name": "_interfaceId",
					"type": "bytes4"
				}
			],
			"name": "erc165InterfaceSupported",
			"outputs": [
				{
					"name": "",
					"type": "bool"
				}
			],
			"payable": false,
			"stateMutability": "nonpayable",
			"type": "function"
		},
		{
			"constant": false,
			"inputs": [
				{
					"name": "addr",
					"type": "address"
				},
				{
					"name": "iHash",
					"type": "bytes32"
				}
			],
			"name": "getInterfaceImplementer",
			"outputs": [
				{
					"name": "",
					"type": "address"
				}
			],
			"payable": false,
			"stateMutability": "nonpayable",
			"type": "function"
		},
		{
			"constant": true,
			"inputs": [
				{
					"name": "_contract",
					"type": "address"
				},
				{
					"name": "_interfaceId",
					"type": "bytes4"
				}
			],
			"name": "erc165InterfaceSupported_NoCache",
			"outputs": [
				{
					"name": "",
					"type": "bool"
				}
			],
			"payable": false,
			"stateMutability": "view",
			"type": "function"
		},
		{
			"inputs": [],
			"payable": false,
			"stateMutability": "nonpayable",
			"type": "constructor"
		},
		{
			"anonymous": false,
			"inputs": [
				{
					"indexed": true,
					"name": "addr",
					"type": "address"
				},
				{
					"indexed": true,
					"name": "interfaceHash",
					"type": "bytes32"
				},
				{
					"indexed": true,
					"name": "implementer",
					"type": "address"
				}
			],
			"name": "InterfaceImplementerSet",
			"type": "event"
		},
		{
			"anonymous": false,
			"inputs": [
				{
					"indexed": true,
					"name": "addr",
					"type": "address"
				},
				{
					"indexed": true,
					"name": "newManager",
					"type": "address"
				}
			],
			"name": "ManagerChanged",
			"type": "event"
		}
	],
	"LegacyReputationToken": [
		{
			"constant": true,
			"inputs": [],
			"name": "supply",
			"outputs": [
				{
					"name": "",
					"type": "uint256"
				}
			],
			"payable": false,
			"stateMutability": "view",
			"type": "function"
		},
		{
			"constant": true,
			"inputs": [],
			"name": "defaultOperators",
			"outputs": [
				{
					"name": "",
					"type": "address[]"
				}
			],
			"payable": false,
			"stateMutability": "view",
			"type": "function"
		},
		{
			"constant": true,
			"inputs": [],
			"name": "name",
			"outputs": [
				{
					"name": "",
					"type": "string"
				}
			],
			"payable": false,
			"stateMutability": "view",
			"type": "function"
		},
		{
			"constant": false,
			"inputs": [
				{
					"name": "_spender",
					"type": "address"
				},
				{
					"name": "_amount",
					"type": "uint256"
				}
			],
			"name": "approve",
			"outputs": [
				{
					"name": "",
					"type": "bool"
				}
			],
			"payable": false,
			"stateMutability": "nonpayable",
			"type": "function"
		},
		{
			"constant": true,
			"inputs": [],
			"name": "totalSupply",
			"outputs": [
				{
					"name": "",
					"type": "uint256"
				}
			],
			"payable": false,
			"stateMutability": "view",
			"type": "function"
		},
		{
			"constant": true,
			"inputs": [],
			"name": "getTimestamp",
			"outputs": [
				{
					"name": "",
					"type": "uint256"
				}
			],
			"payable": false,
			"stateMutability": "view",
			"type": "function"
		},
		{
			"constant": true,
			"inputs": [],
			"name": "getTotalTheoreticalSupply",
			"outputs": [
				{
					"name": "",
					"type": "uint256"
				}
			],
			"payable": false,
			"stateMutability": "view",
			"type": "function"
		},
		{
			"constant": false,
			"inputs": [
				{
					"name": "_from",
					"type": "address"
				},
				{
					"name": "_to",
					"type": "address"
				},
				{
					"name": "_value",
					"type": "uint256"
				}
			],
			"name": "transferFrom",
			"outputs": [
				{
					"name": "",
					"type": "bool"
				}
			],
			"payable": false,
			"stateMutability": "nonpayable",
			"type": "function"
		},
		{
			"constant": true,
			"inputs": [],
			"name": "decimals",
			"outputs": [
				{
					"name": "",
					"type": "uint256"
				}
			],
			"payable": false,
			"stateMutability": "view",
			"type": "function"
		},
		{
			"constant": true,
			"inputs": [],
			"name": "granularity",
			"outputs": [
				{
					"name": "",
					"type": "uint256"
				}
			],
			"payable": false,
			"stateMutability": "view",
			"type": "function"
		},
		{
			"constant": false,
			"inputs": [
				{
					"name": "_amount",
					"type": "uint256"
				}
			],
			"name": "faucet",
			"outputs": [
				{
					"name": "",
					"type": "bool"
				}
			],
			"payable": false,
			"stateMutability": "nonpayable",
			"type": "function"
		},
		{
			"constant": false,
			"inputs": [
				{
					"name": "_payoutNumerators",
					"type": "uint256[]"
				},
				{
					"name": "_attotokens",
					"type": "uint256"
				}
			],
			"name": "migrateOutByPayout",
			"outputs": [
				{
					"name": "",
					"type": "bool"
				}
			],
			"payable": false,
			"stateMutability": "nonpayable",
			"type": "function"
		},
		{
			"constant": true,
			"inputs": [],
			"name": "ETERNAL_APPROVAL_VALUE",
			"outputs": [
				{
					"name": "",
					"type": "uint256"
				}
			],
			"payable": false,
			"stateMutability": "view",
			"type": "function"
		},
		{
			"constant": false,
			"inputs": [
				{
					"name": "_spender",
					"type": "address"
				},
				{
					"name": "_subtractedValue",
					"type": "uint256"
				}
			],
			"name": "decreaseApproval",
			"outputs": [
				{
					"name": "",
					"type": "bool"
				}
			],
			"payable": false,
			"stateMutability": "nonpayable",
			"type": "function"
		},
		{
			"constant": false,
			"inputs": [
				{
					"name": "_destination",
					"type": "address"
				},
				{
					"name": "_attotokens",
					"type": "uint256"
				}
			],
			"name": "migrateOut",
			"outputs": [
				{
					"name": "",
					"type": "bool"
				}
			],
			"payable": false,
			"stateMutability": "nonpayable",
			"type": "function"
		},
		{
			"constant": true,
			"inputs": [
				{
					"name": "_tokenHolder",
					"type": "address"
				}
			],
			"name": "balanceOf",
			"outputs": [
				{
					"name": "",
					"type": "uint256"
				}
			],
			"payable": false,
			"stateMutability": "view",
			"type": "function"
		},
		{
			"constant": false,
			"inputs": [
				{
					"name": "_source",
					"type": "address"
				},
				{
					"name": "_destination",
					"type": "address"
				},
				{
					"name": "_attotokens",
					"type": "uint256"
				}
			],
			"name": "trustedDisputeWindowTransfer",
			"outputs": [
				{
					"name": "",
					"type": "bool"
				}
			],
			"payable": false,
			"stateMutability": "nonpayable",
			"type": "function"
		},
		{
			"constant": true,
			"inputs": [],
			"name": "getLegacyRepToken",
			"outputs": [
				{
					"name": "",
					"type": "address"
				}
			],
			"payable": false,
			"stateMutability": "pure",
			"type": "function"
		},
		{
			"constant": true,
			"inputs": [],
			"name": "getIsMigratingFromLegacy",
			"outputs": [
				{
					"name": "",
					"type": "bool"
				}
			],
			"payable": false,
			"stateMutability": "view",
			"type": "function"
		},
		{
			"constant": false,
			"inputs": [
				{
					"name": "_holders",
					"type": "address[]"
				}
			],
			"name": "migrateBalancesFromLegacyRep",
			"outputs": [
				{
					"name": "",
					"type": "bool"
				}
			],
			"payable": false,
			"stateMutability": "nonpayable",
			"type": "function"
		},
		{
			"constant": false,
			"inputs": [
				{
					"name": "_to",
					"type": "address"
				},
				{
					"name": "_amount",
					"type": "uint256"
				},
				{
					"name": "_data",
					"type": "bytes32"
				}
			],
			"name": "sendNoHooks",
			"outputs": [
				{
					"name": "",
					"type": "bool"
				}
			],
			"payable": false,
			"stateMutability": "nonpayable",
			"type": "function"
		},
		{
			"constant": true,
			"inputs": [],
			"name": "getUniverse",
			"outputs": [
				{
					"name": "",
					"type": "address"
				}
			],
			"payable": false,
			"stateMutability": "view",
			"type": "function"
		},
		{
			"constant": true,
			"inputs": [],
			"name": "getTotalMigrated",
			"outputs": [
				{
					"name": "",
					"type": "uint256"
				}
			],
			"payable": false,
			"stateMutability": "view",
			"type": "function"
		},
		{
			"constant": false,
			"inputs": [
				{
					"name": "_operator",
					"type": "address"
				}
			],
			"name": "authorizeOperator",
			"outputs": [
				{
					"name": "",
					"type": "bool"
				}
			],
			"payable": false,
			"stateMutability": "nonpayable",
			"type": "function"
		},
		{
			"constant": true,
			"inputs": [],
			"name": "symbol",
			"outputs": [
				{
					"name": "",
					"type": "string"
				}
			],
			"payable": false,
			"stateMutability": "view",
			"type": "function"
		},
		{
			"constant": true,
			"inputs": [],
			"name": "erc820Registry",
			"outputs": [
				{
					"name": "",
					"type": "address"
				}
			],
			"payable": false,
			"stateMutability": "view",
			"type": "function"
		},
		{
			"constant": false,
			"inputs": [
				{
					"name": "_reporter",
					"type": "address"
				},
				{
					"name": "_attotokens",
					"type": "uint256"
				}
			],
			"name": "migrateIn",
			"outputs": [
				{
					"name": "",
					"type": "bool"
				}
			],
			"payable": false,
			"stateMutability": "nonpayable",
			"type": "function"
		},
		{
			"constant": false,
			"inputs": [],
			"name": "updateParentTotalTheoreticalSupply",
			"outputs": [
				{
					"name": "",
					"type": "bool"
				}
			],
			"payable": false,
			"stateMutability": "nonpayable",
			"type": "function"
		},
		{
			"constant": false,
			"inputs": [
				{
					"name": "_to",
					"type": "address"
				},
				{
					"name": "_value",
					"type": "uint256"
				}
			],
			"name": "transfer",
			"outputs": [
				{
					"name": "",
					"type": "bool"
				}
			],
			"payable": false,
			"stateMutability": "nonpayable",
			"type": "function"
		},
		{
			"constant": false,
			"inputs": [
				{
					"name": "_to",
					"type": "address"
				},
				{
					"name": "_amount",
					"type": "uint256"
				},
				{
					"name": "_data",
					"type": "bytes32"
				}
			],
			"name": "send",
			"outputs": [
				{
					"name": "",
					"type": "bool"
				}
			],
			"payable": false,
			"stateMutability": "nonpayable",
			"type": "function"
		},
		{
			"constant": false,
			"inputs": [
				{
					"name": "_source",
					"type": "address"
				},
				{
					"name": "_destination",
					"type": "address"
				},
				{
					"name": "_attotokens",
					"type": "uint256"
				}
			],
			"name": "trustedReportingParticipantTransfer",
			"outputs": [
				{
					"name": "",
					"type": "bool"
				}
			],
			"payable": false,
			"stateMutability": "nonpayable",
			"type": "function"
		},
		{
			"constant": true,
			"inputs": [],
			"name": "controllerLookupName",
			"outputs": [
				{
					"name": "",
					"type": "bytes32"
				}
			],
			"payable": false,
			"stateMutability": "view",
			"type": "function"
		},
		{
			"constant": false,
			"inputs": [
				{
					"name": "_universe",
					"type": "address"
				}
			],
			"name": "initialize",
			"outputs": [
				{
					"name": "",
					"type": "bool"
				}
			],
			"payable": false,
			"stateMutability": "nonpayable",
			"type": "function"
		},
		{
			"constant": false,
			"inputs": [
				{
					"name": "_spender",
					"type": "address"
				},
				{
					"name": "_addedValue",
					"type": "uint256"
				}
			],
			"name": "increaseApproval",
			"outputs": [
				{
					"name": "",
					"type": "bool"
				}
			],
			"payable": false,
			"stateMutability": "nonpayable",
			"type": "function"
		},
		{
			"constant": true,
			"inputs": [
				{
					"name": "_operator",
					"type": "address"
				},
				{
					"name": "_tokenHolder",
					"type": "address"
				}
			],
			"name": "isOperatorFor",
			"outputs": [
				{
					"name": "",
					"type": "bool"
				}
			],
			"payable": false,
			"stateMutability": "view",
			"type": "function"
		},
		{
			"constant": false,
			"inputs": [
				{
					"name": "_token",
					"type": "address"
				}
			],
			"name": "updateSiblingMigrationTotal",
			"outputs": [
				{
					"name": "",
					"type": "bool"
				}
			],
			"payable": false,
			"stateMutability": "nonpayable",
			"type": "function"
		},
		{
			"constant": false,
			"inputs": [
				{
					"name": "_amountMigrated",
					"type": "uint256"
				}
			],
			"name": "mintForReportingParticipant",
			"outputs": [
				{
					"name": "",
					"type": "bool"
				}
			],
			"payable": false,
			"stateMutability": "nonpayable",
			"type": "function"
		},
		{
			"constant": true,
			"inputs": [],
			"name": "getTypeName",
			"outputs": [
				{
					"name": "",
					"type": "bytes32"
				}
			],
			"payable": false,
			"stateMutability": "view",
			"type": "function"
		},
		{
			"constant": false,
			"inputs": [
				{
					"name": "_from",
					"type": "address"
				},
				{
					"name": "_to",
					"type": "address"
				},
				{
					"name": "_amount",
					"type": "uint256"
				},
				{
					"name": "_data",
					"type": "bytes32"
				},
				{
					"name": "_operatorData",
					"type": "bytes32"
				}
			],
			"name": "operatorSend",
			"outputs": [
				{
					"name": "",
					"type": "bool"
				}
			],
			"payable": false,
			"stateMutability": "nonpayable",
			"type": "function"
		},
		{
			"constant": true,
			"inputs": [
				{
					"name": "_owner",
					"type": "address"
				},
				{
					"name": "_spender",
					"type": "address"
				}
			],
			"name": "allowance",
			"outputs": [
				{
					"name": "",
					"type": "uint256"
				}
			],
			"payable": false,
			"stateMutability": "view",
			"type": "function"
		},
		{
			"constant": false,
			"inputs": [
				{
					"name": "_owners",
					"type": "address[]"
				},
				{
					"name": "_spenders",
					"type": "address[]"
				}
			],
			"name": "migrateAllowancesFromLegacyRep",
			"outputs": [
				{
					"name": "",
					"type": "bool"
				}
			],
			"payable": false,
			"stateMutability": "nonpayable",
			"type": "function"
		},
		{
			"constant": true,
			"inputs": [],
			"name": "getTargetSupply",
			"outputs": [
				{
					"name": "",
					"type": "uint256"
				}
			],
			"payable": false,
			"stateMutability": "view",
			"type": "function"
		},
		{
			"constant": true,
			"inputs": [],
			"name": "getInitialized",
			"outputs": [
				{
					"name": "",
					"type": "bool"
				}
			],
			"payable": false,
			"stateMutability": "view",
			"type": "function"
		},
		{
			"constant": false,
			"inputs": [
				{
					"name": "_source",
					"type": "address"
				},
				{
					"name": "_destination",
					"type": "address"
				},
				{
					"name": "_attotokens",
					"type": "uint256"
				}
			],
			"name": "trustedMarketTransfer",
			"outputs": [
				{
					"name": "",
					"type": "bool"
				}
			],
			"payable": false,
			"stateMutability": "nonpayable",
			"type": "function"
		},
		{
			"constant": false,
			"inputs": [
				{
					"name": "_augur",
					"type": "address"
				}
			],
			"name": "initializeERC820",
			"outputs": [
				{
					"name": "",
					"type": "bool"
				}
			],
			"payable": false,
			"stateMutability": "nonpayable",
			"type": "function"
		},
		{
			"constant": false,
			"inputs": [
				{
					"name": "_operator",
					"type": "address"
				}
			],
			"name": "revokeOperator",
			"outputs": [
				{
					"name": "",
					"type": "bool"
				}
			],
			"payable": false,
			"stateMutability": "nonpayable",
			"type": "function"
		},
		{
			"constant": false,
			"inputs": [
				{
					"name": "_source",
					"type": "address"
				},
				{
					"name": "_destination",
					"type": "address"
				},
				{
					"name": "_attotokens",
					"type": "uint256"
				}
			],
			"name": "trustedUniverseTransfer",
			"outputs": [
				{
					"name": "",
					"type": "bool"
				}
			],
			"payable": false,
			"stateMutability": "nonpayable",
			"type": "function"
		},
		{
			"anonymous": false,
			"inputs": [
				{
					"indexed": true,
					"name": "_universe",
					"type": "address"
				},
				{
					"indexed": true,
					"name": "_sender",
					"type": "address"
				},
				{
					"indexed": false,
					"name": "_repBalance",
					"type": "uint256"
				},
				{
					"indexed": false,
					"name": "_timestamp",
					"type": "uint256"
				}
			],
			"name": "FundedAccount",
			"type": "event"
		},
		{
			"anonymous": false,
			"inputs": [
				{
					"indexed": true,
					"name": "target",
					"type": "address"
				},
				{
					"indexed": false,
					"name": "value",
					"type": "uint256"
				}
			],
			"name": "Mint",
			"type": "event"
		},
		{
			"anonymous": false,
			"inputs": [
				{
					"indexed": true,
					"name": "target",
					"type": "address"
				},
				{
					"indexed": false,
					"name": "value",
					"type": "uint256"
				}
			],
			"name": "Burn",
			"type": "event"
		},
		{
			"anonymous": false,
			"inputs": [
				{
					"indexed": true,
					"name": "operator",
					"type": "address"
				},
				{
					"indexed": true,
					"name": "from",
					"type": "address"
				},
				{
					"indexed": true,
					"name": "to",
					"type": "address"
				},
				{
					"indexed": false,
					"name": "amount",
					"type": "uint256"
				},
				{
					"indexed": false,
					"name": "data",
					"type": "bytes32"
				},
				{
					"indexed": false,
					"name": "operatorData",
					"type": "bytes32"
				}
			],
			"name": "Sent",
			"type": "event"
		},
		{
			"anonymous": false,
			"inputs": [
				{
					"indexed": true,
					"name": "operator",
					"type": "address"
				},
				{
					"indexed": true,
					"name": "to",
					"type": "address"
				},
				{
					"indexed": false,
					"name": "amount",
					"type": "uint256"
				},
				{
					"indexed": false,
					"name": "operatorData",
					"type": "bytes32"
				}
			],
			"name": "Minted",
			"type": "event"
		},
		{
			"anonymous": false,
			"inputs": [
				{
					"indexed": true,
					"name": "operator",
					"type": "address"
				},
				{
					"indexed": true,
					"name": "from",
					"type": "address"
				},
				{
					"indexed": false,
					"name": "amount",
					"type": "uint256"
				},
				{
					"indexed": false,
					"name": "data",
					"type": "bytes32"
				},
				{
					"indexed": false,
					"name": "operatorData",
					"type": "bytes32"
				}
			],
			"name": "Burned",
			"type": "event"
		},
		{
			"anonymous": false,
			"inputs": [
				{
					"indexed": true,
					"name": "operator",
					"type": "address"
				},
				{
					"indexed": true,
					"name": "tokenHolder",
					"type": "address"
				}
			],
			"name": "AuthorizedOperator",
			"type": "event"
		},
		{
			"anonymous": false,
			"inputs": [
				{
					"indexed": true,
					"name": "operator",
					"type": "address"
				},
				{
					"indexed": true,
					"name": "tokenHolder",
					"type": "address"
				}
			],
			"name": "RevokedOperator",
			"type": "event"
		},
		{
			"anonymous": false,
			"inputs": [
				{
					"indexed": true,
					"name": "from",
					"type": "address"
				},
				{
					"indexed": true,
					"name": "to",
					"type": "address"
				},
				{
					"indexed": false,
					"name": "value",
					"type": "uint256"
				}
			],
			"name": "Transfer",
			"type": "event"
		},
		{
			"anonymous": false,
			"inputs": [
				{
					"indexed": true,
					"name": "owner",
					"type": "address"
				},
				{
					"indexed": true,
					"name": "spender",
					"type": "address"
				},
				{
					"indexed": false,
					"name": "value",
					"type": "uint256"
				}
			],
			"name": "Approval",
			"type": "event"
		}
	],
	"TestNetReputationToken": [
		{
			"constant": true,
			"inputs": [],
			"name": "supply",
			"outputs": [
				{
					"name": "",
					"type": "uint256"
				}
			],
			"payable": false,
			"stateMutability": "view",
			"type": "function"
		},
		{
			"constant": true,
			"inputs": [],
			"name": "defaultOperators",
			"outputs": [
				{
					"name": "",
					"type": "address[]"
				}
			],
			"payable": false,
			"stateMutability": "view",
			"type": "function"
		},
		{
			"constant": true,
			"inputs": [],
			"name": "name",
			"outputs": [
				{
					"name": "",
					"type": "string"
				}
			],
			"payable": false,
			"stateMutability": "view",
			"type": "function"
		},
		{
			"constant": false,
			"inputs": [
				{
					"name": "_spender",
					"type": "address"
				},
				{
					"name": "_amount",
					"type": "uint256"
				}
			],
			"name": "approve",
			"outputs": [
				{
					"name": "",
					"type": "bool"
				}
			],
			"payable": false,
			"stateMutability": "nonpayable",
			"type": "function"
		},
		{
			"constant": true,
			"inputs": [],
			"name": "totalSupply",
			"outputs": [
				{
					"name": "",
					"type": "uint256"
				}
			],
			"payable": false,
			"stateMutability": "view",
			"type": "function"
		},
		{
			"constant": true,
			"inputs": [],
			"name": "getTotalTheoreticalSupply",
			"outputs": [
				{
					"name": "",
					"type": "uint256"
				}
			],
			"payable": false,
			"stateMutability": "view",
			"type": "function"
		},
		{
			"constant": false,
			"inputs": [
				{
					"name": "_from",
					"type": "address"
				},
				{
					"name": "_to",
					"type": "address"
				},
				{
					"name": "_value",
					"type": "uint256"
				}
			],
			"name": "transferFrom",
			"outputs": [
				{
					"name": "",
					"type": "bool"
				}
			],
			"payable": false,
			"stateMutability": "nonpayable",
			"type": "function"
		},
		{
			"constant": true,
			"inputs": [],
			"name": "decimals",
			"outputs": [
				{
					"name": "",
					"type": "uint8"
				}
			],
			"payable": false,
			"stateMutability": "view",
			"type": "function"
		},
		{
			"constant": true,
			"inputs": [],
			"name": "granularity",
			"outputs": [
				{
					"name": "",
					"type": "uint256"
				}
			],
			"payable": false,
			"stateMutability": "view",
			"type": "function"
		},
		{
			"constant": false,
			"inputs": [
				{
					"name": "_amount",
					"type": "uint256"
				}
			],
			"name": "faucet",
			"outputs": [
				{
					"name": "",
					"type": "bool"
				}
			],
			"payable": false,
			"stateMutability": "nonpayable",
			"type": "function"
		},
		{
			"constant": false,
			"inputs": [
				{
					"name": "_payoutNumerators",
					"type": "uint256[]"
				},
				{
					"name": "_attotokens",
					"type": "uint256"
				}
			],
			"name": "migrateOutByPayout",
			"outputs": [
				{
					"name": "",
					"type": "bool"
				}
			],
			"payable": false,
			"stateMutability": "nonpayable",
			"type": "function"
		},
		{
			"constant": false,
			"inputs": [
				{
					"name": "_amountToBurn",
					"type": "uint256"
				}
			],
			"name": "burnForAuction",
			"outputs": [
				{
					"name": "",
					"type": "bool"
				}
			],
			"payable": false,
			"stateMutability": "nonpayable",
			"type": "function"
		},
		{
			"constant": true,
			"inputs": [],
			"name": "ETERNAL_APPROVAL_VALUE",
			"outputs": [
				{
					"name": "",
					"type": "uint256"
				}
			],
			"payable": false,
			"stateMutability": "view",
			"type": "function"
		},
		{
			"constant": false,
			"inputs": [
				{
					"name": "_spender",
					"type": "address"
				},
				{
					"name": "_subtractedValue",
					"type": "uint256"
				}
			],
			"name": "decreaseApproval",
			"outputs": [
				{
					"name": "",
					"type": "bool"
				}
			],
			"payable": false,
			"stateMutability": "nonpayable",
			"type": "function"
		},
		{
			"constant": false,
			"inputs": [
				{
					"name": "_destination",
					"type": "address"
				},
				{
					"name": "_attotokens",
					"type": "uint256"
				}
			],
			"name": "migrateOut",
			"outputs": [
				{
					"name": "",
					"type": "bool"
				}
			],
			"payable": false,
			"stateMutability": "nonpayable",
			"type": "function"
		},
		{
			"constant": true,
			"inputs": [
				{
					"name": "_tokenHolder",
					"type": "address"
				}
			],
			"name": "balanceOf",
			"outputs": [
				{
					"name": "",
					"type": "uint256"
				}
			],
			"payable": false,
			"stateMutability": "view",
			"type": "function"
		},
		{
			"constant": false,
			"inputs": [
				{
					"name": "_source",
					"type": "address"
				},
				{
					"name": "_destination",
					"type": "address"
				},
				{
					"name": "_attotokens",
					"type": "uint256"
				}
			],
			"name": "trustedDisputeWindowTransfer",
			"outputs": [
				{
					"name": "",
					"type": "bool"
				}
			],
			"payable": false,
			"stateMutability": "nonpayable",
			"type": "function"
		},
		{
			"constant": false,
			"inputs": [],
			"name": "migrateFromLegacyReputationToken",
			"outputs": [
				{
					"name": "",
					"type": "bool"
				}
			],
			"payable": false,
			"stateMutability": "nonpayable",
			"type": "function"
		},
		{
			"constant": true,
			"inputs": [],
			"name": "getLegacyRepToken",
			"outputs": [
				{
					"name": "",
					"type": "address"
				}
			],
			"payable": false,
			"stateMutability": "view",
			"type": "function"
		},
		{
			"constant": true,
			"inputs": [],
			"name": "augur",
			"outputs": [
				{
					"name": "",
					"type": "address"
				}
			],
			"payable": false,
			"stateMutability": "view",
			"type": "function"
		},
		{
			"constant": false,
			"inputs": [
				{
					"name": "_to",
					"type": "address"
				},
				{
					"name": "_amount",
					"type": "uint256"
				},
				{
					"name": "_data",
					"type": "bytes32"
				}
			],
			"name": "sendNoHooks",
			"outputs": [
				{
					"name": "",
					"type": "bool"
				}
			],
			"payable": false,
			"stateMutability": "nonpayable",
			"type": "function"
		},
		{
			"constant": true,
			"inputs": [],
			"name": "getUniverse",
			"outputs": [
				{
					"name": "",
					"type": "address"
				}
			],
			"payable": false,
			"stateMutability": "view",
			"type": "function"
		},
		{
			"constant": true,
			"inputs": [],
			"name": "getTotalMigrated",
			"outputs": [
				{
					"name": "",
					"type": "uint256"
				}
			],
			"payable": false,
			"stateMutability": "view",
			"type": "function"
		},
		{
			"constant": false,
			"inputs": [
				{
					"name": "_operator",
					"type": "address"
				}
			],
			"name": "authorizeOperator",
			"outputs": [
				{
					"name": "",
					"type": "bool"
				}
			],
			"payable": false,
			"stateMutability": "nonpayable",
			"type": "function"
		},
		{
			"constant": true,
			"inputs": [],
			"name": "symbol",
			"outputs": [
				{
					"name": "",
					"type": "string"
				}
			],
			"payable": false,
			"stateMutability": "view",
			"type": "function"
		},
		{
			"constant": false,
			"inputs": [
				{
					"name": "_source",
					"type": "address"
				},
				{
					"name": "_destination",
					"type": "address"
				},
				{
					"name": "_attotokens",
					"type": "uint256"
				}
			],
			"name": "trustedAuctionTransfer",
			"outputs": [
				{
					"name": "",
					"type": "bool"
				}
			],
			"payable": false,
			"stateMutability": "nonpayable",
			"type": "function"
		},
		{
			"constant": true,
			"inputs": [],
			"name": "erc820Registry",
			"outputs": [
				{
					"name": "",
					"type": "address"
				}
			],
			"payable": false,
			"stateMutability": "view",
			"type": "function"
		},
		{
			"constant": false,
			"inputs": [
				{
					"name": "_reporter",
					"type": "address"
				},
				{
					"name": "_attotokens",
					"type": "uint256"
				}
			],
			"name": "migrateIn",
			"outputs": [
				{
					"name": "",
					"type": "bool"
				}
			],
			"payable": false,
			"stateMutability": "nonpayable",
			"type": "function"
		},
		{
			"constant": false,
			"inputs": [
				{
					"name": "_to",
					"type": "address"
				},
				{
					"name": "_value",
					"type": "uint256"
				}
			],
			"name": "transfer",
			"outputs": [
				{
					"name": "",
					"type": "bool"
				}
			],
			"payable": false,
			"stateMutability": "nonpayable",
			"type": "function"
		},
		{
			"constant": false,
			"inputs": [
				{
					"name": "_amountToBurn",
					"type": "uint256"
				}
			],
			"name": "burnForMarket",
			"outputs": [
				{
					"name": "",
					"type": "bool"
				}
			],
			"payable": false,
			"stateMutability": "nonpayable",
			"type": "function"
		},
		{
			"constant": false,
			"inputs": [
				{
					"name": "_to",
					"type": "address"
				},
				{
					"name": "_amount",
					"type": "uint256"
				},
				{
					"name": "_data",
					"type": "bytes32"
				}
			],
			"name": "send",
			"outputs": [
				{
					"name": "",
					"type": "bool"
				}
			],
			"payable": false,
			"stateMutability": "nonpayable",
			"type": "function"
		},
		{
			"constant": false,
			"inputs": [
				{
					"name": "_source",
					"type": "address"
				},
				{
					"name": "_destination",
					"type": "address"
				},
				{
					"name": "_attotokens",
					"type": "uint256"
				}
			],
			"name": "trustedReportingParticipantTransfer",
			"outputs": [
				{
					"name": "",
					"type": "bool"
				}
			],
			"payable": false,
			"stateMutability": "nonpayable",
			"type": "function"
		},
		{
			"constant": false,
			"inputs": [
				{
					"name": "_amountToMint",
					"type": "uint256"
				}
			],
			"name": "mintForAuction",
			"outputs": [
				{
					"name": "",
					"type": "bool"
				}
			],
			"payable": false,
			"stateMutability": "nonpayable",
			"type": "function"
		},
		{
			"constant": true,
			"inputs": [],
			"name": "legacyRepToken",
			"outputs": [
				{
					"name": "",
					"type": "address"
				}
			],
			"payable": false,
			"stateMutability": "view",
			"type": "function"
		},
		{
			"constant": false,
			"inputs": [
				{
					"name": "_spender",
					"type": "address"
				},
				{
					"name": "_addedValue",
					"type": "uint256"
				}
			],
			"name": "increaseApproval",
			"outputs": [
				{
					"name": "",
					"type": "bool"
				}
			],
			"payable": false,
			"stateMutability": "nonpayable",
			"type": "function"
		},
		{
			"constant": true,
			"inputs": [
				{
					"name": "_operator",
					"type": "address"
				},
				{
					"name": "_tokenHolder",
					"type": "address"
				}
			],
			"name": "isOperatorFor",
			"outputs": [
				{
					"name": "",
					"type": "bool"
				}
			],
			"payable": false,
			"stateMutability": "view",
			"type": "function"
		},
		{
			"constant": false,
			"inputs": [],
			"name": "updateTotalTheoreticalSupply",
			"outputs": [
				{
					"name": "",
					"type": "bool"
				}
			],
			"payable": false,
			"stateMutability": "nonpayable",
			"type": "function"
		},
		{
			"constant": false,
			"inputs": [
				{
					"name": "_amountMigrated",
					"type": "uint256"
				}
			],
			"name": "mintForReportingParticipant",
			"outputs": [
				{
					"name": "",
					"type": "bool"
				}
			],
			"payable": false,
			"stateMutability": "nonpayable",
			"type": "function"
		},
		{
			"constant": true,
			"inputs": [],
			"name": "getTypeName",
			"outputs": [
				{
					"name": "",
					"type": "bytes32"
				}
			],
			"payable": false,
			"stateMutability": "view",
			"type": "function"
		},
		{
			"constant": false,
			"inputs": [
				{
					"name": "_from",
					"type": "address"
				},
				{
					"name": "_to",
					"type": "address"
				},
				{
					"name": "_amount",
					"type": "uint256"
				},
				{
					"name": "_data",
					"type": "bytes32"
				},
				{
					"name": "_operatorData",
					"type": "bytes32"
				}
			],
			"name": "operatorSend",
			"outputs": [
				{
					"name": "",
					"type": "bool"
				}
			],
			"payable": false,
			"stateMutability": "nonpayable",
			"type": "function"
		},
		{
			"constant": true,
			"inputs": [
				{
					"name": "_owner",
					"type": "address"
				},
				{
					"name": "_spender",
					"type": "address"
				}
			],
			"name": "allowance",
			"outputs": [
				{
					"name": "",
					"type": "uint256"
				}
			],
			"payable": false,
			"stateMutability": "view",
			"type": "function"
		},
		{
			"constant": false,
			"inputs": [
				{
					"name": "_source",
					"type": "address"
				},
				{
					"name": "_destination",
					"type": "address"
				},
				{
					"name": "_attotokens",
					"type": "uint256"
				}
			],
			"name": "trustedMarketTransfer",
			"outputs": [
				{
					"name": "",
					"type": "bool"
				}
			],
			"payable": false,
			"stateMutability": "nonpayable",
			"type": "function"
		},
		{
			"constant": false,
			"inputs": [
				{
					"name": "_operator",
					"type": "address"
				}
			],
			"name": "revokeOperator",
			"outputs": [
				{
					"name": "",
					"type": "bool"
				}
			],
			"payable": false,
			"stateMutability": "nonpayable",
			"type": "function"
		},
		{
			"constant": false,
			"inputs": [
				{
					"name": "_source",
					"type": "address"
				},
				{
					"name": "_destination",
					"type": "address"
				},
				{
					"name": "_attotokens",
					"type": "uint256"
				}
			],
			"name": "trustedUniverseTransfer",
			"outputs": [
				{
					"name": "",
					"type": "bool"
				}
			],
			"payable": false,
			"stateMutability": "nonpayable",
			"type": "function"
		},
		{
			"inputs": [
				{
					"name": "_augur",
					"type": "address"
				},
				{
					"name": "_universe",
					"type": "address"
				},
				{
					"name": "_parentUniverse",
					"type": "address"
				},
				{
					"name": "_erc820RegistryAddress",
					"type": "address"
				}
			],
			"payable": false,
			"stateMutability": "nonpayable",
			"type": "constructor"
		},
		{
			"anonymous": false,
			"inputs": [
				{
					"indexed": true,
					"name": "target",
					"type": "address"
				},
				{
					"indexed": false,
					"name": "value",
					"type": "uint256"
				}
			],
			"name": "Mint",
			"type": "event"
		},
		{
			"anonymous": false,
			"inputs": [
				{
					"indexed": true,
					"name": "target",
					"type": "address"
				},
				{
					"indexed": false,
					"name": "value",
					"type": "uint256"
				}
			],
			"name": "Burn",
			"type": "event"
		},
		{
			"anonymous": false,
			"inputs": [
				{
					"indexed": true,
					"name": "operator",
					"type": "address"
				},
				{
					"indexed": true,
					"name": "from",
					"type": "address"
				},
				{
					"indexed": true,
					"name": "to",
					"type": "address"
				},
				{
					"indexed": false,
					"name": "amount",
					"type": "uint256"
				},
				{
					"indexed": false,
					"name": "data",
					"type": "bytes32"
				},
				{
					"indexed": false,
					"name": "operatorData",
					"type": "bytes32"
				}
			],
			"name": "Sent",
			"type": "event"
		},
		{
			"anonymous": false,
			"inputs": [
				{
					"indexed": true,
					"name": "operator",
					"type": "address"
				},
				{
					"indexed": true,
					"name": "to",
					"type": "address"
				},
				{
					"indexed": false,
					"name": "amount",
					"type": "uint256"
				},
				{
					"indexed": false,
					"name": "operatorData",
					"type": "bytes32"
				}
			],
			"name": "Minted",
			"type": "event"
		},
		{
			"anonymous": false,
			"inputs": [
				{
					"indexed": true,
					"name": "operator",
					"type": "address"
				},
				{
					"indexed": true,
					"name": "from",
					"type": "address"
				},
				{
					"indexed": false,
					"name": "amount",
					"type": "uint256"
				},
				{
					"indexed": false,
					"name": "data",
					"type": "bytes32"
				},
				{
					"indexed": false,
					"name": "operatorData",
					"type": "bytes32"
				}
			],
			"name": "Burned",
			"type": "event"
		},
		{
			"anonymous": false,
			"inputs": [
				{
					"indexed": true,
					"name": "operator",
					"type": "address"
				},
				{
					"indexed": true,
					"name": "tokenHolder",
					"type": "address"
				}
			],
			"name": "AuthorizedOperator",
			"type": "event"
		},
		{
			"anonymous": false,
			"inputs": [
				{
					"indexed": true,
					"name": "operator",
					"type": "address"
				},
				{
					"indexed": true,
					"name": "tokenHolder",
					"type": "address"
				}
			],
			"name": "RevokedOperator",
			"type": "event"
		},
		{
			"anonymous": false,
			"inputs": [
				{
					"indexed": true,
					"name": "from",
					"type": "address"
				},
				{
					"indexed": true,
					"name": "to",
					"type": "address"
				},
				{
					"indexed": false,
					"name": "value",
					"type": "uint256"
				}
			],
			"name": "Transfer",
			"type": "event"
		},
		{
			"anonymous": false,
			"inputs": [
				{
					"indexed": true,
					"name": "owner",
					"type": "address"
				},
				{
					"indexed": true,
					"name": "spender",
					"type": "address"
				},
				{
					"indexed": false,
					"name": "value",
					"type": "uint256"
				}
			],
			"name": "Approval",
			"type": "event"
		}
	],
	"TestOrders": [
		{
			"constant": true,
			"inputs": [
				{
					"name": "_orderId",
					"type": "bytes32"
				}
			],
			"name": "getAmount",
			"outputs": [
				{
					"name": "",
					"type": "uint256"
				}
			],
			"payable": false,
			"stateMutability": "view",
			"type": "function"
		},
		{
			"constant": true,
			"inputs": [
				{
					"name": "_type",
					"type": "uint8"
				},
				{
					"name": "_price",
					"type": "uint256"
				},
				{
					"name": "_highestOrderId",
					"type": "bytes32"
				}
			],
			"name": "descendOrderList",
			"outputs": [
				{
					"name": "_betterOrderId",
					"type": "bytes32"
				},
				{
					"name": "_worseOrderId",
					"type": "bytes32"
				}
			],
			"payable": false,
			"stateMutability": "view",
			"type": "function"
		},
		{
			"constant": false,
			"inputs": [
				{
					"name": "_orderId",
					"type": "bytes32"
				},
				{
					"name": "_sharesFilled",
					"type": "uint256"
				},
				{
					"name": "_tokensFilled",
					"type": "uint256"
				},
				{
					"name": "_fill",
					"type": "uint256"
				}
			],
			"name": "testRecordFillOrder",
			"outputs": [
				{
					"name": "",
					"type": "bool"
				}
			],
			"payable": false,
			"stateMutability": "nonpayable",
			"type": "function"
		},
		{
			"constant": true,
			"inputs": [
				{
					"name": "_type",
					"type": "uint8"
				},
				{
					"name": "_price",
					"type": "uint256"
				},
				{
					"name": "_betterOrderId",
					"type": "bytes32"
				}
			],
			"name": "assertIsNotBetterPrice",
			"outputs": [
				{
					"name": "",
					"type": "bool"
				}
			],
			"payable": false,
			"stateMutability": "view",
			"type": "function"
		},
		{
			"constant": false,
			"inputs": [
				{
					"name": "_orderId",
					"type": "bytes32"
				},
				{
					"name": "_price",
					"type": "uint256"
				},
				{
					"name": "_betterOrderId",
					"type": "bytes32"
				},
				{
					"name": "_worseOrderId",
					"type": "bytes32"
				}
			],
			"name": "setOrderPrice",
			"outputs": [
				{
					"name": "",
					"type": "bool"
				}
			],
			"payable": false,
			"stateMutability": "nonpayable",
			"type": "function"
		},
		{
			"constant": true,
			"inputs": [],
			"name": "trade",
			"outputs": [
				{
					"name": "",
					"type": "address"
				}
			],
			"payable": false,
			"stateMutability": "view",
			"type": "function"
		},
		{
			"constant": false,
			"inputs": [
				{
					"name": "_market",
					"type": "address"
				},
				{
					"name": "_outcome",
					"type": "uint256"
				},
				{
					"name": "_price",
					"type": "uint256"
				}
			],
			"name": "setPrice",
			"outputs": [
				{
					"name": "",
					"type": "bool"
				}
			],
			"payable": false,
			"stateMutability": "nonpayable",
			"type": "function"
		},
		{
			"constant": true,
			"inputs": [
				{
					"name": "_orderId",
					"type": "bytes32"
				}
			],
			"name": "getPrice",
			"outputs": [
				{
					"name": "",
					"type": "uint256"
				}
			],
			"payable": false,
			"stateMutability": "view",
			"type": "function"
		},
		{
			"constant": true,
			"inputs": [
				{
					"name": "_market",
					"type": "address"
				}
			],
			"name": "getTotalEscrowed",
			"outputs": [
				{
					"name": "",
					"type": "uint256"
				}
			],
			"payable": false,
			"stateMutability": "view",
			"type": "function"
		},
		{
			"constant": false,
			"inputs": [
				{
					"name": "_type",
					"type": "uint8"
				},
				{
					"name": "_price",
					"type": "uint256"
				},
				{
					"name": "_bestOrderId",
					"type": "bytes32"
				},
				{
					"name": "_worstOrderId",
					"type": "bytes32"
				},
				{
					"name": "_betterOrderId",
					"type": "bytes32"
				},
				{
					"name": "_worseOrderId",
					"type": "bytes32"
				}
			],
			"name": "findBoundingOrders",
			"outputs": [
				{
					"name": "betterOrderId",
					"type": "bytes32"
				},
				{
					"name": "worseOrderId",
					"type": "bytes32"
				}
			],
			"payable": false,
			"stateMutability": "nonpayable",
			"type": "function"
		},
		{
			"constant": false,
			"inputs": [
				{
					"name": "_type",
					"type": "uint8"
				},
				{
					"name": "_price",
					"type": "uint256"
				},
				{
					"name": "_worseOrderId",
					"type": "bytes32"
				}
			],
			"name": "assertIsNotWorsePrice",
			"outputs": [
				{
					"name": "",
					"type": "bool"
				}
			],
			"payable": false,
			"stateMutability": "nonpayable",
			"type": "function"
		},
		{
			"constant": true,
			"inputs": [
				{
					"name": "_type",
					"type": "uint8"
				},
				{
					"name": "_market",
					"type": "address"
				},
				{
					"name": "_outcome",
					"type": "uint256"
				},
				{
					"name": "_kycToken",
					"type": "address"
				}
			],
			"name": "getWorstOrderId",
			"outputs": [
				{
					"name": "",
					"type": "bytes32"
				}
			],
			"payable": false,
			"stateMutability": "view",
			"type": "function"
		},
		{
			"constant": false,
			"inputs": [
				{
					"name": "_orderId",
					"type": "bytes32"
				},
				{
					"name": "_sharesFilled",
					"type": "uint256"
				},
				{
					"name": "_tokensFilled",
					"type": "uint256"
				},
				{
					"name": "_fill",
					"type": "uint256"
				}
			],
			"name": "recordFillOrder",
			"outputs": [
				{
					"name": "",
					"type": "bool"
				}
			],
			"payable": false,
			"stateMutability": "nonpayable",
			"type": "function"
		},
		{
			"constant": true,
			"inputs": [
				{
					"name": "_orderId",
					"type": "bytes32"
				}
			],
			"name": "getOrderMoneyEscrowed",
			"outputs": [
				{
					"name": "",
					"type": "uint256"
				}
			],
			"payable": false,
			"stateMutability": "view",
			"type": "function"
		},
		{
			"constant": false,
			"inputs": [
				{
					"name": "_type",
					"type": "uint8"
				},
				{
					"name": "_market",
					"type": "address"
				},
				{
					"name": "_amount",
					"type": "uint256"
				},
				{
					"name": "_price",
					"type": "uint256"
				},
				{
					"name": "_sender",
					"type": "address"
				},
				{
					"name": "_outcome",
					"type": "uint256"
				},
				{
					"name": "_moneyEscrowed",
					"type": "uint256"
				},
				{
					"name": "_sharesEscrowed",
					"type": "uint256"
				},
				{
					"name": "_betterOrderId",
					"type": "bytes32"
				},
				{
					"name": "_worseOrderId",
					"type": "bytes32"
				},
				{
					"name": "_tradeGroupId",
					"type": "bytes32"
				},
				{
					"name": "_kycToken",
					"type": "address"
				}
			],
			"name": "saveOrder",
			"outputs": [
				{
					"name": "_orderId",
					"type": "bytes32"
				}
			],
			"payable": false,
			"stateMutability": "nonpayable",
			"type": "function"
		},
		{
			"constant": true,
			"inputs": [],
			"name": "fillOrder",
			"outputs": [
				{
					"name": "",
					"type": "address"
				}
			],
			"payable": false,
			"stateMutability": "view",
			"type": "function"
		},
		{
			"constant": true,
			"inputs": [
				{
					"name": "_type",
					"type": "uint8"
				},
				{
					"name": "_price",
					"type": "uint256"
				},
				{
					"name": "_orderId",
					"type": "bytes32"
				}
			],
			"name": "isBetterPrice",
			"outputs": [
				{
					"name": "",
					"type": "bool"
				}
			],
			"payable": false,
			"stateMutability": "view",
			"type": "function"
		},
		{
			"constant": true,
			"inputs": [
				{
					"name": "_orderId",
					"type": "bytes32"
				}
			],
			"name": "getOutcome",
			"outputs": [
				{
					"name": "",
					"type": "uint256"
				}
			],
			"payable": false,
			"stateMutability": "view",
			"type": "function"
		},
		{
			"constant": true,
			"inputs": [
				{
					"name": "_type",
					"type": "uint8"
				},
				{
					"name": "_market",
					"type": "address"
				},
				{
					"name": "_outcome",
					"type": "uint256"
				},
				{
					"name": "_kycToken",
					"type": "address"
				}
			],
			"name": "getBestOrderId",
			"outputs": [
				{
					"name": "",
					"type": "bytes32"
				}
			],
			"payable": false,
			"stateMutability": "view",
			"type": "function"
		},
		{
			"constant": true,
			"inputs": [],
			"name": "createOrder",
			"outputs": [
				{
					"name": "",
					"type": "address"
				}
			],
			"payable": false,
			"stateMutability": "view",
			"type": "function"
		},
		{
			"constant": true,
			"inputs": [],
			"name": "cancelOrder",
			"outputs": [
				{
					"name": "",
					"type": "address"
				}
			],
			"payable": false,
			"stateMutability": "view",
			"type": "function"
		},
		{
			"constant": false,
			"inputs": [
				{
					"name": "_orderId",
					"type": "bytes32"
				}
			],
			"name": "testRemoveOrder",
			"outputs": [
				{
					"name": "",
					"type": "bool"
				}
			],
			"payable": false,
			"stateMutability": "nonpayable",
			"type": "function"
		},
		{
			"constant": true,
			"inputs": [],
			"name": "augur",
			"outputs": [
				{
					"name": "",
					"type": "address"
				}
			],
			"payable": false,
			"stateMutability": "view",
			"type": "function"
		},
		{
			"constant": true,
			"inputs": [
				{
					"name": "_orderId",
					"type": "bytes32"
				}
			],
			"name": "getKYCToken",
			"outputs": [
				{
					"name": "",
					"type": "address"
				}
			],
			"payable": false,
			"stateMutability": "view",
			"type": "function"
		},
		{
			"constant": true,
			"inputs": [
				{
					"name": "_market",
					"type": "address"
				},
				{
					"name": "_outcome",
					"type": "uint256"
				}
			],
			"name": "getLastOutcomePrice",
			"outputs": [
				{
					"name": "",
					"type": "uint256"
				}
			],
			"payable": false,
			"stateMutability": "view",
			"type": "function"
		},
		{
			"constant": true,
			"inputs": [
				{
					"name": "_orderId",
					"type": "bytes32"
				}
			],
			"name": "getWorseOrderId",
			"outputs": [
				{
					"name": "",
					"type": "bytes32"
				}
			],
			"payable": false,
			"stateMutability": "view",
			"type": "function"
		},
		{
			"constant": true,
			"inputs": [
				{
					"name": "_type",
					"type": "uint8"
				},
				{
					"name": "_market",
					"type": "address"
				},
				{
					"name": "_amount",
					"type": "uint256"
				},
				{
					"name": "_price",
					"type": "uint256"
				},
				{
					"name": "_sender",
					"type": "address"
				},
				{
					"name": "_blockNumber",
					"type": "uint256"
				},
				{
					"name": "_outcome",
					"type": "uint256"
				},
				{
					"name": "_moneyEscrowed",
					"type": "uint256"
				},
				{
					"name": "_sharesEscrowed",
					"type": "uint256"
				},
				{
					"name": "_kycToken",
					"type": "address"
				}
			],
			"name": "getOrderId",
			"outputs": [
				{
					"name": "",
					"type": "bytes32"
				}
			],
			"payable": false,
			"stateMutability": "pure",
			"type": "function"
		},
		{
			"constant": true,
			"inputs": [
				{
					"name": "_orderId",
					"type": "bytes32"
				}
			],
			"name": "getBetterOrderId",
			"outputs": [
				{
					"name": "",
					"type": "bytes32"
				}
			],
			"payable": false,
			"stateMutability": "view",
			"type": "function"
		},
		{
			"constant": true,
			"inputs": [],
			"name": "cash",
			"outputs": [
				{
					"name": "",
					"type": "address"
				}
			],
			"payable": false,
			"stateMutability": "view",
			"type": "function"
		},
		{
			"constant": true,
			"inputs": [
				{
					"name": "_orderId",
					"type": "bytes32"
				}
			],
			"name": "getMarket",
			"outputs": [
				{
					"name": "",
					"type": "address"
				}
			],
			"payable": false,
			"stateMutability": "view",
			"type": "function"
		},
		{
			"constant": false,
			"inputs": [
				{
					"name": "_augur",
					"type": "address"
				}
			],
			"name": "initialize",
			"outputs": [
				{
					"name": "",
					"type": "bool"
				}
			],
			"payable": false,
			"stateMutability": "nonpayable",
			"type": "function"
		},
		{
			"constant": true,
			"inputs": [
				{
					"name": "_orderId",
					"type": "bytes32"
				}
			],
			"name": "getOrderType",
			"outputs": [
				{
					"name": "",
					"type": "uint8"
				}
			],
			"payable": false,
			"stateMutability": "view",
			"type": "function"
		},
		{
			"constant": true,
			"inputs": [
				{
					"name": "_type",
					"type": "uint8"
				},
				{
					"name": "_price",
					"type": "uint256"
				},
				{
					"name": "_orderId",
					"type": "bytes32"
				}
			],
			"name": "isWorsePrice",
			"outputs": [
				{
					"name": "",
					"type": "bool"
				}
			],
			"payable": false,
			"stateMutability": "view",
			"type": "function"
		},
		{
			"constant": true,
			"inputs": [
				{
					"name": "_orderId",
					"type": "bytes32"
				}
			],
			"name": "getOrderCreator",
			"outputs": [
				{
					"name": "",
					"type": "address"
				}
			],
			"payable": false,
			"stateMutability": "view",
			"type": "function"
		},
		{
			"constant": true,
			"inputs": [
				{
					"name": "_orderId",
					"type": "bytes32"
				}
			],
			"name": "getOrderSharesEscrowed",
			"outputs": [
				{
					"name": "",
					"type": "uint256"
				}
			],
			"payable": false,
			"stateMutability": "view",
			"type": "function"
		},
		{
			"constant": true,
			"inputs": [],
			"name": "getInitialized",
			"outputs": [
				{
					"name": "",
					"type": "bool"
				}
			],
			"payable": false,
			"stateMutability": "view",
			"type": "function"
		},
		{
			"constant": true,
			"inputs": [
				{
					"name": "_type",
					"type": "uint8"
				},
				{
					"name": "_price",
					"type": "uint256"
				},
				{
					"name": "_lowestOrderId",
					"type": "bytes32"
				}
			],
			"name": "ascendOrderList",
			"outputs": [
				{
					"name": "_betterOrderId",
					"type": "bytes32"
				},
				{
					"name": "_worseOrderId",
					"type": "bytes32"
				}
			],
			"payable": false,
			"stateMutability": "view",
			"type": "function"
		},
		{
			"constant": false,
			"inputs": [
				{
					"name": "_type",
					"type": "uint8"
				},
				{
					"name": "_market",
					"type": "address"
				},
				{
					"name": "_amount",
					"type": "uint256"
				},
				{
					"name": "_price",
					"type": "uint256"
				},
				{
					"name": "_sender",
					"type": "address"
				},
				{
					"name": "_outcome",
					"type": "uint256"
				},
				{
					"name": "_moneyEscrowed",
					"type": "uint256"
				},
				{
					"name": "_sharesEscrowed",
					"type": "uint256"
				},
				{
					"name": "_betterOrderId",
					"type": "bytes32"
				},
				{
					"name": "_worseOrderId",
					"type": "bytes32"
				},
				{
					"name": "_tradeGroupId",
					"type": "bytes32"
				},
				{
					"name": "_kycToken",
					"type": "address"
				}
			],
			"name": "testSaveOrder",
			"outputs": [
				{
					"name": "_orderId",
					"type": "bytes32"
				}
			],
			"payable": false,
			"stateMutability": "nonpayable",
			"type": "function"
		},
		{
			"constant": false,
			"inputs": [
				{
					"name": "_orderId",
					"type": "bytes32"
				}
			],
			"name": "removeOrder",
			"outputs": [
				{
					"name": "",
					"type": "bool"
				}
			],
			"payable": false,
			"stateMutability": "nonpayable",
			"type": "function"
		},
		{
			"inputs": [],
			"payable": false,
			"stateMutability": "nonpayable",
			"type": "constructor"
		}
	],
	"Time": [
		{
			"constant": true,
			"inputs": [],
			"name": "getTimestamp",
			"outputs": [
				{
					"name": "",
					"type": "uint256"
				}
			],
			"payable": false,
			"stateMutability": "view",
			"type": "function"
		},
		{
			"constant": true,
			"inputs": [],
			"name": "getTypeName",
			"outputs": [
				{
					"name": "",
					"type": "bytes32"
				}
			],
			"payable": false,
			"stateMutability": "view",
			"type": "function"
		}
	],
	"TimeControlled": [
		{
			"constant": true,
			"inputs": [],
			"name": "getTimestamp",
			"outputs": [
				{
					"name": "",
					"type": "uint256"
				}
			],
			"payable": false,
			"stateMutability": "view",
			"type": "function"
		},
		{
			"constant": true,
			"inputs": [],
			"name": "augur",
			"outputs": [
				{
					"name": "",
					"type": "address"
				}
			],
			"payable": false,
			"stateMutability": "view",
			"type": "function"
		},
		{
			"constant": false,
			"inputs": [
				{
					"name": "_timestamp",
					"type": "uint256"
				}
			],
			"name": "setTimestamp",
			"outputs": [
				{
					"name": "",
					"type": "bool"
				}
			],
			"payable": false,
			"stateMutability": "nonpayable",
			"type": "function"
		},
		{
			"constant": false,
			"inputs": [
				{
					"name": "_amount",
					"type": "uint256"
				}
			],
			"name": "incrementTimestamp",
			"outputs": [
				{
					"name": "",
					"type": "bool"
				}
			],
			"payable": false,
			"stateMutability": "nonpayable",
			"type": "function"
		},
		{
			"constant": false,
			"inputs": [
				{
					"name": "_augur",
					"type": "address"
				}
			],
			"name": "initialize",
			"outputs": [
				{
					"name": "",
					"type": "bool"
				}
			],
			"payable": false,
			"stateMutability": "nonpayable",
			"type": "function"
		},
		{
			"constant": true,
			"inputs": [],
			"name": "getTypeName",
			"outputs": [
				{
					"name": "",
					"type": "bytes32"
				}
			],
			"payable": false,
			"stateMutability": "view",
			"type": "function"
		},
		{
			"inputs": [],
			"payable": false,
			"stateMutability": "nonpayable",
			"type": "constructor"
		}
	],
	"AuctionFactory": [
		{
			"constant": false,
			"inputs": [
				{
					"name": "_augur",
					"type": "address"
				},
				{
					"name": "_universe",
					"type": "address"
				},
				{
					"name": "_reputationToken",
					"type": "address"
				}
			],
			"name": "createAuction",
			"outputs": [
				{
					"name": "",
					"type": "address"
				}
			],
			"payable": false,
			"stateMutability": "nonpayable",
			"type": "function"
		}
	],
	"AuctionTokenFactory": [
		{
			"constant": false,
			"inputs": [
				{
					"name": "_augur",
					"type": "address"
				},
				{
					"name": "_auction",
					"type": "address"
				},
				{
					"name": "_redemptionToken",
					"type": "address"
				},
				{
					"name": "_auctionIndex",
					"type": "uint256"
				}
			],
			"name": "createAuctionToken",
			"outputs": [
				{
					"name": "",
					"type": "address"
				}
			],
			"payable": false,
			"stateMutability": "nonpayable",
			"type": "function"
		}
	],
	"DisputeCrowdsourcerFactory": [
		{
			"constant": false,
			"inputs": [
				{
					"name": "_augur",
					"type": "address"
				},
				{
					"name": "_market",
					"type": "address"
				},
				{
					"name": "_size",
					"type": "uint256"
				},
				{
					"name": "_payoutDistributionHash",
					"type": "bytes32"
				},
				{
					"name": "_payoutNumerators",
					"type": "uint256[]"
				}
			],
			"name": "createDisputeCrowdsourcer",
			"outputs": [
				{
					"name": "",
					"type": "address"
				}
			],
			"payable": false,
			"stateMutability": "nonpayable",
			"type": "function"
		}
	],
	"DisputeWindowFactory": [
		{
			"constant": false,
			"inputs": [
				{
					"name": "_augur",
					"type": "address"
				},
				{
					"name": "_universe",
					"type": "address"
				},
				{
					"name": "_disputeWindowId",
					"type": "uint256"
				},
				{
					"name": "_windowDuration",
					"type": "uint256"
				},
				{
					"name": "_startTime",
					"type": "uint256"
				}
			],
			"name": "createDisputeWindow",
			"outputs": [
				{
					"name": "",
					"type": "address"
				}
			],
			"payable": false,
			"stateMutability": "nonpayable",
			"type": "function"
		}
	],
	"InitialReporterFactory": [
		{
			"constant": false,
			"inputs": [
				{
					"name": "_augur",
					"type": "address"
				},
				{
					"name": "_market",
					"type": "address"
				},
				{
					"name": "_designatedReporter",
					"type": "address"
				}
			],
			"name": "createInitialReporter",
			"outputs": [
				{
					"name": "",
					"type": "address"
				}
			],
			"payable": false,
			"stateMutability": "nonpayable",
			"type": "function"
		}
	],
	"MapFactory": [
		{
			"constant": false,
			"inputs": [
				{
					"name": "_augur",
					"type": "address"
				},
				{
					"name": "_owner",
					"type": "address"
				}
			],
			"name": "createMap",
			"outputs": [
				{
					"name": "",
					"type": "address"
				}
			],
			"payable": false,
			"stateMutability": "nonpayable",
			"type": "function"
		}
	],
	"MarketFactory": [
		{
			"constant": false,
			"inputs": [
				{
					"name": "_augur",
					"type": "address"
				},
				{
					"name": "_universe",
					"type": "address"
				},
				{
					"name": "_endTime",
					"type": "uint256"
				},
				{
					"name": "_feePerCashInAttoCash",
					"type": "uint256"
				},
				{
					"name": "_affiliateFeeDivisor",
					"type": "uint256"
				},
				{
					"name": "_designatedReporterAddress",
					"type": "address"
				},
				{
					"name": "_sender",
					"type": "address"
				},
				{
					"name": "_numOutcomes",
					"type": "uint256"
				},
				{
					"name": "_numTicks",
					"type": "uint256"
				}
			],
			"name": "createMarket",
			"outputs": [
				{
					"name": "_market",
					"type": "address"
				}
			],
			"payable": false,
			"stateMutability": "nonpayable",
			"type": "function"
		}
	],
	"ReputationTokenFactory": [
		{
			"constant": false,
			"inputs": [
				{
					"name": "_augur",
					"type": "address"
				},
				{
					"name": "_universe",
					"type": "address"
				},
				{
					"name": "_parentUniverse",
					"type": "address"
				}
			],
			"name": "createReputationToken",
			"outputs": [
				{
					"name": "",
					"type": "address"
				}
			],
			"payable": false,
			"stateMutability": "nonpayable",
			"type": "function"
		}
	],
	"ShareTokenFactory": [
		{
			"constant": false,
			"inputs": [
				{
					"name": "_augur",
					"type": "address"
				},
				{
					"name": "_market",
					"type": "address"
				},
				{
					"name": "_outcome",
					"type": "uint256"
				}
			],
			"name": "createShareToken",
			"outputs": [
				{
					"name": "",
					"type": "address"
				}
			],
			"payable": false,
			"stateMutability": "nonpayable",
			"type": "function"
		}
	],
	"TestNetReputationTokenFactory": [
		{
			"constant": false,
			"inputs": [
				{
					"name": "_augur",
					"type": "address"
				},
				{
					"name": "_universe",
					"type": "address"
				},
				{
					"name": "_parentUniverse",
					"type": "address"
				}
			],
			"name": "createReputationToken",
			"outputs": [
				{
					"name": "",
					"type": "address"
				}
			],
			"payable": false,
			"stateMutability": "nonpayable",
			"type": "function"
		}
	],
	"UniverseFactory": [
		{
			"constant": false,
			"inputs": [
				{
					"name": "_augur",
					"type": "address"
				},
				{
					"name": "_parentUniverse",
					"type": "address"
				},
				{
					"name": "_parentPayoutDistributionHash",
					"type": "bytes32"
				},
				{
					"name": "_payoutNumerators",
					"type": "uint256[]"
				}
			],
			"name": "createUniverse",
			"outputs": [
				{
					"name": "",
					"type": "address"
				}
			],
			"payable": false,
			"stateMutability": "nonpayable",
			"type": "function"
		}
	],
	"DelegationTarget": [
		{
			"constant": true,
			"inputs": [],
			"name": "controllerLookupName",
			"outputs": [
				{
					"name": "",
					"type": "bytes32"
				}
			],
			"payable": false,
			"stateMutability": "view",
			"type": "function"
		}
	],
	"Map": [
		{
			"constant": true,
			"inputs": [
				{
					"name": "_key",
					"type": "bytes32"
				}
			],
			"name": "contains",
			"outputs": [
				{
					"name": "",
					"type": "bool"
				}
			],
			"payable": false,
			"stateMutability": "view",
			"type": "function"
		},
		{
			"constant": false,
			"inputs": [
				{
					"name": "_key",
					"type": "bytes32"
				},
				{
					"name": "_value",
					"type": "address"
				}
			],
			"name": "add",
			"outputs": [
				{
					"name": "",
					"type": "bool"
				}
			],
			"payable": false,
			"stateMutability": "nonpayable",
			"type": "function"
		},
		{
			"constant": true,
			"inputs": [],
			"name": "getOwner",
			"outputs": [
				{
					"name": "",
					"type": "address"
				}
			],
			"payable": false,
			"stateMutability": "view",
			"type": "function"
		},
		{
			"constant": true,
			"inputs": [
				{
					"name": "_key",
					"type": "bytes32"
				}
			],
			"name": "get",
			"outputs": [
				{
					"name": "",
					"type": "address"
				}
			],
			"payable": false,
			"stateMutability": "view",
			"type": "function"
		},
		{
			"constant": false,
			"inputs": [
				{
					"name": "_key",
					"type": "bytes32"
				}
			],
			"name": "remove",
			"outputs": [
				{
					"name": "",
					"type": "bool"
				}
			],
			"payable": false,
			"stateMutability": "nonpayable",
			"type": "function"
		},
		{
			"constant": true,
			"inputs": [],
			"name": "getCount",
			"outputs": [
				{
					"name": "",
					"type": "uint256"
				}
			],
			"payable": false,
			"stateMutability": "view",
			"type": "function"
		},
		{
			"constant": false,
			"inputs": [
				{
					"name": "_owner",
					"type": "address"
				}
			],
			"name": "initialize",
			"outputs": [
				{
					"name": "",
					"type": "bool"
				}
			],
			"payable": false,
			"stateMutability": "nonpayable",
			"type": "function"
		},
		{
			"constant": true,
			"inputs": [
				{
					"name": "_key",
					"type": "bytes32"
				}
			],
			"name": "getAsAddressOrZero",
			"outputs": [
				{
					"name": "",
					"type": "address"
				}
			],
			"payable": false,
			"stateMutability": "view",
			"type": "function"
		},
		{
			"constant": true,
			"inputs": [],
			"name": "getInitialized",
			"outputs": [
				{
					"name": "",
					"type": "bool"
				}
			],
			"payable": false,
			"stateMutability": "view",
			"type": "function"
		},
		{
			"constant": false,
			"inputs": [
				{
					"name": "_newOwner",
					"type": "address"
				}
			],
			"name": "transferOwnership",
			"outputs": [
				{
					"name": "",
					"type": "bool"
				}
			],
			"payable": false,
			"stateMutability": "nonpayable",
			"type": "function"
		}
	],
	"Auction": [
		{
			"constant": true,
			"inputs": [],
			"name": "getAuctionIndexForCurrentTime",
			"outputs": [
				{
					"name": "",
					"type": "uint256"
				}
			],
			"payable": false,
			"stateMutability": "view",
			"type": "function"
		},
		{
			"constant": true,
			"inputs": [],
			"name": "lastRepPrice",
			"outputs": [
				{
					"name": "",
					"type": "uint256"
				}
			],
			"payable": false,
			"stateMutability": "view",
			"type": "function"
		},
		{
			"constant": false,
			"inputs": [],
			"name": "getCurrentAttoRepBalance",
			"outputs": [
				{
					"name": "",
					"type": "uint256"
				}
			],
			"payable": false,
			"stateMutability": "nonpayable",
			"type": "function"
		},
		{
			"constant": true,
			"inputs": [],
			"name": "initialCashSalePrice",
			"outputs": [
				{
					"name": "",
					"type": "uint256"
				}
			],
			"payable": false,
			"stateMutability": "view",
			"type": "function"
		},
		{
			"constant": true,
			"inputs": [],
			"name": "initializationTime",
			"outputs": [
				{
					"name": "",
					"type": "uint256"
				}
			],
			"payable": false,
			"stateMutability": "view",
			"type": "function"
		},
		{
			"constant": true,
			"inputs": [],
			"name": "isActive",
			"outputs": [
				{
					"name": "",
					"type": "bool"
				}
			],
			"payable": false,
			"stateMutability": "view",
			"type": "function"
		},
		{
			"constant": false,
			"inputs": [],
			"name": "initializeNewAuction",
			"outputs": [
				{
					"name": "",
					"type": "bool"
				}
			],
			"payable": false,
			"stateMutability": "nonpayable",
			"type": "function"
		},
		{
			"constant": true,
			"inputs": [],
			"name": "getRepPriceInAttoCash",
			"outputs": [
				{
					"name": "",
					"type": "uint256"
				}
			],
			"payable": false,
			"stateMutability": "view",
			"type": "function"
		},
		{
			"constant": true,
			"inputs": [],
			"name": "bootstrapped",
			"outputs": [
				{
					"name": "",
					"type": "bool"
				}
			],
			"payable": false,
			"stateMutability": "view",
			"type": "function"
		},
		{
			"constant": true,
			"inputs": [],
			"name": "initialAttoCashBalance",
			"outputs": [
				{
					"name": "",
					"type": "uint256"
				}
			],
			"payable": false,
			"stateMutability": "view",
			"type": "function"
		},
		{
			"constant": true,
			"inputs": [],
			"name": "currentRoundType",
			"outputs": [
				{
					"name": "",
					"type": "uint8"
				}
			],
			"payable": false,
			"stateMutability": "view",
			"type": "function"
		},
		{
			"constant": true,
			"inputs": [],
			"name": "initialRepSalePrice",
			"outputs": [
				{
					"name": "",
					"type": "uint256"
				}
			],
			"payable": false,
			"stateMutability": "view",
			"type": "function"
		},
		{
			"constant": false,
			"inputs": [],
			"name": "getCashSalePriceInAttoRep",
			"outputs": [
				{
					"name": "",
					"type": "uint256"
				}
			],
			"payable": false,
			"stateMutability": "nonpayable",
			"type": "function"
		},
		{
			"constant": true,
			"inputs": [],
			"name": "auctionTokenFactory",
			"outputs": [
				{
					"name": "",
					"type": "address"
				}
			],
			"payable": false,
			"stateMutability": "view",
			"type": "function"
		},
		{
			"constant": true,
			"inputs": [],
			"name": "currentAuctionIndex",
			"outputs": [
				{
					"name": "",
					"type": "uint256"
				}
			],
			"payable": false,
			"stateMutability": "view",
			"type": "function"
		},
		{
			"constant": true,
			"inputs": [],
			"name": "feeBalance",
			"outputs": [
				{
					"name": "",
					"type": "uint256"
				}
			],
			"payable": false,
			"stateMutability": "view",
			"type": "function"
		},
		{
			"constant": false,
			"inputs": [],
			"name": "getCurrentAttoCashBalance",
			"outputs": [
				{
					"name": "",
					"type": "uint256"
				}
			],
			"payable": false,
			"stateMutability": "nonpayable",
			"type": "function"
		},
		{
			"constant": false,
			"inputs": [
				{
					"name": "_attoRepAmount",
					"type": "uint256"
				}
			],
			"name": "tradeCashForRep",
			"outputs": [
				{
					"name": "",
					"type": "bool"
				}
			],
			"payable": true,
			"stateMutability": "payable",
			"type": "function"
		},
		{
			"constant": true,
			"inputs": [],
			"name": "cashAuctionToken",
			"outputs": [
				{
					"name": "",
					"type": "address"
				}
			],
			"payable": false,
			"stateMutability": "view",
			"type": "function"
		},
		{
			"constant": true,
			"inputs": [],
			"name": "getAuctionEndTime",
			"outputs": [
				{
					"name": "",
					"type": "uint256"
				}
			],
			"payable": false,
			"stateMutability": "view",
			"type": "function"
		},
		{
			"constant": true,
			"inputs": [],
			"name": "augur",
			"outputs": [
				{
					"name": "",
					"type": "address"
				}
			],
			"payable": false,
			"stateMutability": "view",
			"type": "function"
		},
		{
			"constant": true,
			"inputs": [],
			"name": "getDerivedRepPriceInAttoCash",
			"outputs": [
				{
					"name": "",
					"type": "uint256"
				}
			],
			"payable": false,
			"stateMutability": "view",
			"type": "function"
		},
		{
			"constant": true,
			"inputs": [],
			"name": "getUniverse",
			"outputs": [
				{
					"name": "",
					"type": "address"
				}
			],
			"payable": false,
			"stateMutability": "view",
			"type": "function"
		},
		{
			"constant": true,
			"inputs": [],
			"name": "repAuctionToken",
			"outputs": [
				{
					"name": "",
					"type": "address"
				}
			],
			"payable": false,
			"stateMutability": "view",
			"type": "function"
		},
		{
			"constant": true,
			"inputs": [],
			"name": "bootstrapMode",
			"outputs": [
				{
					"name": "",
					"type": "bool"
				}
			],
			"payable": false,
			"stateMutability": "view",
			"type": "function"
		},
		{
			"constant": true,
			"inputs": [],
			"name": "cash",
			"outputs": [
				{
					"name": "",
					"type": "address"
				}
			],
			"payable": false,
			"stateMutability": "view",
			"type": "function"
		},
		{
			"constant": true,
			"inputs": [],
			"name": "initialRepPriceInAttoCash",
			"outputs": [
				{
					"name": "",
					"type": "uint256"
				}
			],
			"payable": false,
			"stateMutability": "view",
			"type": "function"
		},
		{
			"constant": true,
			"inputs": [],
			"name": "initialAttoRepBalance",
			"outputs": [
				{
					"name": "",
					"type": "uint256"
				}
			],
			"payable": false,
			"stateMutability": "view",
			"type": "function"
		},
		{
			"constant": true,
			"inputs": [],
			"name": "getAuctionStartTime",
			"outputs": [
				{
					"name": "",
					"type": "uint256"
				}
			],
			"payable": false,
			"stateMutability": "view",
			"type": "function"
		},
		{
			"constant": true,
			"inputs": [],
			"name": "repPrice",
			"outputs": [
				{
					"name": "",
					"type": "uint256"
				}
			],
			"payable": false,
			"stateMutability": "view",
			"type": "function"
		},
		{
			"constant": true,
			"inputs": [],
			"name": "getReputationToken",
			"outputs": [
				{
					"name": "",
					"type": "address"
				}
			],
			"payable": false,
			"stateMutability": "view",
			"type": "function"
		},
		{
			"constant": false,
			"inputs": [
				{
					"name": "_augur",
					"type": "address"
				},
				{
					"name": "_universe",
					"type": "address"
				},
				{
					"name": "_reputationToken",
					"type": "address"
				}
			],
			"name": "initialize",
			"outputs": [
				{
					"name": "",
					"type": "bool"
				}
			],
			"payable": false,
			"stateMutability": "nonpayable",
			"type": "function"
		},
		{
			"constant": true,
			"inputs": [],
			"name": "getRoundType",
			"outputs": [
				{
					"name": "",
					"type": "uint8"
				}
			],
			"payable": false,
			"stateMutability": "view",
			"type": "function"
		},
		{
			"constant": false,
			"inputs": [],
			"name": "getRepSalePriceInAttoCash",
			"outputs": [
				{
					"name": "",
					"type": "uint256"
				}
			],
			"payable": false,
			"stateMutability": "nonpayable",
			"type": "function"
		},
		{
			"constant": true,
			"inputs": [],
			"name": "maxSupply",
			"outputs": [
				{
					"name": "",
					"type": "uint256"
				}
			],
			"payable": false,
			"stateMutability": "view",
			"type": "function"
		},
		{
			"constant": false,
			"inputs": [
				{
					"name": "_auctionToken",
					"type": "address"
				}
			],
			"name": "auctionOver",
			"outputs": [
				{
					"name": "",
					"type": "bool"
				}
			],
			"payable": false,
			"stateMutability": "nonpayable",
			"type": "function"
		},
		{
			"constant": true,
			"inputs": [],
			"name": "getInitialized",
			"outputs": [
				{
					"name": "",
					"type": "bool"
				}
			],
			"payable": false,
			"stateMutability": "view",
			"type": "function"
		},
		{
			"constant": false,
			"inputs": [
				{
					"name": "_attoCashAmount",
					"type": "uint256"
				}
			],
			"name": "tradeRepForCash",
			"outputs": [
				{
					"name": "",
					"type": "bool"
				}
			],
			"payable": false,
			"stateMutability": "nonpayable",
			"type": "function"
		}
	],
	"AuctionToken": [
		{
			"constant": true,
			"inputs": [],
			"name": "supply",
			"outputs": [
				{
					"name": "",
					"type": "uint256"
				}
			],
			"payable": false,
			"stateMutability": "view",
			"type": "function"
		},
		{
			"constant": true,
			"inputs": [],
			"name": "defaultOperators",
			"outputs": [
				{
					"name": "",
					"type": "address[]"
				}
			],
			"payable": false,
			"stateMutability": "view",
			"type": "function"
		},
		{
			"constant": true,
			"inputs": [],
			"name": "name",
			"outputs": [
				{
					"name": "",
					"type": "string"
				}
			],
			"payable": false,
			"stateMutability": "view",
			"type": "function"
		},
		{
			"constant": false,
			"inputs": [
				{
					"name": "_purchaser",
					"type": "address"
				},
				{
					"name": "_amount",
					"type": "uint256"
				}
			],
			"name": "mintForPurchaser",
			"outputs": [
				{
					"name": "",
					"type": "bool"
				}
			],
			"payable": false,
			"stateMutability": "nonpayable",
			"type": "function"
		},
		{
			"constant": false,
			"inputs": [
				{
					"name": "_spender",
					"type": "address"
				},
				{
					"name": "_amount",
					"type": "uint256"
				}
			],
			"name": "approve",
			"outputs": [
				{
					"name": "",
					"type": "bool"
				}
			],
			"payable": false,
			"stateMutability": "nonpayable",
			"type": "function"
		},
		{
			"constant": true,
			"inputs": [],
			"name": "totalSupply",
			"outputs": [
				{
					"name": "",
					"type": "uint256"
				}
			],
			"payable": false,
			"stateMutability": "view",
			"type": "function"
		},
		{
			"constant": true,
			"inputs": [],
			"name": "redemptionToken",
			"outputs": [
				{
					"name": "",
					"type": "address"
				}
			],
			"payable": false,
			"stateMutability": "view",
			"type": "function"
		},
		{
			"constant": false,
			"inputs": [
				{
					"name": "_from",
					"type": "address"
				},
				{
					"name": "_to",
					"type": "address"
				},
				{
					"name": "_amount",
					"type": "uint256"
				}
			],
			"name": "transferFrom",
			"outputs": [
				{
					"name": "",
					"type": "bool"
				}
			],
			"payable": false,
			"stateMutability": "nonpayable",
			"type": "function"
		},
		{
			"constant": true,
			"inputs": [],
			"name": "decimals",
			"outputs": [
				{
					"name": "",
					"type": "uint8"
				}
			],
			"payable": false,
			"stateMutability": "view",
			"type": "function"
		},
		{
			"constant": false,
			"inputs": [
				{
					"name": "_augur",
					"type": "address"
				},
				{
					"name": "_auction",
					"type": "address"
				},
				{
					"name": "_redemptionToken",
					"type": "address"
				},
				{
					"name": "_auctionIndex",
					"type": "uint256"
				},
				{
					"name": "_erc820RegistryAddress",
					"type": "address"
				}
			],
			"name": "initialize",
			"outputs": [
				{
					"name": "",
					"type": "bool"
				}
			],
			"payable": false,
			"stateMutability": "nonpayable",
			"type": "function"
		},
		{
			"constant": true,
			"inputs": [],
			"name": "universe",
			"outputs": [
				{
					"name": "",
					"type": "address"
				}
			],
			"payable": false,
			"stateMutability": "view",
			"type": "function"
		},
		{
			"constant": true,
			"inputs": [],
			"name": "granularity",
			"outputs": [
				{
					"name": "",
					"type": "uint256"
				}
			],
			"payable": false,
			"stateMutability": "view",
			"type": "function"
		},
		{
			"constant": false,
			"inputs": [],
			"name": "retrieveFunds",
			"outputs": [
				{
					"name": "",
					"type": "bool"
				}
			],
			"payable": false,
			"stateMutability": "nonpayable",
			"type": "function"
		},
		{
			"constant": true,
			"inputs": [],
			"name": "ETERNAL_APPROVAL_VALUE",
			"outputs": [
				{
					"name": "",
					"type": "uint256"
				}
			],
			"payable": false,
			"stateMutability": "view",
			"type": "function"
		},
		{
			"constant": false,
			"inputs": [
				{
					"name": "_spender",
					"type": "address"
				},
				{
					"name": "_subtractedValue",
					"type": "uint256"
				}
			],
			"name": "decreaseApproval",
			"outputs": [
				{
					"name": "",
					"type": "bool"
				}
			],
			"payable": false,
			"stateMutability": "nonpayable",
			"type": "function"
		},
		{
			"constant": true,
			"inputs": [
				{
					"name": "_tokenHolder",
					"type": "address"
				}
			],
			"name": "balanceOf",
			"outputs": [
				{
					"name": "",
					"type": "uint256"
				}
			],
			"payable": false,
			"stateMutability": "view",
			"type": "function"
		},
		{
			"constant": true,
			"inputs": [],
			"name": "augur",
			"outputs": [
				{
					"name": "",
					"type": "address"
				}
			],
			"payable": false,
			"stateMutability": "view",
			"type": "function"
		},
		{
			"constant": true,
			"inputs": [],
			"name": "auctionIndex",
			"outputs": [
				{
					"name": "",
					"type": "uint256"
				}
			],
			"payable": false,
			"stateMutability": "view",
			"type": "function"
		},
		{
			"constant": true,
			"inputs": [],
			"name": "auction",
			"outputs": [
				{
					"name": "",
					"type": "address"
				}
			],
			"payable": false,
			"stateMutability": "view",
			"type": "function"
		},
		{
			"constant": false,
			"inputs": [
				{
					"name": "_to",
					"type": "address"
				},
				{
					"name": "_amount",
					"type": "uint256"
				},
				{
					"name": "_data",
					"type": "bytes32"
				}
			],
			"name": "sendNoHooks",
			"outputs": [
				{
					"name": "",
					"type": "bool"
				}
			],
			"payable": false,
			"stateMutability": "nonpayable",
			"type": "function"
		},
		{
			"constant": false,
			"inputs": [
				{
					"name": "_operator",
					"type": "address"
				}
			],
			"name": "authorizeOperator",
			"outputs": [
				{
					"name": "",
					"type": "bool"
				}
			],
			"payable": false,
			"stateMutability": "nonpayable",
			"type": "function"
		},
		{
			"constant": true,
			"inputs": [],
			"name": "symbol",
			"outputs": [
				{
					"name": "",
					"type": "string"
				}
			],
			"payable": false,
			"stateMutability": "view",
			"type": "function"
		},
		{
			"constant": true,
			"inputs": [],
			"name": "erc820Registry",
			"outputs": [
				{
					"name": "",
					"type": "address"
				}
			],
			"payable": false,
			"stateMutability": "view",
			"type": "function"
		},
		{
			"constant": false,
			"inputs": [
				{
					"name": "_to",
					"type": "address"
				},
				{
					"name": "_amount",
					"type": "uint256"
				}
			],
			"name": "transfer",
			"outputs": [
				{
					"name": "",
					"type": "bool"
				}
			],
			"payable": false,
			"stateMutability": "nonpayable",
			"type": "function"
		},
		{
			"constant": false,
			"inputs": [
				{
					"name": "_to",
					"type": "address"
				},
				{
					"name": "_amount",
					"type": "uint256"
				},
				{
					"name": "_data",
					"type": "bytes32"
				}
			],
			"name": "send",
			"outputs": [
				{
					"name": "",
					"type": "bool"
				}
			],
			"payable": false,
			"stateMutability": "nonpayable",
			"type": "function"
		},
		{
			"constant": false,
			"inputs": [],
			"name": "redeem",
			"outputs": [
				{
					"name": "",
					"type": "bool"
				}
			],
			"payable": false,
			"stateMutability": "nonpayable",
			"type": "function"
		},
		{
			"constant": true,
			"inputs": [],
			"name": "maxSupply",
			"outputs": [
				{
					"name": "",
					"type": "uint256"
				}
			],
			"payable": false,
			"stateMutability": "view",
			"type": "function"
		},
		{
			"constant": false,
			"inputs": [
				{
					"name": "_spender",
					"type": "address"
				},
				{
					"name": "_addedValue",
					"type": "uint256"
				}
			],
			"name": "increaseApproval",
			"outputs": [
				{
					"name": "",
					"type": "bool"
				}
			],
			"payable": false,
			"stateMutability": "nonpayable",
			"type": "function"
		},
		{
			"constant": true,
			"inputs": [
				{
					"name": "_operator",
					"type": "address"
				},
				{
					"name": "_tokenHolder",
					"type": "address"
				}
			],
			"name": "isOperatorFor",
			"outputs": [
				{
					"name": "",
					"type": "bool"
				}
			],
			"payable": false,
			"stateMutability": "view",
			"type": "function"
		},
		{
			"constant": true,
			"inputs": [],
			"name": "getTypeName",
			"outputs": [
				{
					"name": "",
					"type": "bytes32"
				}
			],
			"payable": false,
			"stateMutability": "view",
			"type": "function"
		},
		{
			"constant": false,
			"inputs": [
				{
					"name": "_from",
					"type": "address"
				},
				{
					"name": "_to",
					"type": "address"
				},
				{
					"name": "_amount",
					"type": "uint256"
				},
				{
					"name": "_data",
					"type": "bytes32"
				},
				{
					"name": "_operatorData",
					"type": "bytes32"
				}
			],
			"name": "operatorSend",
			"outputs": [
				{
					"name": "",
					"type": "bool"
				}
			],
			"payable": false,
			"stateMutability": "nonpayable",
			"type": "function"
		},
		{
			"constant": true,
			"inputs": [
				{
					"name": "_owner",
					"type": "address"
				},
				{
					"name": "_spender",
					"type": "address"
				}
			],
			"name": "allowance",
			"outputs": [
				{
					"name": "",
					"type": "uint256"
				}
			],
			"payable": false,
			"stateMutability": "view",
			"type": "function"
		},
		{
			"constant": true,
			"inputs": [],
			"name": "getInitialized",
			"outputs": [
				{
					"name": "",
					"type": "bool"
				}
			],
			"payable": false,
			"stateMutability": "view",
			"type": "function"
		},
		{
			"constant": false,
			"inputs": [
				{
					"name": "_operator",
					"type": "address"
				}
			],
			"name": "revokeOperator",
			"outputs": [
				{
					"name": "",
					"type": "bool"
				}
			],
			"payable": false,
			"stateMutability": "nonpayable",
			"type": "function"
		},
		{
			"anonymous": false,
			"inputs": [
				{
					"indexed": true,
					"name": "target",
					"type": "address"
				},
				{
					"indexed": false,
					"name": "value",
					"type": "uint256"
				}
			],
			"name": "Mint",
			"type": "event"
		},
		{
			"anonymous": false,
			"inputs": [
				{
					"indexed": true,
					"name": "target",
					"type": "address"
				},
				{
					"indexed": false,
					"name": "value",
					"type": "uint256"
				}
			],
			"name": "Burn",
			"type": "event"
		},
		{
			"anonymous": false,
			"inputs": [
				{
					"indexed": true,
					"name": "operator",
					"type": "address"
				},
				{
					"indexed": true,
					"name": "from",
					"type": "address"
				},
				{
					"indexed": true,
					"name": "to",
					"type": "address"
				},
				{
					"indexed": false,
					"name": "amount",
					"type": "uint256"
				},
				{
					"indexed": false,
					"name": "data",
					"type": "bytes32"
				},
				{
					"indexed": false,
					"name": "operatorData",
					"type": "bytes32"
				}
			],
			"name": "Sent",
			"type": "event"
		},
		{
			"anonymous": false,
			"inputs": [
				{
					"indexed": true,
					"name": "operator",
					"type": "address"
				},
				{
					"indexed": true,
					"name": "to",
					"type": "address"
				},
				{
					"indexed": false,
					"name": "amount",
					"type": "uint256"
				},
				{
					"indexed": false,
					"name": "operatorData",
					"type": "bytes32"
				}
			],
			"name": "Minted",
			"type": "event"
		},
		{
			"anonymous": false,
			"inputs": [
				{
					"indexed": true,
					"name": "operator",
					"type": "address"
				},
				{
					"indexed": true,
					"name": "from",
					"type": "address"
				},
				{
					"indexed": false,
					"name": "amount",
					"type": "uint256"
				},
				{
					"indexed": false,
					"name": "data",
					"type": "bytes32"
				},
				{
					"indexed": false,
					"name": "operatorData",
					"type": "bytes32"
				}
			],
			"name": "Burned",
			"type": "event"
		},
		{
			"anonymous": false,
			"inputs": [
				{
					"indexed": true,
					"name": "operator",
					"type": "address"
				},
				{
					"indexed": true,
					"name": "tokenHolder",
					"type": "address"
				}
			],
			"name": "AuthorizedOperator",
			"type": "event"
		},
		{
			"anonymous": false,
			"inputs": [
				{
					"indexed": true,
					"name": "operator",
					"type": "address"
				},
				{
					"indexed": true,
					"name": "tokenHolder",
					"type": "address"
				}
			],
			"name": "RevokedOperator",
			"type": "event"
		},
		{
			"anonymous": false,
			"inputs": [
				{
					"indexed": true,
					"name": "from",
					"type": "address"
				},
				{
					"indexed": true,
					"name": "to",
					"type": "address"
				},
				{
					"indexed": false,
					"name": "value",
					"type": "uint256"
				}
			],
			"name": "Transfer",
			"type": "event"
		},
		{
			"anonymous": false,
			"inputs": [
				{
					"indexed": true,
					"name": "owner",
					"type": "address"
				},
				{
					"indexed": true,
					"name": "spender",
					"type": "address"
				},
				{
					"indexed": false,
					"name": "value",
					"type": "uint256"
				}
			],
			"name": "Approval",
			"type": "event"
		}
	],
	"DisputeCrowdsourcer": [
		{
			"constant": true,
			"inputs": [],
			"name": "supply",
			"outputs": [
				{
					"name": "",
					"type": "uint256"
				}
			],
			"payable": false,
			"stateMutability": "view",
			"type": "function"
		},
		{
			"constant": true,
			"inputs": [],
			"name": "defaultOperators",
			"outputs": [
				{
					"name": "",
					"type": "address[]"
				}
			],
			"payable": false,
			"stateMutability": "view",
			"type": "function"
		},
		{
			"constant": true,
			"inputs": [],
			"name": "name",
			"outputs": [
				{
					"name": "",
					"type": "string"
				}
			],
			"payable": false,
			"stateMutability": "view",
			"type": "function"
		},
		{
			"constant": false,
			"inputs": [
				{
					"name": "_spender",
					"type": "address"
				},
				{
					"name": "_amount",
					"type": "uint256"
				}
			],
			"name": "approve",
			"outputs": [
				{
					"name": "",
					"type": "bool"
				}
			],
			"payable": false,
			"stateMutability": "nonpayable",
			"type": "function"
		},
		{
			"constant": false,
			"inputs": [
				{
					"name": "_size",
					"type": "uint256"
				}
			],
			"name": "setSize",
			"outputs": [
				{
					"name": "",
					"type": "bool"
				}
			],
			"payable": false,
			"stateMutability": "nonpayable",
			"type": "function"
		},
		{
			"constant": true,
			"inputs": [],
			"name": "totalSupply",
			"outputs": [
				{
					"name": "",
					"type": "uint256"
				}
			],
			"payable": false,
			"stateMutability": "view",
			"type": "function"
		},
		{
			"constant": false,
			"inputs": [],
			"name": "forkAndRedeem",
			"outputs": [
				{
					"name": "",
					"type": "bool"
				}
			],
			"payable": false,
			"stateMutability": "nonpayable",
			"type": "function"
		},
		{
			"constant": false,
			"inputs": [],
			"name": "getDisputeOverloadToken",
			"outputs": [
				{
					"name": "",
					"type": "address"
				}
			],
			"payable": false,
			"stateMutability": "nonpayable",
			"type": "function"
		},
		{
			"constant": false,
			"inputs": [],
			"name": "liquidateLosing",
			"outputs": [
				{
					"name": "",
					"type": "bool"
				}
			],
			"payable": false,
			"stateMutability": "nonpayable",
			"type": "function"
		},
		{
			"constant": false,
			"inputs": [
				{
					"name": "_from",
					"type": "address"
				},
				{
					"name": "_to",
					"type": "address"
				},
				{
					"name": "_amount",
					"type": "uint256"
				}
			],
			"name": "transferFrom",
			"outputs": [
				{
					"name": "",
					"type": "bool"
				}
			],
			"payable": false,
			"stateMutability": "nonpayable",
			"type": "function"
		},
		{
			"constant": true,
			"inputs": [],
			"name": "decimals",
			"outputs": [
				{
					"name": "",
					"type": "uint8"
				}
			],
			"payable": false,
			"stateMutability": "view",
			"type": "function"
		},
		{
			"constant": true,
			"inputs": [],
			"name": "granularity",
			"outputs": [
				{
					"name": "",
					"type": "uint256"
				}
			],
			"payable": false,
			"stateMutability": "view",
			"type": "function"
		},
		{
			"constant": true,
			"inputs": [],
			"name": "ETERNAL_APPROVAL_VALUE",
			"outputs": [
				{
					"name": "",
					"type": "uint256"
				}
			],
			"payable": false,
			"stateMutability": "view",
			"type": "function"
		},
		{
			"constant": true,
			"inputs": [],
			"name": "isDisavowed",
			"outputs": [
				{
					"name": "",
					"type": "bool"
				}
			],
			"payable": false,
			"stateMutability": "view",
			"type": "function"
		},
		{
			"constant": false,
			"inputs": [
				{
					"name": "_spender",
					"type": "address"
				},
				{
					"name": "_subtractedValue",
					"type": "uint256"
				}
			],
			"name": "decreaseApproval",
			"outputs": [
				{
					"name": "",
					"type": "bool"
				}
			],
			"payable": false,
			"stateMutability": "nonpayable",
			"type": "function"
		},
		{
			"constant": true,
			"inputs": [],
			"name": "getPayoutNumerators",
			"outputs": [
				{
					"name": "",
					"type": "uint256[]"
				}
			],
			"payable": false,
			"stateMutability": "view",
			"type": "function"
		},
		{
			"constant": true,
			"inputs": [
				{
					"name": "_tokenHolder",
					"type": "address"
				}
			],
			"name": "balanceOf",
			"outputs": [
				{
					"name": "",
					"type": "uint256"
				}
			],
			"payable": false,
			"stateMutability": "view",
			"type": "function"
		},
		{
			"constant": true,
			"inputs": [],
			"name": "augur",
			"outputs": [
				{
					"name": "",
					"type": "address"
				}
			],
			"payable": false,
			"stateMutability": "view",
			"type": "function"
		},
		{
			"constant": false,
			"inputs": [
				{
					"name": "_augur",
					"type": "address"
				},
				{
					"name": "_market",
					"type": "address"
				},
				{
					"name": "_size",
					"type": "uint256"
				},
				{
					"name": "_payoutDistributionHash",
					"type": "bytes32"
				},
				{
					"name": "_payoutNumerators",
					"type": "uint256[]"
				},
				{
					"name": "_disputeOverloadToken",
					"type": "address"
				},
				{
					"name": "_erc820RegistryAddress",
					"type": "address"
				}
			],
			"name": "initialize",
			"outputs": [
				{
					"name": "",
					"type": "bool"
				}
			],
			"payable": false,
			"stateMutability": "nonpayable",
			"type": "function"
		},
		{
			"constant": false,
			"inputs": [
				{
					"name": "_to",
					"type": "address"
				},
				{
					"name": "_amount",
					"type": "uint256"
				},
				{
					"name": "_data",
					"type": "bytes32"
				}
			],
			"name": "sendNoHooks",
			"outputs": [
				{
					"name": "",
					"type": "bool"
				}
			],
			"payable": false,
			"stateMutability": "nonpayable",
			"type": "function"
		},
		{
			"constant": true,
			"inputs": [],
			"name": "getRemainingToFill",
			"outputs": [
				{
					"name": "",
					"type": "uint256"
				}
			],
			"payable": false,
			"stateMutability": "view",
			"type": "function"
		},
		{
			"constant": false,
			"inputs": [
				{
					"name": "_participant",
					"type": "address"
				},
				{
					"name": "_amount",
					"type": "uint256"
				},
				{
					"name": "_overload",
					"type": "bool"
				}
			],
			"name": "contribute",
			"outputs": [
				{
					"name": "",
					"type": "uint256"
				}
			],
			"payable": false,
			"stateMutability": "nonpayable",
			"type": "function"
		},
		{
			"constant": false,
			"inputs": [
				{
					"name": "_operator",
					"type": "address"
				}
			],
			"name": "authorizeOperator",
			"outputs": [
				{
					"name": "",
					"type": "bool"
				}
			],
			"payable": false,
			"stateMutability": "nonpayable",
			"type": "function"
		},
		{
			"constant": false,
			"inputs": [
				{
					"name": "_redeemer",
					"type": "address"
				}
			],
			"name": "redeem",
			"outputs": [
				{
					"name": "",
					"type": "bool"
				}
			],
			"payable": false,
			"stateMutability": "nonpayable",
			"type": "function"
		},
		{
			"constant": true,
			"inputs": [],
			"name": "symbol",
			"outputs": [
				{
					"name": "",
					"type": "string"
				}
			],
			"payable": false,
			"stateMutability": "view",
			"type": "function"
		},
		{
			"constant": true,
			"inputs": [],
			"name": "erc820Registry",
			"outputs": [
				{
					"name": "",
					"type": "address"
				}
			],
			"payable": false,
			"stateMutability": "view",
			"type": "function"
		},
		{
			"constant": false,
			"inputs": [],
			"name": "correctSize",
			"outputs": [
				{
					"name": "",
					"type": "bool"
				}
			],
			"payable": false,
			"stateMutability": "nonpayable",
			"type": "function"
		},
		{
			"constant": false,
			"inputs": [
				{
					"name": "_to",
					"type": "address"
				},
				{
					"name": "_amount",
					"type": "uint256"
				}
			],
			"name": "transfer",
			"outputs": [
				{
					"name": "",
					"type": "bool"
				}
			],
			"payable": false,
			"stateMutability": "nonpayable",
			"type": "function"
		},
		{
			"constant": false,
			"inputs": [
				{
					"name": "_to",
					"type": "address"
				},
				{
					"name": "_amount",
					"type": "uint256"
				},
				{
					"name": "_data",
					"type": "bytes32"
				}
			],
			"name": "send",
			"outputs": [
				{
					"name": "",
					"type": "bool"
				}
			],
			"payable": false,
			"stateMutability": "nonpayable",
			"type": "function"
		},
		{
			"constant": true,
			"inputs": [],
			"name": "getReputationToken",
			"outputs": [
				{
					"name": "",
					"type": "address"
				}
			],
			"payable": false,
			"stateMutability": "view",
			"type": "function"
		},
		{
			"constant": false,
			"inputs": [
				{
					"name": "_spender",
					"type": "address"
				},
				{
					"name": "_addedValue",
					"type": "uint256"
				}
			],
			"name": "increaseApproval",
			"outputs": [
				{
					"name": "",
					"type": "bool"
				}
			],
			"payable": false,
			"stateMutability": "nonpayable",
			"type": "function"
		},
		{
			"constant": true,
			"inputs": [
				{
					"name": "_operator",
					"type": "address"
				},
				{
					"name": "_tokenHolder",
					"type": "address"
				}
			],
			"name": "isOperatorFor",
			"outputs": [
				{
					"name": "",
					"type": "bool"
				}
			],
			"payable": false,
			"stateMutability": "view",
			"type": "function"
		},
		{
			"constant": true,
			"inputs": [
				{
					"name": "_outcome",
					"type": "uint256"
				}
			],
			"name": "getPayoutNumerator",
			"outputs": [
				{
					"name": "",
					"type": "uint256"
				}
			],
			"payable": false,
			"stateMutability": "view",
			"type": "function"
		},
		{
			"constant": false,
			"inputs": [
				{
					"name": "_from",
					"type": "address"
				},
				{
					"name": "_to",
					"type": "address"
				},
				{
					"name": "_amount",
					"type": "uint256"
				},
				{
					"name": "_data",
					"type": "bytes32"
				},
				{
					"name": "_operatorData",
					"type": "bytes32"
				}
			],
			"name": "operatorSend",
			"outputs": [
				{
					"name": "",
					"type": "bool"
				}
			],
			"payable": false,
			"stateMutability": "nonpayable",
			"type": "function"
		},
		{
			"constant": true,
			"inputs": [
				{
					"name": "_owner",
					"type": "address"
				},
				{
					"name": "_spender",
					"type": "address"
				}
			],
			"name": "allowance",
			"outputs": [
				{
					"name": "",
					"type": "uint256"
				}
			],
			"payable": false,
			"stateMutability": "view",
			"type": "function"
		},
		{
			"constant": true,
			"inputs": [],
			"name": "getPayoutDistributionHash",
			"outputs": [
				{
					"name": "",
					"type": "bytes32"
				}
			],
			"payable": false,
			"stateMutability": "view",
			"type": "function"
		},
		{
			"constant": true,
			"inputs": [],
			"name": "getSize",
			"outputs": [
				{
					"name": "",
					"type": "uint256"
				}
			],
			"payable": false,
			"stateMutability": "view",
			"type": "function"
		},
		{
			"constant": true,
			"inputs": [],
			"name": "getInitialized",
			"outputs": [
				{
					"name": "",
					"type": "bool"
				}
			],
			"payable": false,
			"stateMutability": "view",
			"type": "function"
		},
		{
			"constant": true,
			"inputs": [],
			"name": "getMarket",
			"outputs": [
				{
					"name": "",
					"type": "address"
				}
			],
			"payable": false,
			"stateMutability": "view",
			"type": "function"
		},
		{
			"constant": false,
			"inputs": [
				{
					"name": "_operator",
					"type": "address"
				}
			],
			"name": "revokeOperator",
			"outputs": [
				{
					"name": "",
					"type": "bool"
				}
			],
			"payable": false,
			"stateMutability": "nonpayable",
			"type": "function"
		},
		{
			"constant": true,
			"inputs": [],
			"name": "getStake",
			"outputs": [
				{
					"name": "",
					"type": "uint256"
				}
			],
			"payable": false,
			"stateMutability": "view",
			"type": "function"
		},
		{
			"anonymous": false,
			"inputs": [
				{
					"indexed": true,
					"name": "target",
					"type": "address"
				},
				{
					"indexed": false,
					"name": "value",
					"type": "uint256"
				}
			],
			"name": "Mint",
			"type": "event"
		},
		{
			"anonymous": false,
			"inputs": [
				{
					"indexed": true,
					"name": "target",
					"type": "address"
				},
				{
					"indexed": false,
					"name": "value",
					"type": "uint256"
				}
			],
			"name": "Burn",
			"type": "event"
		},
		{
			"anonymous": false,
			"inputs": [
				{
					"indexed": true,
					"name": "operator",
					"type": "address"
				},
				{
					"indexed": true,
					"name": "from",
					"type": "address"
				},
				{
					"indexed": true,
					"name": "to",
					"type": "address"
				},
				{
					"indexed": false,
					"name": "amount",
					"type": "uint256"
				},
				{
					"indexed": false,
					"name": "data",
					"type": "bytes32"
				},
				{
					"indexed": false,
					"name": "operatorData",
					"type": "bytes32"
				}
			],
			"name": "Sent",
			"type": "event"
		},
		{
			"anonymous": false,
			"inputs": [
				{
					"indexed": true,
					"name": "operator",
					"type": "address"
				},
				{
					"indexed": true,
					"name": "to",
					"type": "address"
				},
				{
					"indexed": false,
					"name": "amount",
					"type": "uint256"
				},
				{
					"indexed": false,
					"name": "operatorData",
					"type": "bytes32"
				}
			],
			"name": "Minted",
			"type": "event"
		},
		{
			"anonymous": false,
			"inputs": [
				{
					"indexed": true,
					"name": "operator",
					"type": "address"
				},
				{
					"indexed": true,
					"name": "from",
					"type": "address"
				},
				{
					"indexed": false,
					"name": "amount",
					"type": "uint256"
				},
				{
					"indexed": false,
					"name": "data",
					"type": "bytes32"
				},
				{
					"indexed": false,
					"name": "operatorData",
					"type": "bytes32"
				}
			],
			"name": "Burned",
			"type": "event"
		},
		{
			"anonymous": false,
			"inputs": [
				{
					"indexed": true,
					"name": "operator",
					"type": "address"
				},
				{
					"indexed": true,
					"name": "tokenHolder",
					"type": "address"
				}
			],
			"name": "AuthorizedOperator",
			"type": "event"
		},
		{
			"anonymous": false,
			"inputs": [
				{
					"indexed": true,
					"name": "operator",
					"type": "address"
				},
				{
					"indexed": true,
					"name": "tokenHolder",
					"type": "address"
				}
			],
			"name": "RevokedOperator",
			"type": "event"
		},
		{
			"anonymous": false,
			"inputs": [
				{
					"indexed": true,
					"name": "from",
					"type": "address"
				},
				{
					"indexed": true,
					"name": "to",
					"type": "address"
				},
				{
					"indexed": false,
					"name": "value",
					"type": "uint256"
				}
			],
			"name": "Transfer",
			"type": "event"
		},
		{
			"anonymous": false,
			"inputs": [
				{
					"indexed": true,
					"name": "owner",
					"type": "address"
				},
				{
					"indexed": true,
					"name": "spender",
					"type": "address"
				},
				{
					"indexed": false,
					"name": "value",
					"type": "uint256"
				}
			],
			"name": "Approval",
			"type": "event"
		}
	],
	"DisputeOverloadToken": [
		{
			"constant": true,
			"inputs": [],
			"name": "supply",
			"outputs": [
				{
					"name": "",
					"type": "uint256"
				}
			],
			"payable": false,
			"stateMutability": "view",
			"type": "function"
		},
		{
			"constant": true,
			"inputs": [],
			"name": "defaultOperators",
			"outputs": [
				{
					"name": "",
					"type": "address[]"
				}
			],
			"payable": false,
			"stateMutability": "view",
			"type": "function"
		},
		{
			"constant": true,
			"inputs": [],
			"name": "name",
			"outputs": [
				{
					"name": "",
					"type": "string"
				}
			],
			"payable": false,
			"stateMutability": "view",
			"type": "function"
		},
		{
			"constant": false,
			"inputs": [
				{
					"name": "_spender",
					"type": "address"
				},
				{
					"name": "_amount",
					"type": "uint256"
				}
			],
			"name": "approve",
			"outputs": [
				{
					"name": "",
					"type": "bool"
				}
			],
			"payable": false,
			"stateMutability": "nonpayable",
			"type": "function"
		},
		{
			"constant": true,
			"inputs": [],
			"name": "disputeCrowdsourcer",
			"outputs": [
				{
					"name": "",
					"type": "address"
				}
			],
			"payable": false,
			"stateMutability": "view",
			"type": "function"
		},
		{
			"constant": true,
			"inputs": [],
			"name": "totalSupply",
			"outputs": [
				{
					"name": "",
					"type": "uint256"
				}
			],
			"payable": false,
			"stateMutability": "view",
			"type": "function"
		},
		{
			"constant": false,
			"inputs": [
				{
					"name": "_from",
					"type": "address"
				},
				{
					"name": "_to",
					"type": "address"
				},
				{
					"name": "_amount",
					"type": "uint256"
				}
			],
			"name": "transferFrom",
			"outputs": [
				{
					"name": "",
					"type": "bool"
				}
			],
			"payable": false,
			"stateMutability": "nonpayable",
			"type": "function"
		},
		{
			"constant": true,
			"inputs": [],
			"name": "decimals",
			"outputs": [
				{
					"name": "",
					"type": "uint8"
				}
			],
			"payable": false,
			"stateMutability": "view",
			"type": "function"
		},
		{
			"constant": false,
			"inputs": [
				{
					"name": "_target",
					"type": "address"
				},
				{
					"name": "_amount",
					"type": "uint256"
				}
			],
			"name": "trustedBurn",
			"outputs": [
				{
					"name": "",
					"type": "bool"
				}
			],
			"payable": false,
			"stateMutability": "nonpayable",
			"type": "function"
		},
		{
			"constant": true,
			"inputs": [],
			"name": "universe",
			"outputs": [
				{
					"name": "",
					"type": "address"
				}
			],
			"payable": false,
			"stateMutability": "view",
			"type": "function"
		},
		{
			"constant": true,
			"inputs": [],
			"name": "granularity",
			"outputs": [
				{
					"name": "",
					"type": "uint256"
				}
			],
			"payable": false,
			"stateMutability": "view",
			"type": "function"
		},
		{
			"constant": true,
			"inputs": [],
			"name": "ETERNAL_APPROVAL_VALUE",
			"outputs": [
				{
					"name": "",
					"type": "uint256"
				}
			],
			"payable": false,
			"stateMutability": "view",
			"type": "function"
		},
		{
			"constant": false,
			"inputs": [
				{
					"name": "_spender",
					"type": "address"
				},
				{
					"name": "_subtractedValue",
					"type": "uint256"
				}
			],
			"name": "decreaseApproval",
			"outputs": [
				{
					"name": "",
					"type": "bool"
				}
			],
			"payable": false,
			"stateMutability": "nonpayable",
			"type": "function"
		},
		{
			"constant": true,
			"inputs": [
				{
					"name": "_tokenHolder",
					"type": "address"
				}
			],
			"name": "balanceOf",
			"outputs": [
				{
					"name": "",
					"type": "uint256"
				}
			],
			"payable": false,
			"stateMutability": "view",
			"type": "function"
		},
		{
			"constant": true,
			"inputs": [],
			"name": "augur",
			"outputs": [
				{
					"name": "",
					"type": "address"
				}
			],
			"payable": false,
			"stateMutability": "view",
			"type": "function"
		},
		{
			"constant": false,
			"inputs": [
				{
					"name": "_to",
					"type": "address"
				},
				{
					"name": "_amount",
					"type": "uint256"
				},
				{
					"name": "_data",
					"type": "bytes32"
				}
			],
			"name": "sendNoHooks",
			"outputs": [
				{
					"name": "",
					"type": "bool"
				}
			],
			"payable": false,
			"stateMutability": "nonpayable",
			"type": "function"
		},
		{
			"constant": false,
			"inputs": [
				{
					"name": "_operator",
					"type": "address"
				}
			],
			"name": "authorizeOperator",
			"outputs": [
				{
					"name": "",
					"type": "bool"
				}
			],
			"payable": false,
			"stateMutability": "nonpayable",
			"type": "function"
		},
		{
			"constant": true,
			"inputs": [],
			"name": "symbol",
			"outputs": [
				{
					"name": "",
					"type": "string"
				}
			],
			"payable": false,
			"stateMutability": "view",
			"type": "function"
		},
		{
			"constant": true,
			"inputs": [],
			"name": "erc820Registry",
			"outputs": [
				{
					"name": "",
					"type": "address"
				}
			],
			"payable": false,
			"stateMutability": "view",
			"type": "function"
		},
		{
			"constant": false,
			"inputs": [
				{
					"name": "_to",
					"type": "address"
				},
				{
					"name": "_amount",
					"type": "uint256"
				}
			],
			"name": "transfer",
			"outputs": [
				{
					"name": "",
					"type": "bool"
				}
			],
			"payable": false,
			"stateMutability": "nonpayable",
			"type": "function"
		},
		{
			"constant": false,
			"inputs": [
				{
					"name": "_to",
					"type": "address"
				},
				{
					"name": "_amount",
					"type": "uint256"
				},
				{
					"name": "_data",
					"type": "bytes32"
				}
			],
			"name": "send",
			"outputs": [
				{
					"name": "",
					"type": "bool"
				}
			],
			"payable": false,
			"stateMutability": "nonpayable",
			"type": "function"
		},
		{
			"constant": false,
			"inputs": [
				{
					"name": "_target",
					"type": "address"
				},
				{
					"name": "_amount",
					"type": "uint256"
				}
			],
			"name": "trustedMint",
			"outputs": [
				{
					"name": "",
					"type": "bool"
				}
			],
			"payable": false,
			"stateMutability": "nonpayable",
			"type": "function"
		},
		{
			"constant": false,
			"inputs": [
				{
					"name": "_augur",
					"type": "address"
				},
				{
					"name": "_disputeCrowdsourcer",
					"type": "address"
				},
				{
					"name": "_erc820RegistryAddress",
					"type": "address"
				}
			],
			"name": "initialize",
			"outputs": [
				{
					"name": "",
					"type": "bool"
				}
			],
			"payable": false,
			"stateMutability": "nonpayable",
			"type": "function"
		},
		{
			"constant": false,
			"inputs": [
				{
					"name": "_spender",
					"type": "address"
				},
				{
					"name": "_addedValue",
					"type": "uint256"
				}
			],
			"name": "increaseApproval",
			"outputs": [
				{
					"name": "",
					"type": "bool"
				}
			],
			"payable": false,
			"stateMutability": "nonpayable",
			"type": "function"
		},
		{
			"constant": true,
			"inputs": [
				{
					"name": "_operator",
					"type": "address"
				},
				{
					"name": "_tokenHolder",
					"type": "address"
				}
			],
			"name": "isOperatorFor",
			"outputs": [
				{
					"name": "",
					"type": "bool"
				}
			],
			"payable": false,
			"stateMutability": "view",
			"type": "function"
		},
		{
			"constant": false,
			"inputs": [
				{
					"name": "_from",
					"type": "address"
				},
				{
					"name": "_to",
					"type": "address"
				},
				{
					"name": "_amount",
					"type": "uint256"
				},
				{
					"name": "_data",
					"type": "bytes32"
				},
				{
					"name": "_operatorData",
					"type": "bytes32"
				}
			],
			"name": "operatorSend",
			"outputs": [
				{
					"name": "",
					"type": "bool"
				}
			],
			"payable": false,
			"stateMutability": "nonpayable",
			"type": "function"
		},
		{
			"constant": true,
			"inputs": [
				{
					"name": "_owner",
					"type": "address"
				},
				{
					"name": "_spender",
					"type": "address"
				}
			],
			"name": "allowance",
			"outputs": [
				{
					"name": "",
					"type": "uint256"
				}
			],
			"payable": false,
			"stateMutability": "view",
			"type": "function"
		},
		{
			"constant": true,
			"inputs": [],
			"name": "getInitialized",
			"outputs": [
				{
					"name": "",
					"type": "bool"
				}
			],
			"payable": false,
			"stateMutability": "view",
			"type": "function"
		},
		{
			"constant": false,
			"inputs": [],
			"name": "getMarket",
			"outputs": [
				{
					"name": "",
					"type": "address"
				}
			],
			"payable": false,
			"stateMutability": "nonpayable",
			"type": "function"
		},
		{
			"constant": false,
			"inputs": [
				{
					"name": "_operator",
					"type": "address"
				}
			],
			"name": "revokeOperator",
			"outputs": [
				{
					"name": "",
					"type": "bool"
				}
			],
			"payable": false,
			"stateMutability": "nonpayable",
			"type": "function"
		},
		{
			"anonymous": false,
			"inputs": [
				{
					"indexed": true,
					"name": "target",
					"type": "address"
				},
				{
					"indexed": false,
					"name": "value",
					"type": "uint256"
				}
			],
			"name": "Mint",
			"type": "event"
		},
		{
			"anonymous": false,
			"inputs": [
				{
					"indexed": true,
					"name": "target",
					"type": "address"
				},
				{
					"indexed": false,
					"name": "value",
					"type": "uint256"
				}
			],
			"name": "Burn",
			"type": "event"
		},
		{
			"anonymous": false,
			"inputs": [
				{
					"indexed": true,
					"name": "operator",
					"type": "address"
				},
				{
					"indexed": true,
					"name": "from",
					"type": "address"
				},
				{
					"indexed": true,
					"name": "to",
					"type": "address"
				},
				{
					"indexed": false,
					"name": "amount",
					"type": "uint256"
				},
				{
					"indexed": false,
					"name": "data",
					"type": "bytes32"
				},
				{
					"indexed": false,
					"name": "operatorData",
					"type": "bytes32"
				}
			],
			"name": "Sent",
			"type": "event"
		},
		{
			"anonymous": false,
			"inputs": [
				{
					"indexed": true,
					"name": "operator",
					"type": "address"
				},
				{
					"indexed": true,
					"name": "to",
					"type": "address"
				},
				{
					"indexed": false,
					"name": "amount",
					"type": "uint256"
				},
				{
					"indexed": false,
					"name": "operatorData",
					"type": "bytes32"
				}
			],
			"name": "Minted",
			"type": "event"
		},
		{
			"anonymous": false,
			"inputs": [
				{
					"indexed": true,
					"name": "operator",
					"type": "address"
				},
				{
					"indexed": true,
					"name": "from",
					"type": "address"
				},
				{
					"indexed": false,
					"name": "amount",
					"type": "uint256"
				},
				{
					"indexed": false,
					"name": "data",
					"type": "bytes32"
				},
				{
					"indexed": false,
					"name": "operatorData",
					"type": "bytes32"
				}
			],
			"name": "Burned",
			"type": "event"
		},
		{
			"anonymous": false,
			"inputs": [
				{
					"indexed": true,
					"name": "operator",
					"type": "address"
				},
				{
					"indexed": true,
					"name": "tokenHolder",
					"type": "address"
				}
			],
			"name": "AuthorizedOperator",
			"type": "event"
		},
		{
			"anonymous": false,
			"inputs": [
				{
					"indexed": true,
					"name": "operator",
					"type": "address"
				},
				{
					"indexed": true,
					"name": "tokenHolder",
					"type": "address"
				}
			],
			"name": "RevokedOperator",
			"type": "event"
		},
		{
			"anonymous": false,
			"inputs": [
				{
					"indexed": true,
					"name": "from",
					"type": "address"
				},
				{
					"indexed": true,
					"name": "to",
					"type": "address"
				},
				{
					"indexed": false,
					"name": "value",
					"type": "uint256"
				}
			],
			"name": "Transfer",
			"type": "event"
		},
		{
			"anonymous": false,
			"inputs": [
				{
					"indexed": true,
					"name": "owner",
					"type": "address"
				},
				{
					"indexed": true,
					"name": "spender",
					"type": "address"
				},
				{
					"indexed": false,
					"name": "value",
					"type": "uint256"
				}
			],
			"name": "Approval",
			"type": "event"
		}
	],
	"DisputeWindow": [
		{
			"constant": true,
			"inputs": [],
			"name": "supply",
			"outputs": [
				{
					"name": "",
					"type": "uint256"
				}
			],
			"payable": false,
			"stateMutability": "view",
			"type": "function"
		},
		{
			"constant": true,
			"inputs": [],
			"name": "defaultOperators",
			"outputs": [
				{
					"name": "",
					"type": "address[]"
				}
			],
			"payable": false,
			"stateMutability": "view",
			"type": "function"
		},
		{
			"constant": false,
			"inputs": [
				{
					"name": "_spender",
					"type": "address"
				},
				{
					"name": "_amount",
					"type": "uint256"
				}
			],
			"name": "approve",
			"outputs": [
				{
					"name": "",
					"type": "bool"
				}
			],
			"payable": false,
			"stateMutability": "nonpayable",
			"type": "function"
		},
		{
			"constant": true,
			"inputs": [],
			"name": "duration",
			"outputs": [
				{
					"name": "",
					"type": "uint256"
				}
			],
			"payable": false,
			"stateMutability": "view",
			"type": "function"
		},
		{
			"constant": true,
			"inputs": [],
			"name": "totalSupply",
			"outputs": [
				{
					"name": "",
					"type": "uint256"
				}
			],
			"payable": false,
			"stateMutability": "view",
			"type": "function"
		},
		{
			"constant": true,
			"inputs": [],
			"name": "isActive",
			"outputs": [
				{
					"name": "",
					"type": "bool"
				}
			],
			"payable": false,
			"stateMutability": "view",
			"type": "function"
		},
		{
			"constant": false,
			"inputs": [
				{
					"name": "_from",
					"type": "address"
				},
				{
					"name": "_to",
					"type": "address"
				},
				{
					"name": "_amount",
					"type": "uint256"
				}
			],
			"name": "transferFrom",
			"outputs": [
				{
					"name": "",
					"type": "bool"
				}
			],
			"payable": false,
			"stateMutability": "nonpayable",
			"type": "function"
		},
		{
			"constant": true,
			"inputs": [],
			"name": "getNumMarkets",
			"outputs": [
				{
					"name": "",
					"type": "uint256"
				}
			],
			"payable": false,
			"stateMutability": "view",
			"type": "function"
		},
		{
			"constant": true,
			"inputs": [],
			"name": "decimals",
			"outputs": [
				{
					"name": "",
					"type": "uint8"
				}
			],
			"payable": false,
			"stateMutability": "view",
			"type": "function"
		},
		{
			"constant": true,
			"inputs": [],
			"name": "getEndTime",
			"outputs": [
				{
					"name": "",
					"type": "uint256"
				}
			],
			"payable": false,
			"stateMutability": "view",
			"type": "function"
		},
		{
			"constant": true,
			"inputs": [],
			"name": "granularity",
			"outputs": [
				{
					"name": "",
					"type": "uint256"
				}
			],
			"payable": false,
			"stateMutability": "view",
			"type": "function"
		},
		{
			"constant": true,
			"inputs": [],
			"name": "getWindowId",
			"outputs": [
				{
					"name": "",
					"type": "uint256"
				}
			],
			"payable": false,
			"stateMutability": "view",
			"type": "function"
		},
		{
			"constant": true,
			"inputs": [],
			"name": "ETERNAL_APPROVAL_VALUE",
			"outputs": [
				{
					"name": "",
					"type": "uint256"
				}
			],
			"payable": false,
			"stateMutability": "view",
			"type": "function"
		},
		{
			"constant": false,
			"inputs": [
				{
					"name": "_spender",
					"type": "address"
				},
				{
					"name": "_subtractedValue",
					"type": "uint256"
				}
			],
			"name": "decreaseApproval",
			"outputs": [
				{
					"name": "",
					"type": "bool"
				}
			],
			"payable": false,
			"stateMutability": "nonpayable",
			"type": "function"
		},
		{
			"constant": true,
			"inputs": [
				{
					"name": "_tokenHolder",
					"type": "address"
				}
			],
			"name": "balanceOf",
			"outputs": [
				{
					"name": "",
					"type": "uint256"
				}
			],
			"payable": false,
			"stateMutability": "view",
			"type": "function"
		},
		{
			"constant": true,
			"inputs": [],
			"name": "augur",
			"outputs": [
				{
					"name": "",
					"type": "address"
				}
			],
			"payable": false,
			"stateMutability": "view",
			"type": "function"
		},
		{
			"constant": false,
			"inputs": [
				{
					"name": "_to",
					"type": "address"
				},
				{
					"name": "_amount",
					"type": "uint256"
				},
				{
					"name": "_data",
					"type": "bytes32"
				}
			],
			"name": "sendNoHooks",
			"outputs": [
				{
					"name": "",
					"type": "bool"
				}
			],
			"payable": false,
			"stateMutability": "nonpayable",
			"type": "function"
		},
		{
			"constant": true,
			"inputs": [],
			"name": "getUniverse",
			"outputs": [
				{
					"name": "",
					"type": "address"
				}
			],
			"payable": false,
			"stateMutability": "view",
			"type": "function"
		},
		{
			"constant": false,
			"inputs": [],
			"name": "onMarketFinalized",
			"outputs": [
				{
					"name": "",
					"type": "bool"
				}
			],
			"payable": false,
			"stateMutability": "nonpayable",
			"type": "function"
		},
		{
			"constant": false,
			"inputs": [
				{
					"name": "_operator",
					"type": "address"
				}
			],
			"name": "authorizeOperator",
			"outputs": [
				{
					"name": "",
					"type": "bool"
				}
			],
			"payable": false,
			"stateMutability": "nonpayable",
			"type": "function"
		},
		{
			"constant": true,
			"inputs": [],
			"name": "cash",
			"outputs": [
				{
					"name": "",
					"type": "address"
				}
			],
			"payable": false,
			"stateMutability": "view",
			"type": "function"
		},
		{
			"constant": true,
			"inputs": [],
			"name": "windowId",
			"outputs": [
				{
					"name": "",
					"type": "uint256"
				}
			],
			"payable": false,
			"stateMutability": "view",
			"type": "function"
		},
		{
			"constant": true,
			"inputs": [],
			"name": "erc820Registry",
			"outputs": [
				{
					"name": "",
					"type": "address"
				}
			],
			"payable": false,
			"stateMutability": "view",
			"type": "function"
		},
		{
			"constant": true,
			"inputs": [],
			"name": "getNumIncorrectDesignatedReportMarkets",
			"outputs": [
				{
					"name": "",
					"type": "uint256"
				}
			],
			"payable": false,
			"stateMutability": "view",
			"type": "function"
		},
		{
			"constant": false,
			"inputs": [
				{
					"name": "_to",
					"type": "address"
				},
				{
					"name": "_amount",
					"type": "uint256"
				}
			],
			"name": "transfer",
			"outputs": [
				{
					"name": "",
					"type": "bool"
				}
			],
			"payable": false,
			"stateMutability": "nonpayable",
			"type": "function"
		},
		{
			"constant": false,
			"inputs": [
				{
					"name": "_to",
					"type": "address"
				},
				{
					"name": "_amount",
					"type": "uint256"
				},
				{
					"name": "_data",
					"type": "bytes32"
				}
			],
			"name": "send",
			"outputs": [
				{
					"name": "",
					"type": "bool"
				}
			],
			"payable": false,
			"stateMutability": "nonpayable",
			"type": "function"
		},
		{
			"constant": false,
			"inputs": [
				{
					"name": "_augur",
					"type": "address"
				},
				{
					"name": "_universe",
					"type": "address"
				},
				{
					"name": "_disputeWindowId",
					"type": "uint256"
				},
				{
					"name": "_duration",
					"type": "uint256"
				},
				{
					"name": "_startTime",
					"type": "uint256"
				},
				{
					"name": "_erc820RegistryAddress",
					"type": "address"
				}
			],
			"name": "initialize",
			"outputs": [
				{
					"name": "",
					"type": "bool"
				}
			],
			"payable": false,
			"stateMutability": "nonpayable",
			"type": "function"
		},
		{
			"constant": true,
			"inputs": [],
			"name": "isOver",
			"outputs": [
				{
					"name": "",
					"type": "bool"
				}
			],
			"payable": false,
			"stateMutability": "view",
			"type": "function"
		},
		{
			"constant": true,
			"inputs": [],
			"name": "getReputationToken",
			"outputs": [
				{
					"name": "",
					"type": "address"
				}
			],
			"payable": false,
			"stateMutability": "view",
			"type": "function"
		},
		{
			"constant": false,
			"inputs": [],
			"name": "redeem",
			"outputs": [
				{
					"name": "",
					"type": "bool"
				}
			],
			"payable": false,
			"stateMutability": "nonpayable",
			"type": "function"
		},
		{
			"constant": true,
			"inputs": [],
			"name": "getStartTime",
			"outputs": [
				{
					"name": "",
					"type": "uint256"
				}
			],
			"payable": false,
			"stateMutability": "view",
			"type": "function"
		},
		{
			"constant": true,
			"inputs": [],
			"name": "getNumInvalidMarkets",
			"outputs": [
				{
					"name": "",
					"type": "uint256"
				}
			],
			"payable": false,
			"stateMutability": "view",
			"type": "function"
		},
		{
			"constant": false,
			"inputs": [
				{
					"name": "_spender",
					"type": "address"
				},
				{
					"name": "_addedValue",
					"type": "uint256"
				}
			],
			"name": "increaseApproval",
			"outputs": [
				{
					"name": "",
					"type": "bool"
				}
			],
			"payable": false,
			"stateMutability": "nonpayable",
			"type": "function"
		},
		{
			"constant": true,
			"inputs": [
				{
					"name": "_operator",
					"type": "address"
				},
				{
					"name": "_tokenHolder",
					"type": "address"
				}
			],
			"name": "isOperatorFor",
			"outputs": [
				{
					"name": "",
					"type": "bool"
				}
			],
			"payable": false,
			"stateMutability": "view",
			"type": "function"
		},
		{
			"constant": false,
			"inputs": [
				{
					"name": "_attotokens",
					"type": "uint256"
				}
			],
			"name": "buy",
			"outputs": [
				{
					"name": "",
					"type": "bool"
				}
			],
			"payable": false,
			"stateMutability": "nonpayable",
			"type": "function"
		},
		{
			"constant": true,
			"inputs": [],
			"name": "getNumDesignatedReportNoShows",
			"outputs": [
				{
					"name": "",
					"type": "uint256"
				}
			],
			"payable": false,
			"stateMutability": "view",
			"type": "function"
		},
		{
			"constant": true,
			"inputs": [],
			"name": "getTypeName",
			"outputs": [
				{
					"name": "",
					"type": "bytes32"
				}
			],
			"payable": false,
			"stateMutability": "view",
			"type": "function"
		},
		{
			"constant": false,
			"inputs": [
				{
					"name": "_from",
					"type": "address"
				},
				{
					"name": "_to",
					"type": "address"
				},
				{
					"name": "_amount",
					"type": "uint256"
				},
				{
					"name": "_data",
					"type": "bytes32"
				},
				{
					"name": "_operatorData",
					"type": "bytes32"
				}
			],
			"name": "operatorSend",
			"outputs": [
				{
					"name": "",
					"type": "bool"
				}
			],
			"payable": false,
			"stateMutability": "nonpayable",
			"type": "function"
		},
		{
			"constant": true,
			"inputs": [
				{
					"name": "_owner",
					"type": "address"
				},
				{
					"name": "_spender",
					"type": "address"
				}
			],
			"name": "allowance",
			"outputs": [
				{
					"name": "",
					"type": "uint256"
				}
			],
			"payable": false,
			"stateMutability": "view",
			"type": "function"
		},
		{
			"constant": true,
			"inputs": [],
			"name": "getInitialized",
			"outputs": [
				{
					"name": "",
					"type": "bool"
				}
			],
			"payable": false,
			"stateMutability": "view",
			"type": "function"
		},
		{
			"constant": false,
			"inputs": [
				{
					"name": "_operator",
					"type": "address"
				}
			],
			"name": "revokeOperator",
			"outputs": [
				{
					"name": "",
					"type": "bool"
				}
			],
			"payable": false,
			"stateMutability": "nonpayable",
			"type": "function"
		},
		{
			"anonymous": false,
			"inputs": [
				{
					"indexed": true,
					"name": "target",
					"type": "address"
				},
				{
					"indexed": false,
					"name": "value",
					"type": "uint256"
				}
			],
			"name": "Mint",
			"type": "event"
		},
		{
			"anonymous": false,
			"inputs": [
				{
					"indexed": true,
					"name": "target",
					"type": "address"
				},
				{
					"indexed": false,
					"name": "value",
					"type": "uint256"
				}
			],
			"name": "Burn",
			"type": "event"
		},
		{
			"anonymous": false,
			"inputs": [
				{
					"indexed": true,
					"name": "operator",
					"type": "address"
				},
				{
					"indexed": true,
					"name": "from",
					"type": "address"
				},
				{
					"indexed": true,
					"name": "to",
					"type": "address"
				},
				{
					"indexed": false,
					"name": "amount",
					"type": "uint256"
				},
				{
					"indexed": false,
					"name": "data",
					"type": "bytes32"
				},
				{
					"indexed": false,
					"name": "operatorData",
					"type": "bytes32"
				}
			],
			"name": "Sent",
			"type": "event"
		},
		{
			"anonymous": false,
			"inputs": [
				{
					"indexed": true,
					"name": "operator",
					"type": "address"
				},
				{
					"indexed": true,
					"name": "to",
					"type": "address"
				},
				{
					"indexed": false,
					"name": "amount",
					"type": "uint256"
				},
				{
					"indexed": false,
					"name": "operatorData",
					"type": "bytes32"
				}
			],
			"name": "Minted",
			"type": "event"
		},
		{
			"anonymous": false,
			"inputs": [
				{
					"indexed": true,
					"name": "operator",
					"type": "address"
				},
				{
					"indexed": true,
					"name": "from",
					"type": "address"
				},
				{
					"indexed": false,
					"name": "amount",
					"type": "uint256"
				},
				{
					"indexed": false,
					"name": "data",
					"type": "bytes32"
				},
				{
					"indexed": false,
					"name": "operatorData",
					"type": "bytes32"
				}
			],
			"name": "Burned",
			"type": "event"
		},
		{
			"anonymous": false,
			"inputs": [
				{
					"indexed": true,
					"name": "operator",
					"type": "address"
				},
				{
					"indexed": true,
					"name": "tokenHolder",
					"type": "address"
				}
			],
			"name": "AuthorizedOperator",
			"type": "event"
		},
		{
			"anonymous": false,
			"inputs": [
				{
					"indexed": true,
					"name": "operator",
					"type": "address"
				},
				{
					"indexed": true,
					"name": "tokenHolder",
					"type": "address"
				}
			],
			"name": "RevokedOperator",
			"type": "event"
		},
		{
			"anonymous": false,
			"inputs": [
				{
					"indexed": true,
					"name": "from",
					"type": "address"
				},
				{
					"indexed": true,
					"name": "to",
					"type": "address"
				},
				{
					"indexed": false,
					"name": "value",
					"type": "uint256"
				}
			],
			"name": "Transfer",
			"type": "event"
		},
		{
			"anonymous": false,
			"inputs": [
				{
					"indexed": true,
					"name": "owner",
					"type": "address"
				},
				{
					"indexed": true,
					"name": "spender",
					"type": "address"
				},
				{
					"indexed": false,
					"name": "value",
					"type": "uint256"
				}
			],
			"name": "Approval",
			"type": "event"
		}
	],
	"InitialReporter": [
		{
			"constant": false,
			"inputs": [],
			"name": "forkAndRedeem",
			"outputs": [
				{
					"name": "",
					"type": "bool"
				}
			],
			"payable": false,
			"stateMutability": "nonpayable",
			"type": "function"
		},
		{
			"constant": false,
			"inputs": [],
			"name": "liquidateLosing",
			"outputs": [
				{
					"name": "",
					"type": "bool"
				}
			],
			"payable": false,
			"stateMutability": "nonpayable",
			"type": "function"
		},
		{
			"constant": true,
			"inputs": [],
			"name": "designatedReporterShowed",
			"outputs": [
				{
					"name": "",
					"type": "bool"
				}
			],
			"payable": false,
			"stateMutability": "view",
			"type": "function"
		},
		{
			"constant": true,
			"inputs": [],
			"name": "getDesignatedReporter",
			"outputs": [
				{
					"name": "",
					"type": "address"
				}
			],
			"payable": false,
			"stateMutability": "view",
			"type": "function"
		},
		{
			"constant": true,
			"inputs": [],
			"name": "isDisavowed",
			"outputs": [
				{
					"name": "",
					"type": "bool"
				}
			],
			"payable": false,
			"stateMutability": "view",
			"type": "function"
		},
		{
			"constant": true,
			"inputs": [],
			"name": "getPayoutNumerators",
			"outputs": [
				{
					"name": "",
					"type": "uint256[]"
				}
			],
			"payable": false,
			"stateMutability": "view",
			"type": "function"
		},
		{
			"constant": true,
			"inputs": [],
			"name": "augur",
			"outputs": [
				{
					"name": "",
					"type": "address"
				}
			],
			"payable": false,
			"stateMutability": "view",
			"type": "function"
		},
		{
			"constant": false,
			"inputs": [],
			"name": "returnRepFromDisavow",
			"outputs": [
				{
					"name": "",
					"type": "bool"
				}
			],
			"payable": false,
			"stateMutability": "nonpayable",
			"type": "function"
		},
		{
			"constant": true,
			"inputs": [],
			"name": "getOwner",
			"outputs": [
				{
					"name": "",
					"type": "address"
				}
			],
			"payable": false,
			"stateMutability": "view",
			"type": "function"
		},
		{
			"constant": true,
			"inputs": [],
			"name": "designatedReporterWasCorrect",
			"outputs": [
				{
					"name": "",
					"type": "bool"
				}
			],
			"payable": false,
			"stateMutability": "view",
			"type": "function"
		},
		{
			"constant": true,
			"inputs": [],
			"name": "getReportTimestamp",
			"outputs": [
				{
					"name": "",
					"type": "uint256"
				}
			],
			"payable": false,
			"stateMutability": "view",
			"type": "function"
		},
		{
			"constant": false,
			"inputs": [
				{
					"name": "",
					"type": "address"
				}
			],
			"name": "redeem",
			"outputs": [
				{
					"name": "",
					"type": "bool"
				}
			],
			"payable": false,
			"stateMutability": "nonpayable",
			"type": "function"
		},
		{
			"constant": true,
			"inputs": [],
			"name": "getReputationToken",
			"outputs": [
				{
					"name": "",
					"type": "address"
				}
			],
			"payable": false,
			"stateMutability": "view",
			"type": "function"
		},
		{
			"constant": false,
			"inputs": [
				{
					"name": "_augur",
					"type": "address"
				},
				{
					"name": "_market",
					"type": "address"
				},
				{
					"name": "_designatedReporter",
					"type": "address"
				}
			],
			"name": "initialize",
			"outputs": [
				{
					"name": "",
					"type": "bool"
				}
			],
			"payable": false,
			"stateMutability": "nonpayable",
			"type": "function"
		},
		{
			"constant": true,
			"inputs": [
				{
					"name": "_outcome",
					"type": "uint256"
				}
			],
			"name": "getPayoutNumerator",
			"outputs": [
				{
					"name": "",
					"type": "uint256"
				}
			],
			"payable": false,
			"stateMutability": "view",
			"type": "function"
		},
		{
			"constant": true,
			"inputs": [],
			"name": "getPayoutDistributionHash",
			"outputs": [
				{
					"name": "",
					"type": "bytes32"
				}
			],
			"payable": false,
			"stateMutability": "view",
			"type": "function"
		},
		{
			"constant": true,
			"inputs": [],
			"name": "getSize",
			"outputs": [
				{
					"name": "",
					"type": "uint256"
				}
			],
			"payable": false,
			"stateMutability": "view",
			"type": "function"
		},
		{
			"constant": false,
			"inputs": [
				{
					"name": "_reporter",
					"type": "address"
				},
				{
					"name": "_payoutDistributionHash",
					"type": "bytes32"
				},
				{
					"name": "_payoutNumerators",
					"type": "uint256[]"
				},
				{
					"name": "_initialReportStake",
					"type": "uint256"
				}
			],
			"name": "report",
			"outputs": [
				{
					"name": "",
					"type": "bool"
				}
			],
			"payable": false,
			"stateMutability": "nonpayable",
			"type": "function"
		},
		{
			"constant": true,
			"inputs": [],
			"name": "getInitialized",
			"outputs": [
				{
					"name": "",
					"type": "bool"
				}
			],
			"payable": false,
			"stateMutability": "view",
			"type": "function"
		},
		{
			"constant": false,
			"inputs": [
				{
					"name": "_designatedReporter",
					"type": "address"
				}
			],
			"name": "migrateToNewUniverse",
			"outputs": [
				{
					"name": "",
					"type": "bool"
				}
			],
			"payable": false,
			"stateMutability": "nonpayable",
			"type": "function"
		},
		{
			"constant": true,
			"inputs": [],
			"name": "getMarket",
			"outputs": [
				{
					"name": "",
					"type": "address"
				}
			],
			"payable": false,
			"stateMutability": "view",
			"type": "function"
		},
		{
			"constant": false,
			"inputs": [
				{
					"name": "_newOwner",
					"type": "address"
				}
			],
			"name": "transferOwnership",
			"outputs": [
				{
					"name": "",
					"type": "bool"
				}
			],
			"payable": false,
			"stateMutability": "nonpayable",
			"type": "function"
		},
		{
			"constant": true,
			"inputs": [],
			"name": "getStake",
			"outputs": [
				{
					"name": "",
					"type": "uint256"
				}
			],
			"payable": false,
			"stateMutability": "view",
			"type": "function"
		}
	],
	"Market": [
		{
			"constant": false,
			"inputs": [
				{
					"name": "_payoutNumerators",
					"type": "uint256[]"
				},
				{
					"name": "_amount",
					"type": "uint256"
				},
				{
					"name": "_description",
					"type": "string"
				}
			],
			"name": "contributeToTentative",
			"outputs": [
				{
					"name": "",
					"type": "bool"
				}
			],
			"payable": false,
			"stateMutability": "nonpayable",
			"type": "function"
		},
		{
			"constant": true,
			"inputs": [],
			"name": "isInvalid",
			"outputs": [
				{
					"name": "",
					"type": "bool"
				}
			],
			"payable": false,
			"stateMutability": "view",
			"type": "function"
		},
		{
			"constant": true,
			"inputs": [],
			"name": "getValidityBondAttoCash",
			"outputs": [
				{
					"name": "",
					"type": "uint256"
				}
			],
			"payable": false,
			"stateMutability": "view",
			"type": "function"
		},
		{
			"constant": true,
			"inputs": [
				{
					"name": "_payoutNumerators",
					"type": "uint256[]"
				}
			],
			"name": "derivePayoutDistributionHash",
			"outputs": [
				{
					"name": "",
					"type": "bytes32"
				}
			],
			"payable": false,
			"stateMutability": "view",
			"type": "function"
		},
		{
			"constant": true,
			"inputs": [],
			"name": "getInitialReporter",
			"outputs": [
				{
					"name": "",
					"type": "address"
				}
			],
			"payable": false,
			"stateMutability": "view",
			"type": "function"
		},
		{
			"constant": true,
			"inputs": [],
			"name": "getMarketCreatorSettlementFeeDivisor",
			"outputs": [
				{
					"name": "",
					"type": "uint256"
				}
			],
			"payable": false,
			"stateMutability": "view",
			"type": "function"
		},
		{
			"constant": false,
			"inputs": [
				{
					"name": "_affiliate",
					"type": "address"
				}
			],
			"name": "withdrawAffiliateFees",
			"outputs": [
				{
					"name": "",
					"type": "bool"
				}
			],
			"payable": false,
			"stateMutability": "nonpayable",
			"type": "function"
		},
		{
			"constant": true,
			"inputs": [],
			"name": "getDisputeWindow",
			"outputs": [
				{
					"name": "",
					"type": "address"
				}
			],
			"payable": false,
			"stateMutability": "view",
			"type": "function"
		},
		{
			"constant": true,
			"inputs": [],
			"name": "getNumberOfOutcomes",
			"outputs": [
				{
					"name": "",
					"type": "uint256"
				}
			],
			"payable": false,
			"stateMutability": "view",
			"type": "function"
		},
		{
			"constant": true,
			"inputs": [],
			"name": "getParticipantStake",
			"outputs": [
				{
					"name": "",
					"type": "uint256"
				}
			],
			"payable": false,
			"stateMutability": "view",
			"type": "function"
		},
		{
			"constant": true,
			"inputs": [],
			"name": "getHighestNonTentativeParticipantStake",
			"outputs": [
				{
					"name": "",
					"type": "uint256"
				}
			],
			"payable": false,
			"stateMutability": "view",
			"type": "function"
		},
		{
			"constant": true,
			"inputs": [
				{
					"name": "",
					"type": "uint256"
				}
			],
			"name": "participants",
			"outputs": [
				{
					"name": "",
					"type": "address"
				}
			],
			"payable": false,
			"stateMutability": "view",
			"type": "function"
		},
		{
			"constant": true,
			"inputs": [
				{
					"name": "",
					"type": "address"
				}
			],
			"name": "affiliateFeesAttoCash",
			"outputs": [
				{
					"name": "",
					"type": "uint256"
				}
			],
			"payable": false,
			"stateMutability": "view",
			"type": "function"
		},
		{
			"constant": true,
			"inputs": [],
			"name": "mapFactory",
			"outputs": [
				{
					"name": "",
					"type": "address"
				}
			],
			"payable": false,
			"stateMutability": "view",
			"type": "function"
		},
		{
			"constant": true,
			"inputs": [],
			"name": "designatedReporterShowed",
			"outputs": [
				{
					"name": "",
					"type": "bool"
				}
			],
			"payable": false,
			"stateMutability": "view",
			"type": "function"
		},
		{
			"constant": true,
			"inputs": [
				{
					"name": "_outcome",
					"type": "uint256"
				}
			],
			"name": "getWinningPayoutNumerator",
			"outputs": [
				{
					"name": "",
					"type": "uint256"
				}
			],
			"payable": false,
			"stateMutability": "view",
			"type": "function"
		},
		{
			"constant": true,
			"inputs": [],
			"name": "getDisputePacingOn",
			"outputs": [
				{
					"name": "",
					"type": "bool"
				}
			],
			"payable": false,
			"stateMutability": "view",
			"type": "function"
		},
		{
			"constant": false,
			"inputs": [],
			"name": "clearCrowdsourcers",
			"outputs": [
				{
					"name": "",
					"type": "bool"
				}
			],
			"payable": false,
			"stateMutability": "nonpayable",
			"type": "function"
		},
		{
			"constant": true,
			"inputs": [],
			"name": "getEndTime",
			"outputs": [
				{
					"name": "",
					"type": "uint256"
				}
			],
			"payable": false,
			"stateMutability": "view",
			"type": "function"
		},
		{
			"constant": false,
			"inputs": [],
			"name": "disavowCrowdsourcers",
			"outputs": [
				{
					"name": "",
					"type": "bool"
				}
			],
			"payable": false,
			"stateMutability": "nonpayable",
			"type": "function"
		},
		{
			"constant": false,
			"inputs": [],
			"name": "finalize",
			"outputs": [
				{
					"name": "",
					"type": "bool"
				}
			],
			"payable": false,
			"stateMutability": "nonpayable",
			"type": "function"
		},
		{
			"constant": true,
			"inputs": [
				{
					"name": "_shadyShareToken",
					"type": "address"
				}
			],
			"name": "isContainerForShareToken",
			"outputs": [
				{
					"name": "",
					"type": "bool"
				}
			],
			"payable": false,
			"stateMutability": "view",
			"type": "function"
		},
		{
			"constant": true,
			"inputs": [],
			"name": "preemptiveDisputeCrowdsourcer",
			"outputs": [
				{
					"name": "",
					"type": "address"
				}
			],
			"payable": false,
			"stateMutability": "view",
			"type": "function"
		},
		{
			"constant": true,
			"inputs": [],
			"name": "getDesignatedReporter",
			"outputs": [
				{
					"name": "",
					"type": "address"
				}
			],
			"payable": false,
			"stateMutability": "view",
			"type": "function"
		},
		{
			"constant": false,
			"inputs": [
				{
					"name": "_attoCASH",
					"type": "uint256"
				}
			],
			"name": "increaseValidityBond",
			"outputs": [
				{
					"name": "",
					"type": "bool"
				}
			],
			"payable": false,
			"stateMutability": "nonpayable",
			"type": "function"
		},
		{
			"constant": true,
			"inputs": [
				{
					"name": "_outcome",
					"type": "uint256"
				}
			],
			"name": "getShareToken",
			"outputs": [
				{
					"name": "",
					"type": "address"
				}
			],
			"payable": false,
			"stateMutability": "view",
			"type": "function"
		},
		{
			"constant": true,
			"inputs": [
				{
					"name": "_payoutDistributionHash",
					"type": "bytes32"
				}
			],
			"name": "getStakeInOutcome",
			"outputs": [
				{
					"name": "",
					"type": "uint256"
				}
			],
			"payable": false,
			"stateMutability": "view",
			"type": "function"
		},
		{
			"constant": true,
			"inputs": [],
			"name": "crowdsourcers",
			"outputs": [
				{
					"name": "",
					"type": "address"
				}
			],
			"payable": false,
			"stateMutability": "view",
			"type": "function"
		},
		{
			"constant": true,
			"inputs": [],
			"name": "getWinningReportingParticipant",
			"outputs": [
				{
					"name": "",
					"type": "address"
				}
			],
			"payable": false,
			"stateMutability": "view",
			"type": "function"
		},
		{
			"constant": true,
			"inputs": [],
			"name": "augur",
			"outputs": [
				{
					"name": "",
					"type": "address"
				}
			],
			"payable": false,
			"stateMutability": "view",
			"type": "function"
		},
		{
			"constant": true,
			"inputs": [],
			"name": "getWinningPayoutDistributionHash",
			"outputs": [
				{
					"name": "",
					"type": "bytes32"
				}
			],
			"payable": false,
			"stateMutability": "view",
			"type": "function"
		},
		{
			"constant": true,
			"inputs": [],
			"name": "affiliateFeeDivisor",
			"outputs": [
				{
					"name": "",
					"type": "uint256"
				}
			],
			"payable": false,
			"stateMutability": "view",
			"type": "function"
		},
		{
			"constant": true,
			"inputs": [],
			"name": "getUniverse",
			"outputs": [
				{
					"name": "",
					"type": "address"
				}
			],
			"payable": false,
			"stateMutability": "view",
			"type": "function"
		},
		{
			"constant": true,
			"inputs": [],
			"name": "getOwner",
			"outputs": [
				{
					"name": "",
					"type": "address"
				}
			],
			"payable": false,
			"stateMutability": "view",
			"type": "function"
		},
		{
			"constant": true,
			"inputs": [],
			"name": "isFinalized",
			"outputs": [
				{
					"name": "",
					"type": "bool"
				}
			],
			"payable": false,
			"stateMutability": "view",
			"type": "function"
		},
		{
			"constant": false,
			"inputs": [],
			"name": "approveSpenders",
			"outputs": [
				{
					"name": "",
					"type": "bool"
				}
			],
			"payable": false,
			"stateMutability": "nonpayable",
			"type": "function"
		},
		{
			"constant": true,
			"inputs": [],
			"name": "designatedReporterWasCorrect",
			"outputs": [
				{
					"name": "",
					"type": "bool"
				}
			],
			"payable": false,
			"stateMutability": "view",
			"type": "function"
		},
		{
			"constant": true,
			"inputs": [],
			"name": "getDesignatedReportingEndTime",
			"outputs": [
				{
					"name": "",
					"type": "uint256"
				}
			],
			"payable": false,
			"stateMutability": "view",
			"type": "function"
		},
		{
			"constant": true,
			"inputs": [],
			"name": "assertBalances",
			"outputs": [
				{
					"name": "",
					"type": "bool"
				}
			],
			"payable": false,
			"stateMutability": "view",
			"type": "function"
		},
		{
			"constant": true,
			"inputs": [],
			"name": "getFinalizationTime",
			"outputs": [
				{
					"name": "",
					"type": "uint256"
				}
			],
			"payable": false,
			"stateMutability": "view",
			"type": "function"
		},
		{
			"constant": true,
			"inputs": [],
			"name": "getReputationToken",
			"outputs": [
				{
					"name": "",
					"type": "address"
				}
			],
			"payable": false,
			"stateMutability": "view",
			"type": "function"
		},
		{
			"constant": true,
			"inputs": [],
			"name": "getNumTicks",
			"outputs": [
				{
					"name": "",
					"type": "uint256"
				}
			],
			"payable": false,
			"stateMutability": "view",
			"type": "function"
		},
		{
			"constant": true,
			"inputs": [
				{
					"name": "_index",
					"type": "uint256"
				}
			],
			"name": "getReportingParticipant",
			"outputs": [
				{
					"name": "",
					"type": "address"
				}
			],
			"payable": false,
			"stateMutability": "view",
			"type": "function"
		},
		{
			"constant": true,
			"inputs": [
				{
					"name": "_payoutDistributionHash",
					"type": "bytes32"
				}
			],
			"name": "getCrowdsourcer",
			"outputs": [
				{
					"name": "",
					"type": "address"
				}
			],
			"payable": false,
			"stateMutability": "view",
			"type": "function"
		},
		{
			"constant": true,
			"inputs": [],
			"name": "getForkingMarket",
			"outputs": [
				{
					"name": "",
					"type": "address"
				}
			],
			"payable": false,
			"stateMutability": "view",
			"type": "function"
		},
		{
			"constant": false,
			"inputs": [
				{
					"name": "_marketCreatorFees",
					"type": "uint256"
				},
				{
					"name": "_affiliateAddress",
					"type": "address"
				}
			],
			"name": "recordMarketCreatorFees",
			"outputs": [
				{
					"name": "",
					"type": "bool"
				}
			],
			"payable": false,
			"stateMutability": "nonpayable",
			"type": "function"
		},
		{
			"constant": true,
			"inputs": [],
			"name": "marketCreatorFeesAttoCash",
			"outputs": [
				{
					"name": "",
					"type": "uint256"
				}
			],
			"payable": false,
			"stateMutability": "view",
			"type": "function"
		},
		{
			"constant": false,
			"inputs": [
				{
					"name": "_payoutNumerators",
					"type": "uint256[]"
				},
				{
					"name": "_description",
					"type": "string"
				}
			],
			"name": "migrateThroughOneFork",
			"outputs": [
				{
					"name": "",
					"type": "bool"
				}
			],
			"payable": false,
			"stateMutability": "nonpayable",
			"type": "function"
		},
		{
			"constant": false,
			"inputs": [
				{
					"name": "_augur",
					"type": "address"
				},
				{
					"name": "_universe",
					"type": "address"
				},
				{
					"name": "_endTime",
					"type": "uint256"
				},
				{
					"name": "_feePerCashInAttoCash",
					"type": "uint256"
				},
				{
					"name": "_affiliateFeeDivisor",
					"type": "uint256"
				},
				{
					"name": "_designatedReporterAddress",
					"type": "address"
				},
				{
					"name": "_creator",
					"type": "address"
				},
				{
					"name": "_numOutcomes",
					"type": "uint256"
				},
				{
					"name": "_numTicks",
					"type": "uint256"
				}
			],
			"name": "initialize",
			"outputs": [
				{
					"name": "_success",
					"type": "bool"
				}
			],
			"payable": false,
			"stateMutability": "nonpayable",
			"type": "function"
		},
		{
			"constant": true,
			"inputs": [],
			"name": "getInitialized",
			"outputs": [
				{
					"name": "",
					"type": "bool"
				}
			],
			"payable": false,
			"stateMutability": "view",
			"type": "function"
		},
		{
			"constant": false,
			"inputs": [
				{
					"name": "_newOwner",
					"type": "address"
				}
			],
			"name": "transferOwnership",
			"outputs": [
				{
					"name": "",
					"type": "bool"
				}
			],
			"payable": false,
			"stateMutability": "nonpayable",
			"type": "function"
		},
		{
			"constant": true,
			"inputs": [
				{
					"name": "_shadyReportingParticipant",
					"type": "address"
				}
			],
			"name": "isContainerForReportingParticipant",
			"outputs": [
				{
					"name": "",
					"type": "bool"
				}
			],
			"payable": false,
			"stateMutability": "view",
			"type": "function"
		},
		{
			"constant": false,
			"inputs": [
				{
					"name": "_payoutNumerators",
					"type": "uint256[]"
				},
				{
					"name": "_amount",
					"type": "uint256"
				},
				{
					"name": "_description",
					"type": "string"
				}
			],
			"name": "contribute",
			"outputs": [
				{
					"name": "",
					"type": "bool"
				}
			],
			"payable": false,
			"stateMutability": "nonpayable",
			"type": "function"
		},
		{
			"constant": true,
			"inputs": [
				{
					"name": "_amount",
					"type": "uint256"
				}
			],
			"name": "deriveMarketCreatorFeeAmount",
			"outputs": [
				{
					"name": "",
					"type": "uint256"
				}
			],
			"payable": false,
			"stateMutability": "view",
			"type": "function"
		},
		{
			"constant": true,
			"inputs": [],
			"name": "getNumParticipants",
			"outputs": [
				{
					"name": "",
					"type": "uint256"
				}
			],
			"payable": false,
			"stateMutability": "view",
			"type": "function"
		},
		{
			"constant": false,
			"inputs": [
				{
					"name": "_payoutNumerators",
					"type": "uint256[]"
				},
				{
					"name": "_description",
					"type": "string"
				}
			],
			"name": "doInitialReport",
			"outputs": [
				{
					"name": "",
					"type": "bool"
				}
			],
			"payable": false,
			"stateMutability": "nonpayable",
			"type": "function"
		}
	],
	"Reporting": [],
	"ReputationToken": [
		{
			"constant": true,
			"inputs": [],
			"name": "supply",
			"outputs": [
				{
					"name": "",
					"type": "uint256"
				}
			],
			"payable": false,
			"stateMutability": "view",
			"type": "function"
		},
		{
			"constant": true,
			"inputs": [],
			"name": "defaultOperators",
			"outputs": [
				{
					"name": "",
					"type": "address[]"
				}
			],
			"payable": false,
			"stateMutability": "view",
			"type": "function"
		},
		{
			"constant": true,
			"inputs": [],
			"name": "name",
			"outputs": [
				{
					"name": "",
					"type": "string"
				}
			],
			"payable": false,
			"stateMutability": "view",
			"type": "function"
		},
		{
			"constant": false,
			"inputs": [
				{
					"name": "_spender",
					"type": "address"
				},
				{
					"name": "_amount",
					"type": "uint256"
				}
			],
			"name": "approve",
			"outputs": [
				{
					"name": "",
					"type": "bool"
				}
			],
			"payable": false,
			"stateMutability": "nonpayable",
			"type": "function"
		},
		{
			"constant": true,
			"inputs": [],
			"name": "totalSupply",
			"outputs": [
				{
					"name": "",
					"type": "uint256"
				}
			],
			"payable": false,
			"stateMutability": "view",
			"type": "function"
		},
		{
			"constant": true,
			"inputs": [],
			"name": "getTotalTheoreticalSupply",
			"outputs": [
				{
					"name": "",
					"type": "uint256"
				}
			],
			"payable": false,
			"stateMutability": "view",
			"type": "function"
		},
		{
			"constant": false,
			"inputs": [
				{
					"name": "_from",
					"type": "address"
				},
				{
					"name": "_to",
					"type": "address"
				},
				{
					"name": "_value",
					"type": "uint256"
				}
			],
			"name": "transferFrom",
			"outputs": [
				{
					"name": "",
					"type": "bool"
				}
			],
			"payable": false,
			"stateMutability": "nonpayable",
			"type": "function"
		},
		{
			"constant": true,
			"inputs": [],
			"name": "decimals",
			"outputs": [
				{
					"name": "",
					"type": "uint8"
				}
			],
			"payable": false,
			"stateMutability": "view",
			"type": "function"
		},
		{
			"constant": true,
			"inputs": [],
			"name": "granularity",
			"outputs": [
				{
					"name": "",
					"type": "uint256"
				}
			],
			"payable": false,
			"stateMutability": "view",
			"type": "function"
		},
		{
			"constant": false,
			"inputs": [
				{
					"name": "_payoutNumerators",
					"type": "uint256[]"
				},
				{
					"name": "_attotokens",
					"type": "uint256"
				}
			],
			"name": "migrateOutByPayout",
			"outputs": [
				{
					"name": "",
					"type": "bool"
				}
			],
			"payable": false,
			"stateMutability": "nonpayable",
			"type": "function"
		},
		{
			"constant": false,
			"inputs": [
				{
					"name": "_amountToBurn",
					"type": "uint256"
				}
			],
			"name": "burnForAuction",
			"outputs": [
				{
					"name": "",
					"type": "bool"
				}
			],
			"payable": false,
			"stateMutability": "nonpayable",
			"type": "function"
		},
		{
			"constant": true,
			"inputs": [],
			"name": "ETERNAL_APPROVAL_VALUE",
			"outputs": [
				{
					"name": "",
					"type": "uint256"
				}
			],
			"payable": false,
			"stateMutability": "view",
			"type": "function"
		},
		{
			"constant": false,
			"inputs": [
				{
					"name": "_spender",
					"type": "address"
				},
				{
					"name": "_subtractedValue",
					"type": "uint256"
				}
			],
			"name": "decreaseApproval",
			"outputs": [
				{
					"name": "",
					"type": "bool"
				}
			],
			"payable": false,
			"stateMutability": "nonpayable",
			"type": "function"
		},
		{
			"constant": false,
			"inputs": [
				{
					"name": "_destination",
					"type": "address"
				},
				{
					"name": "_attotokens",
					"type": "uint256"
				}
			],
			"name": "migrateOut",
			"outputs": [
				{
					"name": "",
					"type": "bool"
				}
			],
			"payable": false,
			"stateMutability": "nonpayable",
			"type": "function"
		},
		{
			"constant": true,
			"inputs": [
				{
					"name": "_tokenHolder",
					"type": "address"
				}
			],
			"name": "balanceOf",
			"outputs": [
				{
					"name": "",
					"type": "uint256"
				}
			],
			"payable": false,
			"stateMutability": "view",
			"type": "function"
		},
		{
			"constant": false,
			"inputs": [
				{
					"name": "_source",
					"type": "address"
				},
				{
					"name": "_destination",
					"type": "address"
				},
				{
					"name": "_attotokens",
					"type": "uint256"
				}
			],
			"name": "trustedDisputeWindowTransfer",
			"outputs": [
				{
					"name": "",
					"type": "bool"
				}
			],
			"payable": false,
			"stateMutability": "nonpayable",
			"type": "function"
		},
		{
			"constant": false,
			"inputs": [],
			"name": "migrateFromLegacyReputationToken",
			"outputs": [
				{
					"name": "",
					"type": "bool"
				}
			],
			"payable": false,
			"stateMutability": "nonpayable",
			"type": "function"
		},
		{
			"constant": true,
			"inputs": [],
			"name": "getLegacyRepToken",
			"outputs": [
				{
					"name": "",
					"type": "address"
				}
			],
			"payable": false,
			"stateMutability": "view",
			"type": "function"
		},
		{
			"constant": true,
			"inputs": [],
			"name": "augur",
			"outputs": [
				{
					"name": "",
					"type": "address"
				}
			],
			"payable": false,
			"stateMutability": "view",
			"type": "function"
		},
		{
			"constant": false,
			"inputs": [
				{
					"name": "_to",
					"type": "address"
				},
				{
					"name": "_amount",
					"type": "uint256"
				},
				{
					"name": "_data",
					"type": "bytes32"
				}
			],
			"name": "sendNoHooks",
			"outputs": [
				{
					"name": "",
					"type": "bool"
				}
			],
			"payable": false,
			"stateMutability": "nonpayable",
			"type": "function"
		},
		{
			"constant": true,
			"inputs": [],
			"name": "getUniverse",
			"outputs": [
				{
					"name": "",
					"type": "address"
				}
			],
			"payable": false,
			"stateMutability": "view",
			"type": "function"
		},
		{
			"constant": true,
			"inputs": [],
			"name": "getTotalMigrated",
			"outputs": [
				{
					"name": "",
					"type": "uint256"
				}
			],
			"payable": false,
			"stateMutability": "view",
			"type": "function"
		},
		{
			"constant": false,
			"inputs": [
				{
					"name": "_operator",
					"type": "address"
				}
			],
			"name": "authorizeOperator",
			"outputs": [
				{
					"name": "",
					"type": "bool"
				}
			],
			"payable": false,
			"stateMutability": "nonpayable",
			"type": "function"
		},
		{
			"constant": true,
			"inputs": [],
			"name": "symbol",
			"outputs": [
				{
					"name": "",
					"type": "string"
				}
			],
			"payable": false,
			"stateMutability": "view",
			"type": "function"
		},
		{
			"constant": false,
			"inputs": [
				{
					"name": "_source",
					"type": "address"
				},
				{
					"name": "_destination",
					"type": "address"
				},
				{
					"name": "_attotokens",
					"type": "uint256"
				}
			],
			"name": "trustedAuctionTransfer",
			"outputs": [
				{
					"name": "",
					"type": "bool"
				}
			],
			"payable": false,
			"stateMutability": "nonpayable",
			"type": "function"
		},
		{
			"constant": true,
			"inputs": [],
			"name": "erc820Registry",
			"outputs": [
				{
					"name": "",
					"type": "address"
				}
			],
			"payable": false,
			"stateMutability": "view",
			"type": "function"
		},
		{
			"constant": false,
			"inputs": [
				{
					"name": "_reporter",
					"type": "address"
				},
				{
					"name": "_attotokens",
					"type": "uint256"
				}
			],
			"name": "migrateIn",
			"outputs": [
				{
					"name": "",
					"type": "bool"
				}
			],
			"payable": false,
			"stateMutability": "nonpayable",
			"type": "function"
		},
		{
			"constant": false,
			"inputs": [
				{
					"name": "_to",
					"type": "address"
				},
				{
					"name": "_value",
					"type": "uint256"
				}
			],
			"name": "transfer",
			"outputs": [
				{
					"name": "",
					"type": "bool"
				}
			],
			"payable": false,
			"stateMutability": "nonpayable",
			"type": "function"
		},
		{
			"constant": false,
			"inputs": [
				{
					"name": "_amountToBurn",
					"type": "uint256"
				}
			],
			"name": "burnForMarket",
			"outputs": [
				{
					"name": "",
					"type": "bool"
				}
			],
			"payable": false,
			"stateMutability": "nonpayable",
			"type": "function"
		},
		{
			"constant": false,
			"inputs": [
				{
					"name": "_to",
					"type": "address"
				},
				{
					"name": "_amount",
					"type": "uint256"
				},
				{
					"name": "_data",
					"type": "bytes32"
				}
			],
			"name": "send",
			"outputs": [
				{
					"name": "",
					"type": "bool"
				}
			],
			"payable": false,
			"stateMutability": "nonpayable",
			"type": "function"
		},
		{
			"constant": false,
			"inputs": [
				{
					"name": "_source",
					"type": "address"
				},
				{
					"name": "_destination",
					"type": "address"
				},
				{
					"name": "_attotokens",
					"type": "uint256"
				}
			],
			"name": "trustedReportingParticipantTransfer",
			"outputs": [
				{
					"name": "",
					"type": "bool"
				}
			],
			"payable": false,
			"stateMutability": "nonpayable",
			"type": "function"
		},
		{
			"constant": false,
			"inputs": [
				{
					"name": "_amountToMint",
					"type": "uint256"
				}
			],
			"name": "mintForAuction",
			"outputs": [
				{
					"name": "",
					"type": "bool"
				}
			],
			"payable": false,
			"stateMutability": "nonpayable",
			"type": "function"
		},
		{
			"constant": true,
			"inputs": [],
			"name": "legacyRepToken",
			"outputs": [
				{
					"name": "",
					"type": "address"
				}
			],
			"payable": false,
			"stateMutability": "view",
			"type": "function"
		},
		{
			"constant": false,
			"inputs": [
				{
					"name": "_spender",
					"type": "address"
				},
				{
					"name": "_addedValue",
					"type": "uint256"
				}
			],
			"name": "increaseApproval",
			"outputs": [
				{
					"name": "",
					"type": "bool"
				}
			],
			"payable": false,
			"stateMutability": "nonpayable",
			"type": "function"
		},
		{
			"constant": true,
			"inputs": [
				{
					"name": "_operator",
					"type": "address"
				},
				{
					"name": "_tokenHolder",
					"type": "address"
				}
			],
			"name": "isOperatorFor",
			"outputs": [
				{
					"name": "",
					"type": "bool"
				}
			],
			"payable": false,
			"stateMutability": "view",
			"type": "function"
		},
		{
			"constant": false,
			"inputs": [],
			"name": "updateTotalTheoreticalSupply",
			"outputs": [
				{
					"name": "",
					"type": "bool"
				}
			],
			"payable": false,
			"stateMutability": "nonpayable",
			"type": "function"
		},
		{
			"constant": false,
			"inputs": [
				{
					"name": "_amountMigrated",
					"type": "uint256"
				}
			],
			"name": "mintForReportingParticipant",
			"outputs": [
				{
					"name": "",
					"type": "bool"
				}
			],
			"payable": false,
			"stateMutability": "nonpayable",
			"type": "function"
		},
		{
			"constant": true,
			"inputs": [],
			"name": "getTypeName",
			"outputs": [
				{
					"name": "",
					"type": "bytes32"
				}
			],
			"payable": false,
			"stateMutability": "view",
			"type": "function"
		},
		{
			"constant": false,
			"inputs": [
				{
					"name": "_from",
					"type": "address"
				},
				{
					"name": "_to",
					"type": "address"
				},
				{
					"name": "_amount",
					"type": "uint256"
				},
				{
					"name": "_data",
					"type": "bytes32"
				},
				{
					"name": "_operatorData",
					"type": "bytes32"
				}
			],
			"name": "operatorSend",
			"outputs": [
				{
					"name": "",
					"type": "bool"
				}
			],
			"payable": false,
			"stateMutability": "nonpayable",
			"type": "function"
		},
		{
			"constant": true,
			"inputs": [
				{
					"name": "_owner",
					"type": "address"
				},
				{
					"name": "_spender",
					"type": "address"
				}
			],
			"name": "allowance",
			"outputs": [
				{
					"name": "",
					"type": "uint256"
				}
			],
			"payable": false,
			"stateMutability": "view",
			"type": "function"
		},
		{
			"constant": false,
			"inputs": [
				{
					"name": "_source",
					"type": "address"
				},
				{
					"name": "_destination",
					"type": "address"
				},
				{
					"name": "_attotokens",
					"type": "uint256"
				}
			],
			"name": "trustedMarketTransfer",
			"outputs": [
				{
					"name": "",
					"type": "bool"
				}
			],
			"payable": false,
			"stateMutability": "nonpayable",
			"type": "function"
		},
		{
			"constant": false,
			"inputs": [
				{
					"name": "_operator",
					"type": "address"
				}
			],
			"name": "revokeOperator",
			"outputs": [
				{
					"name": "",
					"type": "bool"
				}
			],
			"payable": false,
			"stateMutability": "nonpayable",
			"type": "function"
		},
		{
			"constant": false,
			"inputs": [
				{
					"name": "_source",
					"type": "address"
				},
				{
					"name": "_destination",
					"type": "address"
				},
				{
					"name": "_attotokens",
					"type": "uint256"
				}
			],
			"name": "trustedUniverseTransfer",
			"outputs": [
				{
					"name": "",
					"type": "bool"
				}
			],
			"payable": false,
			"stateMutability": "nonpayable",
			"type": "function"
		},
		{
			"inputs": [
				{
					"name": "_augur",
					"type": "address"
				},
				{
					"name": "_universe",
					"type": "address"
				},
				{
					"name": "_parentUniverse",
					"type": "address"
				},
				{
					"name": "_erc820RegistryAddress",
					"type": "address"
				}
			],
			"payable": false,
			"stateMutability": "nonpayable",
			"type": "constructor"
		},
		{
			"anonymous": false,
			"inputs": [
				{
					"indexed": true,
					"name": "target",
					"type": "address"
				},
				{
					"indexed": false,
					"name": "value",
					"type": "uint256"
				}
			],
			"name": "Mint",
			"type": "event"
		},
		{
			"anonymous": false,
			"inputs": [
				{
					"indexed": true,
					"name": "target",
					"type": "address"
				},
				{
					"indexed": false,
					"name": "value",
					"type": "uint256"
				}
			],
			"name": "Burn",
			"type": "event"
		},
		{
			"anonymous": false,
			"inputs": [
				{
					"indexed": true,
					"name": "operator",
					"type": "address"
				},
				{
					"indexed": true,
					"name": "from",
					"type": "address"
				},
				{
					"indexed": true,
					"name": "to",
					"type": "address"
				},
				{
					"indexed": false,
					"name": "amount",
					"type": "uint256"
				},
				{
					"indexed": false,
					"name": "data",
					"type": "bytes32"
				},
				{
					"indexed": false,
					"name": "operatorData",
					"type": "bytes32"
				}
			],
			"name": "Sent",
			"type": "event"
		},
		{
			"anonymous": false,
			"inputs": [
				{
					"indexed": true,
					"name": "operator",
					"type": "address"
				},
				{
					"indexed": true,
					"name": "to",
					"type": "address"
				},
				{
					"indexed": false,
					"name": "amount",
					"type": "uint256"
				},
				{
					"indexed": false,
					"name": "operatorData",
					"type": "bytes32"
				}
			],
			"name": "Minted",
			"type": "event"
		},
		{
			"anonymous": false,
			"inputs": [
				{
					"indexed": true,
					"name": "operator",
					"type": "address"
				},
				{
					"indexed": true,
					"name": "from",
					"type": "address"
				},
				{
					"indexed": false,
					"name": "amount",
					"type": "uint256"
				},
				{
					"indexed": false,
					"name": "data",
					"type": "bytes32"
				},
				{
					"indexed": false,
					"name": "operatorData",
					"type": "bytes32"
				}
			],
			"name": "Burned",
			"type": "event"
		},
		{
			"anonymous": false,
			"inputs": [
				{
					"indexed": true,
					"name": "operator",
					"type": "address"
				},
				{
					"indexed": true,
					"name": "tokenHolder",
					"type": "address"
				}
			],
			"name": "AuthorizedOperator",
			"type": "event"
		},
		{
			"anonymous": false,
			"inputs": [
				{
					"indexed": true,
					"name": "operator",
					"type": "address"
				},
				{
					"indexed": true,
					"name": "tokenHolder",
					"type": "address"
				}
			],
			"name": "RevokedOperator",
			"type": "event"
		},
		{
			"anonymous": false,
			"inputs": [
				{
					"indexed": true,
					"name": "from",
					"type": "address"
				},
				{
					"indexed": true,
					"name": "to",
					"type": "address"
				},
				{
					"indexed": false,
					"name": "value",
					"type": "uint256"
				}
			],
			"name": "Transfer",
			"type": "event"
		},
		{
			"anonymous": false,
			"inputs": [
				{
					"indexed": true,
					"name": "owner",
					"type": "address"
				},
				{
					"indexed": true,
					"name": "spender",
					"type": "address"
				},
				{
					"indexed": false,
					"name": "value",
					"type": "uint256"
				}
			],
			"name": "Approval",
			"type": "event"
		}
	],
	"Universe": [
		{
			"constant": true,
			"inputs": [
				{
					"name": "_badMarkets",
					"type": "uint256"
				},
				{
					"name": "_totalMarkets",
					"type": "uint256"
				},
				{
					"name": "_targetDivisor",
					"type": "uint256"
				},
				{
					"name": "_previousValue",
					"type": "uint256"
				},
				{
					"name": "_floor",
					"type": "uint256"
				}
			],
			"name": "calculateFloatingValue",
			"outputs": [
				{
					"name": "_newValue",
					"type": "uint256"
				}
			],
			"payable": false,
			"stateMutability": "pure",
			"type": "function"
		},
		{
			"constant": true,
			"inputs": [
				{
					"name": "_shadyDisputeWindow",
					"type": "address"
				}
			],
			"name": "isContainerForDisputeWindow",
			"outputs": [
				{
					"name": "",
					"type": "bool"
				}
			],
			"payable": false,
			"stateMutability": "view",
			"type": "function"
		},
		{
			"constant": true,
			"inputs": [],
			"name": "getDisputeThresholdForDisputePacing",
			"outputs": [
				{
					"name": "",
					"type": "uint256"
				}
			],
			"payable": false,
			"stateMutability": "view",
			"type": "function"
		},
		{
			"constant": true,
			"inputs": [],
			"name": "marketFactory",
			"outputs": [
				{
					"name": "",
					"type": "address"
				}
			],
			"payable": false,
			"stateMutability": "view",
			"type": "function"
		},
		{
			"constant": true,
			"inputs": [],
			"name": "previousDesignatedReportNoShowBondInAttoRep",
			"outputs": [
				{
					"name": "",
					"type": "uint256"
				}
			],
			"payable": false,
			"stateMutability": "view",
			"type": "function"
		},
		{
			"constant": false,
			"inputs": [
				{
					"name": "_endTime",
					"type": "uint256"
				},
				{
					"name": "_feePerCashInAttoCash",
					"type": "uint256"
				},
				{
					"name": "_affiliateFeeDivisor",
					"type": "uint256"
				},
				{
					"name": "_designatedReporterAddress",
					"type": "address"
				},
				{
					"name": "_outcomes",
					"type": "bytes32[]"
				},
				{
					"name": "_topic",
					"type": "bytes32"
				},
				{
					"name": "_description",
					"type": "string"
				},
				{
					"name": "_extraInfo",
					"type": "string"
				}
			],
			"name": "createCategoricalMarket",
			"outputs": [
				{
					"name": "_newMarket",
					"type": "address"
				}
			],
			"payable": false,
			"stateMutability": "nonpayable",
			"type": "function"
		},
		{
			"constant": false,
			"inputs": [
				{
					"name": "_market",
					"type": "address"
				}
			],
			"name": "decrementOpenInterestFromMarket",
			"outputs": [
				{
					"name": "",
					"type": "bool"
				}
			],
			"payable": false,
			"stateMutability": "nonpayable",
			"type": "function"
		},
		{
			"constant": true,
			"inputs": [
				{
					"name": "_initial",
					"type": "bool"
				}
			],
			"name": "getPreviousDisputeWindow",
			"outputs": [
				{
					"name": "",
					"type": "address"
				}
			],
			"payable": false,
			"stateMutability": "view",
			"type": "function"
		},
		{
			"constant": true,
			"inputs": [
				{
					"name": "_timestamp",
					"type": "uint256"
				},
				{
					"name": "_initial",
					"type": "bool"
				}
			],
			"name": "getDisputeWindowId",
			"outputs": [
				{
					"name": "",
					"type": "uint256"
				}
			],
			"payable": false,
			"stateMutability": "view",
			"type": "function"
		},
		{
			"constant": false,
			"inputs": [
				{
					"name": "_parentPayoutNumerators",
					"type": "uint256[]"
				}
			],
			"name": "createChildUniverse",
			"outputs": [
				{
					"name": "",
					"type": "address"
				}
			],
			"payable": false,
			"stateMutability": "nonpayable",
			"type": "function"
		},
		{
			"constant": false,
			"inputs": [],
			"name": "fork",
			"outputs": [
				{
					"name": "",
					"type": "bool"
				}
			],
			"payable": false,
			"stateMutability": "nonpayable",
			"type": "function"
		},
		{
			"constant": true,
			"inputs": [
				{
					"name": "_shadyShareToken",
					"type": "address"
				}
			],
			"name": "isContainerForShareToken",
			"outputs": [
				{
					"name": "",
					"type": "bool"
				}
			],
			"payable": false,
			"stateMutability": "view",
			"type": "function"
		},
		{
			"constant": false,
			"inputs": [
				{
					"name": "_endTime",
					"type": "uint256"
				},
				{
					"name": "_feePerCashInAttoCash",
					"type": "uint256"
				},
				{
					"name": "_affiliateFeeDivisor",
					"type": "uint256"
				},
				{
					"name": "_designatedReporterAddress",
					"type": "address"
				},
				{
					"name": "_topic",
					"type": "bytes32"
				},
				{
					"name": "_description",
					"type": "string"
				},
				{
					"name": "_extraInfo",
					"type": "string"
				}
			],
			"name": "createYesNoMarket",
			"outputs": [
				{
					"name": "_newMarket",
					"type": "address"
				}
			],
			"payable": false,
			"stateMutability": "nonpayable",
			"type": "function"
		},
		{
			"constant": true,
			"inputs": [],
			"name": "getInitialReportMinValue",
			"outputs": [
				{
					"name": "",
					"type": "uint256"
				}
			],
			"payable": false,
			"stateMutability": "view",
			"type": "function"
		},
		{
			"constant": false,
			"inputs": [
				{
					"name": "_market",
					"type": "address"
				}
			],
			"name": "incrementOpenInterestFromMarket",
			"outputs": [
				{
					"name": "",
					"type": "bool"
				}
			],
			"payable": false,
			"stateMutability": "nonpayable",
			"type": "function"
		},
		{
			"constant": true,
			"inputs": [
				{
					"name": "",
					"type": "uint256"
				}
			],
			"name": "payoutNumerators",
			"outputs": [
				{
					"name": "",
					"type": "uint256"
				}
			],
			"payable": false,
			"stateMutability": "view",
			"type": "function"
		},
		{
			"constant": true,
			"inputs": [
				{
					"name": "_timestamp",
					"type": "uint256"
				},
				{
					"name": "_initial",
					"type": "bool"
				}
			],
			"name": "getDisputeWindowByTimestamp",
			"outputs": [
				{
					"name": "",
					"type": "address"
				}
			],
			"payable": false,
			"stateMutability": "view",
			"type": "function"
		},
		{
			"constant": true,
			"inputs": [],
			"name": "getRepMarketCapInAttoCash",
			"outputs": [
				{
					"name": "",
					"type": "uint256"
				}
			],
			"payable": false,
			"stateMutability": "view",
			"type": "function"
		},
		{
			"constant": true,
			"inputs": [
				{
					"name": "_disputeWindowId",
					"type": "uint256"
				}
			],
			"name": "getDisputeWindow",
			"outputs": [
				{
					"name": "",
					"type": "address"
				}
			],
			"payable": false,
			"stateMutability": "view",
			"type": "function"
		},
		{
			"constant": true,
			"inputs": [],
			"name": "getWinningChildUniverse",
			"outputs": [
				{
					"name": "",
					"type": "address"
				}
			],
			"payable": false,
			"stateMutability": "view",
			"type": "function"
		},
		{
			"constant": true,
			"inputs": [],
			"name": "getPayoutNumerators",
			"outputs": [
				{
					"name": "",
					"type": "uint256[]"
				}
			],
			"payable": false,
			"stateMutability": "view",
			"type": "function"
		},
		{
			"constant": true,
			"inputs": [],
			"name": "getAuction",
			"outputs": [
				{
					"name": "",
					"type": "address"
				}
			],
			"payable": false,
			"stateMutability": "view",
			"type": "function"
		},
		{
			"constant": false,
			"inputs": [],
			"name": "removeMarketFrom",
			"outputs": [
				{
					"name": "",
					"type": "bool"
				}
			],
			"payable": false,
			"stateMutability": "nonpayable",
			"type": "function"
		},
		{
			"constant": true,
			"inputs": [],
			"name": "getForkEndTime",
			"outputs": [
				{
					"name": "",
					"type": "uint256"
				}
			],
			"payable": false,
			"stateMutability": "view",
			"type": "function"
		},
		{
			"constant": true,
			"inputs": [],
			"name": "assertMarketBalance",
			"outputs": [
				{
					"name": "",
					"type": "bool"
				}
			],
			"payable": false,
			"stateMutability": "view",
			"type": "function"
		},
		{
			"constant": true,
			"inputs": [],
			"name": "augur",
			"outputs": [
				{
					"name": "",
					"type": "address"
				}
			],
			"payable": false,
			"stateMutability": "view",
			"type": "function"
		},
		{
			"constant": true,
			"inputs": [],
			"name": "getForkReputationGoal",
			"outputs": [
				{
					"name": "",
					"type": "uint256"
				}
			],
			"payable": false,
			"stateMutability": "view",
			"type": "function"
		},
		{
			"constant": false,
			"inputs": [
				{
					"name": "_timestamp",
					"type": "uint256"
				},
				{
					"name": "_initial",
					"type": "bool"
				}
			],
			"name": "getOrCreateDisputeWindowByTimestamp",
			"outputs": [
				{
					"name": "",
					"type": "address"
				}
			],
			"payable": false,
			"stateMutability": "nonpayable",
			"type": "function"
		},
		{
			"constant": true,
			"inputs": [
				{
					"name": "_initial",
					"type": "bool"
				}
			],
			"name": "getCurrentDisputeWindow",
			"outputs": [
				{
					"name": "",
					"type": "address"
				}
			],
			"payable": false,
			"stateMutability": "view",
			"type": "function"
		},
		{
			"constant": true,
			"inputs": [
				{
					"name": "_initial",
					"type": "bool"
				}
			],
			"name": "getDisputeRoundDurationInSeconds",
			"outputs": [
				{
					"name": "",
					"type": "uint256"
				}
			],
			"payable": false,
			"stateMutability": "view",
			"type": "function"
		},
		{
			"constant": false,
			"inputs": [],
			"name": "getOrCacheReportingFeeDivisor",
			"outputs": [
				{
					"name": "",
					"type": "uint256"
				}
			],
			"payable": false,
			"stateMutability": "nonpayable",
			"type": "function"
		},
		{
			"constant": false,
			"inputs": [
				{
					"name": "_initial",
					"type": "bool"
				}
			],
			"name": "getOrCreateNextDisputeWindow",
			"outputs": [
				{
					"name": "",
					"type": "address"
				}
			],
			"payable": false,
			"stateMutability": "nonpayable",
			"type": "function"
		},
		{
			"constant": true,
			"inputs": [
				{
					"name": "_shadyChild",
					"type": "address"
				}
			],
			"name": "isParentOf",
			"outputs": [
				{
					"name": "",
					"type": "bool"
				}
			],
			"payable": false,
			"stateMutability": "view",
			"type": "function"
		},
		{
			"constant": true,
			"inputs": [],
			"name": "completeSets",
			"outputs": [
				{
					"name": "",
					"type": "address"
				}
			],
			"payable": false,
			"stateMutability": "view",
			"type": "function"
		},
		{
			"constant": false,
			"inputs": [],
			"name": "updateForkValues",
			"outputs": [
				{
					"name": "",
					"type": "bool"
				}
			],
			"payable": false,
			"stateMutability": "nonpayable",
			"type": "function"
		},
		{
			"constant": true,
			"inputs": [
				{
					"name": "_shadyMarket",
					"type": "address"
				}
			],
			"name": "isContainerForMarket",
			"outputs": [
				{
					"name": "",
					"type": "bool"
				}
			],
			"payable": false,
			"stateMutability": "view",
			"type": "function"
		},
		{
			"constant": true,
			"inputs": [],
			"name": "getParentUniverse",
			"outputs": [
				{
					"name": "",
					"type": "address"
				}
			],
			"payable": false,
			"stateMutability": "view",
			"type": "function"
		},
		{
			"constant": false,
			"inputs": [],
			"name": "getOrCacheMarketRepBond",
			"outputs": [
				{
					"name": "",
					"type": "uint256"
				}
			],
			"payable": false,
			"stateMutability": "nonpayable",
			"type": "function"
		},
		{
			"constant": true,
			"inputs": [],
			"name": "disputeWindowFactory",
			"outputs": [
				{
					"name": "",
					"type": "address"
				}
			],
			"payable": false,
			"stateMutability": "view",
			"type": "function"
		},
		{
			"constant": false,
			"inputs": [],
			"name": "getOrCacheValidityBond",
			"outputs": [
				{
					"name": "",
					"type": "uint256"
				}
			],
			"payable": false,
			"stateMutability": "nonpayable",
			"type": "function"
		},
		{
			"constant": false,
			"inputs": [],
			"name": "getInitialReportStakeSize",
			"outputs": [
				{
					"name": "",
					"type": "uint256"
				}
			],
			"payable": false,
			"stateMutability": "nonpayable",
			"type": "function"
		},
		{
			"constant": false,
			"inputs": [
				{
					"name": "_endTime",
					"type": "uint256"
				},
				{
					"name": "_feePerCashInAttoCash",
					"type": "uint256"
				},
				{
					"name": "_affiliateFeeDivisor",
					"type": "uint256"
				},
				{
					"name": "_designatedReporterAddress",
					"type": "address"
				},
				{
					"name": "_minPrice",
					"type": "int256"
				},
				{
					"name": "_maxPrice",
					"type": "int256"
				},
				{
					"name": "_numTicks",
					"type": "uint256"
				},
				{
					"name": "_topic",
					"type": "bytes32"
				},
				{
					"name": "_description",
					"type": "string"
				},
				{
					"name": "_extraInfo",
					"type": "string"
				}
			],
			"name": "createScalarMarket",
			"outputs": [
				{
					"name": "_newMarket",
					"type": "address"
				}
			],
			"payable": false,
			"stateMutability": "nonpayable",
			"type": "function"
		},
		{
			"constant": true,
			"inputs": [],
			"name": "previousDesignatedReportStakeInAttoRep",
			"outputs": [
				{
					"name": "",
					"type": "uint256"
				}
			],
			"payable": false,
			"stateMutability": "view",
			"type": "function"
		},
		{
			"constant": false,
			"inputs": [
				{
					"name": "_amount",
					"type": "uint256"
				}
			],
			"name": "decrementOpenInterest",
			"outputs": [
				{
					"name": "",
					"type": "bool"
				}
			],
			"payable": false,
			"stateMutability": "nonpayable",
			"type": "function"
		},
		{
			"constant": true,
			"inputs": [],
			"name": "getReputationToken",
			"outputs": [
				{
					"name": "",
					"type": "address"
				}
			],
			"payable": false,
			"stateMutability": "view",
			"type": "function"
		},
		{
			"constant": true,
			"inputs": [],
			"name": "isForking",
			"outputs": [
				{
					"name": "",
					"type": "bool"
				}
			],
			"payable": false,
			"stateMutability": "view",
			"type": "function"
		},
		{
			"constant": true,
			"inputs": [
				{
					"name": "_initial",
					"type": "bool"
				}
			],
			"name": "getNextDisputeWindow",
			"outputs": [
				{
					"name": "",
					"type": "address"
				}
			],
			"payable": false,
			"stateMutability": "view",
			"type": "function"
		},
		{
			"constant": true,
			"inputs": [],
			"name": "getParentPayoutDistributionHash",
			"outputs": [
				{
					"name": "",
					"type": "bytes32"
				}
			],
			"payable": false,
			"stateMutability": "view",
			"type": "function"
		},
		{
			"constant": true,
			"inputs": [],
			"name": "getOpenInterestInAttoCash",
			"outputs": [
				{
					"name": "",
					"type": "uint256"
				}
			],
			"payable": false,
			"stateMutability": "view",
			"type": "function"
		},
		{
			"constant": true,
			"inputs": [],
			"name": "getForkingMarket",
			"outputs": [
				{
					"name": "",
					"type": "address"
				}
			],
			"payable": false,
			"stateMutability": "view",
			"type": "function"
		},
		{
			"constant": false,
			"inputs": [
				{
					"name": "_amount",
					"type": "uint256"
				}
			],
			"name": "incrementOpenInterest",
			"outputs": [
				{
					"name": "",
					"type": "bool"
				}
			],
			"payable": false,
			"stateMutability": "nonpayable",
			"type": "function"
		},
		{
			"constant": true,
			"inputs": [],
			"name": "getTypeName",
			"outputs": [
				{
					"name": "",
					"type": "bytes32"
				}
			],
			"payable": false,
			"stateMutability": "view",
			"type": "function"
		},
		{
			"constant": false,
			"inputs": [
				{
					"name": "_reportingParticipants",
					"type": "address[]"
				}
			],
			"name": "redeemStake",
			"outputs": [
				{
					"name": "",
					"type": "bool"
				}
			],
			"payable": false,
			"stateMutability": "nonpayable",
			"type": "function"
		},
		{
			"constant": true,
			"inputs": [],
			"name": "getTargetRepMarketCapInAttoCash",
			"outputs": [
				{
					"name": "",
					"type": "uint256"
				}
			],
			"payable": false,
			"stateMutability": "view",
			"type": "function"
		},
		{
			"constant": false,
			"inputs": [
				{
					"name": "_initial",
					"type": "bool"
				}
			],
			"name": "getOrCreatePreviousDisputeWindow",
			"outputs": [
				{
					"name": "",
					"type": "address"
				}
			],
			"payable": false,
			"stateMutability": "nonpayable",
			"type": "function"
		},
		{
			"constant": false,
			"inputs": [
				{
					"name": "_initial",
					"type": "bool"
				}
			],
			"name": "getOrCreateCurrentDisputeWindow",
			"outputs": [
				{
					"name": "",
					"type": "address"
				}
			],
			"payable": false,
			"stateMutability": "nonpayable",
			"type": "function"
		},
		{
			"constant": false,
			"inputs": [],
			"name": "getOrCacheDesignatedReportStake",
			"outputs": [
				{
					"name": "",
					"type": "uint256"
				}
			],
			"payable": false,
			"stateMutability": "nonpayable",
			"type": "function"
		},
		{
			"constant": false,
			"inputs": [],
			"name": "getOrCacheMarketCreationCost",
			"outputs": [
				{
					"name": "",
					"type": "uint256"
				}
			],
			"payable": false,
			"stateMutability": "nonpayable",
			"type": "function"
		},
		{
			"constant": true,
			"inputs": [
				{
					"name": "_parentPayoutDistributionHash",
					"type": "bytes32"
				}
			],
			"name": "getChildUniverse",
			"outputs": [
				{
					"name": "",
					"type": "address"
				}
			],
			"payable": false,
			"stateMutability": "view",
			"type": "function"
		},
		{
			"constant": true,
			"inputs": [],
			"name": "previousValidityBondInAttoCash",
			"outputs": [
				{
					"name": "",
					"type": "uint256"
				}
			],
			"payable": false,
			"stateMutability": "view",
			"type": "function"
		},
		{
			"constant": false,
			"inputs": [
				{
					"name": "_initial",
					"type": "bool"
				}
			],
			"name": "getOrCreatePreviousPreviousDisputeWindow",
			"outputs": [
				{
					"name": "",
					"type": "address"
				}
			],
			"payable": false,
			"stateMutability": "nonpayable",
			"type": "function"
		},
		{
			"constant": true,
			"inputs": [],
			"name": "INITIAL_WINDOW_ID_BUFFER",
			"outputs": [
				{
					"name": "",
					"type": "uint256"
				}
			],
			"payable": false,
			"stateMutability": "view",
			"type": "function"
		},
		{
			"constant": false,
			"inputs": [
				{
					"name": "_parentPayoutDistributionHash",
					"type": "bytes32"
				}
			],
			"name": "updateTentativeWinningChildUniverse",
			"outputs": [
				{
					"name": "",
					"type": "bool"
				}
			],
			"payable": false,
			"stateMutability": "nonpayable",
			"type": "function"
		},
		{
			"constant": true,
			"inputs": [
				{
					"name": "_shadyReportingParticipant",
					"type": "address"
				}
			],
			"name": "isContainerForReportingParticipant",
			"outputs": [
				{
					"name": "",
					"type": "bool"
				}
			],
			"payable": false,
			"stateMutability": "view",
			"type": "function"
		},
		{
			"constant": true,
			"inputs": [],
			"name": "getDisputeThresholdForFork",
			"outputs": [
				{
					"name": "",
					"type": "uint256"
				}
			],
			"payable": false,
			"stateMutability": "view",
			"type": "function"
		},
		{
			"constant": false,
			"inputs": [],
			"name": "getOrCacheDesignatedReportNoShowBond",
			"outputs": [
				{
					"name": "",
					"type": "uint256"
				}
			],
			"payable": false,
			"stateMutability": "nonpayable",
			"type": "function"
		},
		{
			"constant": false,
			"inputs": [],
			"name": "addMarketTo",
			"outputs": [
				{
					"name": "",
					"type": "bool"
				}
			],
			"payable": false,
			"stateMutability": "nonpayable",
			"type": "function"
		},
		{
			"inputs": [
				{
					"name": "_augur",
					"type": "address"
				},
				{
					"name": "_parentUniverse",
					"type": "address"
				},
				{
					"name": "_parentPayoutDistributionHash",
					"type": "bytes32"
				},
				{
					"name": "_payoutNumerators",
					"type": "uint256[]"
				}
			],
			"payable": false,
			"stateMutability": "nonpayable",
			"type": "constructor"
		}
	],
	"CancelOrder": [
		{
			"constant": false,
			"inputs": [
				{
					"name": "_orderIds",
					"type": "bytes32[]"
				}
			],
			"name": "cancelOrders",
			"outputs": [
				{
					"name": "",
					"type": "bool"
				}
			],
			"payable": false,
			"stateMutability": "nonpayable",
			"type": "function"
		},
		{
			"constant": true,
			"inputs": [],
			"name": "orders",
			"outputs": [
				{
					"name": "",
					"type": "address"
				}
			],
			"payable": false,
			"stateMutability": "view",
			"type": "function"
		},
		{
			"constant": false,
			"inputs": [
				{
					"name": "_orderId",
					"type": "bytes32"
				}
			],
			"name": "cancelOrder",
			"outputs": [
				{
					"name": "",
					"type": "bool"
				}
			],
			"payable": false,
			"stateMutability": "nonpayable",
			"type": "function"
		},
		{
			"constant": true,
			"inputs": [],
			"name": "augur",
			"outputs": [
				{
					"name": "",
					"type": "address"
				}
			],
			"payable": false,
			"stateMutability": "view",
			"type": "function"
		},
		{
			"constant": true,
			"inputs": [],
			"name": "cash",
			"outputs": [
				{
					"name": "",
					"type": "address"
				}
			],
			"payable": false,
			"stateMutability": "view",
			"type": "function"
		},
		{
			"constant": false,
			"inputs": [
				{
					"name": "_augur",
					"type": "address"
				}
			],
			"name": "initialize",
			"outputs": [
				{
					"name": "",
					"type": "bool"
				}
			],
			"payable": false,
			"stateMutability": "nonpayable",
			"type": "function"
		},
		{
			"constant": true,
			"inputs": [],
			"name": "getInitialized",
			"outputs": [
				{
					"name": "",
					"type": "bool"
				}
			],
			"payable": false,
			"stateMutability": "view",
			"type": "function"
		}
	],
	"ClaimTradingProceeds": [
		{
			"constant": true,
			"inputs": [
				{
					"name": "_market",
					"type": "address"
				},
				{
					"name": "_amount",
					"type": "uint256"
				}
			],
			"name": "calculateCreatorFee",
			"outputs": [
				{
					"name": "",
					"type": "uint256"
				}
			],
			"payable": false,
			"stateMutability": "view",
			"type": "function"
		},
		{
			"constant": true,
			"inputs": [],
			"name": "augur",
			"outputs": [
				{
					"name": "",
					"type": "address"
				}
			],
			"payable": false,
			"stateMutability": "view",
			"type": "function"
		},
		{
			"constant": false,
			"inputs": [
				{
					"name": "_market",
					"type": "address"
				},
				{
					"name": "_amount",
					"type": "uint256"
				}
			],
			"name": "calculateReportingFee",
			"outputs": [
				{
					"name": "",
					"type": "uint256"
				}
			],
			"payable": false,
			"stateMutability": "nonpayable",
			"type": "function"
		},
		{
			"constant": true,
			"inputs": [],
			"name": "profitLoss",
			"outputs": [
				{
					"name": "",
					"type": "address"
				}
			],
			"payable": false,
			"stateMutability": "view",
			"type": "function"
		},
		{
			"constant": true,
			"inputs": [],
			"name": "cash",
			"outputs": [
				{
					"name": "",
					"type": "address"
				}
			],
			"payable": false,
			"stateMutability": "view",
			"type": "function"
		},
		{
			"constant": false,
			"inputs": [
				{
					"name": "_market",
					"type": "address"
				},
				{
					"name": "_outcome",
					"type": "uint256"
				},
				{
					"name": "_numberOfShares",
					"type": "uint256"
				}
			],
			"name": "divideUpWinnings",
			"outputs": [
				{
					"name": "_proceeds",
					"type": "uint256"
				},
				{
					"name": "_shareHolderShare",
					"type": "uint256"
				},
				{
					"name": "_creatorShare",
					"type": "uint256"
				},
				{
					"name": "_reporterShare",
					"type": "uint256"
				}
			],
			"payable": false,
			"stateMutability": "nonpayable",
			"type": "function"
		},
		{
			"constant": false,
			"inputs": [
				{
					"name": "_market",
					"type": "address"
				},
				{
					"name": "_shareHolder",
					"type": "address"
				}
			],
			"name": "claimTradingProceeds",
			"outputs": [
				{
					"name": "",
					"type": "bool"
				}
			],
			"payable": false,
			"stateMutability": "nonpayable",
			"type": "function"
		},
		{
			"constant": false,
			"inputs": [
				{
					"name": "_augur",
					"type": "address"
				}
			],
			"name": "initialize",
			"outputs": [
				{
					"name": "",
					"type": "bool"
				}
			],
			"payable": false,
			"stateMutability": "nonpayable",
			"type": "function"
		},
		{
			"constant": false,
			"inputs": [
				{
					"name": "_markets",
					"type": "address[]"
				},
				{
					"name": "_shareHolder",
					"type": "address"
				}
			],
			"name": "claimMarketsProceeds",
			"outputs": [
				{
					"name": "",
					"type": "bool"
				}
			],
			"payable": false,
			"stateMutability": "nonpayable",
			"type": "function"
		},
		{
			"constant": true,
			"inputs": [],
			"name": "getInitialized",
			"outputs": [
				{
					"name": "",
					"type": "bool"
				}
			],
			"payable": false,
			"stateMutability": "view",
			"type": "function"
		},
		{
			"constant": true,
			"inputs": [
				{
					"name": "_market",
					"type": "address"
				},
				{
					"name": "_outcome",
					"type": "uint256"
				},
				{
					"name": "_numberOfShares",
					"type": "uint256"
				}
			],
			"name": "calculateProceeds",
			"outputs": [
				{
					"name": "",
					"type": "uint256"
				}
			],
			"payable": false,
			"stateMutability": "view",
			"type": "function"
		}
	],
	"CompleteSets": [
		{
			"constant": false,
			"inputs": [
				{
					"name": "_sender",
					"type": "address"
				},
				{
					"name": "_market",
					"type": "address"
				},
				{
					"name": "_amount",
					"type": "uint256"
				},
				{
					"name": "_affiliateAddress",
					"type": "address"
				}
			],
			"name": "sellCompleteSets",
			"outputs": [
				{
					"name": "_creatorFee",
					"type": "uint256"
				},
				{
					"name": "_reportingFee",
					"type": "uint256"
				}
			],
			"payable": false,
			"stateMutability": "nonpayable",
			"type": "function"
		},
		{
			"constant": false,
			"inputs": [
				{
					"name": "_market",
					"type": "address"
				},
				{
					"name": "_amount",
					"type": "uint256"
				}
			],
			"name": "publicBuyCompleteSetsWithCash",
			"outputs": [
				{
					"name": "",
					"type": "bool"
				}
			],
			"payable": false,
			"stateMutability": "nonpayable",
			"type": "function"
		},
		{
			"constant": true,
			"inputs": [],
			"name": "fillOrder",
			"outputs": [
				{
					"name": "",
					"type": "address"
				}
			],
			"payable": false,
			"stateMutability": "view",
			"type": "function"
		},
		{
			"constant": true,
			"inputs": [],
			"name": "augur",
			"outputs": [
				{
					"name": "",
					"type": "address"
				}
			],
			"payable": false,
			"stateMutability": "view",
			"type": "function"
		},
		{
			"constant": false,
			"inputs": [
				{
					"name": "_market",
					"type": "address"
				},
				{
					"name": "_amount",
					"type": "uint256"
				}
			],
			"name": "publicSellCompleteSetsWithCash",
			"outputs": [
				{
					"name": "",
					"type": "bool"
				}
			],
			"payable": false,
			"stateMutability": "nonpayable",
			"type": "function"
		},
		{
			"constant": true,
			"inputs": [],
			"name": "cash",
			"outputs": [
				{
					"name": "",
					"type": "address"
				}
			],
			"payable": false,
			"stateMutability": "view",
			"type": "function"
		},
		{
			"constant": false,
			"inputs": [
				{
					"name": "_sender",
					"type": "address"
				},
				{
					"name": "_market",
					"type": "address"
				},
				{
					"name": "_amount",
					"type": "uint256"
				}
			],
			"name": "buyCompleteSets",
			"outputs": [
				{
					"name": "",
					"type": "bool"
				}
			],
			"payable": false,
			"stateMutability": "nonpayable",
			"type": "function"
		},
		{
			"constant": false,
			"inputs": [
				{
					"name": "_market",
					"type": "address"
				},
				{
					"name": "_amount",
					"type": "uint256"
				}
			],
			"name": "publicBuyCompleteSets",
			"outputs": [
				{
					"name": "",
					"type": "bool"
				}
			],
			"payable": false,
			"stateMutability": "nonpayable",
			"type": "function"
		},
		{
			"constant": false,
			"inputs": [
				{
					"name": "_market",
					"type": "address"
				},
				{
					"name": "_amount",
					"type": "uint256"
				}
			],
			"name": "publicSellCompleteSets",
			"outputs": [
				{
					"name": "",
					"type": "bool"
				}
			],
			"payable": false,
			"stateMutability": "nonpayable",
			"type": "function"
		},
		{
			"constant": false,
			"inputs": [
				{
					"name": "_augur",
					"type": "address"
				}
			],
			"name": "initialize",
			"outputs": [
				{
					"name": "",
					"type": "bool"
				}
			],
			"payable": false,
			"stateMutability": "nonpayable",
			"type": "function"
		},
		{
			"constant": true,
			"inputs": [],
			"name": "getInitialized",
			"outputs": [
				{
					"name": "",
					"type": "bool"
				}
			],
			"payable": false,
			"stateMutability": "view",
			"type": "function"
		}
	],
	"CreateOrder": [
		{
			"constant": true,
			"inputs": [],
			"name": "trade",
			"outputs": [
				{
					"name": "",
					"type": "address"
				}
			],
			"payable": false,
			"stateMutability": "view",
			"type": "function"
		},
		{
			"constant": false,
			"inputs": [
				{
					"name": "_outcomes",
					"type": "uint256[]"
				},
				{
					"name": "_types",
					"type": "uint8[]"
				},
				{
					"name": "_attoshareAmounts",
					"type": "uint256[]"
				},
				{
					"name": "_prices",
					"type": "uint256[]"
				},
				{
					"name": "_market",
					"type": "address"
				},
				{
					"name": "_ignoreShares",
					"type": "bool"
				},
				{
					"name": "_tradeGroupId",
					"type": "bytes32"
				},
				{
					"name": "_kycToken",
					"type": "address"
				}
			],
			"name": "publicCreateOrders",
			"outputs": [
				{
					"name": "_orders",
					"type": "bytes32[]"
				}
			],
			"payable": false,
			"stateMutability": "nonpayable",
			"type": "function"
		},
		{
			"constant": true,
			"inputs": [],
			"name": "augur",
			"outputs": [
				{
					"name": "",
					"type": "address"
				}
			],
			"payable": false,
			"stateMutability": "view",
			"type": "function"
		},
		{
			"constant": false,
			"inputs": [
				{
					"name": "_augur",
					"type": "address"
				}
			],
			"name": "initialize",
			"outputs": [
				{
					"name": "",
					"type": "bool"
				}
			],
			"payable": false,
			"stateMutability": "nonpayable",
			"type": "function"
		},
		{
			"constant": false,
			"inputs": [
				{
					"name": "_creator",
					"type": "address"
				},
				{
					"name": "_type",
					"type": "uint8"
				},
				{
					"name": "_attoshares",
					"type": "uint256"
				},
				{
					"name": "_price",
					"type": "uint256"
				},
				{
					"name": "_market",
					"type": "address"
				},
				{
					"name": "_outcome",
					"type": "uint256"
				},
				{
					"name": "_betterOrderId",
					"type": "bytes32"
				},
				{
					"name": "_worseOrderId",
					"type": "bytes32"
				},
				{
					"name": "_tradeGroupId",
					"type": "bytes32"
				},
				{
					"name": "_ignoreShares",
					"type": "bool"
				},
				{
					"name": "_kycToken",
					"type": "address"
				}
			],
			"name": "createOrder",
			"outputs": [
				{
					"name": "",
					"type": "bytes32"
				}
			],
			"payable": false,
			"stateMutability": "nonpayable",
			"type": "function"
		},
		{
			"constant": true,
			"inputs": [],
			"name": "getInitialized",
			"outputs": [
				{
					"name": "",
					"type": "bool"
				}
			],
			"payable": false,
			"stateMutability": "view",
			"type": "function"
		},
		{
			"constant": false,
			"inputs": [
				{
					"name": "_type",
					"type": "uint8"
				},
				{
					"name": "_attoshares",
					"type": "uint256"
				},
				{
					"name": "_price",
					"type": "uint256"
				},
				{
					"name": "_market",
					"type": "address"
				},
				{
					"name": "_outcome",
					"type": "uint256"
				},
				{
					"name": "_betterOrderId",
					"type": "bytes32"
				},
				{
					"name": "_worseOrderId",
					"type": "bytes32"
				},
				{
					"name": "_tradeGroupId",
					"type": "bytes32"
				},
				{
					"name": "_ignoreShares",
					"type": "bool"
				},
				{
					"name": "_kycToken",
					"type": "address"
				}
			],
			"name": "publicCreateOrder",
			"outputs": [
				{
					"name": "",
					"type": "bytes32"
				}
			],
			"payable": false,
			"stateMutability": "nonpayable",
			"type": "function"
		}
	],
	"FillOrder": [
		{
			"constant": true,
			"inputs": [],
			"name": "trade",
			"outputs": [
				{
					"name": "",
					"type": "address"
				}
			],
			"payable": false,
			"stateMutability": "view",
			"type": "function"
		},
		{
			"constant": true,
			"inputs": [],
			"name": "orders",
			"outputs": [
				{
					"name": "",
					"type": "address"
				}
			],
			"payable": false,
			"stateMutability": "view",
			"type": "function"
		},
		{
			"constant": true,
			"inputs": [
				{
					"name": "",
					"type": "address"
				}
			],
			"name": "marketVolume",
			"outputs": [
				{
					"name": "",
					"type": "uint256"
				}
			],
			"payable": false,
			"stateMutability": "view",
			"type": "function"
		},
		{
			"constant": false,
			"inputs": [
				{
					"name": "_orderId",
					"type": "bytes32"
				},
				{
					"name": "_amountFillerWants",
					"type": "uint256"
				},
				{
					"name": "_tradeGroupId",
					"type": "bytes32"
				},
				{
					"name": "_ignoreShares",
					"type": "bool"
				},
				{
					"name": "_affiliateAddress",
					"type": "address"
				}
			],
			"name": "publicFillOrder",
			"outputs": [
				{
					"name": "",
					"type": "uint256"
				}
			],
			"payable": false,
			"stateMutability": "nonpayable",
			"type": "function"
		},
		{
			"constant": true,
			"inputs": [],
			"name": "augur",
			"outputs": [
				{
					"name": "",
					"type": "address"
				}
			],
			"payable": false,
			"stateMutability": "view",
			"type": "function"
		},
		{
			"constant": true,
			"inputs": [],
			"name": "profitLoss",
			"outputs": [
				{
					"name": "",
					"type": "address"
				}
			],
			"payable": false,
			"stateMutability": "view",
			"type": "function"
		},
		{
			"constant": false,
			"inputs": [
				{
					"name": "_filler",
					"type": "address"
				},
				{
					"name": "_orderId",
					"type": "bytes32"
				},
				{
					"name": "_amountFillerWants",
					"type": "uint256"
				},
				{
					"name": "_tradeGroupId",
					"type": "bytes32"
				},
				{
					"name": "_ignoreShares",
					"type": "bool"
				},
				{
					"name": "_affiliateAddress",
					"type": "address"
				}
			],
			"name": "fillOrder",
			"outputs": [
				{
					"name": "",
					"type": "uint256"
				}
			],
			"payable": false,
			"stateMutability": "nonpayable",
			"type": "function"
		},
		{
			"constant": false,
			"inputs": [
				{
					"name": "_augur",
					"type": "address"
				}
			],
			"name": "initialize",
			"outputs": [
				{
					"name": "",
					"type": "bool"
				}
			],
			"payable": false,
			"stateMutability": "nonpayable",
			"type": "function"
		},
		{
			"constant": true,
			"inputs": [],
			"name": "getInitialized",
			"outputs": [
				{
					"name": "",
					"type": "bool"
				}
			],
			"payable": false,
			"stateMutability": "view",
			"type": "function"
		}
	],
	"Orders": [
		{
			"constant": true,
			"inputs": [
				{
					"name": "_orderId",
					"type": "bytes32"
				}
			],
			"name": "getAmount",
			"outputs": [
				{
					"name": "",
					"type": "uint256"
				}
			],
			"payable": false,
			"stateMutability": "view",
			"type": "function"
		},
		{
			"constant": true,
			"inputs": [
				{
					"name": "_type",
					"type": "uint8"
				},
				{
					"name": "_price",
					"type": "uint256"
				},
				{
					"name": "_highestOrderId",
					"type": "bytes32"
				}
			],
			"name": "descendOrderList",
			"outputs": [
				{
					"name": "_betterOrderId",
					"type": "bytes32"
				},
				{
					"name": "_worseOrderId",
					"type": "bytes32"
				}
			],
			"payable": false,
			"stateMutability": "view",
			"type": "function"
		},
		{
			"constant": true,
			"inputs": [
				{
					"name": "_type",
					"type": "uint8"
				},
				{
					"name": "_price",
					"type": "uint256"
				},
				{
					"name": "_betterOrderId",
					"type": "bytes32"
				}
			],
			"name": "assertIsNotBetterPrice",
			"outputs": [
				{
					"name": "",
					"type": "bool"
				}
			],
			"payable": false,
			"stateMutability": "view",
			"type": "function"
		},
		{
			"constant": false,
			"inputs": [
				{
					"name": "_orderId",
					"type": "bytes32"
				},
				{
					"name": "_price",
					"type": "uint256"
				},
				{
					"name": "_betterOrderId",
					"type": "bytes32"
				},
				{
					"name": "_worseOrderId",
					"type": "bytes32"
				}
			],
			"name": "setOrderPrice",
			"outputs": [
				{
					"name": "",
					"type": "bool"
				}
			],
			"payable": false,
			"stateMutability": "nonpayable",
			"type": "function"
		},
		{
			"constant": true,
			"inputs": [],
			"name": "trade",
			"outputs": [
				{
					"name": "",
					"type": "address"
				}
			],
			"payable": false,
			"stateMutability": "view",
			"type": "function"
		},
		{
			"constant": false,
			"inputs": [
				{
					"name": "_market",
					"type": "address"
				},
				{
					"name": "_outcome",
					"type": "uint256"
				},
				{
					"name": "_price",
					"type": "uint256"
				}
			],
			"name": "setPrice",
			"outputs": [
				{
					"name": "",
					"type": "bool"
				}
			],
			"payable": false,
			"stateMutability": "nonpayable",
			"type": "function"
		},
		{
			"constant": true,
			"inputs": [
				{
					"name": "_orderId",
					"type": "bytes32"
				}
			],
			"name": "getPrice",
			"outputs": [
				{
					"name": "",
					"type": "uint256"
				}
			],
			"payable": false,
			"stateMutability": "view",
			"type": "function"
		},
		{
			"constant": true,
			"inputs": [
				{
					"name": "_market",
					"type": "address"
				}
			],
			"name": "getTotalEscrowed",
			"outputs": [
				{
					"name": "",
					"type": "uint256"
				}
			],
			"payable": false,
			"stateMutability": "view",
			"type": "function"
		},
		{
			"constant": false,
			"inputs": [
				{
					"name": "_type",
					"type": "uint8"
				},
				{
					"name": "_price",
					"type": "uint256"
				},
				{
					"name": "_bestOrderId",
					"type": "bytes32"
				},
				{
					"name": "_worstOrderId",
					"type": "bytes32"
				},
				{
					"name": "_betterOrderId",
					"type": "bytes32"
				},
				{
					"name": "_worseOrderId",
					"type": "bytes32"
				}
			],
			"name": "findBoundingOrders",
			"outputs": [
				{
					"name": "betterOrderId",
					"type": "bytes32"
				},
				{
					"name": "worseOrderId",
					"type": "bytes32"
				}
			],
			"payable": false,
			"stateMutability": "nonpayable",
			"type": "function"
		},
		{
			"constant": false,
			"inputs": [
				{
					"name": "_type",
					"type": "uint8"
				},
				{
					"name": "_price",
					"type": "uint256"
				},
				{
					"name": "_worseOrderId",
					"type": "bytes32"
				}
			],
			"name": "assertIsNotWorsePrice",
			"outputs": [
				{
					"name": "",
					"type": "bool"
				}
			],
			"payable": false,
			"stateMutability": "nonpayable",
			"type": "function"
		},
		{
			"constant": true,
			"inputs": [
				{
					"name": "_type",
					"type": "uint8"
				},
				{
					"name": "_market",
					"type": "address"
				},
				{
					"name": "_outcome",
					"type": "uint256"
				},
				{
					"name": "_kycToken",
					"type": "address"
				}
			],
			"name": "getWorstOrderId",
			"outputs": [
				{
					"name": "",
					"type": "bytes32"
				}
			],
			"payable": false,
			"stateMutability": "view",
			"type": "function"
		},
		{
			"constant": false,
			"inputs": [
				{
					"name": "_orderId",
					"type": "bytes32"
				},
				{
					"name": "_sharesFilled",
					"type": "uint256"
				},
				{
					"name": "_tokensFilled",
					"type": "uint256"
				},
				{
					"name": "_fill",
					"type": "uint256"
				}
			],
			"name": "recordFillOrder",
			"outputs": [
				{
					"name": "",
					"type": "bool"
				}
			],
			"payable": false,
			"stateMutability": "nonpayable",
			"type": "function"
		},
		{
			"constant": true,
			"inputs": [
				{
					"name": "_orderId",
					"type": "bytes32"
				}
			],
			"name": "getOrderMoneyEscrowed",
			"outputs": [
				{
					"name": "",
					"type": "uint256"
				}
			],
			"payable": false,
			"stateMutability": "view",
			"type": "function"
		},
		{
			"constant": false,
			"inputs": [
				{
					"name": "_type",
					"type": "uint8"
				},
				{
					"name": "_market",
					"type": "address"
				},
				{
					"name": "_amount",
					"type": "uint256"
				},
				{
					"name": "_price",
					"type": "uint256"
				},
				{
					"name": "_sender",
					"type": "address"
				},
				{
					"name": "_outcome",
					"type": "uint256"
				},
				{
					"name": "_moneyEscrowed",
					"type": "uint256"
				},
				{
					"name": "_sharesEscrowed",
					"type": "uint256"
				},
				{
					"name": "_betterOrderId",
					"type": "bytes32"
				},
				{
					"name": "_worseOrderId",
					"type": "bytes32"
				},
				{
					"name": "_tradeGroupId",
					"type": "bytes32"
				},
				{
					"name": "_kycToken",
					"type": "address"
				}
			],
			"name": "saveOrder",
			"outputs": [
				{
					"name": "_orderId",
					"type": "bytes32"
				}
			],
			"payable": false,
			"stateMutability": "nonpayable",
			"type": "function"
		},
		{
			"constant": true,
			"inputs": [],
			"name": "fillOrder",
			"outputs": [
				{
					"name": "",
					"type": "address"
				}
			],
			"payable": false,
			"stateMutability": "view",
			"type": "function"
		},
		{
			"constant": true,
			"inputs": [
				{
					"name": "_type",
					"type": "uint8"
				},
				{
					"name": "_price",
					"type": "uint256"
				},
				{
					"name": "_orderId",
					"type": "bytes32"
				}
			],
			"name": "isBetterPrice",
			"outputs": [
				{
					"name": "",
					"type": "bool"
				}
			],
			"payable": false,
			"stateMutability": "view",
			"type": "function"
		},
		{
			"constant": true,
			"inputs": [
				{
					"name": "_orderId",
					"type": "bytes32"
				}
			],
			"name": "getOutcome",
			"outputs": [
				{
					"name": "",
					"type": "uint256"
				}
			],
			"payable": false,
			"stateMutability": "view",
			"type": "function"
		},
		{
			"constant": true,
			"inputs": [
				{
					"name": "_type",
					"type": "uint8"
				},
				{
					"name": "_market",
					"type": "address"
				},
				{
					"name": "_outcome",
					"type": "uint256"
				},
				{
					"name": "_kycToken",
					"type": "address"
				}
			],
			"name": "getBestOrderId",
			"outputs": [
				{
					"name": "",
					"type": "bytes32"
				}
			],
			"payable": false,
			"stateMutability": "view",
			"type": "function"
		},
		{
			"constant": true,
			"inputs": [],
			"name": "createOrder",
			"outputs": [
				{
					"name": "",
					"type": "address"
				}
			],
			"payable": false,
			"stateMutability": "view",
			"type": "function"
		},
		{
			"constant": true,
			"inputs": [],
			"name": "cancelOrder",
			"outputs": [
				{
					"name": "",
					"type": "address"
				}
			],
			"payable": false,
			"stateMutability": "view",
			"type": "function"
		},
		{
			"constant": true,
			"inputs": [],
			"name": "augur",
			"outputs": [
				{
					"name": "",
					"type": "address"
				}
			],
			"payable": false,
			"stateMutability": "view",
			"type": "function"
		},
		{
			"constant": true,
			"inputs": [
				{
					"name": "_orderId",
					"type": "bytes32"
				}
			],
			"name": "getKYCToken",
			"outputs": [
				{
					"name": "",
					"type": "address"
				}
			],
			"payable": false,
			"stateMutability": "view",
			"type": "function"
		},
		{
			"constant": true,
			"inputs": [
				{
					"name": "_market",
					"type": "address"
				},
				{
					"name": "_outcome",
					"type": "uint256"
				}
			],
			"name": "getLastOutcomePrice",
			"outputs": [
				{
					"name": "",
					"type": "uint256"
				}
			],
			"payable": false,
			"stateMutability": "view",
			"type": "function"
		},
		{
			"constant": true,
			"inputs": [
				{
					"name": "_orderId",
					"type": "bytes32"
				}
			],
			"name": "getWorseOrderId",
			"outputs": [
				{
					"name": "",
					"type": "bytes32"
				}
			],
			"payable": false,
			"stateMutability": "view",
			"type": "function"
		},
		{
			"constant": true,
			"inputs": [
				{
					"name": "_type",
					"type": "uint8"
				},
				{
					"name": "_market",
					"type": "address"
				},
				{
					"name": "_amount",
					"type": "uint256"
				},
				{
					"name": "_price",
					"type": "uint256"
				},
				{
					"name": "_sender",
					"type": "address"
				},
				{
					"name": "_blockNumber",
					"type": "uint256"
				},
				{
					"name": "_outcome",
					"type": "uint256"
				},
				{
					"name": "_moneyEscrowed",
					"type": "uint256"
				},
				{
					"name": "_sharesEscrowed",
					"type": "uint256"
				},
				{
					"name": "_kycToken",
					"type": "address"
				}
			],
			"name": "getOrderId",
			"outputs": [
				{
					"name": "",
					"type": "bytes32"
				}
			],
			"payable": false,
			"stateMutability": "pure",
			"type": "function"
		},
		{
			"constant": true,
			"inputs": [
				{
					"name": "_orderId",
					"type": "bytes32"
				}
			],
			"name": "getBetterOrderId",
			"outputs": [
				{
					"name": "",
					"type": "bytes32"
				}
			],
			"payable": false,
			"stateMutability": "view",
			"type": "function"
		},
		{
			"constant": true,
			"inputs": [],
			"name": "cash",
			"outputs": [
				{
					"name": "",
					"type": "address"
				}
			],
			"payable": false,
			"stateMutability": "view",
			"type": "function"
		},
		{
			"constant": true,
			"inputs": [
				{
					"name": "_orderId",
					"type": "bytes32"
				}
			],
			"name": "getMarket",
			"outputs": [
				{
					"name": "",
					"type": "address"
				}
			],
			"payable": false,
			"stateMutability": "view",
			"type": "function"
		},
		{
			"constant": false,
			"inputs": [
				{
					"name": "_augur",
					"type": "address"
				}
			],
			"name": "initialize",
			"outputs": [
				{
					"name": "",
					"type": "bool"
				}
			],
			"payable": false,
			"stateMutability": "nonpayable",
			"type": "function"
		},
		{
			"constant": true,
			"inputs": [
				{
					"name": "_orderId",
					"type": "bytes32"
				}
			],
			"name": "getOrderType",
			"outputs": [
				{
					"name": "",
					"type": "uint8"
				}
			],
			"payable": false,
			"stateMutability": "view",
			"type": "function"
		},
		{
			"constant": true,
			"inputs": [
				{
					"name": "_type",
					"type": "uint8"
				},
				{
					"name": "_price",
					"type": "uint256"
				},
				{
					"name": "_orderId",
					"type": "bytes32"
				}
			],
			"name": "isWorsePrice",
			"outputs": [
				{
					"name": "",
					"type": "bool"
				}
			],
			"payable": false,
			"stateMutability": "view",
			"type": "function"
		},
		{
			"constant": true,
			"inputs": [
				{
					"name": "_orderId",
					"type": "bytes32"
				}
			],
			"name": "getOrderCreator",
			"outputs": [
				{
					"name": "",
					"type": "address"
				}
			],
			"payable": false,
			"stateMutability": "view",
			"type": "function"
		},
		{
			"constant": true,
			"inputs": [
				{
					"name": "_orderId",
					"type": "bytes32"
				}
			],
			"name": "getOrderSharesEscrowed",
			"outputs": [
				{
					"name": "",
					"type": "uint256"
				}
			],
			"payable": false,
			"stateMutability": "view",
			"type": "function"
		},
		{
			"constant": true,
			"inputs": [],
			"name": "getInitialized",
			"outputs": [
				{
					"name": "",
					"type": "bool"
				}
			],
			"payable": false,
			"stateMutability": "view",
			"type": "function"
		},
		{
			"constant": true,
			"inputs": [
				{
					"name": "_type",
					"type": "uint8"
				},
				{
					"name": "_price",
					"type": "uint256"
				},
				{
					"name": "_lowestOrderId",
					"type": "bytes32"
				}
			],
			"name": "ascendOrderList",
			"outputs": [
				{
					"name": "_betterOrderId",
					"type": "bytes32"
				},
				{
					"name": "_worseOrderId",
					"type": "bytes32"
				}
			],
			"payable": false,
			"stateMutability": "view",
			"type": "function"
		},
		{
			"constant": false,
			"inputs": [
				{
					"name": "_orderId",
					"type": "bytes32"
				}
			],
			"name": "removeOrder",
			"outputs": [
				{
					"name": "",
					"type": "bool"
				}
			],
			"payable": false,
			"stateMutability": "nonpayable",
			"type": "function"
		}
	],
	"ProfitLoss": [
		{
			"constant": false,
			"inputs": [
				{
					"name": "_market",
					"type": "address"
				},
				{
					"name": "_address",
					"type": "address"
				},
				{
					"name": "_outcome",
					"type": "uint256"
				},
				{
					"name": "_amount",
					"type": "int256"
				},
				{
					"name": "_price",
					"type": "int256"
				},
				{
					"name": "_frozenTokenDelta",
					"type": "int256"
				}
			],
			"name": "adjustForTrader",
			"outputs": [
				{
					"name": "",
					"type": "bool"
				}
			],
			"payable": false,
			"stateMutability": "nonpayable",
			"type": "function"
		},
		{
			"constant": true,
			"inputs": [],
			"name": "claimTradingProceeds",
			"outputs": [
				{
					"name": "",
					"type": "address"
				}
			],
			"payable": false,
			"stateMutability": "view",
			"type": "function"
		},
		{
			"constant": true,
			"inputs": [],
			"name": "orders",
			"outputs": [
				{
					"name": "",
					"type": "address"
				}
			],
			"payable": false,
			"stateMutability": "view",
			"type": "function"
		},
		{
			"constant": true,
			"inputs": [],
			"name": "fillOrder",
			"outputs": [
				{
					"name": "",
					"type": "address"
				}
			],
			"payable": false,
			"stateMutability": "view",
			"type": "function"
		},
		{
			"constant": true,
			"inputs": [
				{
					"name": "_market",
					"type": "address"
				},
				{
					"name": "_account",
					"type": "address"
				},
				{
					"name": "_outcome",
					"type": "uint256"
				}
			],
			"name": "getAvgPrice",
			"outputs": [
				{
					"name": "",
					"type": "int256"
				}
			],
			"payable": false,
			"stateMutability": "view",
			"type": "function"
		},
		{
			"constant": false,
			"inputs": [
				{
					"name": "_market",
					"type": "address"
				},
				{
					"name": "_account",
					"type": "address"
				}
			],
			"name": "recordClaim",
			"outputs": [
				{
					"name": "",
					"type": "bool"
				}
			],
			"payable": false,
			"stateMutability": "nonpayable",
			"type": "function"
		},
		{
			"constant": true,
			"inputs": [
				{
					"name": "_market",
					"type": "address"
				},
				{
					"name": "_account",
					"type": "address"
				},
				{
					"name": "_outcome",
					"type": "uint256"
				}
			],
			"name": "getRealizedCost",
			"outputs": [
				{
					"name": "",
					"type": "int256"
				}
			],
			"payable": false,
			"stateMutability": "view",
			"type": "function"
		},
		{
			"constant": true,
			"inputs": [],
			"name": "augur",
			"outputs": [
				{
					"name": "",
					"type": "address"
				}
			],
			"payable": false,
			"stateMutability": "view",
			"type": "function"
		},
		{
			"constant": true,
			"inputs": [
				{
					"name": "_market",
					"type": "address"
				},
				{
					"name": "_account",
					"type": "address"
				},
				{
					"name": "_outcome",
					"type": "uint256"
				}
			],
			"name": "getFrozenFunds",
			"outputs": [
				{
					"name": "",
					"type": "int256"
				}
			],
			"payable": false,
			"stateMutability": "view",
			"type": "function"
		},
		{
			"constant": true,
			"inputs": [
				{
					"name": "_market",
					"type": "address"
				},
				{
					"name": "_account",
					"type": "address"
				},
				{
					"name": "_outcome",
					"type": "uint256"
				}
			],
			"name": "getRealizedProfit",
			"outputs": [
				{
					"name": "",
					"type": "int256"
				}
			],
			"payable": false,
			"stateMutability": "view",
			"type": "function"
		},
		{
			"constant": false,
			"inputs": [
				{
					"name": "_augur",
					"type": "address"
				}
			],
			"name": "initialize",
			"outputs": [
				{
					"name": "",
					"type": "bool"
				}
			],
			"payable": false,
			"stateMutability": "nonpayable",
			"type": "function"
		},
		{
			"constant": true,
			"inputs": [
				{
					"name": "_market",
					"type": "address"
				},
				{
					"name": "_account",
					"type": "address"
				},
				{
					"name": "_outcome",
					"type": "uint256"
				}
			],
			"name": "getNetPosition",
			"outputs": [
				{
					"name": "",
					"type": "int256"
				}
			],
			"payable": false,
			"stateMutability": "view",
			"type": "function"
		},
		{
			"constant": false,
			"inputs": [
				{
					"name": "_market",
					"type": "address"
				},
				{
					"name": "_longAddress",
					"type": "address"
				},
				{
					"name": "_shortAddress",
					"type": "address"
				},
				{
					"name": "_outcome",
					"type": "uint256"
				},
				{
					"name": "_amount",
					"type": "int256"
				},
				{
					"name": "_price",
					"type": "int256"
				},
				{
					"name": "_numLongTokens",
					"type": "uint256"
				},
				{
					"name": "_numShortTokens",
					"type": "uint256"
				},
				{
					"name": "_numLongShares",
					"type": "uint256"
				},
				{
					"name": "_numShortShares",
					"type": "uint256"
				}
			],
			"name": "recordTrade",
			"outputs": [
				{
					"name": "",
					"type": "bool"
				}
			],
			"payable": false,
			"stateMutability": "nonpayable",
			"type": "function"
		},
		{
			"constant": true,
			"inputs": [],
			"name": "getInitialized",
			"outputs": [
				{
					"name": "",
					"type": "bool"
				}
			],
			"payable": false,
			"stateMutability": "view",
			"type": "function"
		}
	],
	"ShareToken": [
		{
			"constant": true,
			"inputs": [],
			"name": "supply",
			"outputs": [
				{
					"name": "",
					"type": "uint256"
				}
			],
			"payable": false,
			"stateMutability": "view",
			"type": "function"
		},
		{
			"constant": true,
			"inputs": [],
			"name": "defaultOperators",
			"outputs": [
				{
					"name": "",
					"type": "address[]"
				}
			],
			"payable": false,
			"stateMutability": "view",
			"type": "function"
		},
		{
			"constant": true,
			"inputs": [],
			"name": "name",
			"outputs": [
				{
					"name": "",
					"type": "string"
				}
			],
			"payable": false,
			"stateMutability": "view",
			"type": "function"
		},
		{
			"constant": false,
			"inputs": [
				{
					"name": "_spender",
					"type": "address"
				},
				{
					"name": "_amount",
					"type": "uint256"
				}
			],
			"name": "approve",
			"outputs": [
				{
					"name": "",
					"type": "bool"
				}
			],
			"payable": false,
			"stateMutability": "nonpayable",
			"type": "function"
		},
		{
			"constant": false,
			"inputs": [
				{
					"name": "_owner",
					"type": "address"
				},
				{
					"name": "_fxpValue",
					"type": "uint256"
				}
			],
			"name": "createShares",
			"outputs": [
				{
					"name": "",
					"type": "bool"
				}
			],
			"payable": false,
			"stateMutability": "nonpayable",
			"type": "function"
		},
		{
			"constant": true,
			"inputs": [],
			"name": "totalSupply",
			"outputs": [
				{
					"name": "",
					"type": "uint256"
				}
			],
			"payable": false,
			"stateMutability": "view",
			"type": "function"
		},
		{
			"constant": false,
			"inputs": [
				{
					"name": "_from",
					"type": "address"
				},
				{
					"name": "_to",
					"type": "address"
				},
				{
					"name": "_amount",
					"type": "uint256"
				}
			],
			"name": "transferFrom",
			"outputs": [
				{
					"name": "",
					"type": "bool"
				}
			],
			"payable": false,
			"stateMutability": "nonpayable",
			"type": "function"
		},
		{
			"constant": true,
			"inputs": [],
			"name": "decimals",
			"outputs": [
				{
					"name": "",
					"type": "uint8"
				}
			],
			"payable": false,
			"stateMutability": "view",
			"type": "function"
		},
		{
			"constant": false,
			"inputs": [
				{
					"name": "_source",
					"type": "address"
				},
				{
					"name": "_destination",
					"type": "address"
				},
				{
					"name": "_attotokens",
					"type": "uint256"
				}
			],
			"name": "trustedFillOrderTransfer",
			"outputs": [
				{
					"name": "",
					"type": "bool"
				}
			],
			"payable": false,
			"stateMutability": "nonpayable",
			"type": "function"
		},
		{
			"constant": true,
			"inputs": [],
			"name": "claimTradingProceeds",
			"outputs": [
				{
					"name": "",
					"type": "address"
				}
			],
			"payable": false,
			"stateMutability": "view",
			"type": "function"
		},
		{
			"constant": true,
			"inputs": [],
			"name": "granularity",
			"outputs": [
				{
					"name": "",
					"type": "uint256"
				}
			],
			"payable": false,
			"stateMutability": "view",
			"type": "function"
		},
		{
			"constant": true,
			"inputs": [],
			"name": "fillOrder",
			"outputs": [
				{
					"name": "",
					"type": "address"
				}
			],
			"payable": false,
			"stateMutability": "view",
			"type": "function"
		},
		{
			"constant": true,
			"inputs": [],
			"name": "ETERNAL_APPROVAL_VALUE",
			"outputs": [
				{
					"name": "",
					"type": "uint256"
				}
			],
			"payable": false,
			"stateMutability": "view",
			"type": "function"
		},
		{
			"constant": true,
			"inputs": [],
			"name": "createOrder",
			"outputs": [
				{
					"name": "",
					"type": "address"
				}
			],
			"payable": false,
			"stateMutability": "view",
			"type": "function"
		},
		{
			"constant": false,
			"inputs": [
				{
					"name": "_spender",
					"type": "address"
				},
				{
					"name": "_subtractedValue",
					"type": "uint256"
				}
			],
			"name": "decreaseApproval",
			"outputs": [
				{
					"name": "",
					"type": "bool"
				}
			],
			"payable": false,
			"stateMutability": "nonpayable",
			"type": "function"
		},
		{
			"constant": true,
			"inputs": [],
			"name": "cancelOrder",
			"outputs": [
				{
					"name": "",
					"type": "address"
				}
			],
			"payable": false,
			"stateMutability": "view",
			"type": "function"
		},
		{
			"constant": true,
			"inputs": [
				{
					"name": "_tokenHolder",
					"type": "address"
				}
			],
			"name": "balanceOf",
			"outputs": [
				{
					"name": "",
					"type": "uint256"
				}
			],
			"payable": false,
			"stateMutability": "view",
			"type": "function"
		},
		{
			"constant": false,
			"inputs": [
				{
					"name": "_source",
					"type": "address"
				},
				{
					"name": "_destination",
					"type": "address"
				},
				{
					"name": "_attotokens",
					"type": "uint256"
				}
			],
			"name": "trustedOrderTransfer",
			"outputs": [
				{
					"name": "",
					"type": "bool"
				}
			],
			"payable": false,
			"stateMutability": "nonpayable",
			"type": "function"
		},
		{
			"constant": true,
			"inputs": [],
			"name": "augur",
			"outputs": [
				{
					"name": "",
					"type": "address"
				}
			],
			"payable": false,
			"stateMutability": "view",
			"type": "function"
		},
		{
			"constant": false,
			"inputs": [
				{
					"name": "_source",
					"type": "address"
				},
				{
					"name": "_destination",
					"type": "address"
				},
				{
					"name": "_attotokens",
					"type": "uint256"
				}
			],
			"name": "trustedCancelOrderTransfer",
			"outputs": [
				{
					"name": "",
					"type": "bool"
				}
			],
			"payable": false,
			"stateMutability": "nonpayable",
			"type": "function"
		},
		{
			"constant": true,
			"inputs": [],
			"name": "getOutcome",
			"outputs": [
				{
					"name": "",
					"type": "uint256"
				}
			],
			"payable": false,
			"stateMutability": "view",
			"type": "function"
		},
		{
			"constant": false,
			"inputs": [
				{
					"name": "_to",
					"type": "address"
				},
				{
					"name": "_amount",
					"type": "uint256"
				},
				{
					"name": "_data",
					"type": "bytes32"
				}
			],
			"name": "sendNoHooks",
			"outputs": [
				{
					"name": "",
					"type": "bool"
				}
			],
			"payable": false,
			"stateMutability": "nonpayable",
			"type": "function"
		},
		{
			"constant": false,
			"inputs": [
				{
					"name": "_operator",
					"type": "address"
				}
			],
			"name": "authorizeOperator",
			"outputs": [
				{
					"name": "",
					"type": "bool"
				}
			],
			"payable": false,
			"stateMutability": "nonpayable",
			"type": "function"
		},
		{
			"constant": true,
			"inputs": [],
			"name": "symbol",
			"outputs": [
				{
					"name": "",
					"type": "string"
				}
			],
			"payable": false,
			"stateMutability": "view",
			"type": "function"
		},
		{
			"constant": true,
			"inputs": [],
			"name": "completeSets",
			"outputs": [
				{
					"name": "",
					"type": "address"
				}
			],
			"payable": false,
			"stateMutability": "view",
			"type": "function"
		},
		{
			"constant": true,
			"inputs": [],
			"name": "erc820Registry",
			"outputs": [
				{
					"name": "",
					"type": "address"
				}
			],
			"payable": false,
			"stateMutability": "view",
			"type": "function"
		},
		{
			"constant": false,
			"inputs": [
				{
					"name": "_to",
					"type": "address"
				},
				{
					"name": "_amount",
					"type": "uint256"
				}
			],
			"name": "transfer",
			"outputs": [
				{
					"name": "",
					"type": "bool"
				}
			],
			"payable": false,
			"stateMutability": "nonpayable",
			"type": "function"
		},
		{
			"constant": false,
			"inputs": [
				{
					"name": "_to",
					"type": "address"
				},
				{
					"name": "_amount",
					"type": "uint256"
				},
				{
					"name": "_data",
					"type": "bytes32"
				}
			],
			"name": "send",
			"outputs": [
				{
					"name": "",
					"type": "bool"
				}
			],
			"payable": false,
			"stateMutability": "nonpayable",
			"type": "function"
		},
		{
			"constant": false,
			"inputs": [
				{
					"name": "_augur",
					"type": "address"
				},
				{
					"name": "_market",
					"type": "address"
				},
				{
					"name": "_outcome",
					"type": "uint256"
				},
				{
					"name": "_erc820RegistryAddress",
					"type": "address"
				}
			],
			"name": "initialize",
			"outputs": [
				{
					"name": "",
					"type": "bool"
				}
			],
			"payable": false,
			"stateMutability": "nonpayable",
			"type": "function"
		},
		{
			"constant": false,
			"inputs": [
				{
					"name": "_owner",
					"type": "address"
				},
				{
					"name": "_fxpValue",
					"type": "uint256"
				}
			],
			"name": "destroyShares",
			"outputs": [
				{
					"name": "",
					"type": "bool"
				}
			],
			"payable": false,
			"stateMutability": "nonpayable",
			"type": "function"
		},
		{
			"constant": false,
			"inputs": [
				{
					"name": "_spender",
					"type": "address"
				},
				{
					"name": "_addedValue",
					"type": "uint256"
				}
			],
			"name": "increaseApproval",
			"outputs": [
				{
					"name": "",
					"type": "bool"
				}
			],
			"payable": false,
			"stateMutability": "nonpayable",
			"type": "function"
		},
		{
			"constant": true,
			"inputs": [
				{
					"name": "_operator",
					"type": "address"
				},
				{
					"name": "_tokenHolder",
					"type": "address"
				}
			],
			"name": "isOperatorFor",
			"outputs": [
				{
					"name": "",
					"type": "bool"
				}
			],
			"payable": false,
			"stateMutability": "view",
			"type": "function"
		},
		{
			"constant": true,
			"inputs": [],
			"name": "getTypeName",
			"outputs": [
				{
					"name": "",
					"type": "bytes32"
				}
			],
			"payable": false,
			"stateMutability": "view",
			"type": "function"
		},
		{
			"constant": false,
			"inputs": [
				{
					"name": "_from",
					"type": "address"
				},
				{
					"name": "_to",
					"type": "address"
				},
				{
					"name": "_amount",
					"type": "uint256"
				},
				{
					"name": "_data",
					"type": "bytes32"
				},
				{
					"name": "_operatorData",
					"type": "bytes32"
				}
			],
			"name": "operatorSend",
			"outputs": [
				{
					"name": "",
					"type": "bool"
				}
			],
			"payable": false,
			"stateMutability": "nonpayable",
			"type": "function"
		},
		{
			"constant": true,
			"inputs": [
				{
					"name": "_owner",
					"type": "address"
				},
				{
					"name": "_spender",
					"type": "address"
				}
			],
			"name": "allowance",
			"outputs": [
				{
					"name": "",
					"type": "uint256"
				}
			],
			"payable": false,
			"stateMutability": "view",
			"type": "function"
		},
		{
			"constant": true,
			"inputs": [],
			"name": "getInitialized",
			"outputs": [
				{
					"name": "",
					"type": "bool"
				}
			],
			"payable": false,
			"stateMutability": "view",
			"type": "function"
		},
		{
			"constant": true,
			"inputs": [],
			"name": "getMarket",
			"outputs": [
				{
					"name": "",
					"type": "address"
				}
			],
			"payable": false,
			"stateMutability": "view",
			"type": "function"
		},
		{
			"constant": false,
			"inputs": [
				{
					"name": "_operator",
					"type": "address"
				}
			],
			"name": "revokeOperator",
			"outputs": [
				{
					"name": "",
					"type": "bool"
				}
			],
			"payable": false,
			"stateMutability": "nonpayable",
			"type": "function"
		},
		{
			"anonymous": false,
			"inputs": [
				{
					"indexed": true,
					"name": "target",
					"type": "address"
				},
				{
					"indexed": false,
					"name": "value",
					"type": "uint256"
				}
			],
			"name": "Mint",
			"type": "event"
		},
		{
			"anonymous": false,
			"inputs": [
				{
					"indexed": true,
					"name": "target",
					"type": "address"
				},
				{
					"indexed": false,
					"name": "value",
					"type": "uint256"
				}
			],
			"name": "Burn",
			"type": "event"
		},
		{
			"anonymous": false,
			"inputs": [
				{
					"indexed": true,
					"name": "operator",
					"type": "address"
				},
				{
					"indexed": true,
					"name": "from",
					"type": "address"
				},
				{
					"indexed": true,
					"name": "to",
					"type": "address"
				},
				{
					"indexed": false,
					"name": "amount",
					"type": "uint256"
				},
				{
					"indexed": false,
					"name": "data",
					"type": "bytes32"
				},
				{
					"indexed": false,
					"name": "operatorData",
					"type": "bytes32"
				}
			],
			"name": "Sent",
			"type": "event"
		},
		{
			"anonymous": false,
			"inputs": [
				{
					"indexed": true,
					"name": "operator",
					"type": "address"
				},
				{
					"indexed": true,
					"name": "to",
					"type": "address"
				},
				{
					"indexed": false,
					"name": "amount",
					"type": "uint256"
				},
				{
					"indexed": false,
					"name": "operatorData",
					"type": "bytes32"
				}
			],
			"name": "Minted",
			"type": "event"
		},
		{
			"anonymous": false,
			"inputs": [
				{
					"indexed": true,
					"name": "operator",
					"type": "address"
				},
				{
					"indexed": true,
					"name": "from",
					"type": "address"
				},
				{
					"indexed": false,
					"name": "amount",
					"type": "uint256"
				},
				{
					"indexed": false,
					"name": "data",
					"type": "bytes32"
				},
				{
					"indexed": false,
					"name": "operatorData",
					"type": "bytes32"
				}
			],
			"name": "Burned",
			"type": "event"
		},
		{
			"anonymous": false,
			"inputs": [
				{
					"indexed": true,
					"name": "operator",
					"type": "address"
				},
				{
					"indexed": true,
					"name": "tokenHolder",
					"type": "address"
				}
			],
			"name": "AuthorizedOperator",
			"type": "event"
		},
		{
			"anonymous": false,
			"inputs": [
				{
					"indexed": true,
					"name": "operator",
					"type": "address"
				},
				{
					"indexed": true,
					"name": "tokenHolder",
					"type": "address"
				}
			],
			"name": "RevokedOperator",
			"type": "event"
		},
		{
			"anonymous": false,
			"inputs": [
				{
					"indexed": true,
					"name": "from",
					"type": "address"
				},
				{
					"indexed": true,
					"name": "to",
					"type": "address"
				},
				{
					"indexed": false,
					"name": "value",
					"type": "uint256"
				}
			],
			"name": "Transfer",
			"type": "event"
		},
		{
			"anonymous": false,
			"inputs": [
				{
					"indexed": true,
					"name": "owner",
					"type": "address"
				},
				{
					"indexed": true,
					"name": "spender",
					"type": "address"
				},
				{
					"indexed": false,
					"name": "value",
					"type": "uint256"
				}
			],
			"name": "Approval",
			"type": "event"
		}
	],
	"Trade": [
		{
			"constant": false,
			"inputs": [
				{
					"name": "_direction",
					"type": "uint8"
				},
				{
					"name": "_market",
					"type": "address"
				},
				{
					"name": "_outcome",
					"type": "uint256"
				},
				{
					"name": "_amount",
					"type": "uint256"
				},
				{
					"name": "_price",
					"type": "uint256"
				},
				{
					"name": "_betterOrderId",
					"type": "bytes32"
				},
				{
					"name": "_worseOrderId",
					"type": "bytes32"
				},
				{
					"name": "_tradeGroupId",
					"type": "bytes32"
				},
				{
					"name": "_loopLimit",
					"type": "uint256"
				},
				{
					"name": "_ignoreShares",
					"type": "bool"
				},
				{
					"name": "_affiliateAddress",
					"type": "address"
				},
				{
					"name": "_kycToken",
					"type": "address"
				}
			],
			"name": "publicTrade",
			"outputs": [
				{
					"name": "",
					"type": "bytes32"
				}
			],
			"payable": false,
			"stateMutability": "nonpayable",
			"type": "function"
		},
		{
			"constant": false,
			"inputs": [
				{
					"name": "_direction",
					"type": "uint8"
				},
				{
					"name": "_market",
					"type": "address"
				},
				{
					"name": "_outcome",
					"type": "uint256"
				},
				{
					"name": "_amount",
					"type": "uint256"
				},
				{
					"name": "_price",
					"type": "uint256"
				},
				{
					"name": "_tradeGroupId",
					"type": "bytes32"
				},
				{
					"name": "_loopLimit",
					"type": "uint256"
				},
				{
					"name": "_ignoreShares",
					"type": "bool"
				},
				{
					"name": "_affiliateAddress",
					"type": "address"
				},
				{
					"name": "_kycToken",
					"type": "address"
				}
			],
			"name": "publicFillBestOrder",
			"outputs": [
				{
					"name": "",
					"type": "uint256"
				}
			],
			"payable": false,
			"stateMutability": "nonpayable",
			"type": "function"
		},
		{
			"constant": true,
			"inputs": [
				{
					"name": "",
					"type": "bytes32"
				}
			],
			"name": "cancelled",
			"outputs": [
				{
					"name": "",
					"type": "bool"
				}
			],
			"payable": false,
			"stateMutability": "view",
			"type": "function"
		},
		{
			"constant": false,
			"inputs": [
				{
					"name": "_direction",
					"type": "uint8"
				},
				{
					"name": "_market",
					"type": "address"
				},
				{
					"name": "_outcome",
					"type": "uint256"
				},
				{
					"name": "_amount",
					"type": "uint256"
				},
				{
					"name": "_price",
					"type": "uint256"
				},
				{
					"name": "_sender",
					"type": "address"
				},
				{
					"name": "_fillOnly",
					"type": "bool"
				},
				{
					"name": "_expirationTimestampInSec",
					"type": "uint256"
				},
				{
					"name": "_salt",
					"type": "uint256"
				},
				{
					"name": "_payment",
					"type": "uint256"
				},
				{
					"name": "v",
					"type": "uint8"
				},
				{
					"name": "r",
					"type": "bytes32"
				},
				{
					"name": "s",
					"type": "bytes32"
				}
			],
			"name": "executeSignedTrade",
			"outputs": [
				{
					"name": "",
					"type": "bool"
				}
			],
			"payable": false,
			"stateMutability": "nonpayable",
			"type": "function"
		},
		{
			"constant": true,
			"inputs": [],
			"name": "orders",
			"outputs": [
				{
					"name": "",
					"type": "address"
				}
			],
			"payable": false,
			"stateMutability": "view",
			"type": "function"
		},
		{
			"constant": false,
			"inputs": [
				{
					"name": "_direction",
					"type": "uint8"
				},
				{
					"name": "_market",
					"type": "address"
				},
				{
					"name": "_outcome",
					"type": "uint256"
				},
				{
					"name": "_totalCost",
					"type": "uint256"
				},
				{
					"name": "_price",
					"type": "uint256"
				},
				{
					"name": "_tradeGroupId",
					"type": "bytes32"
				},
				{
					"name": "_loopLimit",
					"type": "uint256"
				},
				{
					"name": "_ignoreShares",
					"type": "bool"
				},
				{
					"name": "_affiliateAddress",
					"type": "address"
				},
				{
					"name": "_kycToken",
					"type": "address"
				}
			],
			"name": "publicFillBestOrderWithTotalCost",
			"outputs": [
				{
					"name": "",
					"type": "uint256"
				}
			],
			"payable": false,
			"stateMutability": "nonpayable",
			"type": "function"
		},
		{
			"constant": true,
			"inputs": [],
			"name": "fillOrder",
			"outputs": [
				{
					"name": "",
					"type": "address"
				}
			],
			"payable": false,
			"stateMutability": "view",
			"type": "function"
		},
		{
			"constant": true,
			"inputs": [],
			"name": "createOrder",
			"outputs": [
				{
					"name": "",
					"type": "address"
				}
			],
			"payable": false,
			"stateMutability": "view",
			"type": "function"
		},
		{
			"constant": false,
			"inputs": [
				{
					"name": "_direction",
					"type": "uint8"
				},
				{
					"name": "_market",
					"type": "address"
				},
				{
					"name": "_outcome",
					"type": "uint256"
				},
				{
					"name": "_amount",
					"type": "uint256"
				},
				{
					"name": "_price",
					"type": "uint256"
				},
				{
					"name": "_sender",
					"type": "address"
				},
				{
					"name": "_fillOnly",
					"type": "bool"
				},
				{
					"name": "_expirationTimestampInSec",
					"type": "uint256"
				},
				{
					"name": "_salt",
					"type": "uint256"
				},
				{
					"name": "_payment",
					"type": "uint256"
				}
			],
			"name": "cancelTrade",
			"outputs": [
				{
					"name": "",
					"type": "bool"
				}
			],
			"payable": false,
			"stateMutability": "nonpayable",
			"type": "function"
		},
		{
			"constant": true,
			"inputs": [],
			"name": "augur",
			"outputs": [
				{
					"name": "",
					"type": "address"
				}
			],
			"payable": false,
			"stateMutability": "view",
			"type": "function"
		},
		{
			"constant": false,
			"inputs": [
				{
					"name": "_direction",
					"type": "uint8"
				},
				{
					"name": "_market",
					"type": "address"
				},
				{
					"name": "_outcome",
					"type": "uint256"
				},
				{
					"name": "_totalCost",
					"type": "uint256"
				},
				{
					"name": "_price",
					"type": "uint256"
				},
				{
					"name": "_betterOrderId",
					"type": "bytes32"
				},
				{
					"name": "_worseOrderId",
					"type": "bytes32"
				},
				{
					"name": "_tradeGroupId",
					"type": "bytes32"
				},
				{
					"name": "_loopLimit",
					"type": "uint256"
				},
				{
					"name": "_ignoreShares",
					"type": "bool"
				},
				{
					"name": "_affiliateAddress",
					"type": "address"
				},
				{
					"name": "_kycToken",
					"type": "address"
				}
			],
			"name": "publicTradeWithTotalCost",
			"outputs": [
				{
					"name": "",
					"type": "bytes32"
				}
			],
			"payable": false,
			"stateMutability": "nonpayable",
			"type": "function"
		},
		{
			"constant": true,
			"inputs": [
				{
					"name": "signer",
					"type": "address"
				},
				{
					"name": "hash",
					"type": "bytes32"
				},
				{
					"name": "v",
					"type": "uint8"
				},
				{
					"name": "r",
					"type": "bytes32"
				},
				{
					"name": "s",
					"type": "bytes32"
				}
			],
			"name": "isValidSignature",
			"outputs": [
				{
					"name": "",
					"type": "bool"
				}
			],
			"payable": false,
			"stateMutability": "pure",
			"type": "function"
		},
		{
			"constant": true,
			"inputs": [],
			"name": "cash",
			"outputs": [
				{
					"name": "",
					"type": "address"
				}
			],
			"payable": false,
			"stateMutability": "view",
			"type": "function"
		},
		{
			"constant": true,
			"inputs": [
				{
					"name": "",
					"type": "bytes32"
				}
			],
			"name": "executed",
			"outputs": [
				{
					"name": "",
					"type": "bool"
				}
			],
			"payable": false,
			"stateMutability": "view",
			"type": "function"
		},
		{
			"constant": false,
			"inputs": [
				{
					"name": "_augur",
					"type": "address"
				}
			],
			"name": "initialize",
			"outputs": [
				{
					"name": "",
					"type": "bool"
				}
			],
			"payable": false,
			"stateMutability": "nonpayable",
			"type": "function"
		},
		{
			"constant": true,
			"inputs": [
				{
					"name": "_direction",
					"type": "uint8"
				},
				{
					"name": "_market",
					"type": "address"
				},
				{
					"name": "_outcome",
					"type": "uint256"
				},
				{
					"name": "_amount",
					"type": "uint256"
				},
				{
					"name": "_price",
					"type": "uint256"
				},
				{
					"name": "_sender",
					"type": "address"
				},
				{
					"name": "_fillOnly",
					"type": "bool"
				},
				{
					"name": "_expirationTimestampInSec",
					"type": "uint256"
				},
				{
					"name": "_salt",
					"type": "uint256"
				},
				{
					"name": "_payment",
					"type": "uint256"
				}
			],
			"name": "getTradeHash",
			"outputs": [
				{
					"name": "",
					"type": "bytes32"
				}
			],
			"payable": false,
			"stateMutability": "view",
			"type": "function"
		},
		{
			"constant": true,
			"inputs": [],
			"name": "getInitialized",
			"outputs": [
				{
					"name": "",
					"type": "bool"
				}
			],
			"payable": false,
			"stateMutability": "view",
			"type": "function"
		}
	]
}<|MERGE_RESOLUTION|>--- conflicted
+++ resolved
@@ -530,61 +530,6 @@
 					"type": "address"
 				},
 				{
-					"name": "_filler",
-					"type": "address"
-				},
-				{
-					"name": "_creator",
-					"type": "address"
-				},
-				{
-					"name": "_market",
-					"type": "address"
-				},
-				{
-					"name": "_orderId",
-					"type": "bytes32"
-				},
-				{
-					"name": "_price",
-					"type": "uint256"
-				},
-				{
-					"name": "_outcome",
-					"type": "uint256"
-				},
-				{
-					"name": "_fees",
-					"type": "uint256"
-				},
-				{
-					"name": "_amountFilled",
-					"type": "uint256"
-				},
-				{
-					"name": "_tradeGroupId",
-					"type": "bytes32"
-				}
-			],
-			"name": "logOrderFilled",
-			"outputs": [
-				{
-					"name": "",
-					"type": "bool"
-				}
-			],
-			"payable": false,
-			"stateMutability": "nonpayable",
-			"type": "function"
-		},
-		{
-			"constant": false,
-			"inputs": [
-				{
-					"name": "_universe",
-					"type": "address"
-				},
-				{
 					"name": "_market",
 					"type": "address"
 				},
@@ -2664,14 +2609,11 @@
 				},
 				{
 					"indexed": false,
-<<<<<<< HEAD
 					"name": "orderIsCompletelyFilled",
 					"type": "bool"
 				},
 				{
 					"indexed": false,
-=======
->>>>>>> 626b0f12
 					"name": "timestamp",
 					"type": "uint256"
 				}
