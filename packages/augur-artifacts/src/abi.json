--- conflicted
+++ resolved
@@ -866,44 +866,6 @@
 				},
 				{
 					"name": "_target",
-<<<<<<< HEAD
-					"type": "address"
-				},
-				{
-					"name": "_amount",
-					"type": "uint256"
-				},
-				{
-					"name": "_totalSupply",
-					"type": "uint256"
-				},
-				{
-					"name": "_balance",
-					"type": "uint256"
-				}
-			],
-			"name": "logDisputeOverloadTokensMinted",
-			"outputs": [
-				{
-					"name": "",
-					"type": "bool"
-				}
-			],
-			"payable": false,
-			"stateMutability": "nonpayable",
-			"type": "function"
-		},
-		{
-			"constant": false,
-			"inputs": [
-				{
-					"name": "_universe",
-					"type": "address"
-				},
-				{
-					"name": "_from",
-=======
->>>>>>> f5890886
 					"type": "address"
 				},
 				{
@@ -1439,13 +1401,10 @@
 				{
 					"name": "_balance",
 					"type": "uint256"
-<<<<<<< HEAD
-=======
 				},
 				{
 					"name": "_outcome",
 					"type": "uint256"
->>>>>>> f5890886
 				}
 			],
 			"name": "logShareTokensBurned",
@@ -1506,7 +1465,6 @@
 				},
 				{
 					"name": "_target",
-<<<<<<< HEAD
 					"type": "address"
 				},
 				{
@@ -1535,51 +1493,6 @@
 		},
 		{
 			"constant": false,
-			"inputs": [
-				{
-					"name": "_universe",
-					"type": "address"
-				},
-				{
-					"name": "_reporter",
-					"type": "address"
-				},
-				{
-					"name": "_market",
-=======
->>>>>>> f5890886
-					"type": "address"
-				},
-				{
-					"name": "_amount",
-					"type": "uint256"
-				},
-				{
-					"name": "_totalSupply",
-					"type": "uint256"
-				},
-				{
-					"name": "_balance",
-					"type": "uint256"
-				}
-			],
-			"name": "logDisputeCrowdsourcerTokensMinted",
-			"outputs": [
-				{
-					"name": "",
-					"type": "bool"
-				}
-			],
-			"payable": false,
-			"stateMutability": "nonpayable",
-			"type": "function"
-		},
-		{
-			"constant": false,
-<<<<<<< HEAD
-			"inputs": [],
-			"name": "createGenesisUniverse",
-=======
 			"inputs": [
 				{
 					"name": "_universe",
@@ -1611,7 +1524,6 @@
 				}
 			],
 			"name": "logInitialReportSubmitted",
->>>>>>> f5890886
 			"outputs": [
 				{
 					"name": "",
@@ -1644,8 +1556,6 @@
 					"type": "address"
 				},
 				{
-<<<<<<< HEAD
-=======
 					"name": "_account",
 					"type": "address"
 				},
@@ -1677,7 +1587,6 @@
 					"type": "address"
 				},
 				{
->>>>>>> f5890886
 					"name": "_reporter",
 					"type": "address"
 				},
@@ -1805,25 +1714,6 @@
 					"type": "address"
 				},
 				{
-<<<<<<< HEAD
-					"name": "_target",
-					"type": "address"
-				},
-				{
-					"name": "_amount",
-					"type": "uint256"
-				},
-				{
-					"name": "_totalSupply",
-					"type": "uint256"
-				},
-				{
-					"name": "_balance",
-					"type": "uint256"
-				}
-			],
-			"name": "logShareTokensMinted",
-=======
 					"name": "_market",
 					"type": "address"
 				},
@@ -1841,7 +1731,6 @@
 				}
 			],
 			"name": "logDisputeCrowdsourcerCompleted",
->>>>>>> f5890886
 			"outputs": [
 				{
 					"name": "",
@@ -3027,14 +2916,11 @@
 					"indexed": false,
 					"name": "balance",
 					"type": "uint256"
-<<<<<<< HEAD
-=======
 				},
 				{
 					"indexed": false,
 					"name": "outcome",
 					"type": "uint256"
->>>>>>> f5890886
 				}
 			],
 			"name": "TokenBalanceChanged",
