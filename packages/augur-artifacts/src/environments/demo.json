{
  "networkId": "42",
  "ethereum": {
    "http": "https://eth-kovan.alchemyapi.io/jsonrpc/1FomA6seLdWDvpIRvL9J5NhwPHLIGbWA",
    "rpcRetryCount": 5,
    "rpcRetryInterval": 0,
    "rpcConcurrency": 40
  },
  "gas": {
    "price": 20000000000,
    "limit": 7500000
  },
  "deploy": {
    "isProduction": false,
    "enableFaucets": true,
    "normalTime": true,
    "externalAddresses": {
      "Exchange": "0x4eacd0aF335451709e1e7B570B8Ea68EdEC8bc97"
    },
    "writeArtifacts": true
  },
  "gsn": {
    "enabled": true
  },
  "zeroX": {
    "rpc": {
      "enabled": false,
      "ws": "wss://demo.augur.net/0x-ws"
    },
    "mesh": {
      "verbosity": 1,
      "enabled": true,
      "useBootstrapList": true,
      "bootstrapList": [
        "/dns4/demo-bootstrap.augur.net/tcp/443/wss/ipfs/16Uiu2HAmRMgvPQV2UYKXuuCnNaFLpc36PhLp2UKVcL1ePseVcz4y"
      ]
    }
  },
  "uploadBlockNumber": 16835707,
  "addresses": {
    "Augur": "0x75B904d44b8639E2C10087840e01071cF317Fa73",
    "Universe": "0x96EadBAB9aa04fAce9848eC4723d1057E35C1456",
    "LegacyReputationToken": "0x4c5a696Ef33adEbb32D6854DD1252d4bA300C581",
    "Cash": "0xD7076C3Bb49e5c3061e9733B9C88D2DC2C22E498",
    "ProxyFactory": "0xF0A72C17740f8c75Dfbb7Fe7EdE836890Bdd5dAA",
    "GnosisSafe": "0x1101dFCE574aB2a09D5A885C84c68e08A2Ee119D",
    "CashFaucet": "0xD7076C3Bb49e5c3061e9733B9C88D2DC2C22E498",
    "BuyParticipationTokens": "0xD9317DB8c3408aDeE3eF6158866a221C9eD44d26",
    "RedeemStake": "0x5E38A88DB373145a464Ff8172FD905a0Cd833621",
    "GnosisSafeRegistry": "0x92b48d8bf260B3d28510EAB7A4b0728a0Aa1Dfd1",
    "WarpSync": "0x62360096684569ad3Fc7cbB4678EF92A03E6E23C",
    "ShareToken": "0x20bDF7bC26786A09d43c1424C266658E2B9A3685",
    "HotLoading": "0xf3a2E4D983281D0A81A601859EF6Ed92c9392C25",
    "EthExchange": "0x13C425E6406FEE55D0e3602B27055559b2A4c92e",
    "Affiliates": "0x4e930b96b274073910A4a379F05765FbF319Ed42",
    "AffiliateValidator": "0x9797aa758B658BABFE931E83E695C68Ff3e599Cc",
    "Exchange": "0x4eacd0aF335451709e1e7B570B8Ea68EdEC8bc97",
    "Time": "0x4B5a91361735366e940a118a0a60F0a0Bd1b5a3e",
    "AugurTrading": "0x6f0993A6c1A53B811058A36BAF27003ef9Bb0C80",
    "CancelOrder": "0xa797f0E31787D6C36dc9fe2cbca94bd6F89450e3",
    "CreateOrder": "0x04bdDea78D7dDc1be53EB69A13D9dbeB29547654",
    "FillOrder": "0x71eB58228D9dD57394C9A5EFA49f6Ff2D558cD67",
    "Orders": "0x219690ac2BBB3CC14C3296072718C4899c670EF8",
    "ProfitLoss": "0x05C350C70A1536F1f31A1a8D2788FbCa16155E3A",
    "SimulateTrade": "0x844Ca82893EF67113f815D3D0356925a24Dbd164",
    "Trade": "0xaa9485b8d1bdaD122736C4a2cAe6CDfFf33EEdbc",
    "ZeroXTrade": "0x9b02E3173bA475BBc3d58A84Ed4855c8DDa47796"
  },
  "server": {
    "httpPort": 9003,
    "startHTTP": true,
    "httpsPort": 9004,
    "startHTTPS": true,
    "wsPort": 9001,
    "startWS": true,
    "wssPort": 9002,
    "startWSS": true
  },
<<<<<<< HEAD
=======
  "useWarpSync": true,
>>>>>>> a6cfd162
  "plugins": {
    "chat": "orbit"
  }
}<|MERGE_RESOLUTION|>--- conflicted
+++ resolved
@@ -76,10 +76,7 @@
     "wssPort": 9002,
     "startWSS": true
   },
-<<<<<<< HEAD
-=======
   "useWarpSync": true,
->>>>>>> a6cfd162
   "plugins": {
     "chat": "orbit"
   }
