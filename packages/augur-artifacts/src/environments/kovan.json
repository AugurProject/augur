{
  "networkId": "42",
  "ethereum": {
    "http": "https://eth-kovan.alchemyapi.io/jsonrpc/1FomA6seLdWDvpIRvL9J5NhwPHLIGbWA",
    "rpcRetryCount": 5,
    "rpcRetryInterval": 0,
    "rpcConcurrency": 40
  },
  "gas": {
    "price": 20000000000,
    "limit": 7500000
  },
  "deploy": {
    "isProduction": false,
    "enableFaucets": true,
    "normalTime": true,
    "externalAddresses": {
      "Exchange": "0x4eacd0aF335451709e1e7B570B8Ea68EdEC8bc97"
    },
    "writeArtifacts": true
  },
  "gnosis": {
    "enabled": true,
    "http": "https://gnosis.kovan.augur.net/api/",
    "relayerAddress": "0x01d640bff4b3a5e5cc720f0be37847f88edf626e"
  },
  "zeroX": {
    "rpc": {
      "enabled": false,
      "ws": "wss://v2.augur.net/0x-ws"
    },
    "mesh": {
      "verbosity": 1,
      "enabled": true,
      "useBootstrapList": true,
      "bootstrapList": [
        "/dns4/demo-bootstrap.augur.net/tcp/443/wss/ipfs/16Uiu2HAmRMgvPQV2UYKXuuCnNaFLpc36PhLp2UKVcL1ePseVcz4y"
      ]
    }
  },
  "uploadBlockNumber": 17217157,
  "addresses": {
    "Augur": "0xb0bdE3B97549A805A8c4c8AcF876A877C3C56980",
    "Universe": "0x23f84e337698A9E97a42327C6Dff6686541Ba35D",
    "LegacyReputationToken": "0x91cB06d1995D1aC52f9f67aF9Dc38444ba8fB6AC",
    "Cash": "0x0FCEB5D3522537513b9E0e922eF837f2cEc3c802",
    "ProxyFactory": "0x929CF3F7f8bC73c17Ca6238F8408379A91Ee1f6F",
    "GnosisSafe": "0x321fd7D3097190492CFf384F48d6d9f3B862c67F",
    "CashFaucet": "0x0FCEB5D3522537513b9E0e922eF837f2cEc3c802",
    "BuyParticipationTokens": "0x35B05A8Da164950e407E7650A8E40c3a6E162161",
    "RedeemStake": "0xcD69d5814f05EcE102F1C343484B0d477F5b7714",
    "GnosisSafeRegistry": "0xca3C2C3246902222C5f770729AE1A63C01f2d57A",
    "WarpSync": "0x80c4eE3476DC33FA6e08191567cDD7145615AAC5",
    "ShareToken": "0xd163230e7E9504A77Be89564786351599c322ab4",
    "HotLoading": "0x24277b702E7FC7f82bB06e83EF550Fe78eB8Dbf8",
    "EthExchange": "0x036B4BB29c560043E40f0d83CA28e23Fb1e55E83",
    "Affiliates": "0x53C81174C48E0ff7Aa4cdA3A18872dF867c3E36D",
    "AffiliateValidator": "0x97a3F813a81EF422e29E6362394B8D4E9Fc4Cd58",
    "Exchange": "0x4eacd0aF335451709e1e7B570B8Ea68EdEC8bc97",
<<<<<<< HEAD
    "Time": "0xaF8904f61F34195548C6469E70Cf754D0C2B55cd",
    "AugurTrading": "0x64256a6688c3925b1ea3d14214A7856951AD9477",
    "CancelOrder": "0x56Ddc0ACfF3723dA0c0B03E188E9Ac59892b8870",
    "CreateOrder": "0xb0c2c266d452a2AfD43638bc758fc5ccdD332D0e",
    "FillOrder": "0xbaC54F8B8301FDCb3B8F52530fAfED4034D36d72",
    "Orders": "0xaA865e11A9b967DcB9945869cDC18d1519F785CA",
    "ProfitLoss": "0x21A73178bF6689f0efD2156D176ba106273b4b78",
    "SimulateTrade": "0xe24B48D0fF488D8307dB39fb74fd0055e007e53B",
    "Trade": "0x076173E37142c0123fD82Bce0C03eA56e7fEDEed",
    "ZeroXTrade": "0xF6e791393480eD275Cb1729b99C7806EBFc194C0"
  },
  "plugins": {
    "chat": "orbit"
=======
    "Time": "0xeBDFF03EA712ab00C2dDF24486B2778FB1Be51Ab",
    "AugurTrading": "0x4eB4e532E4eA437D9F0217f05b24Eaf28376570f",
    "CancelOrder": "0xAb2D526CD40bC38976974B63371690676CC8AD7b",
    "CreateOrder": "0x0b735E4Ff5A90F41032dBC9a4691DE42d76C6E28",
    "FillOrder": "0x57Eae94954E83156C543259479E58b931F9293E1",
    "Orders": "0x5A515D50211FDEA9ECA8105c91B60Ba824a2bff1",
    "ProfitLoss": "0x611C30cb3D018AEB3d6cCC9c1E6C010122eB15B7",
    "SimulateTrade": "0xa22c8000f1fEd47542693412Ed8046C2FE740Daf",
    "Trade": "0x6792760DF54DCE2d6615ab561367c643534f342E",
    "ZeroXTrade": "0xbB6F5540C70BA77a2C3c4783055ea83e0Da0D931"
  },
  "server": {
    "httpPort": 9003,
    "startHTTP": true,
    "httpsPort": 9004,
    "startHTTPS": true,
    "wsPort": 9001,
    "startWS": true,
    "wssPort": 9002,
    "startWSS": true
>>>>>>> 4e770753
  }
}<|MERGE_RESOLUTION|>--- conflicted
+++ resolved
@@ -57,21 +57,6 @@
     "Affiliates": "0x53C81174C48E0ff7Aa4cdA3A18872dF867c3E36D",
     "AffiliateValidator": "0x97a3F813a81EF422e29E6362394B8D4E9Fc4Cd58",
     "Exchange": "0x4eacd0aF335451709e1e7B570B8Ea68EdEC8bc97",
-<<<<<<< HEAD
-    "Time": "0xaF8904f61F34195548C6469E70Cf754D0C2B55cd",
-    "AugurTrading": "0x64256a6688c3925b1ea3d14214A7856951AD9477",
-    "CancelOrder": "0x56Ddc0ACfF3723dA0c0B03E188E9Ac59892b8870",
-    "CreateOrder": "0xb0c2c266d452a2AfD43638bc758fc5ccdD332D0e",
-    "FillOrder": "0xbaC54F8B8301FDCb3B8F52530fAfED4034D36d72",
-    "Orders": "0xaA865e11A9b967DcB9945869cDC18d1519F785CA",
-    "ProfitLoss": "0x21A73178bF6689f0efD2156D176ba106273b4b78",
-    "SimulateTrade": "0xe24B48D0fF488D8307dB39fb74fd0055e007e53B",
-    "Trade": "0x076173E37142c0123fD82Bce0C03eA56e7fEDEed",
-    "ZeroXTrade": "0xF6e791393480eD275Cb1729b99C7806EBFc194C0"
-  },
-  "plugins": {
-    "chat": "orbit"
-=======
     "Time": "0xeBDFF03EA712ab00C2dDF24486B2778FB1Be51Ab",
     "AugurTrading": "0x4eB4e532E4eA437D9F0217f05b24Eaf28376570f",
     "CancelOrder": "0xAb2D526CD40bC38976974B63371690676CC8AD7b",
@@ -92,6 +77,8 @@
     "startWS": true,
     "wssPort": 9002,
     "startWSS": true
->>>>>>> 4e770753
+  },
+  "plugins": {
+    "chat": "orbit"
   }
 }