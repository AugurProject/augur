{
  "networkId": "1",
  "ethereum": {
    "network": "mainnet",
    "http": "https://eth-mainnet.alchemyapi.io/v2/Kd37_uEmJGwU6pYq6jrXaJXXi8u9IoOM",
    "rpcRetryCount": 5,
    "rpcRetryInterval": 0,
    "rpcConcurrency": 40,
    "ws": "ws://localhost:8546"
  },
  "gas": {
    "price": 1000000000,
<<<<<<< HEAD
    "limit": 9500000
=======
    "limit": 9500000,
    "override": false
>>>>>>> debe2f0b
  },
  "deploy": {
    "isProduction": true,
    "enableFaucets": false,
    "normalTime": true,
    "externalAddresses": {
      "LegacyReputationToken": "0x1985365e9f78359a9B6AD760e32412f4a445E862",
      "Exchange": "0x61935CbDd02287B511119DDb11Aeb42F1593b7Ef",
      "Cash": "0x6B175474E89094C44Da98b954EedeAC495271d0F",
      "WETH9": "0xC02aaA39b223FE8D0A0e5C4F27eAD9083C756Cc2",
      "UniswapV2Factory": "0x5C69bEe701ef814a2B6a3EDD4B1652CB9cc5aA6f",
      "UniswapV2Router02": "0x7a250d5630B4cF539739dF2C5dAcb4c659F2488D",
      "RelayHubV2": "0x5648B6306380689AF8d2DE7Bdd23D916b9eE0db5",
      "USDC": "0xA0b86991c6218b36c1d19D4a2e9Eb0cE3606eB48",
<<<<<<< HEAD
      "USDT": "0xdAC17F958D2ee523a2206206994597C13D831ec7"
=======
      "USDT": "0xdAC17F958D2ee523a2206206994597C13D831ec7",
      "SETH": "0x5e74C9036fb86BD7eCdcb084a0673EFc32eA31cb",
      "BUSD": "0x4Fabb145d64652a948d72533023f6E7A623C7C53",
      "TUSD": "0x0000000000085d4780B73119b644AE5ecd22b376",
      "SUSD": "0x57Ab1ec28D129707052df4dF418D58a2D46d5f51",
      "MUSD": "0xe2f2a5C287993345a840Db3B0845fbC70f5935a5",
      "WBTC": "0x2260FAC5E5542a773Aa44fBCfeDf7C193bc2C599",
      "renBTC": "0xEB4C2781e4ebA804CE9a9803C67d0893436bB27D",
      "SBTC": "0xfE18be6b3Bd88A2D2A7f928d00292E7a9963CfC6",
      "TBTC": "0x8dAEBADE922dF735c38C80C7eBD708Af50815fAa"
>>>>>>> debe2f0b
    },
    "writeArtifacts": true,
    "serial": true
  },
  "uniswap": {
    "exchangeRateBufferMultiplier": 1.05
  },
<<<<<<< HEAD
=======
  "gsn": {
    "enabled": true,
    "minDaiForSignerETHBalanceInDAI": 50,
    "desiredSignerBalanceInETH": 0.1
  },
>>>>>>> debe2f0b
  "zeroX": {
    "rpc": {
      "enabled": false,
      "ws": null
    },
    "mesh": {
      "verbosity": 1,
      "enabled": true,
      "useBootstrapList": true,
      "bootstrapList": [
        "/ip4/3.214.190.67/tcp/60558/ipfs/16Uiu2HAmGx8Z6gdq5T5AQE54GMtqDhDFhizywTy1o28NJbAMMumF",
        "/ip4/3.214.190.67/tcp/60559/ws/ipfs/16Uiu2HAmGx8Z6gdq5T5AQE54GMtqDhDFhizywTy1o28NJbAMMumF",
        "/dns4/bootstrap-0.mesh.0x.org/tcp/60558/ipfs/16Uiu2HAmGx8Z6gdq5T5AQE54GMtqDhDFhizywTy1o28NJbAMMumF",
        "/dns4/bootstrap-0.mesh.0x.org/tcp/60559/ws/ipfs/16Uiu2HAmGx8Z6gdq5T5AQE54GMtqDhDFhizywTy1o28NJbAMMumF",
        "/dns4/bootstrap-0.mesh.0x.org/tcp/443/wss/ipfs/16Uiu2HAmGx8Z6gdq5T5AQE54GMtqDhDFhizywTy1o28NJbAMMumF",
        "/ip4/18.200.96.60/tcp/60558/ipfs/16Uiu2HAkwsDZk4LzXy2rnWANRsyBjB4fhjnsNeJmjgsBqxPGTL32",
        "/ip4/18.200.96.60/tcp/60559/ws/ipfs/16Uiu2HAkwsDZk4LzXy2rnWANRsyBjB4fhjnsNeJmjgsBqxPGTL32",
        "/dns4/bootstrap-1.mesh.0x.org/tcp/60558/ipfs/16Uiu2HAkwsDZk4LzXy2rnWANRsyBjB4fhjnsNeJmjgsBqxPGTL32",
        "/dns4/bootstrap-1.mesh.0x.org/tcp/60559/ws/ipfs/16Uiu2HAkwsDZk4LzXy2rnWANRsyBjB4fhjnsNeJmjgsBqxPGTL32",
        "/dns4/bootstrap-1.mesh.0x.org/tcp/443/wss/ipfs/16Uiu2HAkwsDZk4LzXy2rnWANRsyBjB4fhjnsNeJmjgsBqxPGTL32",
        "/ip4/13.232.193.142/tcp/60558/ipfs/16Uiu2HAkykwoBxwyvoEbaEkuKMeKrmJDPZ2uKFPUKtqd2JbGHUNH",
        "/ip4/13.232.193.142/tcp/60559/ws/ipfs/16Uiu2HAkykwoBxwyvoEbaEkuKMeKrmJDPZ2uKFPUKtqd2JbGHUNH",
        "/dns4/bootstrap-2.mesh.0x.org/tcp/60558/ipfs/16Uiu2HAkykwoBxwyvoEbaEkuKMeKrmJDPZ2uKFPUKtqd2JbGHUNH",
        "/dns4/bootstrap-2.mesh.0x.org/tcp/60559/ws/ipfs/16Uiu2HAkykwoBxwyvoEbaEkuKMeKrmJDPZ2uKFPUKtqd2JbGHUNH",
        "/dns4/bootstrap-2.mesh.0x.org/tcp/443/wss/ipfs/16Uiu2HAkykwoBxwyvoEbaEkuKMeKrmJDPZ2uKFPUKtqd2JbGHUNH",
        "/ip4/167.172.201.142/tcp/60558/ipfs/16Uiu2HAkzuS8DfyZ2CPzZbxGCXLSHvvbvh8nvGCHjY6wEXe2jhAm",
        "/dns4/fra1.relayer.mesh.0x.org/tcp/443/wss/ipfs/16Uiu2HAkzuS8DfyZ2CPzZbxGCXLSHvvbvh8nvGCHjY6wEXe2jhAm",
        "/ip4/167.172.201.142/tcp/60558/ipfs/16Uiu2HAmM1dkXwZK5HsnknGFxzPBLuCw4EboiC2sdwKrPJZ6kcio",
        "/dns4/sfo2.relayer.mesh.0x.org/tcp/443/wss/ipfs/16Uiu2HAmM1dkXwZK5HsnknGFxzPBLuCw4EboiC2sdwKrPJZ6kcio",
        "/ip4/159.65.4.82/tcp/60558/ipfs/16Uiu2HAm9brLYhoM1wCTRtGRR7ZqXhk8kfEt6a2rSFSZpeV8eB7L",
        "/dns4/sgp1.relayer.mesh.0x.org/tcp/443/wss/ipfs/16Uiu2HAm9brLYhoM1wCTRtGRR7ZqXhk8kfEt6a2rSFSZpeV8eB7L",
        "/ip4/34.201.54.78/tcp/4001/ipfs/12D3KooWHwJDdbx73qiBpSCJfg4RuYyzqnLUwfLBqzn77TSy7kRX",
        "/ip4/18.204.221.103/tcp/4001/ipfs/12D3KooWQS6Gsr2kLZvF7DVtoRFtj24aar5jvz88LvJePrawM3EM",
        "/dns4/arcpt.peers.mesh.0x.org/tcp/443/wss/ipfs/16Uiu2HAmNiUFpexTLsur1RdGtQDACi41MoQoA2bQE2VFDWeArCPT",
        "/dns4/s8anm.peers.mesh.0x.org/tcp/443/wss/ipfs/16Uiu2HAmVCeTcAGpYWeKdM6k1a46XwAGi1Kx7B8HKi9udYAS8aNm",
        "/dns4/jcudy.peers.mesh.0x.org/tcp/443/wss/ipfs/16Uiu2HAmHC2vnGs272SVmF81fJ31pEdWLdj2uEhRc4jbpiRjcuDy",
        "/ip4/45.55.56.13/tcp/60558/ipfs/16Uiu2HAmSjks7LPhagF6bEY7DsejVX69UcVGMvyBgZsKE5eEZHbK",
        "/dns4/derym.peers.mesh.0x.org/tcp/443/wss/ipfs/16Uiu2HAmApD67frnyrNKj5ZZtET1Y1JZPNFk2XcKNtW88URdeRyM"
      ]
    }
  },
  "uploadBlockNumber": 10543755,
  "addresses": {
    "Augur": "0x23916a8F5C3846e3100e5f587FF14F3098722F5d",
    "Universe": "0x49244BD018Ca9fd1f06ecC07B9E9De773246e5AA",
    "LegacyReputationToken": "0x1985365e9f78359a9B6AD760e32412f4a445E862",
    "Cash": "0x6B175474E89094C44Da98b954EedeAC495271d0F",
    "BuyParticipationTokens": "0x1aaCc93f3Ee47D7DE20171468D9C2458D5602483",
    "RedeemStake": "0x9ac7B28A7e684d1b2776d6b9045E8f9150F58401",
    "WarpSync": "0xE0C69AEfAa7611dE493bCe9525abf2A2c3C7Fc4D",
    "ShareToken": "0x9e4799ff2023819b1272eee430eadf510eDF85f0",
    "HotLoading": "0x5836BEdB48834474C8e11fBc005E7fB2C2a35D7d",
    "EthExchange": "0xA478c2975Ab1Ea89e8196811F51A7B7Ade33eB11",
    "Affiliates": "0x3a4131E478992CD856D2f8bE4CB5cD8E56e635B3",
    "AffiliateValidator": "0x2A256518DDdCe6E2e95B56a95991d4FA990Be659",
    "Exchange": "0x61935CbDd02287B511119DDb11Aeb42F1593b7Ef",
    "Time": "0xd2a04E60A4b7f6077Ac2a87a8CfD81722B75B9cF",
    "AugurTrading": "0x63A1eed178323C5eE0aD72fbD8a8cF1a7902881e",
    "CancelOrder": "0x465bF82912497A424A4669e92319D9355dCFb0d0",
    "CreateOrder": "0x8a97CBe557F1153b04d4eDbE4ECa0159B8138937",
    "FillOrder": "0xc42E71b9A6E38DD05cFB51Be6751a4d10d66ba35",
    "Orders": "0x483156fE50F752c63aA671a806dB10d5Cabd7A8f",
    "ProfitLoss": "0x2c167231cF521AAABc8AbE09F4e2bCB728f26C01",
    "REPv2": "0x221657776846890989a759BA2973e427DfF5C9bB",
    "SimulateTrade": "0xC2930a5EB22e8D8812934d59508Fe940E9F91C4E",
    "Trade": "0x0CD32f92E3eA33D81d8Cf60e20DdDFdeF4915667",
    "ZeroXTrade": "0x8346F3074994FD9A813c735D629B257D93780Eed",
    "OICash": "0xd2486eD7Fdb3F2325d95e4E648F2c92aA2948fF5",
    "AugurWalletRegistry": "0x9Fa160f92A10b431F255BF1a70a1c1e5808E5128",
    "UniswapV2Factory": "0x5C69bEe701ef814a2B6a3EDD4B1652CB9cc5aA6f",
    "UniswapV2Router02": "0x7a250d5630B4cF539739dF2C5dAcb4c659F2488D",
    "AuditFunds": "0x73961558c6d1E8C5df845975d4D49dcA3db18887",
    "WETH9": "0xC02aaA39b223FE8D0A0e5C4F27eAD9083C756Cc2",
    "USDC": "0xA0b86991c6218b36c1d19D4a2e9Eb0cE3606eB48",
    "USDT": "0xdAC17F958D2ee523a2206206994597C13D831ec7",
    "AugurWalletRegistryV2": "0x1dD864Ed6F291b31C86aAF228DB387cd60a20e18",
    "RelayHubV2": "0x5648B6306380689AF8d2DE7Bdd23D916b9eE0db5",
<<<<<<< HEAD
    "AccountLoader": "0x3A1b0Dde9Bf5Ff6C1C5d115b12B036EDFD3bF32a"
=======
    "AccountLoader": "0x3A1b0Dde9Bf5Ff6C1C5d115b12B036EDFD3bF32a",
    "ParaDeployer": "0x0348Fa910c6E88Ca77103B96fCc88fa13Bd7cffF",
    "OINexus": "0x7c5199731cC8C1f0FEccA5daf003e492c5752Ed6"
>>>>>>> debe2f0b
  },
  "plugins": {
    "chat": "orbit"
  },
  "warpSync": {
    "enabled": true,
    "autoReport": false,
<<<<<<< HEAD
    "createCheckpoints": true

=======
    "createCheckpoints": true,
    "ipfsEndpoint": {
      "version": 1,
      "url": "https://cloudflare-ipfs.com/"
    }
>>>>>>> debe2f0b
  },
  "syncing": {
    "enabled": true

  },
  "sdk": {
    "enabled": false,
    "ws": "ws://localhost:60557"

  },
  "server": {
    "httpPort": 9003,
    "startHTTP": true,
    "httpsPort": 9004,
    "startHTTPS": true,
    "wsPort": 9001,
    "startWS": true,
    "wssPort": 9002,
    "startWSS": true

  },
  "logLevel": 2,
  "showReloadModal": false,
  "averageBlocktime": 15000,
  "ui": {
    "showReloadModal": false,
    "trackBestOffer": false,
    "trackMarketInvalidBids": true,
    "reportingOnly": false,
    "fallbackProvider": "torus",
    "liteProvider": "torus",
<<<<<<< HEAD
    "primaryProvider": "wallet"
=======
    "primaryProvider": "wallet",
    "marketCreationEnabled": true,
    "reportingEnabled": true
  },
  "paraDeploys": {
    "0xC02aaA39b223FE8D0A0e5C4F27eAD9083C756Cc2": {
      "name": "WETH",
      "decimals": 18,
      "uploadBlockNumber": 11114587,
      "addresses": {
        "Augur": "0x8CCd7ae47b50aEA82072aaD78C632C9dc1756b9D",
        "AugurTrading": "0x5288ff18baA84D25e157812CBe10ad8754245353",
        "Universe": "0x877685F36C11A9d597f65e6F69Dd9aFe4f8202AB",
        "Cash": "0xC02aaA39b223FE8D0A0e5C4F27eAD9083C756Cc2",
        "ShareToken": "0xdF692D5E0A3af9E7EcbCB38bea8b7199494243A3",
        "OICash": "0x4b257D89A626C71a4fb72dE3767a6AC3c78bC336",
        "CancelOrder": "0x7edE06286cF52cA10f1f692F64e1BeDE724dC66B",
        "CreateOrder": "0x542319BF6a935AF4bA1ebc98138119150d5107F8",
        "FillOrder": "0x7f7d49919Def674E4dF2FF531958A27228341AAd",
        "Orders": "0x6c2231d96C98C92a9528CDFfd4BBcdF000957946",
        "Trade": "0x74f341440DdF342fAb24BEe3bDbC16bE202eEA94",
        "SimulateTrade": "0x2BF52c8ABb9a6CCfDE7116AdDf2663c60385ba77",
        "ZeroXTrade": "0x642564360171Bd95d243F110AC9D2Fec03A63158",
        "ProfitLoss": "0x95182c02a4e6570A8cEaF74a21016Ebb953acb44"
      }
    },
    "0xA0b86991c6218b36c1d19D4a2e9Eb0cE3606eB48": {
      "name": "USDC",
      "decimals": 6,
      "uploadBlockNumber": 11115179,
      "addresses": {
        "Augur": "0x727Eb7C0D14376F90803412b8BE08FE37538f3B3",
        "AugurTrading": "0x17406c2BE078fe68F44b0FA864d3AC9A9B801256",
        "Universe": "0x25052CE47F8B1A9096eb8Fef440926e5Af22913B",
        "Cash": "0xA0b86991c6218b36c1d19D4a2e9Eb0cE3606eB48",
        "ShareToken": "0xAcA128030bd2E9f2e2F72018EDAa0d0c0Ed7c9bf",
        "OICash": "0x2144b30ad2d24666F622B31B8436681FbAB7E5Cf",
        "CancelOrder": "0xb56F15e9FB03AD93b548058Ad29a68f03930be94",
        "CreateOrder": "0x96bA0e9C8aC7d4205AcdC5268952c62e447EE2E4",
        "FillOrder": "0x158Ad871684972354c9986725F66DA9CF8f4B0Aa",
        "Orders": "0xCE022488be73480A6a5489cA280058619B6407Ac",
        "Trade": "0xaA55B538462cdE87cAd1f04D30cbAc405F00b053",
        "SimulateTrade": "0x689B15B9f446f72A8C574A99EA836912fa70DA39",
        "ZeroXTrade": "0x33e33a43752Dd5d9FA0b14891e81a28202Ea405F",
        "ProfitLoss": "0x32A37c4943981Da165404BFe13f076b9fA991F26"
      }
    }
>>>>>>> debe2f0b
  }
}<|MERGE_RESOLUTION|>--- conflicted
+++ resolved
@@ -10,12 +10,8 @@
   },
   "gas": {
     "price": 1000000000,
-<<<<<<< HEAD
-    "limit": 9500000
-=======
     "limit": 9500000,
     "override": false
->>>>>>> debe2f0b
   },
   "deploy": {
     "isProduction": true,
@@ -30,9 +26,6 @@
       "UniswapV2Router02": "0x7a250d5630B4cF539739dF2C5dAcb4c659F2488D",
       "RelayHubV2": "0x5648B6306380689AF8d2DE7Bdd23D916b9eE0db5",
       "USDC": "0xA0b86991c6218b36c1d19D4a2e9Eb0cE3606eB48",
-<<<<<<< HEAD
-      "USDT": "0xdAC17F958D2ee523a2206206994597C13D831ec7"
-=======
       "USDT": "0xdAC17F958D2ee523a2206206994597C13D831ec7",
       "SETH": "0x5e74C9036fb86BD7eCdcb084a0673EFc32eA31cb",
       "BUSD": "0x4Fabb145d64652a948d72533023f6E7A623C7C53",
@@ -43,7 +36,6 @@
       "renBTC": "0xEB4C2781e4ebA804CE9a9803C67d0893436bB27D",
       "SBTC": "0xfE18be6b3Bd88A2D2A7f928d00292E7a9963CfC6",
       "TBTC": "0x8dAEBADE922dF735c38C80C7eBD708Af50815fAa"
->>>>>>> debe2f0b
     },
     "writeArtifacts": true,
     "serial": true
@@ -51,14 +43,11 @@
   "uniswap": {
     "exchangeRateBufferMultiplier": 1.05
   },
-<<<<<<< HEAD
-=======
   "gsn": {
     "enabled": true,
     "minDaiForSignerETHBalanceInDAI": 50,
     "desiredSignerBalanceInETH": 0.1
   },
->>>>>>> debe2f0b
   "zeroX": {
     "rpc": {
       "enabled": false,
@@ -136,13 +125,9 @@
     "USDT": "0xdAC17F958D2ee523a2206206994597C13D831ec7",
     "AugurWalletRegistryV2": "0x1dD864Ed6F291b31C86aAF228DB387cd60a20e18",
     "RelayHubV2": "0x5648B6306380689AF8d2DE7Bdd23D916b9eE0db5",
-<<<<<<< HEAD
-    "AccountLoader": "0x3A1b0Dde9Bf5Ff6C1C5d115b12B036EDFD3bF32a"
-=======
     "AccountLoader": "0x3A1b0Dde9Bf5Ff6C1C5d115b12B036EDFD3bF32a",
     "ParaDeployer": "0x0348Fa910c6E88Ca77103B96fCc88fa13Bd7cffF",
     "OINexus": "0x7c5199731cC8C1f0FEccA5daf003e492c5752Ed6"
->>>>>>> debe2f0b
   },
   "plugins": {
     "chat": "orbit"
@@ -150,25 +135,18 @@
   "warpSync": {
     "enabled": true,
     "autoReport": false,
-<<<<<<< HEAD
-    "createCheckpoints": true
-
-=======
     "createCheckpoints": true,
     "ipfsEndpoint": {
       "version": 1,
       "url": "https://cloudflare-ipfs.com/"
     }
->>>>>>> debe2f0b
   },
   "syncing": {
     "enabled": true
-
   },
   "sdk": {
     "enabled": false,
     "ws": "ws://localhost:60557"
-
   },
   "server": {
     "httpPort": 9003,
@@ -179,7 +157,6 @@
     "startWS": true,
     "wssPort": 9002,
     "startWSS": true
-
   },
   "logLevel": 2,
   "showReloadModal": false,
@@ -191,9 +168,6 @@
     "reportingOnly": false,
     "fallbackProvider": "torus",
     "liteProvider": "torus",
-<<<<<<< HEAD
-    "primaryProvider": "wallet"
-=======
     "primaryProvider": "wallet",
     "marketCreationEnabled": true,
     "reportingEnabled": true
@@ -241,6 +215,5 @@
         "ProfitLoss": "0x32A37c4943981Da165404BFe13f076b9fA991F26"
       }
     }
->>>>>>> debe2f0b
   }
 }