{
  "name": "@augurproject/artifacts",
<<<<<<< HEAD
  "version": "2.1.10",
=======
  "version": "2.1.9",
>>>>>>> debe2f0b
  "description": "ABI and Contract Address Artifacts",
  "author": "Augur Team <team@augur.net>",
  "license": "MIT",
  "main": "build",
  "browser": "./build/browser.js",
  "scripts": {
    "build": "tsc -b",
    "prepare": "tsc -b"
  },
  "files": [
    "build/**"
  ],
  "dependencies": {
<<<<<<< HEAD
    "@augurproject/utils": "^2.1.10",
=======
    "@augurproject/utils": "^2.1.9",
>>>>>>> debe2f0b
    "deepmerge": "4.2.2",
    "require-all": "3.0.0"
  },
  "devDependencies": {
<<<<<<< HEAD
    "typescript": "3.8.3"
=======
    "typescript": "3.9.7"
>>>>>>> debe2f0b
  },
  "publishConfig": {
    "access": "public"
  }
}<|MERGE_RESOLUTION|>--- conflicted
+++ resolved
@@ -1,10 +1,6 @@
 {
   "name": "@augurproject/artifacts",
-<<<<<<< HEAD
-  "version": "2.1.10",
-=======
   "version": "2.1.9",
->>>>>>> debe2f0b
   "description": "ABI and Contract Address Artifacts",
   "author": "Augur Team <team@augur.net>",
   "license": "MIT",
@@ -18,20 +14,12 @@
     "build/**"
   ],
   "dependencies": {
-<<<<<<< HEAD
-    "@augurproject/utils": "^2.1.10",
-=======
     "@augurproject/utils": "^2.1.9",
->>>>>>> debe2f0b
     "deepmerge": "4.2.2",
     "require-all": "3.0.0"
   },
   "devDependencies": {
-<<<<<<< HEAD
-    "typescript": "3.8.3"
-=======
     "typescript": "3.9.7"
->>>>>>> debe2f0b
   },
   "publishConfig": {
     "access": "public"
