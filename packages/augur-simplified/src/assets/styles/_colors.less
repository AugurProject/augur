// theme divided values
// TRADING is default theme, hence root by itself.
// branding
@color-brand: #2AE7A8;
@color-brand-secondary: #FFFFFF;

:root {
  // branding
  --color-brand: @color-brand;
  --color-brand-20: fade(#2AE7A8, 20%);
  --color-brand-secondary: @color-brand-secondary;
  --color-brand-secondary-flip: #0E0E21;
  // social
  --color-twitter: #55ACEE;
  --color-twitter-2: #FFFFFF;
  --color-facebook: #3B5998;
  --color-facebook-2: #FFFFFF;
  // texts
  --color-primary-text: #D7DDE0;
  --color-primary-text-15: fade(#D7DDE0, 15%);
  --color-primary-text-20: fade(#D7DDE0, 20%);
  --color-primary-text-25: fade(#D7DDE0, 25%);
  --color-primary-text-30: fade(#D7DDE0, 30%);
  --color-primary-text-40: fade(#D7DDE0, 40%);
  --color-primary-text-50: fade(#D7DDE0, 50%);
  --color-primary-text-80: fade(#D7DDE0, 80%);
  --color-primary-text-90: fade(#D7DDE0, 90%);

  --color-secondary-text: #9599A5;
  --color-secondary-text-30: fade(#9599A5, 30%);
  --color-secondary-text-50: fade(#9599A5, 50%);
  --color-secondary-text-75: fade(#9599A5, 75%);
  --color-secondary-text-80: fade(#9599A5, 80%);

  --color-inactive-text: #4E4C57;
  --color-dark-text: #848294;

  // UI
  --color-module-background: #1B1A1E;
  --color-module-background-10: fade(#1B1A1E, 10%);
  --color-module-background-10-transparent: rgba(27, 26, 30, 0.1);
  --color-module-background-25: fade(#1B1A1E, 25%);
  --color-module-background-action-focus: #27262B;
  --color-page-background: #201E22;
  --color-page-background-80: fade(#201E22, 80%);
  --color-dark-grey: #0E0E0F;
  --color-dark-grey-80: fade(#0E0E0F, 80%);
  --color-table-header: #161518;
  --color-table-header-50: fade(#161518, 50%);
  --color-active-background: #222126;
  --color-dismissable-notice-background: #DFF1FE;
  --color-outline: #7EC9FF;
  --color-outline-50: fade(#7EC9FF, 50%);
  --color-highlight-template-text: #F9FFD7;

  // market Status:
  --color-open: #7DFFA8;
  --color-open-15: fade(#7DFFA8, 15%);
  --color-open-40: fade(#7DFFA8, 40%);
  --color-reporting: #F1E700;
  --color-reporting-15: fade(#F1E700, 15%);
  --color-reporting-30: fade(#F1E700, 30%);
  --color-resolved: #F12B00;
  --color-resolved-15: fade(#F12B00, 15%);
  --color-scalar: #FFB47E;
  --color-scalar-20: fade(#FFB47E, 20%);
  --color-error: #FF2727;
  --color-error-15: fade(#FF2727, 15%);
  --color-error-20: fade(#FF2727, 20%);
  --color-error-50: fade(#FF2727, 50%);
  --color-altnerate-error: fade(#F3E7E7, 90%);

  // Trading
  --color-positive: #00F1C4;
  --color-positive-5: fade(#00F1C4, 5%);
  --color-positive-10: fade(#00F1C4, 10%);
  --color-positive-15: fade(#00F1C4, 15%);
  --color-positive-20: fade(#00F1C4, 20%);
  --color-positive-30: fade(#00F1C4, 30%);
  --color-positive-40: fade(#00F1C4, 40%);
  --color-positive-50: fade(#00F1C4, 50%);
  --color-negative: #FF7D5E;
  --color-negative-5: fade(#FF7D5E, 5%);
  --color-negative-10: fade(#FF7D5E, 10%);
  --color-negative-15: fade(#FF7D5E, 15%);
  --color-negative-20: fade(#FF7D5E, 20%);
  --color-negative-30: fade(#FF7D5E, 30%);
  --color-negative-40: fade(#FF7D5E, 40%);
  --color-negative-50: fade(#FF7D5E, 50%);

  // Interactives
  --color-primary-action: #09CFE1;
  --color-primary-action-5-dark:#08b9c9;
  --color-primary-action-15-dark: #068c98;
  --color-primary-action-5: fade(#09CFE1, 5%);
  --color-primary-action-10: fade(#09CFE1, 10%);
  --color-primary-action-15: fade(#09CFE1, 15%);
  --color-primary-action-20: fade(#09CFE1, 20%);
  --color-primary-action-40: fade(#09CFE1, 40%);
  --color-primary-action-70: fade(#09CFE1, 70%);
  --color-primary-action-80: fade(#09CFE1, 80%);
  --color-primary-action-90: fade(#09CFE1, 90%);

  --color-secondary-action: #252429;
  --color-secondary-action-5-light: #313036;
  --color-secondary-action-50: fade(#252429, 50%);
  --color-secondary-action-outline: #3C3B43;
  --color-secondary-action-outline-25: fade(#3C3B43, 25%);
  --color-secondary-action-outline-30: fade(#3C3B43, 30%);
  --color-secondary-action-outline-40: fade(#3C3B43, 40%);
  --color-secondary-action-outline-50: fade(#3C3B43, 50%);
  --color-secondary-action-outline-70: fade(#3C3B43, 70%);
  --color-secondary-hover: #302F36;
  --color-secondary-hover-25: fade(#3C3B43, 25%);
  --color-secondary-hover-50: fade(#3C3B43, 50%);
  --color-focused: #09CFE1;

  // outcomes:
  --color-tenative-winner: #AEFFF0;
  --color-outcome-invalid: #FF7E9D;
  --color-outcome-invalid-40: fade(#FF7E9D, 40%);
  --color-outcome-invalid-50: fade(#FF7E9D, 50%);
  --color-outcome-one: #F3A2FA;
  --color-outcome-one-40: fade(#F3A2FA, 40%);
  --color-outcome-two: #09CFE1;
  --color-outcome-two-40: fade(#09CFE1, 40%);
  --color-outcome-three: #665CDF;
  --color-outcome-three-40: fade(#665CDF, 40%);
  --color-outcome-four: #5CDF88;
  --color-outcome-four-40: fade(#5CDF88, 40%);
  --color-outcome-five: #FD6266;
  --color-outcome-five-40: fade(#FD6266, 40%);
  --color-outcome-six: #FFF966;
  --color-outcome-six-40: fade(#FFF966, 40%);
  --color-outcome-seven: #FFFFFF;
  --color-outcome-seven-40: fade(#FFFFFF, 40%);

  // 3box Comments
  --color-upvote: #7EC9FF;
  --color-upvote-20: fade(#7EC9FF, 20%);
  --color-downvote: #FD6266;
  --color-downvote-20: fade(#FD6266, 20%);

  //Simple UI colors
  --light-background-color: #F6F7F8;
  --simple-alternate-background: #EDEFF1;
  --simple-secondary-text: #8B959E;
  --simple-primary-text: #15171A;
  --simple-primary-text-40: fade(#15171A, 40%);
  --simple-secondary-text-50: fade(#8B959E, 50%);

  --simple-border: #DBE1E7;
  --simple-border-dk: #D1D1D9;
  --simple-light-bg: #FFFFFF;
  --simple-light-bg-50: fade(#FFFFFF, 50%);
  --simple-shadow-10: fade(#0e0e21, 10%);
  --simple-outline-color: #1B91FF;

  --medical-color: #73D2DE; // outcome 3
  --finance-color: #FF7D5E; // outcome 2 (tech 1 in code, 2 in mocks)
  --crypto-color: #FFBC42; // outcome 5
  --politics-color: #1F71B5; // outcome 7
  --entertainment-color: #218380; // outcome 4
  --sports-color: #D81159; // outcome 6

  --simple-yes: #05B169; // outcome 1 (tech 2 in code, 1 in mocks)
  --simple-yes-15: fade(#05B169, 15%);
  --simple-yes-30: fade(#05B169, 30%);
  --simple-no: #FF7D5E; // outcome 2 (tech 1 in code, 2 in mocks)
  --simple-no-15: fade(#FF7D5E, 15%);
  --simple-invalid: #58586B; // outcome 0 / invalid / augur color for icons
  --simple-invalid-15: fade(#58586B, 15%);
  --simple-chart-color: #c4c4c4;

<<<<<<< HEAD
  // transactions
  --color-failed: #FF3E13;
=======
  --simple-confirmed: @color-brand;
  --simple-failed: #FF3E13;
>>>>>>> f255b921
}

:root[theme="BETTING"],
:root[theme="SPORTS"] {
  // texts
  --color-primary-text: #0E0E21;
  --color-primary-text-15: fade(#0E0E21, 15%);
  --color-primary-text-20: fade(#0E0E21, 20%);
  --color-primary-text-25: fade(#0E0E21, 25%);
  --color-primary-text-30: fade(#0E0E21, 30%);
  --color-primary-text-40: fade(#0E0E21, 40%);
  --color-primary-text-50: fade(#0E0E21, 50%);
  --color-primary-text-80: fade(#0E0E21, 80%);
  --color-primary-text-90: fade(#0E0E21, 90%);

  --color-secondary-text: #555577;
  --color-secondary-text-25: fade(#555577, 25%);
  --color-secondary-text-30: fade(#555577, 30%);
  --color-secondary-text-50: fade(#555577, 50%);
  --color-secondary-text-75: fade(#555577, 75%);
  --color-secondary-text-80: fade(#555577, 80%);

  --color-inactive-text: #555577;
  --color-dark-text: #9C9CB4;

  // UI
  --color-module-background: #FFFFFF;
  --color-module-background-10: fade(#FFFFFF, 10%);
  --color-module-background-10-transparent: rgba(255, 255, 255, 0.1);
  --color-module-background-25: fade(#FFFFFF, 25%);
  --color-module-background-action-focus: #FFFFFF; // no equivalent
  --color-page-background: #F5F5F8;
  --color-page-background-80: fade(#F5F5F8, 80%);
  --color-dark-grey: #D1D1D9;
  --color-dark-grey-80: fade(#D1D1D9, 80%);
  --color-table-header: #FAFAFC;
  --color-table-header-50: fade(#FAFAFC, 50%);
  --color-active-background: #F5F5F8;
  --color-dismissable-notice-background: #FFFFFF;
  --color-outline: #D1D1D9;
  --color-outline-50: fade(#D1D1D9, 50%);
  --color-highlight-template-text: #F9FFD7;

  // market Status:
  --color-open: #18C88D;
  --color-open-15: fade(#18C88D, 15%);
  --color-open-20: fade(#18C88D, 20%);
  --color-open-40: fade(#18C88D, 40%);
  --color-reporting: #F59300;
  --color-reporting-15: fade(#F59300, 15%);
  --color-reporting-30: fade(#F59300, 30%);
  --color-resolved: #FF4E27;
  --color-resolved-15: fade(#FF4E27, 15%);
  --color-resolved-10: fade(#FF4E27, 10%);
  --color-scalar: #FCBD43;
  --color-scalar-20: fade(#FCBD43, 20%);
  --color-error: #FF4E27;
  --color-error-10: fade(#FF4E27, 10%);
  --color-error-15: fade(#FF4E27, 15%);
  --color-error-20: fade(#FF4E27, 20%);
  --color-error-50: fade(#FF4E27, 50%);
  --color-alternate-error: #FF4E27;

  // Trading
  --color-positive: #5A8BEE;
  --color-positive-5: fade(#5A8BEE, 5%);
  --color-positive-10: fade(#5A8BEE, 10%);
  --color-positive-15: fade(#5A8BEE, 15%);
  --color-positive-20: fade(#5A8BEE, 20%);
  --color-positive-30: fade(#5A8BEE, 30%);
  --color-positive-40: fade(#5A8BEE, 40%);
  --color-positive-50: fade(#5A8BEE, 50%);
  --color-negative: #EC343F;
  --color-negative-5: fade(#EC343F, 5%);
  --color-negative-10: fade(#EC343F, 10%);
  --color-negative-15: fade(#EC343F, 15%);
  --color-negative-20: fade(#EC343F, 20%);
  --color-negative-30: fade(#EC343F, 30%);
  --color-negative-40: fade(#EC343F, 40%);
  --color-negative-50: fade(#EC343F, 50%);

  // Interactives
  --color-primary-action: #0CCE8D;
  --color-primary-action-5-dark: #0BB77E;
  --color-primary-action-15-dark: #08875D;
  --color-primary-action-5: fade(#0CCE8D, 5%);
  --color-primary-action-10: fade(#0CCE8D, 10%);
  --color-primary-action-15: fade(#0CCE8D, 15%);
  --color-primary-action-20: fade(#0CCE8D, 20%);
  --color-primary-action-40: fade(#0CCE8D, 40%);
  --color-primary-action-70: fade(#0CCE8D, 70%);
  --color-primary-action-80: fade(#0CCE8D, 80%);
  --color-primary-action-90: fade(#0CCE8D, 90%);

  --color-secondary-action: #FFFFFF;
  --color-secondary-action-5-light: #FFFFFF;
  --color-secondary-action-50: fade(#FFFFFF, 50%);
  --color-secondary-action-outline: #D1D1D9;
  --color-secondary-action-outline-25: fade(#D1D1D9, 25%);
  --color-secondary-action-outline-30: fade(#D1D1D9, 30%);
  --color-secondary-action-outline-40: fade(#D1D1D9, 40%);
  --color-secondary-action-outline-50: fade(#D1D1D9, 50%);
  --color-secondary-action-outline-70: fade(#D1D1D9, 70%);
  --color-secondary-hover: #FFFFFF;
  --color-secondary-hover-25: fade(#FFFFFF, 25%);
  --color-secondary-hover-50: fade(#FFFFFF, 50%);
  --color-focused: #1B91FF;

  //outcomes:
  --color-tenative-winner: #0CCE8D;
  --color-outcome-invalid: #FF4E27;
  --color-outcome-invalid-40: fade(#FF4E27, 40%);
  --color-outcome-invalid-50: fade(#FF4E27, 50%);
  --color-outcome-one: #FCBD43;
  --color-outcome-one-40: fade(#FCBD43, 40%);
  --color-outcome-two: #F55800;
  --color-outcome-two-40: fade(#F55800, 40%);
  --color-outcome-three: #FF56B1;
  --color-outcome-three-40: fade(#FF56B1, 40%);
  --color-outcome-four: #FF8DED;
  --color-outcome-four-40: fade(#FF8DED, 40%);
  --color-outcome-five: #1B91FF;
  --color-outcome-five-40: fade(#1B91FF, 40%);
  --color-outcome-six: #09CFE1;
  --color-outcome-six-40: fade(#09CFE1, 40%);
  --color-outcome-seven: #2AE7A8;
  --color-outcome-seven-40: fade(#2AE7A8, 40%);
}
// Text
// @color-primary-text: #D7DDE0;
// @color-secondary-text: #9599A5;
// @color-inactive-text: #4E4C57; // 43 files
// @color-dark-text: #848294;

// UI
// @color-brand: #2AE7A8; // augur brand color
// @color-dark-grey: #0E0E0F; // (TBD Name) - 53 files
// @color-table-header: #161518; // 7 files
// @color-module-background: #1B1A1E; // 51 files
// @color-module-background-action-focus: #27262B; // 1 file
// @color-active-background: #222126;
// @color-page-background: #201E22; // 3 files
// @color-dismissable-notice-background: #DFF1FE;
// @color-outline: #7EC9FF;
// @color-highlight-template-text: #F9FFD7;

// Market status
// @color-open: #7DFFA8; // 5 files
// @color-reporting: #F1E700; // 8 files
// @color-resolved: #F12B00; // 6 files
// @color-scalar: #FFB47E;
// Trades
// @color-positive: #00F1C4; // 13 files
// @color-negative: #FF7D5E; // 15 files
// Interactions:
// @color-primary-action: #09CFE1; // 19 files
// @color-secondary-action: #252429; // 26 files
// @color-secondary-action-outline: #3C3B43; // 25 files
// @color-secondary-hover: #302F36;
// Other
// @color-error: #FF2727;
// @color-alternate-error: #F3E7E7;
// Social
// @color-twitter: #55ACEE;
// @color-facebook: #3B5998;
// Outcomes:
// @color-tenative-winner: #AEFFF0;

// these are left in as a work around for the below mix in.
@color-outcome-invalid: #FF7E9D;
@color-outcome-one: #F3A2FA;
@color-outcome-two: #09CFE1;
@color-outcome-three: #665CDF;
@color-outcome-four: #5CDF88;
@color-outcome-five: #FD6266;
@color-outcome-six: #FFF966;
@color-outcome-seven: #FFFFFF;
//  Chart / Outcome color helpers
@color-outcome-list: @color-outcome-invalid @color-outcome-one @color-outcome-two @color-outcome-three @color-outcome-four @color-outcome-five @color-outcome-six @color-outcome-seven;

.generate-trading-indexed-color-outcome-classes(@rules) {
  each(@color-outcome-list, {
    @newIndex: @index;
    @rules();
  });
}

@color-outcome-invalid-betting: #FF7E9D;
@color-outcome-one-betting: #FCBD43;
@color-outcome-two-betting: #F55800;
@color-outcome-three-betting: #FF56B1;
@color-outcome-four-betting: #FF8DED;
@color-outcome-five-betting: #1B91FF;
@color-outcome-six-betting: #09CFE1;
@color-outcome-seven-betting: #2AE7A8;
//  Chart / Outcome color helpers
@color-outcome-list-betting: @color-outcome-invalid-betting @color-outcome-one-betting @color-outcome-two-betting @color-outcome-three-betting @color-outcome-four-betting @color-outcome-five-betting @color-outcome-six-betting @color-outcome-seven-betting;

.generate-betting-indexed-color-outcome-classes(@rules) {
  each(@color-outcome-list-betting, {
    @newIndex: @index;
    @rules();
  });
}<|MERGE_RESOLUTION|>--- conflicted
+++ resolved
@@ -171,14 +171,8 @@
   --simple-invalid: #58586B; // outcome 0 / invalid / augur color for icons
   --simple-invalid-15: fade(#58586B, 15%);
   --simple-chart-color: #c4c4c4;
-
-<<<<<<< HEAD
-  // transactions
-  --color-failed: #FF3E13;
-=======
   --simple-confirmed: @color-brand;
   --simple-failed: #FF3E13;
->>>>>>> f255b921
 }
 
 :root[theme="BETTING"],
