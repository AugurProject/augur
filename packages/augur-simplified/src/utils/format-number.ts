import { tickSizeToNumTickWithDisplayPrices } from '@augurproject/sdk';
import {
  convertDisplayAmountToOnChainAmount,
  convertOnChainAmountToDisplayAmount,
  encodeNumberAsBase10String,
  encodeNumberAsJSNumber,
  unfix,
} from '@augurproject/utils';
import {
  ETHER,
  GWEI_CONVERSION,
  SCALAR,
  TEN,
  ZERO,
  CASH_LABEL_FORMATS,
} from '../modules/constants';
import addCommas from './add-commas-to-number';
import getPrecision from './get-number-precision';
import { Cash, FormattedNumber, FormattedNumberOptions } from '../modules/types';
import { BigNumber, createBigNumber } from './create-big-number';

type NumStrBigNumber = number | BigNumber | string;

export const ETHER_NUMBER_OF_DECIMALS = 4;
export const SHARES_SCALAR_NUMBER_OF_DECIMALS = 4;
export const SHARES_NUMBER_OF_DECIMALS = 0;

const SMALLEST_NUMBER_DECIMAL_PLACES = 8;
const USUAL_NUMBER_DECIMAL_PLACES = 4;
const YES_NO_TICK_SIZE = createBigNumber("0.001");

export const getCashFormat = (cash: Cash) => {
  let out = {
    prepend: false,
    symbol: '',
    displayDecimals: USUAL_NUMBER_DECIMAL_PLACES,
  };
  if (CASH_LABEL_FORMATS[cash?.name]?.symbol) {
    out = CASH_LABEL_FORMATS[cash?.name];
  }
  return out;
}

export function formatCash(num: NumStrBigNumber, cash: Cash, opts: FormattedNumberOptions = {}): FormattedNumber {
  const { prepend, symbol, displayDecimals } = getCashFormat(cash);
  return formatNumber(num, {
<<<<<<< HEAD
    decimals: cash?.displayDecimals,
    decimalsRounded: cash?.displayDecimals,
    denomination: v => cash?.name === USDC ? `$${v}` : `${v} ${cash?.name}`,
=======
    decimals: displayDecimals,
    decimalsRounded: displayDecimals,
    denomination: v => prepend ? `${symbol}${v}` : `${v} ${symbol}`,
>>>>>>> 54c2d0f4
    positiveSign: false,
    zeroStyled: false,
    blankZero: false,
    bigUnitPostfix: false,
    ...opts,
  });
}

export function formatSimpleShares(num: NumStrBigNumber, opts: FormattedNumberOptions = {}): FormattedNumber {
  return formatShares(num, {
    decimals: USUAL_NUMBER_DECIMAL_PLACES,
    decimalsRounded: USUAL_NUMBER_DECIMAL_PLACES,
    denomination: v => `${v}`,
    ...opts,
  })
}

export function formatCashPrice(num: NumStrBigNumber, cash: Cash, opts: FormattedNumberOptions = {}): FormattedNumber {
  const { prepend, symbol } = getCashFormat(cash);
  return formatNumber(num, {
    decimals: 2,
    decimalsRounded: 2,
    denomination: v => prepend ? `${symbol}${v}` : `${v} ${symbol}`,
    positiveSign: false,
    zeroStyled: false,
    blankZero: false,
    bigUnitPostfix: false,
    ...opts,
  });
}

export function formatEther(
  num: NumStrBigNumber,
  opts: FormattedNumberOptions = {}
): FormattedNumber {
  return formatNumber(num, {
    decimals: ETHER_NUMBER_OF_DECIMALS,
    decimalsRounded: ETHER_NUMBER_OF_DECIMALS,
    denomination: v => `${v} ETH`,
    positiveSign: false,
    zeroStyled: false,
    blankZero: false,
    bigUnitPostfix: false,
    ...opts,
  });
}

export function formatEtherEstimate(
  num: NumStrBigNumber,
  opts: FormattedNumberOptions = {}
): FormattedNumber {
  return formatNumber(num, {
    decimals: ETHER_NUMBER_OF_DECIMALS,
    decimalsRounded: ETHER_NUMBER_OF_DECIMALS,
    denomination: v => `${v} ETH (estimated)`,
    positiveSign: false,
    zeroStyled: false,
    blankZero: false,
    bigUnitPostfix: false,
    ...opts,
  });
}

export function formatPercent(
  num: NumStrBigNumber,
  opts: FormattedNumberOptions = {}
): FormattedNumber {
  return formatNumber(num, {
    decimals: 2,
    decimalsRounded: 0,
    denomination: v => `${v}%`,
    positiveSign: false,
    zeroStyled: false,
    blankZero: false,
    bigUnitPostfix: false,
    ...opts,
  });
}

export function formatFractional(
  num: NumStrBigNumber,
  opts: FormattedNumberOptions = {}
): FormattedNumber {
  return formatNumber(num, {
    decimals: 4,
    decimalsRounded: 0,
    denomination: v => `${v}/1`,
    positiveSign: false,
    zeroStyled: false,
    blankZero: false,
    bigUnitPostfix: false,
    ...opts,
  });
}

export function formatShares(
  num: NumStrBigNumber,
  opts: FormattedNumberOptions = {}
): FormattedNumber {
  const formattedShares = formatNumber(num, {
    decimals: SHARES_NUMBER_OF_DECIMALS,
    decimalsRounded: SHARES_NUMBER_OF_DECIMALS,
    denomination: v => `${v}`,
    minimized: false,
    zeroStyled: false,
    blankZero: false,
    roundDown: true,
    bigUnitPostfix: true,
    ...opts,
  });

  return formattedShares;
}

export function formatMarketShares(
  marketType: string,
  num: NumStrBigNumber,
  opts: FormattedNumberOptions = {}
): FormattedNumber {
  let decimals = SHARES_NUMBER_OF_DECIMALS
  if (marketType === SCALAR) {
    decimals = SHARES_SCALAR_NUMBER_OF_DECIMALS;
  }
  const formattedShares = formatNumber(num, {
    decimals: decimals,
    decimalsRounded: decimals,
    denomination: v => `${v} Shares`,
    minimized: false,
    zeroStyled: false,
    blankZero: false,
    roundDown: true,
    bigUnitPostfix: true,
    ...opts,
  });

  return formattedShares;
}

export function formatBestPrice(
  num: NumStrBigNumber,
  tickSize: number,
  opts: FormattedNumberOptions = {}
): FormattedNumber {
  let decimals = 0;
  if (String(tickSize).indexOf('.') >= 0) {
    decimals = String(tickSize).split(".")[1].length;
  }
  return formatNumber(num, {
    decimals,
    decimalsRounded: decimals,
    denomination: v => {
      const isNegative = Number(v) < 0;
      const val = isNegative
        ? createBigNumber(v)
          .abs()
          .toFixed(2)
        : v;
      return `${isNegative ? '-' : ''}${val}`;
    },
    positiveSign: false,
    zeroStyled: false,
    blankZero: false,
    bigUnitPostfix: false,
    ...opts,
  });
}

export function formatDaiPrice(
  num: NumStrBigNumber,
  opts: FormattedNumberOptions = {}
): FormattedNumber {
  return formatDai(num, {
    decimals: 3,
    decimalsRounded: 3,
    ...opts,
  });
}

export function formatDai(
  num: NumStrBigNumber,
  opts: FormattedNumberOptions = {}
): FormattedNumber {
  return formatNumber(num, {
    decimals: 2,
    decimalsRounded: 2,
    denomination: v => {
      const isNegative = Number(v) < 0;
      const val = isNegative
        ? createBigNumber(v)
          .abs()
          .toFixed(2)
        : v;
      return `${isNegative ? '-' : ''}$${val}`;
    },
    positiveSign: false,
    zeroStyled: false,
    blankZero: false,
    bigUnitPostfix: false,
    ...opts,
  });
}

export function formatRep(
  num: NumStrBigNumber,
  opts: FormattedNumberOptions = {}
): FormattedNumber {
  return formatNumber(num, {
    decimals: 4,
    decimalsRounded: 4,
    denomination: v => `${v} REPv2`,
    positiveSign: false,
    zeroStyled: false,
    blankZero: false,
    bigUnitPostfix: false,
    ...opts,
  });
}

export function formatRepTokens(
  num: NumStrBigNumber,
  opts: FormattedNumberOptions = {}
): FormattedNumber {
  return formatNumber(num, {
    decimals: 2,
    decimalsRounded: 2,
    denomination: v => `${v} REPv2 Tokens`,
    positiveSign: false,
    zeroStyled: false,
    blankZero: false,
    bigUnitPostfix: false,
    ...opts,
  });
}

export function formatNone(): FormattedNumber {
  return {
    value: 0,
    formattedValue: 0,
    formatted: '-',
    roundedValue: 0,
    rounded: '-',
    roundedFormatted: '-',
    minimized: '-',
    denomination: '',
    full: '-',
    fullPrecision: '0',
    percent: 0,
  };
}

export function formatBlank(): FormattedNumber {
  return {
    value: 0,
    formattedValue: 0,
    formatted: '',
    roundedValue: 0,
    rounded: '',
    roundedFormatted: '',
    minimized: '',
    denomination: '',
    full: '',
    fullPrecision: '0',
    percent: 0,
  };
}

export function optionsBlank(): FormattedNumberOptions {
  return {
    decimals: 0,
    decimalsRounded: 0,
    denomination: v => `${v}`,
    roundUp: false,
    roundDown: false,
    positiveSign: false,
    zeroStyled: true,
    minimized: false,
    blankZero: false,
    bigUnitPostfix: false,
    precisionFullLabel: false,
  };
}
export function sumAndformatGasCostToEther(
  gases: NumStrBigNumber[],
  opts: FormattedNumberOptions = optionsBlank(),
  gasPrice: NumStrBigNumber
): string {
  const summedGas = gases.reduce(
    (p, g) => createBigNumber(unfix(g, 'number')).plus(p),
    ZERO
  );

  const estimatedGasCost = createBigNumber(summedGas).times(
    createBigNumber(gasPrice)
  );

  return formatGasCost(estimatedGasCost, opts).formatted;
}

export function formatGasCostToEther(
  num: NumStrBigNumber,
  opts: FormattedNumberOptions = optionsBlank(),
  gasPrice: NumStrBigNumber
): string {
  return sumAndformatGasCostToEther([num], opts, gasPrice);
}

export function formatAttoRep(
  num: NumStrBigNumber,
  opts: FormattedNumberOptions = {}
): FormattedNumber {
  if (!num) return formatBlank();
  return formatNumber(
    createBigNumber(num.toString())
      .dividedBy(ETHER),
    {
      decimals: 4,
      decimalsRounded: 4,
      blankZero: false,
      roundDown: true,
      denomination: v => `${v} REPv2`,
      ...opts,
    }
  );
}

export function formatAttoDai(num: NumStrBigNumber, optsInc: FormattedNumberOptions = optionsBlank()): FormattedNumber {
  const opts = Object.assign(optionsBlank(), {
    decimals: 2,
    decimalsRounded: 2,
    ...optsInc,
    denomination: v => {
      const isNegative = Number(v) < 0;
      const val = isNegative
        ? createBigNumber(v)
          .abs()
          .toFixed(2)
        : v;
      return `${isNegative ? '-' : ''}$${val}`;
    },
  });
  return formatAttoEth(num, opts);
}

// At some point potentially refactor all this to be more generic (e.g formatAttoAmount)
export function formatAttoEth(
  num: NumStrBigNumber,
  opts: FormattedNumberOptions = optionsBlank()
): FormattedNumber {
  if (!num) return formatBlank();
  return formatNumber(
    createBigNumber(num.toString())
      .dividedBy(ETHER)
      .toNumber(),
    {
      decimals: ETHER_NUMBER_OF_DECIMALS,
      decimalsRounded: ETHER_NUMBER_OF_DECIMALS,
      blankZero: false,
      ...opts,
    }
  );
}

export function formatGasCost(
  num: NumStrBigNumber,
  opts: FormattedNumberOptions
): FormattedNumber {
  return formatNumber(num, {
    decimals: 0,
    decimalsRounded: 0,
    denomination: v => `${v} WEI`,
    positiveSign: false,
    zeroStyled: false,
    blankZero: false,
    bigUnitPostfix: false,
    ...opts,
  });
}

export function formatGasCostGwei(
  num: NumStrBigNumber,
  opts: FormattedNumberOptions
): FormattedNumber {
  const inGwei = (gasPrice) => {
    return createBigNumber(gasPrice).dividedBy(
      createBigNumber(GWEI_CONVERSION)
    );
  }

  return formatNumber(inGwei(num), {
    decimals: 0,
    decimalsRounded: 0,
    denomination: v => `${v} GWEI`,
    positiveSign: false,
    zeroStyled: false,
    blankZero: false,
    bigUnitPostfix: false,
    ...opts,
  });
}

export function formatAmerican(
  num: NumStrBigNumber,
  opts: FormattedNumberOptions = optionsBlank()
): FormattedNumber {
  const value = createBigNumber(num, 10).decimalPlaces(4);
  const processedNum = formatNumber(value, { ...opts, positiveSign: true });
  processedNum.fullPrecision = createBigNumber(num, 10).toFixed();
  return processedNum;
}

export function formatNumber(
  num: NumStrBigNumber,
  opts: FormattedNumberOptions = optionsBlank()
): FormattedNumber {
  const value = num != null ? createBigNumber(num, 10) : ZERO;
  const { minimized, bigUnitPostfix } = opts;
  const o: FormattedNumber = formatBlank();
  let {
    decimals,
    decimalsRounded,
    denomination,
    roundUp,
    roundDown,
    positiveSign,
    zeroStyled,
    blankZero,
    removeComma = false,
    precisionFullLabel = false,
  } = opts;

  decimals = decimals || 0;
  decimalsRounded = decimalsRounded || 0;
  denomination = denomination || (v => `${v}`);
  positiveSign = !!positiveSign;
  roundUp = !!roundUp;
  roundDown = !!roundDown;
  zeroStyled = zeroStyled !== false;
  blankZero = blankZero !== false;

  if (value.eq(ZERO)) {
    if (zeroStyled) return formatNone();
    if (blankZero) return formatBlank();
  }

  const decimalsValue = TEN.exponentiatedBy(decimals);
  const decimalsRoundedValue = TEN.exponentiatedBy(decimalsRounded);

  let roundingMode;
  if (roundDown) {
    roundingMode = BigNumber.ROUND_DOWN;
  } else if (roundUp) {
    roundingMode = BigNumber.ROUND_UP;
  } else {
    roundingMode = BigNumber.ROUND_HALF_EVEN;
  }
  let formatSigFig = false;
  if (typeof num === 'string' && isNaN(parseFloat(num))) {
    o.value = 0;
    o.formattedValue = 0;
    o.formatted = '0';
    o.roundedValue = '0';
    o.rounded = 0;
    o.roundedFormatted = '0';
    o.minimized = '0';
    o.fullPrecision = '0';
  } else {
    const useSignificantFiguresThreshold = TEN.exponentiatedBy(
      new BigNumber(decimals, 10)
        .minus(1)
        .negated()
        .toNumber()
    );
    const roundToZeroThreshold = ZERO;
    o.value = value.toNumber();
    if (value.abs().lt(roundToZeroThreshold)) {
      // value is less than zero
      o.formattedValue = '0';
    } else if (value.abs().lt(useSignificantFiguresThreshold)) {
      if (!decimals) {
        o.formattedValue = String(value);
      } else {
        formatSigFig = true;
        o.formattedValue = value.toPrecision(decimals, roundingMode);
      }
    } else {
      o.formattedValue = value
        .times(decimalsValue)
        .integerValue(roundingMode)
        .dividedBy(decimalsValue)
        .toFixed(decimals);
    }

    const zeroFixed = ZERO.toFixed(USUAL_NUMBER_DECIMAL_PLACES);

    if (bigUnitPostfix && !formatSigFig) {
      o.formatted = addBigUnitPostfix(value, o.formattedValue, removeComma);
    } else if (formatSigFig) {
      // for numbers smaller than the set number of decimals - ie ones with scientific notation
      let formatted = value.toFixed(decimals || USUAL_NUMBER_DECIMAL_PLACES);

      if (formatted === zeroFixed || formatted === '-' + zeroFixed) {
        // if this is equal to zero, try to show significant digits up to 8 digit places
        formatted = value.toFixed(SMALLEST_NUMBER_DECIMAL_PLACES);
        if (
          formatted === ZERO.toFixed(SMALLEST_NUMBER_DECIMAL_PLACES) ||
          formatted === '-' + ZERO.toFixed(SMALLEST_NUMBER_DECIMAL_PLACES)
        ) {
          formatted = zeroFixed; // if there are no significant digits in the 8 decimal places, just use zero
        } else {
          formatted = value.toFixed(
            1 - Math.floor(Math.log(value.abs().toNumber()) / Math.log(10))
          ); // find first two significant digit
        }
      }
      o.formatted = formatted;
    } else {
      o.formatted = addCommas(o.formattedValue, removeComma);
    }
    o.fullPrecision = value.toFixed();
    o.roundedValue = value
      .times(decimalsRoundedValue)
      .integerValue(roundingMode)
      .dividedBy(decimalsRoundedValue).toNumber();
    o.roundedFormatted = bigUnitPostfix
      ? addBigUnitPostfix(value, o.roundedValue.toFixed(decimalsRounded), removeComma)
      : addCommas(o.roundedValue.toFixed(decimalsRounded), removeComma);
    o.minimized = addCommas(encodeNumberAsBase10String(o.formattedValue), removeComma);
    o.rounded = encodeNumberAsBase10String(o.roundedValue);
    o.formattedValue = encodeNumberAsJSNumber(o.formattedValue, false);
  }

  if (positiveSign && !bigUnitPostfix) {
    if (o.formattedValue && o.formattedValue > 0) {
      o.formatted = `+${o.formatted}`;
      o.minimized = `+${o.minimized}`;
    }
    if (o.roundedValue >= 0) {
      o.rounded = `+${o.rounded}`;
    }
  }

  if (minimized) {
    o.formatted = o.minimized;
  }

  o.denomination = denomination('');
  o.full = precisionFullLabel ? denomination(createBigNumber(o.formatted).toPrecision()) : denomination(o.formatted);

  if (
    (typeof num === 'string' && isNaN(parseFloat(num))) ||
    o.formatted === '0'
  ) {
    o.formatted = ZERO.toFixed(decimalsRounded);
  }
  return o;
}

function addBigUnitPostfix(value, formattedValue, removeComma = false) {
  let postfixed;
  if (value.gt(createBigNumber('1000000000000', 10))) {
    postfixed = '> 1T';
  } else if (value.gt(createBigNumber('10000000000', 10))) {
    postfixed =
      value.dividedBy(createBigNumber('1000000000', 10)).toFixed(2) + 'B';
  } else if (value.gt(createBigNumber('10000000', 10))) {
    postfixed =
      value.dividedBy(createBigNumber('1000000', 10)).toFixed(2) + 'M';
  } else if (value.gt(createBigNumber('10000', 10))) {
    postfixed = value.dividedBy(createBigNumber('1000', 10)).toFixed(2) + 'K';
  } else {
    postfixed = addCommas(formattedValue, removeComma);
  }
  return postfixed;
}

export function cutOffDecimal(value, numDigits) {
  const decimals = (value + '').split('.');
  if (decimals[1] && decimals[1].length > numDigits) {
    return decimals[0] + '.' + decimals[1].substring(0, numDigits);
  }
  return value;
}

export function calcPriceFromPercentage(
  percentage: string,
  minPrice: string,
  maxPrice: string,
  tickSize: number
): number {
  if (percentage === undefined || percentage === null) return Number(0);
  const numTicks = tickSizeToNumTickWithDisplayPrices(
    createBigNumber(tickSize),
    createBigNumber(minPrice),
    createBigNumber(maxPrice)
  );
  const bnMinPrice = createBigNumber(minPrice);
  const bnMaxPrice = createBigNumber(maxPrice);
  const percentNumTicks = createBigNumber(numTicks).times(
    createBigNumber(percentage).dividedBy(100)
  );
  if (percentNumTicks.lt(tickSize)) {
    return bnMinPrice.plus(tickSize).toNumber();
  }
  const calcPrice = percentNumTicks.times(tickSize).plus(bnMinPrice);
  if (calcPrice.eq(maxPrice)) {
    return bnMaxPrice.minus(tickSize).toNumber();
  }
  const correctDec = formatBestPrice(calcPrice, tickSize);
  const precision = getPrecision(tickSize, 0);
  const value = createBigNumber(correctDec.fullPrecision).toFixed(precision);
  return Number(value);
}

export function calcPercentageFromPrice(
  price: string,
  minPrice: string,
  maxPrice: string,
): number {
  if (price === undefined || price === null) return Number(minPrice);
  const bnMinPrice = createBigNumber(minPrice);
  const bnMaxPrice = createBigNumber(maxPrice);
  const bnPrice = createBigNumber(price);
  if (bnPrice.lt(bnMinPrice)) return 0;
  if (bnPrice.gt(bnMaxPrice)) return 100;
  const bnPriceRange = bnMaxPrice.minus(bnMinPrice);
  const bnNormalizedPrice = bnPrice.minus(bnMinPrice);
  const percentage = bnNormalizedPrice.dividedBy(bnPriceRange).times(100);
  return Number(percentage.toFixed(2));
}

export function convertOnChainSharesToDisplayShareAmount(
  onChainAmount: NumStrBigNumber,
  precision: NumStrBigNumber,
): BigNumber {
  return convertOnChainAmountToDisplayAmount(createBigNumber(onChainAmount), YES_NO_TICK_SIZE, createBigNumber(10).pow(createBigNumber(precision)));
}

export function convertDisplayShareAmountToOnChainShareAmount(displayAmount: NumStrBigNumber, precision: NumStrBigNumber): BigNumber {
  return convertDisplayAmountToOnChainAmount(createBigNumber(displayAmount), YES_NO_TICK_SIZE, createBigNumber(10).pow(createBigNumber(precision)));
}

export function convertOnChainCashAmountToDisplayCashAmount(
  onChainAmount: NumStrBigNumber,
  precision: NumStrBigNumber,
) {
  return createBigNumber(onChainAmount).dividedBy(createBigNumber(10).pow(createBigNumber(precision)));
}

export function convertDisplayCashAmountToOnChainCashAmount(
  onChainAmount: NumStrBigNumber,
  precision: NumStrBigNumber,
): BigNumber {
  return createBigNumber(onChainAmount).times(createBigNumber(10).pow(createBigNumber(precision)));
}

export const isSameAddress = (address1: string, address2: string) => {
  return address1.toLowerCase() === address2.toLowerCase()
}<|MERGE_RESOLUTION|>--- conflicted
+++ resolved
@@ -44,15 +44,9 @@
 export function formatCash(num: NumStrBigNumber, cash: Cash, opts: FormattedNumberOptions = {}): FormattedNumber {
   const { prepend, symbol, displayDecimals } = getCashFormat(cash);
   return formatNumber(num, {
-<<<<<<< HEAD
-    decimals: cash?.displayDecimals,
-    decimalsRounded: cash?.displayDecimals,
-    denomination: v => cash?.name === USDC ? `$${v}` : `${v} ${cash?.name}`,
-=======
     decimals: displayDecimals,
     decimalsRounded: displayDecimals,
     denomination: v => prepend ? `${symbol}${v}` : `${v} ${symbol}`,
->>>>>>> 54c2d0f4
     positiveSign: false,
     zeroStyled: false,
     blankZero: false,
