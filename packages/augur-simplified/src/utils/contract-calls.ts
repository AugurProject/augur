import BigNumber, { BigNumber as BN } from 'bignumber.js'
import { ParaShareToken, AddLiquidityRate } from '@augurproject/sdk-lite'
import { TradingDirection, AmmExchange, AmmExchanges, AmmMarketShares, AmmTransaction, Cashes, CurrencyBalance, PositionBalance, TransactionTypes, UserBalances, MarketInfos, LPTokens, EstimateTradeResult, Cash, AddLiquidityBreakdown, LiquidityBreakdown, AmmOutcome } from '../modules/types'
import ethers from 'ethers';
import { Contract } from '@ethersproject/contracts'
import {
  Multicall,
  ContractCallResults,
  ContractCallContext,
} from '@augurproject/ethereum-multicall';
import { TransactionResponse, Web3Provider } from '@ethersproject/providers'
import { convertDisplayCashAmountToOnChainCashAmount, convertDisplayShareAmountToOnChainShareAmount, convertOnChainCashAmountToDisplayCashAmount, convertOnChainSharesToDisplayShareAmount, isSameAddress } from './format-number';
import { augurSdkLite } from './augurlitesdk';
import { ETH, NO_OUTCOME_ID, NULL_ADDRESS, USDC, YES_NO_OUTCOMES_NAMES, YES_OUTCOME_ID, INVALID_OUTCOME_ID, MARKET_STATUS } from '../modules/constants';
import { getProviderOrSigner } from '../modules/ConnectAccount/utils';
import { createBigNumber } from './create-big-number';

const isValidPrice = (price: string): boolean => {
  return price !== null && price !== undefined && price !== "0" && price !== "0.00";
}

const trimDecimalValue = (value: string | BigNumber) => createBigNumber(value).toFixed(6);
interface LiquidityProperties {
  account: string,
  amm: AmmExchange,
  marketId: string,
  cash: Cash,
  fee: string,
  amount: string,
  priceNo: string,
  priceYes: string
}

export const checkConvertLiquidityProperties = (account: string, marketId: string,
  amount: string, fee: string, outcomes: AmmOutcome[], cash: Cash, amm: AmmExchange): LiquidityProperties => {
  if (!account || !marketId || !amount || !outcomes || outcomes.length === 0 || !cash) return null;
  const priceNo = outcomes[NO_OUTCOME_ID]?.price;
  const priceYes = outcomes[YES_OUTCOME_ID]?.price;
  if (!isValidPrice(priceNo) || !isValidPrice(priceYes)) return null;
  if (amount === "0" || amount === "0.00") return null;
  if (Number(fee) < 0) return null;

  return {
    account,
    amm,
    marketId,
    cash,
    fee,
    amount,
    priceNo,
    priceYes
  };
}

const convertPriceToPercent = (price: string) => {
  return String(new BN(price).times(100));
}

export async function estimateAddLiquidity(
  account: string,
  amm: AmmExchange,
  marketId: string,
  cash: Cash,
  fee: string,
  cashAmount: string,
  priceNo: string,
  priceYes: string,
): Promise<AddLiquidityBreakdown> {
  const augurClient = augurSdkLite.get();
  if (!augurClient || !augurClient.amm) {
    console.error('augurClient is null');
    return null;
  }

  const hasLiquidity = amm !== null && amm?.id !== undefined && amm?.liquidity !== "0";
  const sharetoken = cash?.shareToken;
  const ammAddress = amm?.id;
  const amount = convertDisplayCashAmountToOnChainCashAmount(cashAmount, cash.decimals);
  console.log(
    'getAddAmmLiquidity',
    account,
    'amm address', ammAddress,
    hasLiquidity,
    'marketId', marketId,
    'sharetoken', sharetoken,
    fee,
    String(amount),
    'No',
    String(priceNo),
    'Yes',
    String(priceYes),
  );

  // converting odds to pool percentage. odds is the opposit of pool percentage
  // same when converting pool percentage to price
  const poolYesPercent = new BN(convertPriceToPercent(priceNo));
  const poolNoPercent = new BN(convertPriceToPercent(priceYes));

  const liqNo = amm?.liquidityNo ? convertDisplayShareAmountToOnChainShareAmount(new BN(amm?.liquidityNo || "0"), new BN(amm?.cash?.decimals)) : new BN(0);
  const liqYes = amm?.liquidityYes ? convertDisplayShareAmountToOnChainShareAmount(new BN(amm?.liquidityYes || "0"), new BN(amm?.cash?.decimals)) : new BN(0);

  const addLiquidityResults: AddLiquidityRate = await augurClient.amm.getAddLiquidity(
    new BN(amm?.totalSupply || "0"),
    liqNo,
    liqYes,
    new BN(amount),
    poolYesPercent,
    poolNoPercent
  );

  if (addLiquidityResults) {
    const lpTokens = trimDecimalValue(convertOnChainSharesToDisplayShareAmount(String(addLiquidityResults.lpTokens), cash.decimals));
    const noShares = trimDecimalValue(convertOnChainSharesToDisplayShareAmount(String(addLiquidityResults.short), cash.decimals));
    const yesShares = trimDecimalValue(convertOnChainSharesToDisplayShareAmount(String(addLiquidityResults.long), cash.decimals));

    return {
      lpTokens,
      yesShares,
      noShares,
    }
  }

  return null;

}

export function doAmmLiquidity(
  account: string,
  amm: AmmExchange,
  marketId: string,
  cash: Cash,
  fee: string,
  cashAmount: string,
  hasLiquidity: boolean,
  priceNo: string,
  priceYes: string,
): Promise<TransactionResponse | null> {
  const augurClient = augurSdkLite.get();
  if (!augurClient || !augurClient.amm) {
    console.error('augurClient is null');
    return null;
  }
  const sharetoken = cash?.shareToken;
  const ammAddress = amm?.id;
  const amount = convertDisplayCashAmountToOnChainCashAmount(cashAmount, cash.decimals);
  console.log(
    'doAmmLiquidity',
    account,
    ammAddress,
    hasLiquidity,
    marketId,
    sharetoken,
    fee,
    String(amount),
    'No',
    String(priceNo),
    'Yes',
    String(priceYes),
  );

  // converting odds to pool percentage. odds is the opposit of pool percentage
  // same when converting pool percentage to price
  const poolYesPercent = new BN(convertPriceToPercent(priceNo));
  const poolNoPercent = new BN(convertPriceToPercent(priceYes));

  return augurClient.amm.doAddLiquidity(
    account,
    ammAddress,
    hasLiquidity,
    marketId,
    sharetoken,
    new BN(fee),
    new BN(amount),
    poolYesPercent,
    poolNoPercent
  );
}

export async function getRemoveLiquidity(
  marketId: string,
  cash: Cash,
  fee: string,
  lpTokenBalance: string,
): Promise<LiquidityBreakdown | null> {
  const augurClient = augurSdkLite.get();
  if (!augurClient || !marketId || !cash?.shareToken || !fee || !cash?.decimals) {
    console.error('getRemoveLiquidity: augurClient is null or no amm address');
    return null;
  }
  const balance = convertDisplayShareAmountToOnChainShareAmount(lpTokenBalance, cash?.decimals);
  //console.log('estimate remove liquidity', 'marketId', marketId, 'paraSharetoken', cash?.shareToken, 'fee', fee, 'lp tokens', lpTokenBalance, 'raw balance', String(balance));
  const results = await augurClient.amm.getRemoveLiquidity(
    marketId,
    cash.shareToken,
    new BN(String(fee)),
    new BN(String(balance)),
  ).catch(e => console.log(e));

  if (!results) return null

  //console.log('results.cash', String(results.cash), cash?.decimals, 'lpTokenBalance', lpTokenBalance, 'balance', String(balance));
  const shortShares = String(convertOnChainSharesToDisplayShareAmount(results.short, cash?.decimals));
  const longShares = String(convertOnChainSharesToDisplayShareAmount(results.long, cash?.decimals));

  return {
    noShares: shortShares,
    yesShares: longShares,
  };
}

export function doRemoveAmmLiquidity(
  marketId: string,
  cash: Cash,
  fee: string,
  lpTokenBalance: string,
): Promise<TransactionResponse | null> {
  const augurClient = augurSdkLite.get();
  if (!augurClient || !marketId || !cash?.shareToken || !fee) {
    console.error('doRemoveLiquidity: augurClient is null or no amm address');
    return null;
  }
  const balance = convertDisplayShareAmountToOnChainShareAmount(lpTokenBalance, cash?.decimals);
  return augurClient.amm.doRemoveLiquidity(
    marketId,
    cash.shareToken,
    new BN(fee),
    new BN(balance),
  );
}

export const estimateEnterTrade = async (
  amm: AmmExchange,
  inputDisplayAmount: string,
  outputYesShares: boolean = true,
): Promise<EstimateTradeResult | null> => {
  //const startTime = new Date().getTime();
  const breakdownWithFeeRaw = await estimateEnterPosition(TradingDirection.ENTRY, amm, inputDisplayAmount, outputYesShares).catch(e => console.log(e));

  if (!breakdownWithFeeRaw) return null;

  const estimatedShares = convertOnChainSharesToDisplayShareAmount(breakdownWithFeeRaw, amm.cash.decimals);
  const tradeFees = String(estimatedShares.times(new BN(amm.feeDecimal)));
  //console.log('enter, breakdown estimateShares', String(estimatedShares))
  const averagePrice = new BN(inputDisplayAmount).div(new BN(estimatedShares)).toFixed(2);
  const maxProfit = String(new BN(estimatedShares).minus(new BN(inputDisplayAmount)));
  const price = outputYesShares ? amm.priceYes : amm.priceNo;
  const slippagePercent = (new BN(averagePrice).minus(price)).div(price).times(100).toFixed(2);
  const ratePerCash = new BN(estimatedShares).div(new BN(inputDisplayAmount)).toFixed(6);

  //const endTime = new Date().getTime();
  //console.log('seconds to estimate', (endTime - startTime) / 1000)

  return {
    outputValue: String(estimatedShares),
    tradeFees,
    averagePrice,
    maxProfit,
    slippagePercent,
    ratePerCash
  }
}

export const estimateExitTrade = async (
  amm: AmmExchange,
  inputDisplayAmount: string,
  outputYesShares: boolean = true,
  userBalances: string[] = [],
): Promise<EstimateTradeResult | null> => {

  const augurClient = augurSdkLite.get();
  const ammId = amm?.id;
  if (!augurClient || !ammId) {
    console.error('estimateExitTrade: augurClient is null or amm address');
    return null;
  }

  let longShares = new BN('0');
  let shortShares = new BN('0');
  let invalidShares = new BN(userBalances[0]);
  if (!outputYesShares) {
    let shortOnChainShares = convertDisplayShareAmountToOnChainShareAmount(new BN(inputDisplayAmount), new BN(amm?.cash?.decimals));
    shortShares = BN.minimum(invalidShares, shortOnChainShares);
  } else {
    longShares = convertDisplayShareAmountToOnChainShareAmount(new BN(inputDisplayAmount), new BN(amm?.cash?.decimals));
  }

  const liqNo = convertDisplayShareAmountToOnChainShareAmount(new BN(amm?.liquidityNo || "0"), new BN(amm?.cash?.decimals))
  const liqYes = convertDisplayShareAmountToOnChainShareAmount(new BN(amm?.liquidityYes || "0"), new BN(amm?.cash?.decimals))

  // TODO get these from the graph or node. these values will be wrong most of the time
  const marketCreatorFeeDivisor = new BN(100);
  const reportingFee = new BN(10000);
  const breakdownWithFeeRaw = await augurClient.amm.getExitPosition(
    new BN(amm?.totalSupply || "0"),
    liqNo,
    liqYes,
    new BN(amm?.feeRaw),
    shortShares,
    longShares,
    true,
    marketCreatorFeeDivisor,
    reportingFee)
    .catch(e => console.log(e));

  if (!breakdownWithFeeRaw) return null;

  const estimateCash = convertOnChainCashAmountToDisplayCashAmount(breakdownWithFeeRaw, amm.cash.decimals);
  const tradeFees = String(estimateCash.times(new BN(amm.feeDecimal)));
  //console.log('exit, breakdown estimateCash', String(estimateCash))
  const averagePrice = new BN(estimateCash).div(new BN(inputDisplayAmount)).toFixed(2);
  const price = outputYesShares ? amm.priceYes : amm.priceNo;
  const shares = outputYesShares ? new BN(userBalances[YES_OUTCOME_ID] || "0") : BigNumber.min(new BN(userBalances[0]), new BN(userBalances[NO_OUTCOME_ID]));
  const slippagePercent = (new BN(averagePrice).minus(price)).div(price).times(100).toFixed(2);
  const ratePerCash = new BN(estimateCash).div(new BN(inputDisplayAmount)).toFixed(6);
  const displayShares = convertOnChainSharesToDisplayShareAmount(shares, amm.cash.decimals);
  const remainingShares = String(new BN(displayShares || "0").minus(new BN(inputDisplayAmount)).toFixed(6));

  //const endTime = new Date().getTime();
  //console.log('seconds to estimate', (endTime - startTime) / 1000)

  return {
    outputValue: String(estimateCash),
    tradeFees,
    averagePrice,
    maxProfit: null,
    slippagePercent,
    ratePerCash,
    remainingShares,
  }
}

export const estimateEnterPosition = async (
  tradeDirection: TradingDirection,
  amm: AmmExchange,
  inputDisplayAmount: string,
  outputYesShares: boolean = true,
): Promise<string | null> => {
  const augurClient = augurSdkLite.get();
  const ammId = amm?.id;
  if (!augurClient || !ammId) {
    console.error('estimateTrade: augurClient is null or amm address');
    return null;
  }
  const includeFee = true;
  let breakdown = null;
  const { cash, marketId, feeRaw } = amm;

  console.log(ethers.utils.formatBytes32String('11'));
  if (tradeDirection === TradingDirection.ENTRY) {
    const inputOnChainCashAmount = convertDisplayCashAmountToOnChainCashAmount(new BN(inputDisplayAmount || "0"), new BN(cash?.decimals))
    console.log(
      'estimate enter position',
      tradeDirection,
      'marketId',
      marketId,
      'shareToken',
      cash.shareToken,
      'fee',
      feeRaw,
      'cash',
      String(inputDisplayAmount),
      'output yes:',
      outputYesShares,
      'includeFee:',
      includeFee
    );
    breakdown = await augurClient.amm.getEnterPosition(
      amm.marketId,
      cash.shareToken,
      new BN(feeRaw),
      inputOnChainCashAmount,
      outputYesShares,
      includeFee
    ).catch(e => console.log('Error get enter position', e));

    return breakdown;
  }

  return null;
}

export async function doTrade(
  tradeDirection: TradingDirection,
  amm: AmmExchange,
  minAmount: string,
  inputDisplayAmount: string,
  outputYesShares: boolean = true,
  userBalances: string[] = ["0", "0", "0"],
  useEth: boolean = false
) {
  const augurClient = augurSdkLite.get();
  if (!augurClient || !amm.id)
    return console.error('doTrade: augurClient is null or amm address');

  if (tradeDirection === TradingDirection.ENTRY) {
    console.log(
      'doEnterPosition:',
      amm.marketId,
      amm.cash.shareToken,
      amm.feeRaw,
      String(inputDisplayAmount),
      outputYesShares,
      String(minAmount)
    );

    const inputOnChainCashAmount = convertDisplayCashAmountToOnChainCashAmount(new BN(inputDisplayAmount || "0"), new BN(amm.cash.decimals))
    const bareMinAmount = new BN(minAmount).lt(0) ? 0 : minAmount
    const onChainMinShares = convertDisplayShareAmountToOnChainShareAmount(bareMinAmount, amm.cash.decimals).decimalPlaces(0);
    return augurClient.amm.doEnterPosition(
      amm.marketId,
      amm.cash.shareToken,
      new BN(amm.feeRaw),
      inputOnChainCashAmount,
      outputYesShares,
      new BN(onChainMinShares),
    );
  }

  if (tradeDirection === TradingDirection.EXIT) {
    const inputOnChainSharesAmount = convertDisplayShareAmountToOnChainShareAmount(new BN(inputDisplayAmount || "0"), new BN(amm.cash.decimals))
    let longShares = new BN('0');
    let shortShares = new BN('0');
    let invalidShares = new BN(userBalances[0]);
    if (!outputYesShares) {
      shortShares = new BN(inputOnChainSharesAmount);
      shortShares = BN.minimum(invalidShares, shortShares);
    } else {
      longShares = new BN(inputOnChainSharesAmount);
    }
    const onChainMinAmount = convertDisplayCashAmountToOnChainCashAmount(new BN(minAmount), new BN(amm.cash.decimals)).decimalPlaces(0);
    console.log(
      'doExitPosition:',
      amm.marketId,
      amm.cash.shareToken,
      amm.feeRaw,
      'invalidShares', String(invalidShares),
      'short', String(shortShares),
      'long', String(longShares),
      'min amount', String(onChainMinAmount)
    );

    return augurClient.amm.doExitPosition(
      amm.marketId,
      amm.cash.shareToken,
      new BN(amm.feeRaw),
      shortShares,
      longShares,
      onChainMinAmount
    );
  }

  return null;
}

export const claimWinnings = (account: string, marketIds: string[], cash: Cash): Promise<TransactionResponse | null> => {
  if (!cash?.shareToken) return null;
  const augurClient = augurSdkLite.get();
  if (!augurClient || !augurClient.amm) {
    console.error('augurClient is null');
    return null;
  }
  const shareTokens = marketIds.map(m => cash?.shareToken);
  return augurClient.amm.claimMarketsProceeds(marketIds, shareTokens, account, ethers.utils.formatBytes32String('11'));
}

export const claimMarketWinnings = (account: string, library: Web3Provider, marketId: string, cash: Cash): Promise<TransactionResponse | null> => {
  if (!cash?.shareToken) return null;
  const contract = getContract(cash.shareToken, ParaShareToken.ABI, library, account);
  return contract
    .claimTradingProceeds(marketId, account, ethers.utils.formatBytes32String('11'));
}

interface UserTrades {
  enters: AmmTransaction[],
  exits: AmmTransaction[]
}

export const getUserBalances = async (
  provider: Web3Provider,
  account: string,
  ammExchanges: AmmExchanges,
  cashes: Cashes,
  markets: MarketInfos,
): Promise<UserBalances> => {

  const userBalances = {
    ETH: {
      balance: '0',
      rawBalance: '0',
      usdValue: '0',
    },
    USDC: {
      balance: '0',
      rawBalance: '0',
      usdValue: '0',
    },
    totalPositionUsd: "0",
    total24hrPositionUsd: "0",
    change24hrPositionUsd: "0",
    totalAccountValue: "0",
    availableFundsUsd: "0",
    lpTokens: {},
    marketShares: {},
    claimableWinnings: {},
  };

  if (!account || !provider) return userBalances;

  const BALANCE_OF = 'balanceOf';
  const MARKET_SHARE_BALANCE = 'balanceOfMarketOutcome';

  // TODO: use amm factory abi when that's available in sdk-lite
  //const lpAbi = AMMFactoryAbi;
  const lpAbi = ERC20ABI;
  // finalized markets
  const finalizedMarkets = Object.values(markets).filter(m => m.reportingState === MARKET_STATUS.FINALIZED);
  const finalizedMarketIds = finalizedMarkets.map(f => f.marketId);
  const finalizedAmmExchanges = Object.values(ammExchanges).filter(a => finalizedMarketIds.includes(a.marketId));

  // balance of
  const ammAddresses: string[] = Object.keys(ammExchanges);
  const exchanges = Object.values(ammExchanges);
  // share tokens
  const shareTokens: string[] = Object.keys(cashes).map(
    (id) => cashes[id].shareToken
  );
  // markets
  const marketIds: string[] = ammAddresses.reduce(
    (p, a) =>
      p.includes(ammExchanges[a].marketId)
        ? p
        : [...p, ammExchanges[a].marketId],
    []
  );

  userBalances.ETH = await getEthBalance(provider, cashes, account);

  const multicall = new Multicall({ ethersProvider: provider });

  const contractLpBalanceCall: ContractCallContext[] = ammAddresses.map(
    (address) => ({
      reference: address,
      contractAddress: address,
      abi: lpAbi,
      calls: [
        {
          reference: address,
          methodName: BALANCE_OF,
          methodParameters: [account],
        },
      ],
    })
  );

  const contractMarketShareBalanceCall: ContractCallContext[] = marketIds.reduce(
    (p, marketId) => {
      const shareTokenOutcomeShareBalances = shareTokens.reduce(
        (k, shareToken) => {
          // TODO: might need to change when scalars come in
          const outcomeShareBalances = [0, 1, 2].map((outcome) => ({
            reference: `${shareToken}-${marketId}-${outcome}`,
            contractAddress: shareToken,
            abi: ParaShareToken.ABI,
            calls: [
              {
                reference: `${shareToken}-${marketId}-${outcome}`,
                methodName: MARKET_SHARE_BALANCE,
                methodParameters: [marketId, outcome, account],
              },
            ],
          }));
          return [...k, ...outcomeShareBalances];
        },
        []
      );
      return [...p, ...shareTokenOutcomeShareBalances];
    },
    []
  );

  let basicBalanceCalls: ContractCallContext[] = [];
  const usdc = Object.values(cashes).find((c) => c.name === USDC);
  if (usdc) {
    basicBalanceCalls = [
      {
        reference: 'usdc-balance',
        contractAddress: usdc.address,
        abi: ERC20ABI,
        calls: [{ reference: 'usdcBalance', methodName: BALANCE_OF, methodParameters: [account] }]
      }
    ]
  }

  const balananceCalls = [
    ...contractLpBalanceCall,
    ...contractMarketShareBalanceCall,
    ...basicBalanceCalls,
  ];

  let balances: string[] = [];
  const balanceResult: ContractCallResults = await multicall.call(
    balananceCalls
  );

  Object.keys(balanceResult.results).forEach((key) => {
    const value = String(
      new BN(
        JSON.parse(
          JSON.stringify(
            balanceResult.results[key].callsReturnContext[0].returnValues
          )
        ).hex
      )
    );
    balances.push(value);

    const method = String(
      balanceResult.results[key].originalContractCallContext.calls[0].methodName
    );
    const contractAddress = String(
      balanceResult.results[key].originalContractCallContext.contractAddress
    );
    const params = String(
      balanceResult.results[key].originalContractCallContext.calls[0]
        .methodParameters
    );
    const balanceValue = balanceResult.results[key].callsReturnContext[0]
      .returnValues as ethers.utils.Result;
    const rawBalance = String(new BN(balanceValue.hex));

    if (method === BALANCE_OF) {
      if (usdc && contractAddress === usdc.address) {
        const usdcValue = convertOnChainCashAmountToDisplayCashAmount(
          new BN(rawBalance),
          new BN(usdc.decimals)
        );
        userBalances.USDC = {
          balance: String(usdcValue),
          rawBalance: rawBalance,
          usdValue: String(usdcValue),
        };
      } else {
        const cash = cashes[ammExchanges[contractAddress]?.cash?.address];
        const balance = convertOnChainSharesToDisplayShareAmount(
          rawBalance,
          cash?.decimals
        );
        if (balance.gt(0)) {
          userBalances.lpTokens[contractAddress] = { balance: String(balance), rawBalance };
        }
      }
    } else if (method === MARKET_SHARE_BALANCE) {

      const cash = Object.values(cashes).find(
        (c) => c.shareToken.toLowerCase() === contractAddress.toLowerCase()
      );
      const balance = String(convertOnChainSharesToDisplayShareAmount(
        rawBalance,
        cash?.decimals
      ));

      const [marketId, outcome] = params.split(',');
      const amm = exchanges.find(
        (e) =>
          e.sharetoken.toLowerCase() === contractAddress.toLowerCase() &&
          e.marketId === marketId
      );

      if (amm) {
        const existingMarketShares = userBalances.marketShares[amm.id];
        const trades = getUserTrades(account, amm.transactions);
        if (existingMarketShares) {
          existingMarketShares.positions.push(getPositionUsdValues(trades, rawBalance, balance, outcome, amm, account));
          userBalances.marketShares[amm.id].outcomeSharesRaw[Number(outcome)] = rawBalance;
          userBalances.marketShares[amm.id].outcomeShares[Number(outcome)] = String(convertOnChainSharesToDisplayShareAmount(rawBalance, cash.decimals));
        } else if (balance !== "0") {
          userBalances.marketShares[amm.id] = {
            ammExchange: amm,
            positions: [],
            outcomeSharesRaw: ["0", "0", "0"],
            outcomeShares: ["0", "0", "0"],
          }
          userBalances.marketShares[amm.id].positions.push(getPositionUsdValues(trades, rawBalance, balance, outcome, amm, account));
          userBalances.marketShares[amm.id].outcomeSharesRaw[Number(outcome)] = rawBalance;
          userBalances.marketShares[amm.id].outcomeShares[Number(outcome)] = String(convertOnChainSharesToDisplayShareAmount(rawBalance, cash.decimals));
        }
      }
    }
  })

  if (finalizedMarkets.length > 0) {
    const keyedFinalizedMarkets = finalizedMarkets.reduce((p, f) => ({ ...p, [f.marketId]: f }), {})
    populateClaimableWinnings(keyedFinalizedMarkets, finalizedAmmExchanges, userBalances.marketShares);
  }

  normalizeNoInvalidPositionsBalances(userBalances.marketShares, ammExchanges);
  const userPositions = getTotalPositions(userBalances.marketShares);
  const availableFundsUsd = String(new BN(userBalances.ETH.usdValue).plus(new BN(userBalances.USDC.usdValue)));
  const totalAccountValue = String(new BN(availableFundsUsd).plus(new BN(userPositions.totalPositionUsd)));
  await populateInitLPValues(userBalances.lpTokens, ammExchanges, account);

  return { ...userBalances, ...userPositions, totalAccountValue, availableFundsUsd }
}

const populateClaimableWinnings = (finalizedMarkets: MarketInfos = {}, finalizedAmmExchanges: AmmExchange[] = [], marketShares: AmmMarketShares = {}): void => {
  finalizedAmmExchanges.reduce((p, amm) => {
    const market = finalizedMarkets[amm.marketId];
    const winningOutcome = market.outcomes.find(o => o.payoutNumerator !== "0");
    if (winningOutcome) {
      const outcomeBalances = marketShares[amm.id];
      const userShares = outcomeBalances?.positions.find(p => p.outcomeId === winningOutcome.id);
      if (userShares && new BN(userShares?.rawBalance).gt(0)) {
        // for yesNo and categoricals user would get 1 cash for each share
        // TODO: figure out scalars when the time comes
        const claimableBalance = String(new BN(userShares.maxUsdValue).minus(new BN(userShares.initCostUsd)).toFixed(4));
        marketShares[amm.id].claimableWinnings = {
          claimableBalance,
          sharetoken: amm.cash.shareToken,
          userBalances: outcomeBalances.outcomeSharesRaw,
        }
      }
    }
    return p;
  }, {})
}

const normalizeNoInvalidPositionsBalances = (ammMarketShares: AmmMarketShares, ammExchanges: AmmExchanges): void => {
  Object.keys(ammMarketShares).forEach(ammId => {
    const marketShares = ammMarketShares[ammId];
    const amm = ammExchanges[ammId];
    const minNoInvalidBalance = String(Math.min(Number(marketShares.outcomeShares[0]), Number(marketShares.outcomeShares[1])));
    const minNoInvalidRawBalance = String(BigNumber.min(new BN(marketShares.outcomeSharesRaw[0]), new BN(marketShares.outcomeSharesRaw[1])));
    marketShares.positions.forEach(position => {
      // user can only sell the min of 'No' and 'Invalid' shares
      if (position.outcomeId === NO_OUTCOME_ID) {
        const { priceNo, past24hrPriceNo } = amm;
        position.balance = minNoInvalidBalance;
        position.rawBalance = minNoInvalidRawBalance;
        position.quantity = trimDecimalValue(position.balance);
        position.usdValue = String(new BN(minNoInvalidBalance).times(new BN(priceNo)));
        position.past24hrUsdValue = past24hrPriceNo ? String(new BN(minNoInvalidBalance).times(new BN(past24hrPriceNo))) : null;
      }
    })
  })
}

const getTotalPositions = (ammMarketShares: AmmMarketShares): { change24hrPositionUsd: string, totalPositionUsd: string, total24hrPositionUsd: string } => {
  const result = Object.keys(ammMarketShares).reduce((p, ammId) => {
    const outcomes = ammMarketShares[ammId];
    outcomes.positions.forEach(position => {
      p.total = p.total.plus(new BN(position.usdValue));
      if (position.past24hrUsdValue) {
        p.total24 = p.total24.plus(new BN(position.past24hrUsdValue))
      }
    })
    return p;
  }, { total: new BN("0"), total24: new BN("0") })

  const change24hrPositionUsd = String(result.total.minus(result.total24));
  return { change24hrPositionUsd, total24hrPositionUsd: String(result.total24), totalPositionUsd: String(result.total) }
}


const getPositionUsdValues = (trades: UserTrades, rawBalance: string, balance: string, outcome: string, amm: AmmExchange, account: string): PositionBalance => {
  const { priceNo, priceYes, past24hrPriceNo, past24hrPriceYes } = amm;
  let currUsdValue = "0";
  let past24hrUsdValue = null;
  let change24hrPositionUsd = null;
  let avgPrice = "0";
  let initCostUsd = "0";
  let totalChangeUsd = "0";
  let quantity = trimDecimalValue(balance);
  const outcomeId = Number(outcome);
  let visible = false;
  let positionFromLiquidity = false;
  let positionFromRemoveLiquidity = false;
  // need to get this from outcome
  const outcomeName = YES_NO_OUTCOMES_NAMES[Number(outcome)];
  const maxUsdValue = String(new BN(balance).times(new BN(amm.cash.usdPrice)));
  if (balance !== "0" && outcome !== String(INVALID_OUTCOME_ID)) {
    let result = null;
    if (outcome === String(NO_OUTCOME_ID)) {
      currUsdValue = String(new BN(balance).times(new BN(priceNo)).times(new BN(amm.cash.usdPrice)));
      past24hrUsdValue = past24hrPriceNo ? String(new BN(balance).times(new BN(past24hrPriceNo))) : null;
      change24hrPositionUsd = past24hrPriceNo ? String(new BN(currUsdValue).times(new BN(past24hrUsdValue))) : null;
      result = getInitPositionValues(trades, amm, false, account);
    } else if (outcome === String(YES_OUTCOME_ID)) {
      currUsdValue = String(new BN(balance).times(new BN(priceYes)).times(new BN(amm.cash.usdPrice)));
      past24hrUsdValue = past24hrPriceYes ? String(new BN(balance).times(new BN(past24hrPriceYes))) : null;
      change24hrPositionUsd = past24hrPriceYes ? String(new BN(currUsdValue).times(new BN(past24hrUsdValue))) : null;
      result = getInitPositionValues(trades, amm, true, account);
    }
    avgPrice = trimDecimalValue(result.avgPrice);
    initCostUsd = result.initCostUsd;
    let usdChangedValue = new BN(currUsdValue).minus(new BN(initCostUsd));
    // ignore negative dust difference
    if (usdChangedValue.lt(new BN("0")) && usdChangedValue.gt(new BN("-0.001"))) {
      usdChangedValue = usdChangedValue.abs();
    }
    totalChangeUsd = trimDecimalValue(usdChangedValue);
    visible = true;
<<<<<<< HEAD
    positionFromLiquidity = result.positionFromLiquidity;
=======
    positionFromLiquidity = !result.positionFromRemoveLiquidity && result.positionFromLiquidity;
>>>>>>> 07967d42
    positionFromRemoveLiquidity = result.positionFromRemoveLiquidity;
  }

  return {
    balance,
    quantity,
    rawBalance,
    usdValue: currUsdValue,
    past24hrUsdValue,
    change24hrPositionUsd,
    totalChangeUsd,
    avgPrice,
    initCostUsd,
    outcomeName,
    outcomeId,
    maxUsdValue,
    visible,
    positionFromLiquidity,
    positionFromRemoveLiquidity
  }
}

export const getLPCurrentValue = async (displayBalance: string, amm: AmmExchange): Promise<string> => {
  const usdPrice = amm.cash?.usdPrice ? amm.cash?.usdPrice : "0";
  const { marketId, cash, feeRaw, priceNo, priceYes } = amm;
  const estimate = await getRemoveLiquidity(marketId, cash, feeRaw, displayBalance)
    .catch(error => console.error('estimation error', error));
  if (estimate) {
    const displayNoValue = new BN(estimate.noShares).times(new BN(priceNo)).times(usdPrice);
    const displayYesValue = new BN(estimate.yesShares).times(new BN(priceYes)).times(usdPrice);
    const totalValue = displayNoValue.plus(displayYesValue);
    return String(totalValue);
  }
  return null;
}

const populateInitLPValues = async (lptokens: LPTokens, ammExchanges: AmmExchanges, account: string): Promise<LPTokens> => {
  const ammIds = Object.keys(lptokens);
  for (let i = 0; i < ammIds.length; i++) {
    const ammId = ammIds[i];
    const lptoken = lptokens[ammId];
    const amm = ammExchanges[ammId];
    // sum up enters/exits transaction usd cash values
    const initialCashValueUsd = accumLpSharesAmounts(amm.transactions, account);
    lptoken.initCostUsd = initialCashValueUsd;
    // call `getLPCurrentValue` from Viz
    lptoken.usdValue = "0"; //await getLPCurrentValue(lptoken.balance, amm);
  }

  return lptokens;
}

const accumLpSharesAmounts = (transactions: AmmTransaction[], account: string): string => {
  const adds = transactions.filter(t => isSameAddress(t.sender, account) && t.tx_type === TransactionTypes.ADD_LIQUIDITY)
    .reduce((p, t) => p.plus(new BN(t.cashValueUsd || "0")), new BN("0"))
  const removed = transactions.filter(t => isSameAddress(t.sender, account) && t.tx_type === TransactionTypes.REMOVE_LIQUIDITY)
    .reduce((p, t) => p.plus(new BN(t.cashValueUsd || "0")), new BN("0"))

  return String(adds.minus(removed));
}

// TODO: isYesOutcome is for convenience, down the road, outcome index will be used.
const getInitPositionValues = (trades: UserTrades, amm: AmmExchange, isYesOutcome: boolean, account: string): { avgPrice: string, initCostUsd: string, positionFromLiquidity: boolean, positionFromRemoveLiquidity: boolean } => {
  // if cash price not available show zero for costs
  const cashPrice = amm.cash?.usdPrice ? amm.cash?.usdPrice : "0";

  // sum up enters shares
  const sharesEntered = accumSharesPrice(trades.enters, isYesOutcome, account);
  const sharesExited = accumSharesPrice(trades.exits, isYesOutcome, account);
  // get shares from LP activity
  const sharesLiquidity = accumLpSharesPrice(amm.transactions, isYesOutcome, account);
  const positionFromLiquidity = sharesLiquidity.shares.gt(new BN(0));
  const positionFromRemoveLiquidity = sharesLiquidity.shares.eq(new BN(0));
  const allInputShareAmounts = sharesLiquidity.shares.plus(sharesEntered.shares);
  const allInputCashAmounts = sharesLiquidity.cashAmount.plus(sharesEntered.cashAmount);
  const netShareAmounts = allInputShareAmounts.minus(sharesExited.shares);
  const netCashAmounts = allInputCashAmounts.minus(sharesExited.cashAmount);
  const cost = convertOnChainSharesToDisplayShareAmount(netCashAmounts, amm.cash.decimals).times(new BN(cashPrice));
  const avgPrice = netShareAmounts.gt(0) ? netCashAmounts.div(netShareAmounts) : new BN(0);
<<<<<<< HEAD
=======

  const positionFromRemoveLiquidity = hasPositionFromRemoveLiquidity(amm.transactions, account);
>>>>>>> 07967d42
  return { avgPrice: String(avgPrice), initCostUsd: String(cost), positionFromLiquidity, positionFromRemoveLiquidity }
}

const accumSharesPrice = (trades: AmmTransaction[], isYesOutcome: boolean, account: string): { shares: BigNumber, cashAmount: BigNumber } => {
  const result = trades.filter(t => isSameAddress(t.sender, account) && isYesOutcome ? t.yesShares !== "0" : t.noShares !== "0").reduce((p, t) =>
    isYesOutcome ?
      { shares: p.shares.plus(new BN(t.yesShares)), cashAmount: p.cashAmount.plus((new BN(t.yesShares).times(t.price))) } :
      { shares: p.shares.plus(new BN(t.noShares)), cashAmount: p.cashAmount.plus((new BN(t.noShares).times(t.price))) },
    { shares: new BN(0), cashAmount: new BN(0) });

  return { shares: result.shares, cashAmount: result.cashAmount };
}

const accumLpSharesPrice = (transactions: AmmTransaction[], isYesOutcome: boolean, account: string): { shares: BigNumber, cashAmount: BigNumber } => {
  const result = transactions.filter(t => isSameAddress(t.sender, account) && (t.tx_type === TransactionTypes.ADD_LIQUIDITY || t.tx_type === TransactionTypes.REMOVE_LIQUIDITY)).reduce((p, t) => {
    const yesShares = new BN(t.yesShares);
    const noShares = new BN(t.noShares);
    if (isYesOutcome) {
      const netYesShares = noShares.minus(yesShares)
      if (netYesShares.lte(new BN(0))) return p;
      return { shares: p.shares.plus(netYesShares), cashAmount: p.cashAmount.plus(new BN(t.cashValue)) }
    }
    const netNoShares = yesShares.minus(noShares)
    if (netNoShares.lte(new BN(0))) return p;
    return { shares: p.shares.plus(netNoShares), cashAmount: p.cashAmount.plus(new BN(t.cashValue)) }
  },
    { shares: new BN(0), cashAmount: new BN(0) });

  return { shares: result.shares, cashAmount: result.cashAmount };
}

const hasPositionFromRemoveLiquidity = (transactions: AmmTransaction[], account): boolean => {
  const tx = transactions.filter(t => isSameAddress(t.sender, account) && (t.tx_type === TransactionTypes.REMOVE_LIQUIDITY));
  return Boolean(tx.length);
}

const getEthBalance = async (provider: Web3Provider, cashes: Cashes, account: string): Promise<CurrencyBalance> => {
  const ethCash = Object.values(cashes).find(c => c.name === ETH);
  const ethbalance = await provider.getBalance(account);
  const ethValue = convertOnChainCashAmountToDisplayCashAmount(
    new BN(String(ethbalance)),
    18
  );

  return {
    balance: String(ethValue),
    rawBalance: String(ethbalance),
    usdValue: ethCash
      ? String(ethValue.times(new BN(ethCash.usdPrice)))
      : String(ethValue),
  };
}

const getUserTrades = (account: string, transactions: AmmTransaction[]): { enters: AmmTransaction[], exits: AmmTransaction[] } => {
  if (!transactions || transactions.length === 0) return { enters: [], exits: [] }
  const enterTrades = transactions.filter(t => t.sender.toLowerCase() === account.toLowerCase() && t.tx_type === TransactionTypes.ENTER)
  const exitTrades = transactions.filter(t => t.sender.toLowerCase() === account.toLowerCase() && t.tx_type === TransactionTypes.EXIT)
  return { enters: enterTrades, exits: exitTrades }
}

export const isAddress = value => {
  try {
    return ethers.utils.getAddress(value.toLowerCase())
  } catch {
    return false
  }
}

export const getContract = (tokenAddress: string, ABI: any, library: Web3Provider, account?: string): Contract => {
  if (!isAddress(tokenAddress) || tokenAddress === NULL_ADDRESS) {
    throw Error(`Invalid 'address' parameter '${tokenAddress}'.`)
  }
  return new Contract(tokenAddress, ABI, getProviderOrSigner(library, account) as any)
}

// returns null on errors
export const getErc20Contract = (tokenAddress: string, library: Web3Provider, account: string): Contract | null => {
  if (!tokenAddress || !library) return null
  try {
    return getContract(tokenAddress, ERC20ABI, library, account)
  } catch (error) {
    console.error('Failed to get contract', error)
    return null
  }
}

export const getErc1155Contract = (tokenAddress: string, library: Web3Provider, account: string): Contract | null => {
  if (!tokenAddress || !library) return null
  try {
    return getContract(tokenAddress, ParaShareToken.ABI, library, account)
  } catch (error) {
    console.error('Failed to get contract', error)
    return null
  }
}

export const getERC20Allowance = async (tokenAddress: string, provider: Web3Provider, account: string, spender: string): Promise<string> => {
  const multicall = new Multicall({ ethersProvider: provider });

  const contractAllowanceCall: ContractCallContext[] = [{
    reference: tokenAddress,
    contractAddress: tokenAddress,
    abi: ERC20ABI,
    calls: [
      {
        reference: tokenAddress,
        methodName: 'allowance',
        methodParameters: [account, spender],
      },
    ],
  }];

  const allowance: ContractCallResults = await multicall.call(
    contractAllowanceCall
  );

  // console.log('allowance', String(allowance))
  let allowanceAmount = "0";
  Object.keys(allowance.results).forEach((key) => {
    const value = allowance.results[key].callsReturnContext[0].returnValues as ethers.utils.Result;
    allowanceAmount = String(new BN(value.hex));
  })

  return allowanceAmount;
}

export const getERC1155ApprovedForAll = async (tokenAddress: string, provider: Web3Provider, account: string, spender: string): Promise<boolean> => {
  const multicall = new Multicall({ ethersProvider: provider });

  const contractAllowanceCall: ContractCallContext[] = [{
    reference: tokenAddress,
    contractAddress: tokenAddress,
    abi: ParaShareToken.ABI,
    calls: [
      {
        reference: tokenAddress,
        methodName: 'isApprovedForAll',
        methodParameters: [account, spender],
      },
    ],
  }];

  const isApprovedResult: ContractCallResults = await multicall.call(
    contractAllowanceCall
  );

  let isApproved = false;
  Object.keys(isApprovedResult.results).forEach((key) => {
    const value = isApprovedResult.results[key].callsReturnContext[0].returnValues as ethers.utils.Result;
    isApproved = Boolean(value)
  })

  return isApproved;
}

const ERC20ABI = [
  {
    constant: true,
    inputs: [],
    name: 'name',
    outputs: [{ name: '', type: 'string' }],
    payable: false,
    stateMutability: 'view',
    type: 'function',
  },
  {
    constant: false,
    inputs: [
      { name: '_spender', type: 'address' },
      { name: '_value', type: 'uint256' },
    ],
    name: 'approve',
    outputs: [{ name: '', type: 'bool' }],
    payable: false,
    stateMutability: 'nonpayable',
    type: 'function',
  },
  {
    constant: true,
    inputs: [],
    name: 'totalSupply',
    outputs: [{ name: '', type: 'uint256' }],
    payable: false,
    stateMutability: 'view',
    type: 'function',
  },
  {
    constant: false,
    inputs: [
      { name: '_from', type: 'address' },
      { name: '_to', type: 'address' },
      { name: '_value', type: 'uint256' },
    ],
    name: 'transferFrom',
    outputs: [{ name: '', type: 'bool' }],
    payable: false,
    stateMutability: 'nonpayable',
    type: 'function',
  },
  {
    constant: true,
    inputs: [],
    name: 'decimals',
    outputs: [{ name: '', type: 'uint8' }],
    payable: false,
    stateMutability: 'view',
    type: 'function',
  },
  {
    constant: true,
    inputs: [{ name: '_owner', type: 'address' }],
    name: 'balanceOf',
    outputs: [{ name: 'balance', type: 'uint256' }],
    payable: false,
    stateMutability: 'view',
    type: 'function',
  },
  {
    constant: true,
    inputs: [],
    name: 'symbol',
    outputs: [{ name: '', type: 'string' }],
    payable: false,
    stateMutability: 'view',
    type: 'function',
  },
  {
    constant: false,
    inputs: [
      { name: '_to', type: 'address' },
      { name: '_value', type: 'uint256' },
    ],
    name: 'transfer',
    outputs: [{ name: '', type: 'bool' }],
    payable: false,
    stateMutability: 'nonpayable',
    type: 'function',
  },
  {
    constant: true,
    inputs: [
      { name: '_owner', type: 'address' },
      { name: '_spender', type: 'address' },
    ],
    name: 'allowance',
    outputs: [{ name: '', type: 'uint256' }],
    payable: false,
    stateMutability: 'view',
    type: 'function',
  },
  { payable: true, stateMutability: 'payable', type: 'fallback' },
  {
    anonymous: false,
    inputs: [
      { indexed: true, name: 'owner', type: 'address' },
      { indexed: true, name: 'spender', type: 'address' },
      { indexed: false, name: 'value', type: 'uint256' },
    ],
    name: 'Approval',
    type: 'event',
  },
  {
    anonymous: false,
    inputs: [
      { indexed: true, name: 'from', type: 'address' },
      { indexed: true, name: 'to', type: 'address' },
      { indexed: false, name: 'value', type: 'uint256' },
    ],
    name: 'Transfer',
    type: 'event',
  },
];<|MERGE_RESOLUTION|>--- conflicted
+++ resolved
@@ -799,11 +799,7 @@
     }
     totalChangeUsd = trimDecimalValue(usdChangedValue);
     visible = true;
-<<<<<<< HEAD
-    positionFromLiquidity = result.positionFromLiquidity;
-=======
     positionFromLiquidity = !result.positionFromRemoveLiquidity && result.positionFromLiquidity;
->>>>>>> 07967d42
     positionFromRemoveLiquidity = result.positionFromRemoveLiquidity;
   }
 
@@ -876,18 +872,13 @@
   // get shares from LP activity
   const sharesLiquidity = accumLpSharesPrice(amm.transactions, isYesOutcome, account);
   const positionFromLiquidity = sharesLiquidity.shares.gt(new BN(0));
-  const positionFromRemoveLiquidity = sharesLiquidity.shares.eq(new BN(0));
   const allInputShareAmounts = sharesLiquidity.shares.plus(sharesEntered.shares);
   const allInputCashAmounts = sharesLiquidity.cashAmount.plus(sharesEntered.cashAmount);
   const netShareAmounts = allInputShareAmounts.minus(sharesExited.shares);
   const netCashAmounts = allInputCashAmounts.minus(sharesExited.cashAmount);
   const cost = convertOnChainSharesToDisplayShareAmount(netCashAmounts, amm.cash.decimals).times(new BN(cashPrice));
   const avgPrice = netShareAmounts.gt(0) ? netCashAmounts.div(netShareAmounts) : new BN(0);
-<<<<<<< HEAD
-=======
-
   const positionFromRemoveLiquidity = hasPositionFromRemoveLiquidity(amm.transactions, account);
->>>>>>> 07967d42
   return { avgPrice: String(avgPrice), initCostUsd: String(cost), positionFromLiquidity, positionFromRemoveLiquidity }
 }
 
