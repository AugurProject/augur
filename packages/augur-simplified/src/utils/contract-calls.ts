--- conflicted
+++ resolved
@@ -1,25 +1,6 @@
-<<<<<<< HEAD
-import { BigNumber as BN } from 'bignumber.js';
-import {
-  RemoveLiquidityRate,
-  numTicksToTickSizeWithDisplayPrices,
-  convertDisplayAmountToOnChainAmount,
-  ParaShareToken,
-} from '@augurproject/sdk-lite';
-import {
-  TradeInfo,
-  TradingDirection,
-  AmmExchanges,
-  Cashes,
-  CurrencyBalance,
-  UserBalances,
-} from 'modules/types';
-=======
 import { BigNumber as BN } from 'bignumber.js'
 import { RemoveLiquidityRate, numTicksToTickSizeWithDisplayPrices, convertDisplayAmountToOnChainAmount, ParaShareToken } from '@augurproject/sdk-lite'
-import { TradeInfo, TradingDirection } from 'modules/types'
-import { AmmExchange, AmmExchanges, AmmMarketShares, Cashes, CurrencyBalance, PositionBalance, UserBalances } from '../modules/types'
->>>>>>> b6cc5ecf
+import { TradeInfo, TradingDirection, AmmExchange, AmmExchanges, AmmMarketShares, Cashes, CurrencyBalance, PositionBalance, UserBalances } from 'modules/types';
 import ethers from 'ethers';
 
 import {
@@ -28,20 +9,10 @@
   ContractCallContext,
 } from '@augurproject/ethereum-multicall';
 
-<<<<<<< HEAD
-import { Web3Provider } from '@ethersproject/providers';
-import {
-  convertOnChainToDisplayAmount,
-  onChainMarketSharesToDisplayFormatter,
-} from 'utils/format-number';
-import { augurSdkLite } from 'utils/augurlitesdk';
-import { ETH, USDC } from 'modules/constants';
-=======
 import { Web3Provider } from '@ethersproject/providers'
 import { convertOnChainToDisplayAmount, onChainMarketSharesToDisplayFormatter } from './format-number';
 import { augurSdkLite } from './augurlitesdk';
 import { ETH, NO_OUTCOME_ID, USDC, YES_OUTCOME_ID } from '../modules/constants';
->>>>>>> b6cc5ecf
 
 // TODO: when scalars get num ticks from market
 export const YES_NO_NUM_TICKS = 1000;
@@ -464,21 +435,9 @@
         reference: 'usdc-balance',
         contractAddress: usdc.address,
         abi: ERC20ABI,
-<<<<<<< HEAD
-        calls: [
-          {
-            reference: 'usdcBalance',
-            methodName: BALANCE_OF,
-            methodParameters: [account],
-          },
-        ],
-      },
-    ];
-=======
         calls: [{ reference: 'usdcBalance', methodName: BALANCE_OF, methodParameters: [account] }]
       }
     ]
->>>>>>> b6cc5ecf
   }
 
   const balananceCalls = [
@@ -558,28 +517,6 @@
       if (amm) {
         const existingAmm = userBalances.marketShares[amm.id];
         if (existingAmm) {
-<<<<<<< HEAD
-          existingAmm[outcome] = {
-            balance,
-            rawBalance,
-          };
-        } else if (balance !== '0') {
-          userBalances.marketShares[amm.id] = {};
-          userBalances.marketShares[amm.id][outcome] = { balance, rawBalance };
-        }
-      }
-    }
-  });
-  return userBalances;
-};
-
-const getEthBalance = async (
-  provider: Web3Provider,
-  cashes: Cashes,
-  account: string
-): Promise<CurrencyBalance> => {
-  const ethCash = Object.values(cashes).find((c) => c.name === ETH);
-=======
           existingAmm[outcome] = getPositionUsdValues(rawBalance, balance, outcome, amm);
         } else if (balance !== "0") {
           userBalances.marketShares[amm.id] = {}
@@ -635,7 +572,6 @@
 
 const getEthBalance = async (provider: Web3Provider, cashes: Cashes, account: string): Promise<CurrencyBalance> => {
   const ethCash = Object.values(cashes).find(c => c.name === ETH);
->>>>>>> b6cc5ecf
   const ethbalance = await provider.getBalance(account);
   const ethValue = convertOnChainToDisplayAmount(
     new BN(String(ethbalance)),
