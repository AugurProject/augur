import { JsonRpcSigner, Web3Provider } from '@ethersproject/providers'
import { ChainId } from "@uniswap/sdk"
import { Contract, ethers } from "ethers"
import { AddressZero } from '@ethersproject/constants'
import { EthersProvider } from '@augurproject/ethersjs-provider'

const ETHERSCAN_PREFIXES: { [chainId in ChainId]: string } = {
  1: '',
  3: 'ropsten.',
  4: 'rinkeby.',
  5: 'goerli.',
  42: 'kovan.'
}

export const isAddress = value => {
  try {
    return ethers.utils.getAddress(value.toLowerCase())
  } catch {
    return false
  }
}

export function getEtherscanLink(
  chainId: ChainId,
  data: string,
  type: 'transaction' | 'market' | 'address' | 'block'
): string {
  const prefix = `https://${ETHERSCAN_PREFIXES[chainId] || ETHERSCAN_PREFIXES[1]}etherscan.io`

  switch (type) {
    case 'transaction': {
      return `${prefix}/tx/${data}`
    }
    case 'market': {
      return `${prefix}/token/${data}`
    }
    case 'block': {
      return `${prefix}/block/${data}`
    }
    case 'address':
    default: {
      return `${prefix}/address/${data}`
    }
  }
}

// shorten the checksummed version of the input address to have 0x + 4 characters at start and end
export function shortenAddress(address: string, chars = 4): string {
  const parsed = isAddress(address)
  if (!parsed) {
    throw Error(`Invalid 'address' parameter '${address}'.`)
  }
  return `${parsed.substring(0, chars + 2)}...${parsed.substring(42 - chars)}`
}

// account is not optional
export function getSigner(library: Web3Provider, account: string): JsonRpcSigner {
  return library.getSigner(account).connectUnchecked()
}

// account is optional
<<<<<<< HEAD
export function getProviderOrSigner(library: Web3Provider, account?: string) {
  //return account ? getSigner(library, account) : library
  // look to use ethers provider if need be.

=======
export function getProviderOrSigner(library: Web3Provider, account?: string): Web3Provider | JsonRpcSigner | EthersProvider {
>>>>>>> 1ba0d764
  if (account) {
    // This just connects the account if necessary.
    return getSigner(library, account)
  }

  return new EthersProvider(library, 5, 50, 10)
}

// account is optional
export function getContract(address: string, ABI: any, library: Web3Provider, account?: string): Contract {
  if (!isAddress(address) || address === AddressZero) {
    throw Error(`Invalid 'address' parameter '${address}'.`)
  }
  return new Contract(address, ABI, getProviderOrSigner(library, account) as any)
}

export default function getLibrary(provider: any): Web3Provider {
  const library = new Web3Provider(provider, 'any')
  library.pollingInterval = 12000
  return library
}<|MERGE_RESOLUTION|>--- conflicted
+++ resolved
@@ -59,14 +59,7 @@
 }
 
 // account is optional
-<<<<<<< HEAD
-export function getProviderOrSigner(library: Web3Provider, account?: string) {
-  //return account ? getSigner(library, account) : library
-  // look to use ethers provider if need be.
-
-=======
 export function getProviderOrSigner(library: Web3Provider, account?: string): Web3Provider | JsonRpcSigner | EthersProvider {
->>>>>>> 1ba0d764
   if (account) {
     // This just connects the account if necessary.
     return getSigner(library, account)
