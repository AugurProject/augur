import { MarketTypeName } from '@augurproject/sdk-lite';
import { createBigNumber } from 'utils/create-big-number';
import {
  CryptoIcon,
  EntertainmentIcon,
  FinanceIcon,
  PillIcon,
  PoliticsIcon,
  SportsIcon,
} from './common/icons';

// # Market Types
export const YES_NO = MarketTypeName.YesNo;
export const CATEGORICAL = MarketTypeName.Categorical;
export const SCALAR = MarketTypeName.Scalar;

// MAIN VIEWS
export const MARKET = 'market';
export const MARKETS = 'markets';
export const PORTFOLIO = 'portfolio';

export const YES_NO_OUTCOMES_NAMES = ['Invalid', 'No', 'Yes'];
// QUERY_PARAMS
export const MARKET_ID_PARAM_NAME = 'id';
export const AFFILIATE_NAME = 'r';
export const THEME_NAME = 't';

export const OUTCOME_YES_NAME = 'Yes';
export const OUTCOME_NO_NAME = 'No';
export const OUTCOME_INVALID_NAME = 'Invalid';

// Directions
export const BUY = 'buy';
export const SELL = 'sell';

export const ADD_LIQUIDITY = 'add liquidity';

export const ETHER = createBigNumber(10).pow(18);
export const GWEI_CONVERSION = 1000000000;
export const TEN = createBigNumber(10, 10);
export const ZERO = createBigNumber(0);
export const SEC_IN_YEAR = createBigNumber(86400).times(createBigNumber(365));

// # Asset Types
export const ETH = 'ETH';
export const REP = 'REP';
export const DAI = 'DAI';
export const USDT = 'USDT';
export const USDC = 'USDC';
export const SHARES = 'SHARES';

// Portfolio table views
export const POSITIONS = 'positions';
export const LIQUIDITY = 'liquidity';

// categories
export const MEDICAL = 'medical';
export const POLITICS = 'politics';
export const FINANCE = 'finance';
export const CRYPTO = 'crypto';
export const ENTERTAINMENT = 'entertainment';
export const ECONOMICS = 'economics';
export const SPORTS = 'sports';
export const OTHER = 'other';
export const ALL_MARKETS = 'all markets';

// sub categories
export const COVID = 'covid-19';
export const ELECTORAL_COLLEGE = 'electoral college';
export const FEDERAL_FUNDS = 'federal funds';
export const REPUSD = 'REP USD';
export const PRESIDENTIAL_ELECTION = 'electoral college';

export const POPULAR_CATEGORIES_ICONS = {
  [MEDICAL]: PillIcon,
  [POLITICS]: PoliticsIcon,
  [CRYPTO]: CryptoIcon,
  [FINANCE]: FinanceIcon,
  [SPORTS]: SportsIcon,
  [ENTERTAINMENT]: EntertainmentIcon,
};

// side bar types
export const NAVIGATION = 'NAVIGATION';
export const FILTERS = 'FILTERS';

export const SIDEBAR_TYPES = {
  [NAVIGATION]: NAVIGATION,
  [FILTERS]: FILTERS,
};

//  transaction types
export const ALL = 'all';
export const SWAP = 'swap';
export const ADD = 'add';
export const REMOVE = 'remove';

export const INVALID_OUTCOME_ID = 0;
export const NO_OUTCOME_ID = 1;
export const YES_OUTCOME_ID = 2;

export const OPEN = 'Open';
export const IN_SETTLEMENT = 'In settlement';
export const FINALIZED = 'Finalized';

<<<<<<< HEAD
// trade form button labels
=======
>>>>>>> b67cd4ea
export const INSUFFICIENT_LIQUIDITY = 'Insufficent Liquidity';
export const INSUFFICIENT_BALANCE = 'Insufficent Balance';
export const OVER_SLIPPAGE = 'Over Slippage Tollerance';
export const ENTER_AMOUNT = 'Enter Amount';
export const CONNECT_ACCOUNT = 'Connect Account';

// graph market status
export const MARKET_STATUS = {
  TRADING: 'TRADING',
  REPORTING: 'REPORTING',
  DISPUTING: 'DISPUTING',
  FINALIZED: 'FINALIZED',
  SETTLED: 'SETTLED',
}

export const categoryItems = [
  {
    label: ALL_MARKETS,
    value: ALL_MARKETS,
  },
  {
    label: CRYPTO,
    value: CRYPTO,
  },
  {
    label: ECONOMICS,
    value: ECONOMICS,
  },
  {
    label: ENTERTAINMENT,
    value: ENTERTAINMENT,
  },
  {
    label: MEDICAL,
    value: MEDICAL,
  },
  {
    label: SPORTS,
    value: SPORTS,
  },
  {
    label: OTHER,
    value: OTHER,
  },
];

export const TOTAL_VOLUME = 'Total Volume';
export const sortByItems = [
  {
    label: TOTAL_VOLUME,
    value: TOTAL_VOLUME,
  },
  {
    label: '24hr volume',
    value: '24hr volume',
  },
  {
    label: 'liquidity',
    value: 'liquidity',
  },
  {
    label: 'ending soon',
    value: 'ending soon',
  },
];

export const marketStatusItems = [
  {
    label: OPEN,
    value: OPEN,
  },
  {
    label: IN_SETTLEMENT,
    value: IN_SETTLEMENT,
  },
  {
    label: FINALIZED,
    value: FINALIZED,
  },
];

export const currencyItems = [
  {
    label: ALL,
    value: ALL,
  },
  {
    label: ETH,
    value: ETH,
  },
  {
    label: USDC,
    value: USDC,
  },
];

// approvals

export enum ApprovalState {
  UNKNOWN,
  NOT_APPROVED,
  PENDING,
  APPROVED
}

export enum ApprovalAction {
  TRADE,
  ADD_LIQUIDITY,
  REMOVE_LIQUIDITY,
}

export const NULL_ADDRESS = "0x0000000000000000000000000000000000000000";

// Modals
export const MODAL_ADD_LIQUIDITY = 'MODAL_ADD_LIQUIDITY';

export const DEFAULT_MARKET_VIEW_SETTINGS = {
  categories: ALL_MARKETS,
  reportingState: OPEN,
  sortBy: TOTAL_VOLUME,
  currency: ALL
};<|MERGE_RESOLUTION|>--- conflicted
+++ resolved
@@ -103,10 +103,6 @@
 export const IN_SETTLEMENT = 'In settlement';
 export const FINALIZED = 'Finalized';
 
-<<<<<<< HEAD
-// trade form button labels
-=======
->>>>>>> b67cd4ea
 export const INSUFFICIENT_LIQUIDITY = 'Insufficent Liquidity';
 export const INSUFFICIENT_BALANCE = 'Insufficent Balance';
 export const OVER_SLIPPAGE = 'Over Slippage Tollerance';
