--- conflicted
+++ resolved
@@ -3,14 +3,8 @@
 import { AppViewStats } from 'modules/common/labels';
 import Activity from './activity';
 import { SecondaryButton } from 'modules/common/buttons';
-import { LIQUIDITY, POSITIONS, USDC } from 'modules/constants';
-import classNames from 'classnames';
-<<<<<<< HEAD
-import { LiquidityTable, PositionsLiquidityViewSwitcher, PositionTable } from 'modules/common/tables';
-=======
-import { LiquidityTable, PositionTable } from 'modules/common/tables';
-import { Pagination } from 'modules/common/pagination';
->>>>>>> d9a70bab
+import { USDC } from 'modules/constants';
+import { PositionsLiquidityViewSwitcher } from 'modules/common/tables';
 
 const fakePositionsData = [
   {
@@ -94,45 +88,7 @@
       <section>
         <AppViewStats />
         <SecondaryButton text="$24.00 in Winnings to claim" />
-<<<<<<< HEAD
         <PositionsLiquidityViewSwitcher />
-=======
-        <div>
-          <span
-            onClick={() => setTableView(POSITIONS)}
-            className={classNames({
-              [Styles.Selected]: tableView === POSITIONS,
-            })}
-          >
-            {POSITIONS}
-          </span>
-          <span
-            onClick={() => setTableView(LIQUIDITY)}
-            className={classNames({
-              [Styles.Selected]: tableView === LIQUIDITY,
-            })}
-          >
-            {LIQUIDITY}
-          </span>
-        </div>
-        <div>
-          {tableView === POSITIONS &&
-            fakePositionsData.map((market) => (
-              <PositionTable key={market.id} market={market} />
-            ))}
-          {tableView === LIQUIDITY &&
-            fakeLiquidityData.map((market) => (
-              <LiquidityTable key={market.id} market={market} />
-            ))}
-          <Pagination
-            page={1}
-            itemCount={10}
-            itemsPerPage={9}
-            action={() => null}
-            updateLimit={() => null}
-          />
-        </div>
->>>>>>> d9a70bab
       </section>
       <section>
         <Activity />
