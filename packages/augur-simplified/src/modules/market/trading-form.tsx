--- conflicted
+++ resolved
@@ -10,11 +10,8 @@
 import { ApprovalButton, TinyButton } from '../common/buttons';
 import { ApprovalAction, SHARES, OUTCOME_YES_NAME, YES_OUTCOME_ID } from '../constants';
 import { CurrencyDropdown } from '../common/selection';
-<<<<<<< HEAD
 import { generateTooltip } from '../common/labels';
-=======
 import { estimateEnterTrade, estimateExitTrade } from '../../utils/contract-calls';
->>>>>>> eadc6b20
 
 export const DefaultMarketOutcomes = [
   {
@@ -112,25 +109,11 @@
   }
   const convRate = `1 ${currencyName} = ${rate} Shares`
   return (
-<<<<<<< HEAD
-    <div
-      className={classNames(Styles.AmountInput, { [Styles.Rate]: showRate })}
-    >
-      <span>amount</span>
-      <span>balance: $1000</span>
-      <div
-        className={classNames(Styles.AmountInputDropdown, {
-          [Styles.Edited]: amount !== '',
-        })}
-      >
-        <span>$</span>
-=======
     <div className={classNames(Styles.AmountInput, { [Styles.Rate]: showRate })}>
       <span>amount</span>
       <span onClick={setMax}>balance: {formatEther(maxValue).formatted}</span>
       <div className={classNames(Styles.AmountInputDropdown, { [Styles.Edited]: amount !== '' })}>
         <span>{prepend}</span>
->>>>>>> eadc6b20
         <input
           onChange={e => {
             updateAmount(e.target.value);
@@ -197,12 +180,8 @@
       })}
     >
       {outcomes
-<<<<<<< HEAD
-        .filter(outcome => !outcome.isInvalid)
-=======
         .filter((outcome) => !outcome.isInvalid)
         .reverse()
->>>>>>> eadc6b20
         .map((outcome, index) => (
           <Outcome
             key={outcome.id}
@@ -264,6 +243,8 @@
     {
       label: 'average price',
       value: avg,
+      tooltipText: 'tooltip copy',
+      tooltipKey: 'averagePrice',
     },
     {
       label: 'shares bought',
@@ -435,26 +416,7 @@
           rate={tradeEstimates?.ratePerCash}
         />
         <InfoNumbers
-<<<<<<< HEAD
-          infoNumbers={[
-            {
-              label: 'average price',
-              value: '$0.00',
-              tooltipText: 'tooltip copy',
-              tooltipKey: 'averagePrice',
-            },
-            {
-              label: 'shares bought',
-              value: '0.00',
-            },
-            {
-              label: 'max winnings',
-              value: '$0.00',
-            },
-          ]}
-=======
           infoNumbers={breakdown}
->>>>>>> eadc6b20
         />
         {loginAccount && (
           <ApprovalButton amm={amm} actionType={ApprovalAction.TRADE} />
