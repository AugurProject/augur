--- conflicted
+++ resolved
@@ -4,13 +4,9 @@
 import { BUY, SELL, YES_NO, USDC, ETH } from 'modules/constants';
 import { PrimaryButton } from 'modules/common/buttons';
 import { useAppStatusStore } from 'modules/stores/app-status';
-<<<<<<< HEAD
-import { CloseIcon } from 'modules/common/icons';
+import { CloseIcon, UsdIcon, EthIcon } from 'modules/common/icons';
 import { ApprovalButton } from '../common/buttons';
 import { ApprovalAction } from '../constants';
-=======
-import { CloseIcon, UsdIcon, EthIcon } from 'modules/common/icons';
->>>>>>> 3c7ace51
 
 interface OutcomeType {
   id: number;
@@ -184,12 +180,8 @@
   outcomes = fakeYesNoOutcomes,
   initialSelectedOutcome,
   marketType = YES_NO,
-<<<<<<< HEAD
   marketCashType,
   amm,
-=======
-  market,
->>>>>>> 3c7ace51
 }) => {
   const {
     isMobile,
@@ -232,7 +224,7 @@
           marketType={marketType}
           orderType={orderType}
         />
-        <AmountInput currencyName={market?.amm?.cash?.name} />
+        <AmountInput currencyName={marketCashType} />
         <InfoNumbers
           infoNumbers={[
             {
