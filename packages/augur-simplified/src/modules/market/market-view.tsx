import React, { useState } from 'react';
import Styles from 'modules/market/market-view.styles.less';
import { formatDai } from 'utils/format-number';
import classNames from 'classnames';
import { createBigNumber } from 'utils/create-big-number';
<<<<<<< HEAD
import { PositionsLiquidityViewSwitcher } from 'modules/common/tables';
=======
import { UsdIcon } from 'modules/common/icons';
import { CategoryIcon, CategoryLabel } from 'modules/common/labels';
import { COVID, MEDICAL } from 'modules/constants';
>>>>>>> d9a70bab

const MARKET_DATA = {
  id: '0xdeadbeef',
  description:
    "Will Pfizer's COVID-19 vaccine be the first to receive FDA approval or Emergency Use Authorization (EUA)?",
  expirationDate: 'July 31, 2021',
  categories: [MEDICAL, COVID, 'vaccine'],
  totalLiquidity: formatDai(createBigNumber(83375)),
  twentyFourHourVolume: formatDai(createBigNumber(12027)),
  totalVolume: formatDai(createBigNumber(350019)),
  details: [
    'At vero eos et accusamus et iusto odio dignissimos ducimus qui blanditiis praesentium voluptatum deleniti atque corrupti quos dolores et quas molestias excepturi sint occaecati cupiditate non provident, similique sunt in culpa qui officia deserunt mollitia animi, id est laborum et dolorum fuga. Et harum quidem rerum facilis est et expedita distinctio. Nam libero tempore, cum soluta nobis est eligendi optio cumque nihil impedit quo minus id quod maxime placeat.',
    'Lorem ipsum dolor sit amet, consectetur adipiscing elit, sed do eiusmod tempor incididunt ut labore et dolore magna aliqua. Ut enim ad minim veniam, quis nostrud exercitation ullamco laboris nisi ut aliquip ex ea commodo consequat. Duis aute irure dolor in reprehenderit in voluptate velit esse cillum dolore eu fugiat nulla pariatur. Excepteur sint occaecat cupidatat non proident, sunt in culpa qui officia deserunt mollit anim id est laborum.',
  ],
  outcomes: [
    { id: 0, label: 'Invalid', value: 'invalid', lastPrice: '0' },
    { id: 1, label: 'Yes', value: 'yes', lastPrice: '0.75' },
    { id: 2, label: 'No', value: 'no', lastPrice: '0.25' },
  ],
  settlementFee: '0.1',
  marketCurrency: 'USDC',
};

const MarketView = ({ market = MARKET_DATA }) => {
  const [showMoreDetails, setShowMoreDetails] = useState(false);

  return (
    <div className={Styles.MarketView}>
      <section>
        <div className={Styles.topRow}>
          <CategoryIcon category={market.categories[0]} />
          <CategoryLabel category={market.categories[1]} />
          <span className={Styles.CurrencyLabel}>{UsdIcon} USDC Market</span>
        </div>
        <h1>{market.description}</h1>
        <ul className={Styles.StatsRow}>
          <li>
            <span>24hr Volume</span>
            <span>{market.twentyFourHourVolume.full}</span>
          </li>
          <li>
            <span>Total Volume</span>
            <span>{market.totalVolume.full}</span>
          </li>
          <li>
            <span>Liquidity</span>
            <span>{market.totalLiquidity.full}</span>
          </li>
          <li>
            <span>Expires</span>
            <span>{market.expirationDate}</span>
          </li>
        </ul>
        <section>Charts go here...</section>
        <PositionsLiquidityViewSwitcher marketId={market.id} />
        <div
          className={classNames(Styles.Details, {
            [Styles.isClosed]: !showMoreDetails,
          })}
        >
          <h4>Market Details</h4>
          {market.details.map((detail, i) => (
            <p key={`${detail.substring(5, 25)}-${i}`}>{detail}</p>
          ))}
          {market.details.length > 1 && (
            <button onClick={() => setShowMoreDetails(!showMoreDetails)}>
              {showMoreDetails ? 'Read Less' : 'Read More'}
            </button>
          )}
        </div>
      </section>
      <section>SideBar Thing</section>
    </div>
  );
};

export default MarketView;<|MERGE_RESOLUTION|>--- conflicted
+++ resolved
@@ -3,13 +3,10 @@
 import { formatDai } from 'utils/format-number';
 import classNames from 'classnames';
 import { createBigNumber } from 'utils/create-big-number';
-<<<<<<< HEAD
 import { PositionsLiquidityViewSwitcher } from 'modules/common/tables';
-=======
 import { UsdIcon } from 'modules/common/icons';
 import { CategoryIcon, CategoryLabel } from 'modules/common/labels';
 import { COVID, MEDICAL } from 'modules/constants';
->>>>>>> d9a70bab
 
 const MARKET_DATA = {
   id: '0xdeadbeef',
