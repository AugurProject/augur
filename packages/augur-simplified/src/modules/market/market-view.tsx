import React, { useState } from 'react';
import Styles from 'modules/market/market-view.styles.less';
import classNames from 'classnames';
import { UsdIcon } from 'modules/common/icons';
import SimpleChartSection from 'modules/common/charts';
import {
  AddLiquidity,
  CategoryIcon,
  CategoryLabel,
} from 'modules/common/labels';
import {
  PositionsLiquidityViewSwitcher,
  TransactionsTable,
} from 'modules/common/tables';
import TradingForm, {
  fakeYesNoOutcomes,
  OutcomesGrid,
} from 'modules/market/trading-form';
import { useAppStatusStore } from 'modules/stores/app-status';
import { YES_NO, BUY } from 'modules/constants';

const MarketView = ({ defaultMarket = null }) => {
  const [showMoreDetails, setShowMoreDetails] = useState(false);
<<<<<<< HEAD
  const [selectedOutcome, setSelectedOutcome] = useState(fakeYesNoOutcomes[0]);

  const {
    marketInfos,
    isMobile,
    showTradingForm,
    actions: { setShowTradingForm },
  } = useAppStatusStore();
  const market = !!defaultMarket ? defaultMarket : marketInfos['0xdeadbeef'];

=======
  const { graphData: { markets }} = useAppStatusStore();
  const marketKeys = Object.keys(markets);
  const market = !!defaultMarket ? defaultMarket : markets[marketKeys[0]];
  if (!market) return <div className={Styles.MarketView} />;
  // console.log(market);
>>>>>>> 8e62cb07
  return (
    <div className={Styles.MarketView}>
      <section>
        <div className={Styles.topRow}>
          <CategoryIcon category={market.categories[0]} />
          <CategoryLabel category={market.categories[1]} />
          <span className={Styles.CurrencyLabel}>{UsdIcon} USDC Market</span>
        </div>
        <h1>{market.description}</h1>
        <ul className={Styles.StatsRow}>
          <li>
            <span>24hr Volume</span>
            <span>{market.twentyFourHourVolume?.full || '$0.00'}</span>
          </li>
          <li>
            <span>Total Volume</span>
            <span>{market.totalVolume?.full || '$0.00'}</span>
          </li>
          <li>
            <span>Liquidity</span>
            <span>{market.totalLiquidity?.full || '$0.00'}</span>
          </li>
          <li>
            <span>Expires</span>
            <span>{new Date(Number(market?.endTimestamp * 1000)).toDateString() || 'missing'}</span>
          </li>
        </ul>
        {isMobile && (
          <OutcomesGrid
            outcomes={fakeYesNoOutcomes}
            selectedOutcome={fakeYesNoOutcomes[0]}
            showAllHighlighted
            setSelectedOutcome={(outcome) => {
              setSelectedOutcome(outcome);
              setShowTradingForm(true);
            }}
            marketType={YES_NO}
            orderType={BUY}
          />
        )}
        <SimpleChartSection {...{ market }} />
        <PositionsLiquidityViewSwitcher marketId={market.id} />
        <div
          className={classNames(Styles.Details, {
            [Styles.isClosed]: !showMoreDetails,
          })}
        >
          <h4>Market Details</h4>
          {market?.details?.map((detail, i) => (
            <p key={`${detail.substring(5, 25)}-${i}`}>{detail}</p>
          ))}
          {market?.details?.length > 1 && (
            <button onClick={() => setShowMoreDetails(!showMoreDetails)}>
              {showMoreDetails ? 'Read Less' : 'Read More'}
            </button>
          )}
          {(!market.details || market?.details?.length === 0) && <p>There are no additional details for this Market.</p>}
        </div>
        <div className={Styles.TransactionsTable}>
          <span>Transactions</span>
          <TransactionsTable />
        </div>
      </section>
      {(!isMobile || showTradingForm) && (
        <section>
          <TradingForm initialSelectedOutcome={selectedOutcome} />
          {!isMobile && <AddLiquidity />}
        </section>
      )}
    </div>
  );
};

export default MarketView;<|MERGE_RESOLUTION|>--- conflicted
+++ resolved
@@ -21,7 +21,6 @@
 
 const MarketView = ({ defaultMarket = null }) => {
   const [showMoreDetails, setShowMoreDetails] = useState(false);
-<<<<<<< HEAD
   const [selectedOutcome, setSelectedOutcome] = useState(fakeYesNoOutcomes[0]);
 
   const {
@@ -29,16 +28,13 @@
     isMobile,
     showTradingForm,
     actions: { setShowTradingForm },
+    graphData: { markets }
   } = useAppStatusStore();
-  const market = !!defaultMarket ? defaultMarket : marketInfos['0xdeadbeef'];
 
-=======
-  const { graphData: { markets }} = useAppStatusStore();
   const marketKeys = Object.keys(markets);
   const market = !!defaultMarket ? defaultMarket : markets[marketKeys[0]];
   if (!market) return <div className={Styles.MarketView} />;
   // console.log(market);
->>>>>>> 8e62cb07
   return (
     <div className={Styles.MarketView}>
       <section>
