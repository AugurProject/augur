@import (reference) '~assets/styles/shared';
@import (reference) '~modules/common/buttons.styles.less';

div.Sidebar {
  @media @breakpoint-mobile-tablet {
    position: fixed;
    background: var(--light-background-color);
    z-index: @above-all-content-top-layer;
    top: 0;
    bottom: 0;
    left: 0;
    right: 0;
    margin: 0;
<<<<<<< HEAD
    display: flex;
    flex: 1;
    flex-direction: column;
    overflow-y: scroll;
=======
    display: grid;
    grid-template-rows: auto 1fr auto;
    grid-template-columns: 1fr;
>>>>>>> befdfe47
  }
}

.Header {
  padding: 0 @size-16;
  border-bottom: @size-1 solid var(--simple-border);
  display: flex;
  height: @simple-top-bar-height;
  min-height: @simple-top-bar-height;
  max-height: @simple-top-bar-height;
  align-content: center;
  justify-content: center;
  align-items: center;
  grid-column: 1;
  grid-row: 1;

  > span:first-of-type {
    .text-20-bold;

    text-transform: capitalize;
    flex: 1;
    justify-content: center;
    display: flex;
    padding-left: @size-58;
  }

  > span:last-of-type {
    .Button;

    width: @size-56;
    max-width: @size-56;
    min-width: @size-56;
    padding: 0;
  }
}

.Body {
  display: flex;
  flex-direction: column;
  padding: @size-24 @size-16;
  padding-right: @size-66;
  flex: 1;
  grid-column: 1;
  grid-row: 2;
  overflow: auto;

  > div:not(:last-of-type) {
    margin-bottom: @size-24;
  }

  > ol {
    > li {
      &:first-of-type {
        margin-bottom: @size-32;
      }
      > a {
        .text-30-bold;

        color: var(--simple-secondary-text);
        text-decoration: none;
      }

      &.Active {
        > a {
          color: var(--simple-primary-text);
        }
      }
    }
  }
}

.Footer {
  border-top: @size-1 solid var(--simple-border);
  display: flex;
  justify-content: space-between;
  padding: @size-12 @size-16;
  grid-column: 1;
  grid-row: 3;
}

.NavigationFooter {
  .Footer;

  justify-content: flex-end;
}<|MERGE_RESOLUTION|>--- conflicted
+++ resolved
@@ -11,16 +11,9 @@
     left: 0;
     right: 0;
     margin: 0;
-<<<<<<< HEAD
-    display: flex;
-    flex: 1;
-    flex-direction: column;
-    overflow-y: scroll;
-=======
     display: grid;
     grid-template-rows: auto 1fr auto;
     grid-template-columns: 1fr;
->>>>>>> befdfe47
   }
 }
 
