@import (reference) '~assets/styles/shared';

.PriceHistoryChart {
  display: flex;
  flex-flow: column nowrap;
  grid-gap: @size-24;

  svg {
    :global {
      .highcharts-background {
        fill: transparent;
      }

      .highcharts-no-data {
        font-size: @size-16;
      }

      .highcharts-label-box {
        fill: var(--color-module-background);
        font-weight: bold;

        > text > tspan:last-child {
          font-size: @size-12;
        }
      }

      .highcharts-crosshair-label.highcharts-crosshair-label
        > .highcharts-label-box {
        stroke: var(--color-primary-text);
      }

      .highcharts-crosshair-label {
        background-color: var(--color-module-background);
        border-radius: @size-5;
        color: var(--color-primary-text);
        font-size: @size-10;
        z-index: @above-all-content;
        // ugh... we need !important here because inline styles are inserted.
        > text {
          color: var(--color-primary-text) !important;
          fill: var(--color-primary-text) !important;

          > tspan {
            color: var(--color-primary-text) !important;
            fill: var(--color-primary-text) !important;
          }
        }
      }

      g.highcharts-yaxis-labels > g.highcharts-crosshair-label {
        > path {
          transform: translateX(@size-38);
        }

        > text {
          .text-12;

          fill: var(--simple-primary-text);
          transform: translateX(@size-38);

          > tspan {
            color: var(--simple-primary-text);
            fill: var(--simple-primary-text);
          }
        }
      }

      g.highcharts-xaxis-labels > g.highcharts-crosshair-label > path {
        transform: translateY(@size-4);
      }

      g.highcharts-xaxis-labels > g.highcharts-crosshair-label > text {
        .mono-9;

        fill: var(--color-primary-text);
        transform: translateY(@size-4);
      }

      .highcharts-crosshair {
        .dashline-long;

        stroke: var(--simple-primary-text);
      }

      .highcharts-halo,
      path.highcharts-point,
      .highcharts-tracker > path {
        fill: var(--simple-primary-text);
        stroke: var(--simple-primary-text);
      }

      // --- mulitple line styling
      .highcharts-line-series.highcharts-color-0,
      .highcharts-area-series.highcharts-color-0 {
        fill: var(--color-outcome-invalid);
        stroke: var(--color-outcome-invalid);
      }

      g.highcharts-area-series.highcharts-color-0 > path.highcharts-area {
        fill: var(--color-outcome-invalid-40);
        stroke: var(--color-outcome-invalid-40);
      }

      g.highcharts-line-series.highcharts-color-0 > path.highcharts-graph,
      g.highcharts-area-series.highcharts-color-0 > path.highcharts-graph {
        stroke: var(--color-outcome-invalid);
      }

      .highcharts-line-series.highcharts-color-1,
      .highcharts-area-series.highcharts-color-1 {
<<<<<<< HEAD
        fill: var(--simple-yes);
=======
        fill: var(--simple-sell);
>>>>>>> 8e62cb07
      }

      g.highcharts-line-series.highcharts-color-1 > path.highcharts-graph,
      g.highcharts-area-series.highcharts-color-1 > path.highcharts-graph {
<<<<<<< HEAD
        stroke: var(--simple-yes);
=======
        stroke: var(--simple-sell);
>>>>>>> 8e62cb07
      }

      .highcharts-line-series.highcharts-color-2,
      .highcharts-area-series.highcharts-color-2 {
<<<<<<< HEAD
        fill: var(--simple-no);
=======
        fill: var(--simple-buy);
>>>>>>> 8e62cb07
      }

      g.highcharts-line-series.highcharts-color-2 > path.highcharts-graph,
      g.highcharts-area-series.highcharts-color-2 > path.highcharts-graph {
<<<<<<< HEAD
        stroke: var(--simple-no);
=======
        stroke: var(--simple-buy);
>>>>>>> 8e62cb07
      }

      .highcharts-line-series.highcharts-color-3,
      .highcharts-area-series.highcharts-color-3 {
        fill: var(--color-outcome-three);
        stroke: var(--color-outcome-three);
      }

      g.highcharts-area-series.highcharts-color-3 > path.highcharts-area {
        fill: var(--color-outcome-three-40);
        stroke: var(--color-outcome-three-40);
      }

      g.highcharts-line-series.highcharts-color-3 > path.highcharts-graph,
      g.highcharts-area-series.highcharts-color-3 > path.highcharts-graph {
        stroke: var(--color-outcome-three);
      }

      .highcharts-line-series.highcharts-color-4,
      .highcharts-area-series.highcharts-color-4 {
        fill: var(--color-outcome-four);
        stroke: var(--color-outcome-four);
      }

      g.highcharts-area-series.highcharts-color-4 > path.highcharts-area {
        fill: var(--color-outcome-four-40);
        stroke: var(--color-outcome-four-40);
      }

      g.highcharts-line-series.highcharts-color-4 > path.highcharts-graph,
      g.highcharts-area-series.highcharts-color-4 > path.highcharts-graph {
        stroke: var(--color-outcome-four);
      }

      .highcharts-line-series.highcharts-color-5,
      .highcharts-area-series.highcharts-color-5 {
        fill: var(--color-outcome-five);
        stroke: var(--color-outcome-five);
      }

      g.highcharts-area-series.highcharts-color-5 > path.highcharts-area {
        fill: var(--color-outcome-five-40);
        stroke: var(--color-outcome-five-40);
      }

      g.highcharts-line-series.highcharts-color-5 > path.highcharts-graph,
      g.highcharts-area-series.highcharts-color-5 > path.highcharts-graph {
        stroke: var(--color-outcome-five);
      }

      .highcharts-line-series.highcharts-color-6,
      .highcharts-area-series.highcharts-color-6 {
        fill: var(--color-outcome-six);
        stroke: var(--color-outcome-six);
      }

      g.highcharts-area-series.highcharts-color-6 > path.highcharts-area {
        fill: var(--color-outcome-six-40);
        stroke: var(--color-outcome-six-40);
      }

      g.highcharts-line-series.highcharts-color-6 > path.highcharts-graph,
      g.highcharts-area-series.highcharts-color-6 > path.highcharts-graph {
        stroke: var(--color-outcome-six);
      }

      .highcharts-line-series.highcharts-color-7,
      .highcharts-area-series.highcharts-color-7 {
        fill: var(--color-outcome-seven);
        stroke: var(--color-outcome-seven);
      }

      g.highcharts-area-series.highcharts-color-7 > path.highcharts-area {
        fill: var(--color-outcome-seven-40);
        stroke: var(--color-outcome-seven-40);
      }

      g.highcharts-line-series.highcharts-color-7 > path.highcharts-graph,
      g.highcharts-area-series.highcharts-color-7 > path.highcharts-graph {
        stroke: var(--color-outcome-seven);
      }

      text.highcharts-title tspan,
      text.highcharts-title > tspan {
        .text-10;

        color: var(--color-primary-text);
        fill: var(--color-primary-text);
        text-transform: capitalize;
      }
    }
  }
}

.SimpleChartSection {
  display: flex;
  flex-flow: column nowrap;
  grid-gap: @size-16;

  > div {
    display: flex;
    flex-flow: row wrap;
    grid-gap: @size-8;
  }
}

.RangeSelection {
  display: flex;
  flex-flow: row nowrap;
  grid-gap: @size-4;
  align-self: flex-end;

  > li > button {
    .RoundedButton;
  }
}

.SelectOutcomeButton {
  .RoundedButton;
  .text-14;
  
  background: transparent;
  color: var(--simple-primary-text);
  height: @size-44;
  padding: 0 @size-12;
  flex: 0 auto;
  white-space: nowrap;
  text-transform: capitalize;

  > span {
    border: @size-2 solid var(--simple-border-dk);
    border-radius: @size-4;
    background: var(--simple-light-bg);
    height: @size-20;
    width: @size-20;
    min-height: @size-20;
    min-width: @size-20;
    max-height: @size-20;
    max-width: @size-20;
    box-sizing: border-box;

    > svg {
      height: @size-16;
      width: @size-16;
      border-radius: @size-4;
    }
  }

  > b {
    .text-16-semi-bold;

    color: var(--simple-primary-text);
  }
}

.isSelected_0 {
  > span {
    background: var(--color-outcome-invalid);
  }
}

.isSelected_1 {
  > span {
<<<<<<< HEAD
    background: var(--simple-yes);
=======
    background: var(--simple-sell);
>>>>>>> 8e62cb07
  }
}

.isSelected_2 {
  > span {
<<<<<<< HEAD
    background: var(--simple-no);
=======
    background: var(--simple-buy);
>>>>>>> 8e62cb07
  }
}<|MERGE_RESOLUTION|>--- conflicted
+++ resolved
@@ -108,38 +108,22 @@
 
       .highcharts-line-series.highcharts-color-1,
       .highcharts-area-series.highcharts-color-1 {
-<<<<<<< HEAD
         fill: var(--simple-yes);
-=======
-        fill: var(--simple-sell);
->>>>>>> 8e62cb07
       }
 
       g.highcharts-line-series.highcharts-color-1 > path.highcharts-graph,
       g.highcharts-area-series.highcharts-color-1 > path.highcharts-graph {
-<<<<<<< HEAD
         stroke: var(--simple-yes);
-=======
-        stroke: var(--simple-sell);
->>>>>>> 8e62cb07
       }
 
       .highcharts-line-series.highcharts-color-2,
       .highcharts-area-series.highcharts-color-2 {
-<<<<<<< HEAD
         fill: var(--simple-no);
-=======
-        fill: var(--simple-buy);
->>>>>>> 8e62cb07
       }
 
       g.highcharts-line-series.highcharts-color-2 > path.highcharts-graph,
       g.highcharts-area-series.highcharts-color-2 > path.highcharts-graph {
-<<<<<<< HEAD
         stroke: var(--simple-no);
-=======
-        stroke: var(--simple-buy);
->>>>>>> 8e62cb07
       }
 
       .highcharts-line-series.highcharts-color-3,
@@ -303,20 +287,12 @@
 
 .isSelected_1 {
   > span {
-<<<<<<< HEAD
     background: var(--simple-yes);
-=======
-    background: var(--simple-sell);
->>>>>>> 8e62cb07
   }
 }
 
 .isSelected_2 {
   > span {
-<<<<<<< HEAD
     background: var(--simple-no);
-=======
-    background: var(--simple-buy);
->>>>>>> 8e62cb07
   }
 }