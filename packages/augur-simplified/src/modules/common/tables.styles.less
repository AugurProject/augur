@import (reference) '~assets/styles/shared';
@import (reference) '~modules/common/buttons.styles.less';

.MarketTableHeader {
  padding: @size-20 @size-32;
  display: flex;
  border-bottom: @size-1 solid var(--simple-border);
  justify-content: center;
  align-items: center;
  min-width: @size-400;

  > a {
    display: flex;
    flex: 1;
    text-decoration: none;
  }

  > a > span:first-of-type {
    .text-16-semi-bold;

    color: var(--simple-primary-text);
    flex: 1;
    margin-right: @size-12;
    text-decoration: none;
  }

  > a > span[class*="InvalidFlagTipIcon"] {
    margin-right: @size-8;
    min-height: @size-20;
    min-width: @size-20;
    max-height: @size-20;
    max-width: @size-20;

    > label > svg {
      min-height: @size-20;
      min-width: @size-20;
      max-height: @size-20;
      max-width: @size-20;
    }
  }

  > a > svg {
    width: @size-20;
    height: @size-20;
  }

  @media @breakpoint-mobile-tablet {
    padding: @size-16;
  }
}

// shared styles

.SharedTable {
  .SimpleBorder;

  display: flex;
  background: var(--simple-light-bg);
  flex-direction: column;
  width: 100%;
  overflow: auto;

  > ul {
    grid-column-gap: @size-8;
  }

  > span {
    .EmptyMessage;

    border-top: @size-1 solid var(--simple-border);
    min-width: @size-400;
  }
}

.RowHeaderSharedStyles {
  padding: @size-20 @size-32;
  display: grid;
  align-items: center;

  &:not(:last-of-type) {
    border-bottom: @size-1 solid var(--simple-border);
  }

  > li {
    display: flex;

    &:not(:first-of-type) {
      text-align: right;
      justify-content: flex-end;
    }
  }

  @media @breakpoint-mobile-tablet {
    padding: @size-10 @size-16;
  }
}

.HeaderSharedStyles {
  > li {
    .text-12-semi-bold;

    color: var(--simple-primary-text);
    text-transform: capitalize;
  }
}

.RowSharedStyles {
  > li {
    .text-12;

    color: var(--simple-primary-text);
  }
  @media @breakpoint-mobile-tablet {
    padding: @size-20 @size-16;
  }
}

// positions table

.PositionRowHeader {
  grid-template-columns: repeat(6, 1fr);
  min-width: @size-400;

  @media @breakpoint-mobile-tablet {
    grid-template-columns: repeat(5, 1fr);

    > li:nth-of-type(4) {
      display: none;
    }
  }
}

.PositionTable {
  .SharedTable;
}

.PositionRow {
  .RowHeaderSharedStyles;
  .RowSharedStyles;
  .PositionRowHeader;
}

.PositionHeader {
  .RowHeaderSharedStyles;
  .HeaderSharedStyles;
  .PositionRowHeader;
}

// liquidity table

.LiquidityRowHeader {
  grid-template-columns: minmax(@size-104, 1fr) repeat(2, 1fr);
  min-width: @size-320;
}

.LiquidityRow {
  .RowHeaderSharedStyles;
  .RowSharedStyles;
  .LiquidityRowHeader;
}

.LiquidityHeader {
  .RowHeaderSharedStyles;
  .HeaderSharedStyles;
  .LiquidityRowHeader;
}

.LiquidityTable {
  .SharedTable;

  > div:first-of-type {
    min-width: @size-320;
  }

  > span {
    justify-content: space-between;
    padding: @size-20 @size-32;
    min-width: @size-320;
  }
}

.FooterSharedStyles {
  display: flex;
  justify-content: flex-end;
  padding: @size-20;
  border-top: @size-1 solid var(--simple-border);
  min-width: @size-320;

  > button:nth-of-type(2) {
    margin-left: @size-11;
  }

  @media @breakpoint-mobile-tablet {
    padding: @size-20 @size-16;

    > button {
      flex: 1;

      &:nth-of-type(2) {
        margin-left: @size-8;
      }
    }
  }
}

.LiquidityFooter {
  .FooterSharedStyles;
}

.PositionFooter {
  .FooterSharedStyles;

  grid-template-columns: 1fr auto auto;
  align-items: center;
  display: grid;
  grid-gap: @size-12;

  > span {
    .text-14-bold;

    color: var(--simple-warning);
    grid-column: 1;
    grid-row: 1;
  }

  > button {
    grid-row: 1;
  }

  > a {
    &:last-of-type {
      grid-column: 3 / span 1;
      grid-row: 1;
    }
  }

  @media @breakpoint-mobile-tablet {
    grid-template-columns: 1fr;
    grid-gap: @size-8;
    padding: @size-16;

    > span {
      display: flex;
      justify-content: center;
      order: 2;
      grid-row: 2;
    }

    > a {
      &:last-of-type {
        grid-column: 1 / span 3;
      }
    }
  }
}

.PositionsLiquidityViewSwitcher {
  flex-direction: column;

  > span:first-of-type {
    .EmptyMessage;
    .SimpleBorder;
  }

  > div:nth-of-type(1) {
    margin-bottom: @size-24;
    display: flex;

    > span {
      .TableTitle;

      cursor: pointer;

      &.Selected,
      &:hover {
        color: var(--simple-primary-text);
      }

      &:first-of-type {
        margin-right: @size-32;
      }
    }
  }

  > div:nth-of-type(2) {
    > div {
      &:not(:last-of-type) {
        margin-bottom: @size-12;
      }
    }

    > div:last-of-type {
      justify-content: center;

      &:not(:first-of-type) {
        margin-top: @size-40;
      }
    }
  }
}

.PaginationFooter {
  .FooterSharedStyles;

  justify-content: center;
}

.TransactionsSharedRowHeader {
  grid-template-columns: @size-150 repeat(5, 1fr);

  @media @breakpoint-mobile-tablet {
    grid-template-columns: @size-150 repeat(2, 1fr);
    min-width: @size-320;

    > li {
      &:nth-of-type(3),
      &:nth-of-type(4),
      &:nth-of-type(5) {
        display: none;
      }
    }
  }
}

.TransactionsHeader {
  .RowHeaderSharedStyles;
  .HeaderSharedStyles;
  .TransactionsSharedRowHeader;

  > li:first-of-type {
    > span:not(:first-of-type) {
      margin-left: @size-8;
    }

    > span {
      cursor: pointer;
      color: var(--simple-secondary-text);

      &.Selected {
        color: var(--simple-primary-text);
      }
    }
  }

  > li:last-of-type {
    cursor: pointer;
    display: flex;
    align-items: center;

    > svg {
      margin-left: @size-8;
    }
  }
}

.SortUp {
  > svg {
    transform: rotate(-180deg);
  }
}

.TransactionsTable {
  .SharedTable;

  > span {
    .EmptyMessage;
<<<<<<< HEAD

    border-radius: 0;
    min-width: @size-320;
=======
>>>>>>> 353e19c3
  }
}

.TransactionRow {
  .RowHeaderSharedStyles;
  .RowSharedStyles;
  .TransactionsSharedRowHeader;

  > li {
    > a {
      text-decoration: none;
      color: var(--simple-primary-text);
    }

    &:first-of-type {
      white-space: nowrap;
    }

    &:nth-of-type(5) > a {
      color: var(--simple-secondary-text);

      &:hover {
        color: var(--simple-primary-text);
      }
    }
  }
}

@media @breakpoint-mobile-tablet {
  .PositionsLiquidityViewSwitcher {
    > div:first-of-type {
      > button {
        margin-left: auto;
      }
    }
  }
}

@media @breakpoint-mobile {
  .PositionsLiquidityViewSwitcher {
    > div:first-of-type {
      > span {
        .text-18-bold;

        &:first-of-type {
          margin-right: @size-16;
        }
      }
    }
  }
}

.MarginTop {
  margin-top: @size-24;
}<|MERGE_RESOLUTION|>--- conflicted
+++ resolved
@@ -364,12 +364,8 @@
 
   > span {
     .EmptyMessage;
-<<<<<<< HEAD
-
-    border-radius: 0;
+
     min-width: @size-320;
-=======
->>>>>>> 353e19c3
   }
 }
 
