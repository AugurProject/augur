@import (reference) '~assets/styles/shared';

.Button {
  .text-16-bold;
  .SimpleBorder;

  color: var(--simple-primary-text);
  padding: @size-13 @size-16;
  background: var(--light-background-color);
  display: flex;
  justify-content: center;
  align-items: center;
  text-transform: capitalize;
}

.PrimaryButton {
  .Button;
}

.RoundedButton {
<<<<<<< HEAD
  background: transparent;
  border: @size-1 solid var(--simple-border);
  border-radius: @size-8;
=======
  .SimpleBorder;
  
>>>>>>> 3ef0e9f8
  box-sizing: border-box;
  cursor: pointer;
  display: flex;
  flex-flow: row nowrap;
  align-items: center;
  justify-content: center;
  grid-gap: @size-8;
  outline: none;

  &:hover {
    border: @size-1 solid var(--simple-secondary-text);
  }
}


.SecondaryButton {
  .Button;

  background: var(--simple-buy-15);
  border: @size-1 solid var(--simple-buy);
}

.DirectionButton {
  align-items: center;
  border: 0;
  display: flex;
  justify-content: center;

  &.left {
    > svg {
      transform: rotate(180deg);
    }
  }
}<|MERGE_RESOLUTION|>--- conflicted
+++ resolved
@@ -18,14 +18,9 @@
 }
 
 .RoundedButton {
-<<<<<<< HEAD
-  background: transparent;
-  border: @size-1 solid var(--simple-border);
-  border-radius: @size-8;
-=======
   .SimpleBorder;
   
->>>>>>> 3ef0e9f8
+  background: transparent;
   box-sizing: border-box;
   cursor: pointer;
   display: flex;
