import React from 'react';
<<<<<<< HEAD
import { useLocation } from 'react-router-dom';
=======
>>>>>>> 16a0608f
import Styles from 'modules/common/top-nav.styles.less';
import { Link, useLocation } from 'react-router-dom';
import { MARKETS, PORTFOLIO, SIDEBAR_TYPES } from 'modules/constants';
import makePath from 'modules/routes/helpers/make-path';
import Logo from 'modules/common/logo';
import parsePath from 'modules/routes/helpers/parse-path';
import classNames from 'classnames';
import { GearIcon, ThreeLinesIcon } from 'modules/common/icons';
import { useAppStatusStore } from 'modules/stores/app-status';
import ConnectAccount from 'modules/ConnectAccount/index';

export const TopNav = () => {
  const location = useLocation();
  const path = parsePath(location.pathname)[0];
  const {
    isMobile,
    loginAccount,
    actions: { setSidebar, updateLoginAccount },
  } = useAppStatusStore();

  const handleAccountUpdate = (activeWeb3) => {
    if (activeWeb3) {
      if (loginAccount && loginAccount.account) {
        if (loginAccount.account !== activeWeb3.account) {
          updateLoginAccount(activeWeb3);
        }
      } else {
        updateLoginAccount(activeWeb3);
      }
    }
  }

  return (
    <nav
      className={classNames(Styles.TopNav, {
        [Styles.TwoTone]: path !== MARKETS,
      })}
    >
      <section>
        <Logo />
        {!isMobile && (
          <ol>
            <li className={classNames({ [Styles.Active]: path === MARKETS })}>
              <Link to={makePath(MARKETS)}>Markets</Link>
            </li>
            <li className={classNames({ [Styles.Active]: path === PORTFOLIO })}>
              <Link to={makePath(PORTFOLIO)}>Portfolio</Link>
            </li>
          </ol>
        )}
      </section>
      <section>
        <ConnectAccount updateLoginAccount={handleAccountUpdate} darkMode={false} />
        {!isMobile && (
          <button
            title="This doesn't do anything yet!"
            onClick={() => alert('TODO: Make this work.')}
          >
            {GearIcon}
          </button>
        )}
        {isMobile && (
          <button
            title="This doesn't do anything yet!"
            onClick={() => setSidebar(SIDEBAR_TYPES.NAVIGATION)}
          >
            {ThreeLinesIcon}
          </button>
        )}
      </section>
    </nav>
  );
};

export default TopNav;<|MERGE_RESOLUTION|>--- conflicted
+++ resolved
@@ -1,8 +1,5 @@
 import React from 'react';
-<<<<<<< HEAD
 import { useLocation } from 'react-router-dom';
-=======
->>>>>>> 16a0608f
 import Styles from 'modules/common/top-nav.styles.less';
 import { Link, useLocation } from 'react-router-dom';
 import { MARKETS, PORTFOLIO, SIDEBAR_TYPES } from 'modules/constants';
