--- conflicted
+++ resolved
@@ -27,12 +27,7 @@
   Winnings,
 } from '../types';
 import { formatDai } from '../../utils/format-number';
-<<<<<<< HEAD
-import { useActiveWeb3React } from '../ConnectAccount/hooks';
 import { MODAL_ADD_LIQUIDITY, USDC } from '../constants';
-=======
-import { USDC } from '../constants';
->>>>>>> 4c7d4cd0
 import { useAppStatusStore } from '../stores/app-status';
 
 interface PositionsTableProps {
@@ -356,11 +351,7 @@
           />
         )}
       </div>
-<<<<<<< HEAD
       {tableView !== null && (
-=======
-      {tableView !== null && (positions?.length > 0 || liquidities?.length > 0) && (
->>>>>>> 4c7d4cd0
         <div>
           {!ammId && (positions.length > 0 || liquidities.length > 0) && (
             <>
@@ -377,11 +368,7 @@
           )}
           {ammId && (
             <>
-<<<<<<< HEAD
               {tableView === POSITIONS && (
-=======
-              {tableView === POSITIONS && userPositions?.length > 0 && (
->>>>>>> 4c7d4cd0
                 <PositionTable
                   singleMarket
                   market={market}
@@ -390,11 +377,7 @@
                   claimableWinnings={winnings}
                 />
               )}
-<<<<<<< HEAD
               {tableView === LIQUIDITY && (
-=======
-              {tableView === LIQUIDITY && liquidity?.length > 0 && (
->>>>>>> 4c7d4cd0
                 <LiquidityTable
                   singleMarket
                   market={market}
@@ -406,19 +389,12 @@
           )}
         </div>
       )}
-<<<<<<< HEAD
-      {positions.length === 0 && !ammId && tableView === POSITIONS && (
+      {positions?.length === 0 && !ammId && tableView === POSITIONS && (
         <span>No positions to show</span>
       )}
-      {liquidities.length === 0 && !ammId && tableView === LIQUIDITY && (
+      {liquidities?.length === 0 && !ammId && tableView === LIQUIDITY && (
         <span>No liquidity to show</span>
       )}
-=======
-      {(positions?.length === 0 || (ammId && userPositions?.length === 0)) &&
-        tableView === POSITIONS && <span>No positions to show</span>}
-      {(liquidities?.length === 0 || (ammId && liquidity?.length === 0)) &&
-        tableView === LIQUIDITY && <span>No liquidity to show</span>}
->>>>>>> 4c7d4cd0
     </div>
   );
 };
