--- conflicted
+++ resolved
@@ -215,11 +215,6 @@
   } = useAppStatusStore();
   return (
     <div className={Styles.LiquidityFooter}>
-<<<<<<< HEAD
-      <PrimaryButton text="remove liquidity" action={() =>
-        setModal({ type: MODAL_ADD_LIQUIDITY, market, liquidityModalType: REMOVE })
-      }/>
-=======
       <PrimaryButton
         text="remove liquidity"
         action={() =>
@@ -230,7 +225,6 @@
           })
         }
       />
->>>>>>> 8e00cae1
       <SecondaryButton text="add liquidity" />
     </div>
   );
@@ -282,14 +276,10 @@
       {!lpTokens && (
         <span>
           No liquidity to show
-<<<<<<< HEAD
-          <PrimaryButton action={() => setModal({type: MODAL_ADD_LIQUIDITY, market, currency: ammExchange?.cash?.name})} text="Earn fees as a liquidity provider" />
-=======
           <PrimaryButton
             action={() => setModal({ type: MODAL_ADD_LIQUIDITY, market })}
             text="Earn fees as a liquidity provider"
           />
->>>>>>> 8e00cae1
         </span>
       )}
       {lpTokens && <LiquidityRow liquidity={lpTokens} />}
