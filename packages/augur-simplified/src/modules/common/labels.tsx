import React, { useMemo } from 'react';
import Styles from 'modules/common/labels.styles.less';
import classNames from 'classnames';
import { formatDai } from 'utils/format-number';
import { createBigNumber } from 'utils/create-big-number';
import {
  AugurBlankIcon,
  EthIcon,
  PlusIcon,
  UsdIcon,
} from 'modules/common/icons';
import { POPULAR_CATEGORIES_ICONS } from 'modules/constants';
import { useAppStatusStore } from 'modules/stores/app-status';
<<<<<<< HEAD
=======
import { useActiveWeb3React } from 'modules/ConnectAccount/hooks';
import { MODAL_ADD_LIQUIDITY } from '../constants';
>>>>>>> 3e3aa3be

interface ValueLabelProps {
  large?: boolean;
  label?: string;
  sublabel?: string;
  value: string | number;
  light?: boolean;
}

export const ValueLabel = ({
  large,
  label,
  sublabel,
  value,
  light,
}: ValueLabelProps) => {
  return (
    <div
      className={classNames(Styles.ValueLabel, {
        [Styles.large]: large,
        [Styles.Sublabel]: sublabel,
        [Styles.light]: light,
      })}
    >
      <span>{label}</span>
      {sublabel && <span>{sublabel}</span>}
      <span>{value}</span>
    </div>
  );
};

interface IconLabelProps {
  icon: Object;
  value: string | number;
}

export const IconLabel = ({ icon, value }: IconLabelProps) => {
  return (
    <div className={classNames(Styles.IconLabel)}>
      <span>{icon}</span>
      <span>{value}</span>
    </div>
  );
};

interface CategoryProps {
  category: string;
}

export const CategoryLabel = ({ category }: CategoryProps) => {
  return <div className={classNames(Styles.CategoryLabel)}>{category}</div>;
};

interface CategoryProps {
  category: string;
}

export const CategoryIcon = ({ category }: CategoryProps) => {
  return (
    <div
      className={classNames(
        Styles.CategoryIcon,
        Styles[`${category.toLowerCase()}`]
      )}
    >
      {POPULAR_CATEGORIES_ICONS[category.toLowerCase()]
        ? POPULAR_CATEGORIES_ICONS[category.toLowerCase()]
        : AugurBlankIcon}
    </div>
  );
};

const ONE_HUNDRED_K = '100000.00';

const handleValue = (value) =>
  formatDai(value, {
    bigUnitPostfix: createBigNumber(value).gte(ONE_HUNDRED_K),
  }).full;

interface AppViewStatsProps {
  showCashAmounts?: boolean;
}

export const AppViewStats = ({ showCashAmounts }: AppViewStatsProps) => {
  const {
    isMobile,
    loginAccount,
    userInfo: { balances },
  } = useAppStatusStore();
  const isLogged = Boolean(loginAccount?.account);
  const totalAccountValue = useMemo(
    () => handleValue(isLogged ? balances?.totalAccountValue : 0),
    [isLogged, balances.totalAccountValue]
  );
  const positionsValue = useMemo(
    () => handleValue(isLogged ? balances?.totalPositionUsd : 0),
    [isLogged, balances.totalPositionUsd]
  );
  const availableFunds = useMemo(
    () => handleValue(isLogged ? balances?.availableFundsUsd : 0),
    [isLogged, balances.availableFundsUsd]
  );
  const usdValueETH = useMemo(
    () => handleValue(balances?.USDC?.usdValue || 0),
    [balances?.USDC?.usdValue]
  );
  const usdValueUSDC = useMemo(
    () => handleValue(balances?.ETH?.usdValue || 0),
    [balances?.ETH?.usdValue]
  );
  return (
    <div
      className={classNames(Styles.AppStats, {
        [Styles.CashAmounts]: showCashAmounts,
      })}
    >
      <ValueLabel
        large
        label={isMobile ? 'total acc. value' : 'total account value'}
        light={!isLogged}
        value={totalAccountValue}
      />
      <ValueLabel
        large
        label="positions"
        light={!isLogged}
        value={positionsValue}
      />
      <ValueLabel
        large
        light={!isLogged}
        label="available funds"
        value={availableFunds}
      />
      {showCashAmounts && (
        <>
          <IconLabel icon={EthIcon} value={usdValueETH} />
          <IconLabel icon={UsdIcon} value={usdValueUSDC} />
        </>
      )}
    </div>
  );
};

export const AddLiquidity = ({ market }) => {
  const {
    actions: { setModal },
  } = useAppStatusStore();
  return (
    <div
      className={classNames(Styles.AddLiquidity)}
      onClick={() => 
        setModal({ type: MODAL_ADD_LIQUIDITY, market })
      }
    >
      <span>
        {PlusIcon}
        add liquidity
      </span>
      <span>earn fees as a liquidity provider</span>
    </div>
  );
};

export const ErrorBlock = ({text}) => {
  return (
    <div className={Styles.ErrorBlock}>
      {text}
    </div>
  );
}<|MERGE_RESOLUTION|>--- conflicted
+++ resolved
@@ -11,11 +11,8 @@
 } from 'modules/common/icons';
 import { POPULAR_CATEGORIES_ICONS } from 'modules/constants';
 import { useAppStatusStore } from 'modules/stores/app-status';
-<<<<<<< HEAD
-=======
-import { useActiveWeb3React } from 'modules/ConnectAccount/hooks';
 import { MODAL_ADD_LIQUIDITY } from '../constants';
->>>>>>> 3e3aa3be
+
 
 interface ValueLabelProps {
   large?: boolean;
