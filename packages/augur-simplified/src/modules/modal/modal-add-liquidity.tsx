import React, { useEffect, useMemo, useState } from 'react';

import Styles from './modal.styles.less';
import { Header } from './common';
import {
  YES_NO,
  BUY,
  USDC,
  SHARES,
  ApprovalAction,
  ENTER_AMOUNT,
  YES_OUTCOME_ID,
  NO_OUTCOME_ID,
  CREATE,
  ADD,
  REMOVE,
  LIQUIDITY_STRINGS,
  CONNECT_ACCOUNT,
  SET_PRICES,
  TX_STATUS,
  INSUFFICIENT_BALANCE,
  ONE,
  ERROR_AMOUNT,
} from '../constants';
import {
  OutcomesGrid,
  AmountInput,
  InfoNumbers,
  isInvalidNumber,
} from '../market/trading-form';
import { ApprovalButton, BuySellButton } from '../common/buttons';
import { ErrorBlock, generateTooltip } from '../common/labels';
import {
  convertDisplayShareAmountToOnChainShareAmount,
  formatPercent,
  convertOnChainSharesToDisplayShareAmount,
} from '../../utils/format-number';
import { MultiButtonSelection } from '../common/selection';
import classNames from 'classnames';
import {
  AmmOutcome,
  LiquidityBreakdown,
  MarketInfo,
} from '../types';
import {
  checkConvertLiquidityProperties,
  doAmmLiquidity,
  doRemoveAmmLiquidity,
  getAmmLiquidity,
  getRemoveLiquidity,
} from '../../utils/contract-calls';
import { useAppStatusStore, AppStatusStore } from '../stores/app-status';
import { BigNumber as BN } from 'bignumber.js';
import { createBigNumber } from '../../utils/create-big-number';

const TRADING_FEE_OPTIONS = [
  {
    id: 0,
    label: '0.0%',
    value: 0,
  },
  {
    id: 1,
    label: '0.5%',
    value: 0.5,
  },
  {
    id: 2,
    label: '1%',
    value: 1,
  },
  {
    id: 3,
    label: '2%',
    value: 2,
  },
];

const defaultAddLiquidityBreakdown: LiquidityBreakdown = {
  yesShares: '0',
  noShares: '0',
  lpTokens: '0',
  cashAmount: '0',
};

const fakeYesNoOutcomes = [
  {
    id: 0,
    name: 'Invalid',
    price: '',
    isInvalid: true,
  },
  {
    id: 1,
    name: 'No',
    price: '',
  },
  {
    id: 2,
    name: 'Yes',
    price: '',
  },
];

interface ModalAddLiquidityProps {
  market: MarketInfo;
  liquidityModalType: string;
  currency?: string;
}

export const updateTxStatus = (txResponse, updateTransaction) => {
  if (txResponse.confirmations > 0) {
    // TODO temp workaround
    const tx = AppStatusStore.get().transactions;
    const updateTxState = tx.find(
      (tx) => tx.hash === txResponse.transactionHash
    );
    if (updateTxState) {
      updateTxState.status = TX_STATUS.CONFIRMED;
      updateTransaction(txResponse.transactionHash, updateTxState);
    }
  }
};

const ModalAddLiquidity = ({
  market,
  liquidityModalType,
  currency,
}: ModalAddLiquidityProps) => {
  const {
    userInfo: { balances },
    approvals,
    processed: { cashes },
    loginAccount,
    actions: { closeModal, addTransaction, updateTransaction },
  } = useAppStatusStore();
  const account = loginAccount?.account;

  let amm = market?.amm;
  const mustSetPrices =
    liquidityModalType === CREATE ||
    !amm ||
    amm?.liquidity === undefined ||
    amm?.liquidity === '0';
  const modalType = liquidityModalType;

  const [outcomes, setOutcomes] = useState<AmmOutcome[]>(
    amm ? amm.ammOutcomes : fakeYesNoOutcomes
  );
  const [showBackView, setShowBackView] = useState(false);
  const [chosenCash, updateCash] = useState<string>(currency ? currency : USDC);
  const [breakdown, setBreakdown] = useState(defaultAddLiquidityBreakdown);
  const [estimatedLpAmount, setEstimatedLpAmount] = useState<string>('0');
  const [tradingFeeSelection, setTradingFeeSelection] = useState<number>(
    TRADING_FEE_OPTIONS[2].id
  );
  let isApproved = true;

  const cash = useMemo(() => {
    return cashes && chosenCash
      ? Object.values(cashes).find((c) => c.name === chosenCash)
      : Object.values(cashes)[0];
  }, [chosenCash]);
  const userTokenBalance = cash?.name ? balances[cash?.name]?.balance : '0';
  const shareBalance =
    balances &&
    balances.lpTokens &&
    balances.lpTokens[amm?.id] &&
    balances.lpTokens[amm?.id]?.balance;
  const userMaxAmount = modalType === REMOVE ? shareBalance : userTokenBalance;

  const [amount, updateAmount] = useState(
    modalType === CREATE || modalType === REMOVE ? userMaxAmount : ''
  );

  const percentFormatted = useMemo(() => {
    const feeOption = TRADING_FEE_OPTIONS.find(
      (t) => t.id === tradingFeeSelection
    );
    const feePercent = LIQUIDITY_STRINGS[modalType].setFees
      ? feeOption.value
      : amm?.feeInPercent;
    return formatPercent(feePercent).full;
  }, [tradingFeeSelection, amm?.feeInPercent]);

  const userPercentOfPool = useMemo(() => {
    let userPercent = '100';
    const rawSupply = amm?.totalSupply;
    if (rawSupply) {
      if (modalType === ADD) {
        const displaySupply = convertOnChainSharesToDisplayShareAmount(
          rawSupply,
          cash?.decimals
        );
        userPercent = String(
          new BN(estimatedLpAmount)
            .plus(new BN(shareBalance || '0'))
            .div(new BN(displaySupply).plus(new BN(estimatedLpAmount)))
            .times(new BN(100))
        );
      } else if (modalType === REMOVE) {
        const userBalanceLpTokens =
          balances && balances.lpTokens && balances.lpTokens[amm?.id];
        const userAmount = userBalanceLpTokens?.rawBalance || '0';
        const estUserAmount = convertDisplayShareAmountToOnChainShareAmount(
          amount,
          cash?.decimals
        );
        userPercent = String(
          new BN(userAmount || '0')
            .minus(new BN(estUserAmount))
            .div(new BN(rawSupply).minus(new BN(estUserAmount)))
        );
      }
    }

    return formatPercent(userPercent).full;
  }, [
    amm?.totalSupply,
    amount,
    balances,
    shareBalance,
    estimatedLpAmount,
    amm?.id,
    cash?.decimals,
  ]);

  let buttonError = '';
  const priceErrors = outcomes.filter(
    (outcome) => !outcome.isInvalid && isInvalidNumber(outcome.price)
  );
  if (isInvalidNumber(amount)) {
    buttonError = ERROR_AMOUNT;
  } else if (priceErrors.length > 0) {
    buttonError = 'Price is not valid';
  }

  const getBreakdown = () => {
    const priceErrorsWithEmptyString = outcomes.filter(
      (outcome) =>
        !outcome.isInvalid &&
        (isInvalidNumber(outcome.price) || outcome.price === '')
    );
    if (priceErrorsWithEmptyString.length > 0 || isInvalidNumber(amount)) {
      return setBreakdown(defaultAddLiquidityBreakdown);
    }
    const feeSelected = TRADING_FEE_OPTIONS.find(
      (t) => t.id === tradingFeeSelection
    );
    const fee = market?.amm?.feeRaw
      ? market?.amm?.feeRaw
      : String(feeSelected ? feeSelected.value : '0');
    const properties = checkConvertLiquidityProperties(
      account,
      market.marketId,
      amount,
      fee,
      outcomes,
      cash,
      amm
    );
    if (!properties) {
      return setBreakdown(defaultAddLiquidityBreakdown);
    }
    async function getResults() {
      let results = defaultAddLiquidityBreakdown;
      if (modalType === REMOVE) {
        results = await getRemoveLiquidity(
          properties.marketId,
          cash,
          fee,
          amount
        );
      } else {
        results = await getAmmLiquidity(
          properties.account,
          properties.amm,
          properties.marketId,
          properties.cash,
          properties.fee,
          properties.amount,
          properties.priceNo,
          properties.priceYes
        );
      }

      if (!results) {
        return setBreakdown(defaultAddLiquidityBreakdown);
      }
      setBreakdown(results);
      setEstimatedLpAmount(results.lpTokens);
    }

    getResults();
  };

  useEffect(() => {
    getBreakdown();
  }, []);

  useEffect(() => {
    getBreakdown();
  }, [
    account,
    amount,
    tradingFeeSelection,
    cash,
    outcomes[YES_OUTCOME_ID]?.price,
    outcomes[NO_OUTCOME_ID]?.price,
  ]);

  if (account && approvals) {
    if (modalType === REMOVE) {
      if (approvals?.liquidity?.remove[cash?.name]) {
        isApproved = true;
      } else {
        isApproved = false;
      }
    } else if (modalType === ADD) {
      if (approvals?.liquidity?.add[cash?.name]) {
        isApproved = true;
      } else {
        isApproved = false;
      }
    }
  }

  let inputFormError = '';
  if (!account) inputFormError = CONNECT_ACCOUNT;
  else if (!amount || amount === '0' || amount === '')
    inputFormError = ENTER_AMOUNT;
  else if (new BN(amount).gt(new BN(userMaxAmount)))
    inputFormError = INSUFFICIENT_BALANCE;
  else if (modalType === CREATE) {
    const yesPrice = outcomes[YES_OUTCOME_ID].price;
    const noPrice = outcomes[NO_OUTCOME_ID].price;
    if (
      yesPrice === '0' ||
      !yesPrice ||
      noPrice === '0' ||
      !noPrice ||
      noPrice === '0.00' ||
      yesPrice === '0.00'
    ) {
      inputFormError = SET_PRICES;
    }
  }

  const addCreateBreakdown = [
    {
      label: 'yes shares',
      value: `${breakdown.yesShares}`,
    },
    {
      label: 'no shares',
      value: `${breakdown.noShares}`,
    },
    {
      label: 'liquidity shares',
      value: `${breakdown.lpTokens}`,
    },
  ];

  const confirmAction = async () => {
    const feeSelected = TRADING_FEE_OPTIONS.find(
      (t) => t.id === tradingFeeSelection
    );
    const fee = market?.amm?.feeRaw
      ? market?.amm?.feeRaw
      : String(feeSelected ? feeSelected.value : '0');
    const properties = checkConvertLiquidityProperties(
      account,
      market.marketId,
      amount,
      fee,
      outcomes,
      cash,
      amm
    );
    if (!properties) {
      setBreakdown(defaultAddLiquidityBreakdown);
    }
    if (modalType === REMOVE) {
      doRemoveAmmLiquidity(
        properties.marketId,
        properties.cash,
        properties.fee,
        properties.amount
      )
        .then((response) => {
          const { hash } = response;
          addTransaction({
            hash,
            chainId: loginAccount.chainId,
            seen: false,
            status: TX_STATUS.PENDING,
            from: account,
            addedTime: new Date().getTime(),
            message: `Remove Liquidity`,
            marketDescription: market.description,
          });
          response
            .wait()
            .then((response) => updateTxStatus(response, updateTransaction));
        })
        .catch((e) => {
          //TODO: handle errors here
        });
    } else {
      await doAmmLiquidity(
        properties.account,
        properties.amm,
        properties.marketId,
        properties.cash,
        properties.fee,
        properties.amount,
        modalType === ADD
          ? amm !== null && amm?.id !== undefined && amm?.liquidity !== '0'
          : false,
        properties.priceNo,
        properties.priceYes
      )
        .then((response) => {
          const { hash } = response;
          addTransaction({
            hash,
            chainId: loginAccount.chainId,
            from: account,
            seen: false,
            status: TX_STATUS.PENDING,
            addedTime: new Date().getTime(),
            message: `Add Liquidity`,
            marketDescription: market.description,
          });
          response
            .wait()
            .then((response) => updateTxStatus(response, updateTransaction));
        })
        .catch((e) => {
          // TODO: handle error
        });
    }
    closeModal();
  };

  const LIQUIDITY_METHODS = {
    [REMOVE]: {
      ...LIQUIDITY_STRINGS[REMOVE],
      footerText:
        'Need some copy here explaining why the user may recieve some shares when they remove their liquidity and they would need to sell these if possible.',
      breakdown: [
        {
          label: 'yes shares',
          value: `${breakdown.yesShares}`,
        },
        {
          label: 'no shares',
          value: `${breakdown.noShares}`,
        },
        {
          label: `${cash?.name || 'collateral'}`,
          value: `${breakdown.cashAmount}`,
        },
      ],
      liquidityDetailsFooter: {
        breakdown: [
          {
            label: 'Trading fee',
            value: `${percentFormatted}`,
          },
          {
            label: 'your share of the liquidity pool',
            value: `${userPercentOfPool}`,
          },
          {
            label: 'your total fees earned',
            value: '-',
          },
        ],
      },
      confirmOverview: {
        breakdown: [
          {
            label: 'liquidity shares',
            value: `${amount}`,
          },
        ],
      },
      confirmReceiveOverview: {
        breakdown: [
          {
            label: 'Trading fee',
            value: `${percentFormatted}`,
          },
          {
            label: 'your share of the liquidity pool',
            value: `${userPercentOfPool}`,
          },
          {
            label: 'your total fees earned',
            value: '-',
          },
          {
            label: 'Fees Earned',
            value: '-',
          },
        ],
      },
    },
    [ADD]: {
      ...LIQUIDITY_STRINGS[ADD],
      footerText: `By adding liquidity you'll earn ${percentFormatted} of all trades on this market proportional to your share of the pool. Fees are added to the pool, accrue in real time and can be claimed by withdrawing your liquidity.`,
      breakdown: addCreateBreakdown,
      approvalButtonText: `approve ${chosenCash}`,
      confirmOverview: {
        breakdown: [
          {
            label: 'amount',
            value: `${amount} ${amm?.cash?.name}`,
          },
        ],
      },
      confirmReceiveOverview: {
        breakdown: addCreateBreakdown,
      },
      marketLiquidityDetails: {
        breakdown: [
          {
            label: 'trading fee',
            value: `${percentFormatted}`,
          },
          {
            label: 'your share of the pool',
            value: `${userPercentOfPool}`,
          },
        ],
      },
      currencyName: `${chosenCash}`,
    },
    [CREATE]: {
      ...LIQUIDITY_STRINGS[CREATE],
      currencyName: `${chosenCash}`,
      footerText:
        "By adding initial liquidity you'll earn your set trading fee percentage of all trades on this market proportional to your share of the pool. Fees are added to the pool, accrue in real time and can be claimed by withdrawing your liquidity.",
      breakdown: addCreateBreakdown,
      approvalButtonText: `approve ${chosenCash}`,
      confirmOverview: {
        breakdown: [
          {
            label: 'amount',
            value: `${amount} ${cash?.name}`,
          },
        ],
      },
      confirmReceiveOverview: {
        breakdown: addCreateBreakdown,
      },
      marketLiquidityDetails: {
        breakdown: [
          {
            label: 'trading fee',
            value: `${percentFormatted}`,
          },
          {
            label: 'your share of the pool',
            value: `${userPercentOfPool}`,
          },
        ],
      },
    },
  };

  const setPrices = (price, index) => {
    const newOutcomes = outcomes;
    newOutcomes[index].price = price;
    if (price !== '' && !isNaN(price) && price !== '0') {
      let newValue = ONE.minus(createBigNumber(price)).toString();
      if (newOutcomes[index].id === YES_OUTCOME_ID) {
        newOutcomes[NO_OUTCOME_ID].price = newValue;
      } else {
        newOutcomes[YES_OUTCOME_ID].price = newValue;
      }
    }
    setOutcomes([...newOutcomes]);
  };
  return (
    <section
      className={classNames(Styles.ModalAddLiquidity, {
        [Styles.showBackView]: showBackView,
        [Styles.Remove]: modalType === REMOVE,
      })}
    >
      {!showBackView ? (
        <>
          <Header
            title={LIQUIDITY_METHODS[modalType].header}
            subtitle={{
              label: 'trading fee',
              value: LIQUIDITY_METHODS[modalType].showTradingFee
                ? percentFormatted
                : null,
            }}
          />
          <main>
            {!LIQUIDITY_STRINGS[modalType].cantEditAmount && (
              <>
                {LIQUIDITY_STRINGS[modalType].amountSubtitle && (
                  <span className={Styles.SmallLabel}>
                    {LIQUIDITY_STRINGS[modalType].amountSubtitle}
                  </span>
                )}
                <AmountInput
                  updateInitialAmount={(amount) => updateAmount(amount)}
                  initialAmount={amount}
                  maxValue={userMaxAmount}
                  showCurrencyDropdown={!currency}
                  chosenCash={modalType === REMOVE ? SHARES : chosenCash}
                  updateCash={updateCash}
                  updateAmountError={() => null}
                />
              </>
            )}
            {LIQUIDITY_STRINGS[modalType].setFees && (
              <>
                <ErrorBlock text="Initial liquidity providers are required to set the starting prices before adding market liquidity." />
                <span className={Styles.SmallLabel}>
                  Set trading fee
                  {generateTooltip('Set trading fee', 'tradingFeeInfo')}
                </span>
<<<<<<< HEAD
              )}
              <AmountInput
                updateInitialAmount={(amount) => updateAmount(amount)}
                initialAmount={''}
                maxValue={userMaxAmount}
                showCurrencyDropdown={!currency}
                chosenCash={modalType === REMOVE ? SHARES : chosenCash}
                updateCash={updateCash}
                updateAmountError={() => null}
                ammCash={cash}
              />
            </>
          )}
          {LIQUIDITY_METHODS[modalType].setFees && (
            <>
              <ErrorBlock text="Initial liquidity providers are required to set the starting prices before adding market liquidity." />
              <span className={Styles.SmallLabel}>
                Set trading fee
                {generateTooltip('Set trading fee', 'tradingFeeInfo')}
              </span>
              <MultiButtonSelection
                options={TRADING_FEE_OPTIONS}
                selection={tradingFeeSelection}
                setSelection={(id) => setTradingFeeSelection(id)}
              />
            </>
          )}
          {!LIQUIDITY_METHODS[modalType].hideCurrentOdds && (
            <>
              <span className={Styles.SmallLabel}>
                {LIQUIDITY_METHODS[modalType].setOddsTitle}
              </span>
              <OutcomesGrid
                outcomes={outcomes}
                selectedOutcome={null}
                setSelectedOutcome={() => null}
                marketType={YES_NO}
                orderType={BUY}
                nonSelectable
                editable={mustSetPrices}
                setEditableValue={(price, index) => setPrices(price, index)}
                ammCash={cash}
              />
            </>
          )}
          <span className={Styles.SmallLabel}>
            {LIQUIDITY_METHODS[modalType].receiveTitle}
          </span>
          <InfoNumbers infoNumbers={LIQUIDITY_METHODS[modalType].breakdown} />
=======
                <MultiButtonSelection
                  options={TRADING_FEE_OPTIONS}
                  selection={tradingFeeSelection}
                  setSelection={(id) => setTradingFeeSelection(id)}
                />
              </>
            )}
            {!LIQUIDITY_STRINGS[modalType].hideCurrentOdds && (
              <>
                <span className={Styles.SmallLabel}>
                  {LIQUIDITY_STRINGS[modalType].setOddsTitle}
                </span>
                <OutcomesGrid
                  outcomes={outcomes}
                  selectedOutcome={null}
                  currency={chosenCash}
                  setSelectedOutcome={() => null}
                  marketType={YES_NO}
                  orderType={BUY}
                  nonSelectable
                  editable={mustSetPrices}
                  setEditableValue={(price, index) => setPrices(price, index)}
                  ammCash={cash}
                />
              </>
            )}
            <span className={Styles.SmallLabel}>
              {LIQUIDITY_STRINGS[modalType].receiveTitle}
            </span>
            <InfoNumbers infoNumbers={LIQUIDITY_METHODS[modalType].breakdown} />
>>>>>>> 616678b0

            <ApprovalButton
              amm={amm}
              cash={cash}
              actionType={
                modalType !== REMOVE
                  ? ApprovalAction.ADD_LIQUIDITY
                  : ApprovalAction.REMOVE_LIQUIDITY
              }
            />

            <BuySellButton
              action={() => setShowBackView(true)}
              disabled={!isApproved || inputFormError !== ''}
              error={buttonError}
              text={
                inputFormError === ''
                  ? buttonError
                    ? buttonError
                    : LIQUIDITY_STRINGS[modalType].actionButtonText
                  : inputFormError
              }
            />
            {LIQUIDITY_STRINGS[modalType].liquidityDetailsFooter && (
              <div className={Styles.FooterText}>
                <span className={Styles.SmallLabel}>
                  {LIQUIDITY_STRINGS[modalType].liquidityDetailsFooter.title}
                </span>
                <InfoNumbers
                  infoNumbers={
                    LIQUIDITY_METHODS[modalType].liquidityDetailsFooter
                      .breakdown
                  }
                />
              </div>
            )}
            <div className={Styles.FooterText}>
              {LIQUIDITY_METHODS[modalType].footerText}
            </div>
          </main>
        </>
      ) : (
        <>
          <div className={Styles.Header} onClick={() => setShowBackView(false)}>
            Back
          </div>
          <main>
            <div className={Styles.MarketTitle}>
              <span>Market</span>
              <span>{market.description}</span>
            </div>
            <section>
              <span className={Styles.SmallLabel}>
                {LIQUIDITY_STRINGS[modalType].confirmOverview.title}
              </span>
              <InfoNumbers
                infoNumbers={
                  LIQUIDITY_METHODS[modalType].confirmOverview.breakdown
                }
              />
            </section>

            <section>
              <span className={Styles.SmallLabel}>
                {LIQUIDITY_STRINGS[modalType].confirmReceiveOverview.title}
              </span>
              <InfoNumbers
                infoNumbers={
                  LIQUIDITY_METHODS[modalType].confirmReceiveOverview.breakdown
                }
              />
            </section>
            {LIQUIDITY_STRINGS[modalType].marketLiquidityDetails && (
              <section>
                <span className={Styles.SmallLabel}>
                  {LIQUIDITY_STRINGS[modalType].marketLiquidityDetails.title}
                </span>
                <InfoNumbers
                  infoNumbers={
                    LIQUIDITY_METHODS[modalType].marketLiquidityDetails
                      .breakdown
                  }
                />
              </section>
            )}
            <BuySellButton
              text={LIQUIDITY_STRINGS[modalType].confirmButtonText}
              action={LIQUIDITY_METHODS[modalType].confirmAction}
            />
            <div className={Styles.FooterText}>
              Need some copy here explaining why the user will get shares and
              that they may recieve some shares when they remove their
              liquidity.
            </div>
          </main>
        </>
      )}
    </section>
  );
};

export default ModalAddLiquidity;<|MERGE_RESOLUTION|>--- conflicted
+++ resolved
@@ -627,57 +627,6 @@
                   Set trading fee
                   {generateTooltip('Set trading fee', 'tradingFeeInfo')}
                 </span>
-<<<<<<< HEAD
-              )}
-              <AmountInput
-                updateInitialAmount={(amount) => updateAmount(amount)}
-                initialAmount={''}
-                maxValue={userMaxAmount}
-                showCurrencyDropdown={!currency}
-                chosenCash={modalType === REMOVE ? SHARES : chosenCash}
-                updateCash={updateCash}
-                updateAmountError={() => null}
-                ammCash={cash}
-              />
-            </>
-          )}
-          {LIQUIDITY_METHODS[modalType].setFees && (
-            <>
-              <ErrorBlock text="Initial liquidity providers are required to set the starting prices before adding market liquidity." />
-              <span className={Styles.SmallLabel}>
-                Set trading fee
-                {generateTooltip('Set trading fee', 'tradingFeeInfo')}
-              </span>
-              <MultiButtonSelection
-                options={TRADING_FEE_OPTIONS}
-                selection={tradingFeeSelection}
-                setSelection={(id) => setTradingFeeSelection(id)}
-              />
-            </>
-          )}
-          {!LIQUIDITY_METHODS[modalType].hideCurrentOdds && (
-            <>
-              <span className={Styles.SmallLabel}>
-                {LIQUIDITY_METHODS[modalType].setOddsTitle}
-              </span>
-              <OutcomesGrid
-                outcomes={outcomes}
-                selectedOutcome={null}
-                setSelectedOutcome={() => null}
-                marketType={YES_NO}
-                orderType={BUY}
-                nonSelectable
-                editable={mustSetPrices}
-                setEditableValue={(price, index) => setPrices(price, index)}
-                ammCash={cash}
-              />
-            </>
-          )}
-          <span className={Styles.SmallLabel}>
-            {LIQUIDITY_METHODS[modalType].receiveTitle}
-          </span>
-          <InfoNumbers infoNumbers={LIQUIDITY_METHODS[modalType].breakdown} />
-=======
                 <MultiButtonSelection
                   options={TRADING_FEE_OPTIONS}
                   selection={tradingFeeSelection}
@@ -693,7 +642,6 @@
                 <OutcomesGrid
                   outcomes={outcomes}
                   selectedOutcome={null}
-                  currency={chosenCash}
                   setSelectedOutcome={() => null}
                   marketType={YES_NO}
                   orderType={BUY}
@@ -708,8 +656,6 @@
               {LIQUIDITY_STRINGS[modalType].receiveTitle}
             </span>
             <InfoNumbers infoNumbers={LIQUIDITY_METHODS[modalType].breakdown} />
->>>>>>> 616678b0
-
             <ApprovalButton
               amm={amm}
               cash={cash}
