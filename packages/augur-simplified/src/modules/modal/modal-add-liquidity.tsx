--- conflicted
+++ resolved
@@ -680,7 +680,7 @@
               )}
               <AmountInput
                 updateInitialAmount={(amount) => updateAmount(amount)}
-                initialAmount={modalType === REMOVE ? '' : amount}
+                initialAmount={''}
                 maxValue={userMaxAmount}
                 showCurrencyDropdown={!currency}
                 chosenCash={modalType === REMOVE ? SHARES : chosenCash}
@@ -689,18 +689,6 @@
               />
             </>
           )}
-<<<<<<< HEAD
-=======
-          <AmountInput
-            updateInitialAmount={(amount) => updateAmount(amount)}
-            initialAmount={''}
-            maxValue={userMaxAmount}
-            showCurrencyDropdown={!currency}
-            chosenCash={modalType === REMOVE ? SHARES : chosenCash}
-            updateCash={updateCash}
-            updateAmountError={updateButtonError}
-          />
->>>>>>> 593a08c9
           {LIQUIDITY_STRINGS[modalType].setFees && (
             <>
               <ErrorBlock text="Initial liquidity providers are required to set the starting prices before adding market liquidity." />
