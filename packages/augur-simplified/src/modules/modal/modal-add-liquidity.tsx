--- conflicted
+++ resolved
@@ -84,16 +84,12 @@
   liquidityModalType,
   cash = USDC,
 }: ModalAddLiquidityProps) => {
-<<<<<<< HEAD
   const { userInfo: { balances }, loginAccount } = useAppStatusStore();
   const { account } = loginAccount;
-  const [outcomes, setOutcomes] = useState(fakeYesNoOutcomes);
-=======
-  const { userInfo: { balances }} = useAppStatusStore();
   const { amm } = market;
 
   const [outcomes, setOutcomes] = useState(amm ? amm.ammOutcomes : fakeYesNoOutcomes);
->>>>>>> 1a45f1b4
+
   const [showBackView, setShowBackView] = useState(false);
   const [amount, updateAmount] = useState('');
   const [chosenCash, updateCash] = useState(cash);
@@ -107,12 +103,9 @@
   const [tradingFeeSelection, setTradingFeeSelection] = useState(
     TRADING_FEE_OPTIONS[0].id
   );
-<<<<<<< HEAD
+
   const { amm } = market;
   const createLiquidity = !amm || amm.liquidity === "0";
-=======
-  const createLiquidity = !amm;
->>>>>>> 1a45f1b4
   const percentFormatted = formatPercent(amm?.feePercent).full;
   let modalType = createLiquidity ? CREATE : ADD;
   if (liquidityModalType) modalType = liquidityModalType;
