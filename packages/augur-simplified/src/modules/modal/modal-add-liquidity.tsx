--- conflicted
+++ resolved
@@ -283,19 +283,12 @@
             </span>
           )}
           <AmountInput
-<<<<<<< HEAD
-            cash={selectedCash}
             updateInitialAmount={(amount) => updateAmount(amount)}
             initialAmount={userCashBalance}
             maxValue={userCashBalance}
-=======
-            currencyName={LIQUIDITY_STRINGS[modalType].currencyName}
-            updateInitialAmount={(amount) => updateAmount(amount)}
-            initialAmount={amount}
             showCurrencyDropdown={LIQUIDITY_STRINGS[modalType].showCurrencyDropdown}
             chosenCash={chosenCash}
             updateCash={updateCash}
->>>>>>> 65fa23bc
           />
           {LIQUIDITY_STRINGS[modalType].setTradingFee && (
             <>
