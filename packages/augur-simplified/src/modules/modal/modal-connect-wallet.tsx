--- conflicted
+++ resolved
@@ -7,19 +7,12 @@
 import MetamaskIcon from '../ConnectAccount/assets/metamask.png';
 import { useAppStatusStore } from '../stores/app-status';
 import classNames from 'classnames';
-<<<<<<< HEAD
-import { useUserStore, Stores } from '@augurproject/augur-comps';
-import {isSafari} from '../ConnectAccount/utils/';
+import { useUserStore, Stores, ButtonComps, ConnectAccount, LabelComps  } from '@augurproject/augur-comps';
 const {
   Constants: {
     NETWORK_NAMES,
   }
 } = Stores;
-=======
-import { useUserStore } from '../stores/user';
-import {NETWORK_NAMES} from '../stores/constants';
-
-import { ButtonComps, ConnectAccount, LabelComps } from '@augurproject/augur-comps';
 const { SecondaryButton, TextButton, WalletButton } = ButtonComps;
 const {
   AccountDetails,
@@ -29,8 +22,6 @@
   connectors: { NETWORK_CHAIN_ID, portis, injected },
 } = ConnectAccount;
 const { ErrorBlock } = LabelComps;
-
->>>>>>> 16d9eeeb
 const WALLET_VIEWS = {
   OPTIONS: 'options',
   OPTIONS_SECONDARY: 'options_secondary',
