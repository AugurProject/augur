<<<<<<< HEAD
import { ParaDeploys } from '../types';
=======
// import { DEFAULT_MARKET_VIEW_SETTINGS, SETTINGS_SLIPPAGE } from '../constants';
import {
  AppStatusState,
  GraphDataState,
  UserState,
  ParaDeploys,
} from '../types';
>>>>>>> ae11e568

// @ts-ignore
export const PARA_CONFIG: ParaDeploys =
  ((process.env.CONFIGURATION as unknown) as ParaDeploys) || {};

<<<<<<< HEAD
=======
export const STUBBED_GRAPH_DATA_ACTIONS = {
  updateGraphHeartbeat: (processed, blocknumber, errors) => {},
};

export const DEFAULT_GRAPH_DATA_STATE: GraphDataState = {
  ammExchanges: {},
  blocknumber: null,
  cashes: {},
  errors: null,
  markets: {},
};

export const GRAPH_DATA_KEYS = {
  AMM_EXCHANGES: 'ammExchanges',
  BLOCKNUMBER: 'blocknumber',
  CASHES: 'cashes',
  ERRORS: 'errors',
  MARKETS: 'markets',
};

export const GRAPH_DATA_ACTIONS = {
  UPDATE_GRAPH_HEARTBEAT: 'UPDATE_GRAPH_HEARTBEAT',
};

export const STUBBED_USER_ACTIONS = {
  addSeenPositionWarnings: (seenPositionWarnings) => {},
  addTransaction: (transaction) => {},
  finalizeTransaction: (hash) => {},
  removeTransaction: (hash) => {},
  updateLoginAccount: (updateLoginAccount) => {},
  updateSeenPositionWarning: (id, seenPositionWarning, warningType) => {},
  updateTransaction: (hash, updates) => {},
  updateUserBalances: (balances) => {},
  logout: () => {},
};

export const DEFAULT_USER_STATE: UserState = {
  account: null,
  balances: {
    rep: '0',
    legacyRep: '0',
  },
  loginAccount: null,
  seenPositionWarnings: {},
  transactions: [],
};

export const USER_KEYS = {
  ACCOUNT: 'account',
  BALANCES: 'balances',
  LOGIN_ACCOUNT: 'loginAccount',
  SEEN_POSITION_WARNINGS: 'seenPositionWarnings',
  TRANSACTIONS: 'transactions',
};

export const USER_ACTIONS = {
  ADD_TRANSACTION: 'ADD_TRANSACTION',
  REMOVE_TRANSACTION: 'REMOVE_TRANSACTION',
  FINALIZE_TRANSACTION: 'FINALIZE_TRANSACTION',
  UPDATE_SEEN_POSITION_WARNING: 'UPDATE_SEEN_POSITION_WARNING',
  UPDATE_TRANSACTION: 'UPDATE_TRANSACTION',
  ADD_SEEN_POSITION_WARNINGS: 'ADD_SEEN_POSITION_WARNINGS',
  SET_LOGIN_ACCOUNT: 'SET_LOGIN_ACCOUNT',
  UPDATE_USER_BALANCES: 'UPDATE_USER_BALANCES',
  LOGOUT: 'LOGOUT',
};

export const STUBBED_APP_STATUS_ACTIONS = {
  setIsMobile: (isMobile) => {},
  setSidebar: (sidebarType) => {},
  setShowTradingForm: (showTradingForm) => {},
  updateMarketsViewSettings: (settings) => {},
  updateSettings: (settings, account = null) => {},
  setModal: (modal) => {},
  closeModal: () => {},
  setIsLogged: (account) => {},
};

export const DEFAULT_APP_STATUS_STATE: AppStatusState = {
  isMobile: false,
  isLogged: false,
  modal: {},
};

export const APP_STATE_KEYS = {
  IS_MOBILE: 'isMobile',
  MODAL: 'modal',
  IS_LOGGED: 'isLogged',
};

export const APP_STATUS_ACTIONS = {
  SET_IS_MOBILE: 'SET_IS_MOBILE',
  SET_MODAL: 'SET_MODAL',
  CLOSE_MODAL: 'CLOSE_MODAL',
  SET_IS_LOGGED: 'SET_IS_LOGGED',
};

export const MOCK_APP_STATUS_STATE = {
  ...DEFAULT_APP_STATUS_STATE,
};

export const NETWORK_NAMES = {
  1: 'Mainnet',
  3: 'Ropsten',
  4: 'Rinkeby',
  5: 'Goerli',
  42: 'Kovan',
};

export const NETWORK_BLOCK_REFRESH_TIME = {
  1: 15000,
  3: 5000,
  4: 5000,
  5: 5000,
  42: 5000,
};

>>>>>>> ae11e568
// transaction types
export const MIGRATE = 'MIGRATE';
export const APPROVE = 'APPROVE';

export const STUBBED_MIGRATION_ACTIONS = {
  setTimestamp: (timestamp) => {},
  updateApproval: (isApproved) => {},
  updateMigrated: (isMigrated) => {},
  updateTxFailed: (txFailed) => {},
  updateTotalRepMigrated: (totalRepMigrated) => {},
};

export const DEFAULT_MIGRATION_STATE = {
  timestamp: 0,
  isApproved: null,
  txFailed: false,
  isMigrated: false,
  totalRepMigrated: 0
};

export const MIGRATION_KEYS = {
  TIMESTAMP: 'timestamp',
  IS_APPROVED: 'isApproved',
  TX_FAILED: 'txFailed',
  IS_MIGRATED: 'isMigrated',
  TOTAL_REP_MIGRATED: 'totalRepMigrated'
};

export const MIGRATION_ACTIONS = {
  SET_TIMESTAMP: 'SET_TIMESTAMP',
  UPDATE_MIGRATED: 'UPDATE_MIGRATED',
  UPDATE_TX_FAILED: 'UPDATE_TX_FAILED',
  UPDATE_APPROVAL: 'UPDATE_APPROVAL',
  UPDATE_TOTAL_REP_MIGRATED: 'UPDATE_TOTAL_REP_MIGRATED',
};

export const MOCK_MIGRATION_STATE = {
  ...DEFAULT_MIGRATION_STATE,
};<|MERGE_RESOLUTION|>--- conflicted
+++ resolved
@@ -1,6 +1,3 @@
-<<<<<<< HEAD
-import { ParaDeploys } from '../types';
-=======
 // import { DEFAULT_MARKET_VIEW_SETTINGS, SETTINGS_SLIPPAGE } from '../constants';
 import {
   AppStatusState,
@@ -8,132 +5,11 @@
   UserState,
   ParaDeploys,
 } from '../types';
->>>>>>> ae11e568
 
 // @ts-ignore
 export const PARA_CONFIG: ParaDeploys =
   ((process.env.CONFIGURATION as unknown) as ParaDeploys) || {};
 
-<<<<<<< HEAD
-=======
-export const STUBBED_GRAPH_DATA_ACTIONS = {
-  updateGraphHeartbeat: (processed, blocknumber, errors) => {},
-};
-
-export const DEFAULT_GRAPH_DATA_STATE: GraphDataState = {
-  ammExchanges: {},
-  blocknumber: null,
-  cashes: {},
-  errors: null,
-  markets: {},
-};
-
-export const GRAPH_DATA_KEYS = {
-  AMM_EXCHANGES: 'ammExchanges',
-  BLOCKNUMBER: 'blocknumber',
-  CASHES: 'cashes',
-  ERRORS: 'errors',
-  MARKETS: 'markets',
-};
-
-export const GRAPH_DATA_ACTIONS = {
-  UPDATE_GRAPH_HEARTBEAT: 'UPDATE_GRAPH_HEARTBEAT',
-};
-
-export const STUBBED_USER_ACTIONS = {
-  addSeenPositionWarnings: (seenPositionWarnings) => {},
-  addTransaction: (transaction) => {},
-  finalizeTransaction: (hash) => {},
-  removeTransaction: (hash) => {},
-  updateLoginAccount: (updateLoginAccount) => {},
-  updateSeenPositionWarning: (id, seenPositionWarning, warningType) => {},
-  updateTransaction: (hash, updates) => {},
-  updateUserBalances: (balances) => {},
-  logout: () => {},
-};
-
-export const DEFAULT_USER_STATE: UserState = {
-  account: null,
-  balances: {
-    rep: '0',
-    legacyRep: '0',
-  },
-  loginAccount: null,
-  seenPositionWarnings: {},
-  transactions: [],
-};
-
-export const USER_KEYS = {
-  ACCOUNT: 'account',
-  BALANCES: 'balances',
-  LOGIN_ACCOUNT: 'loginAccount',
-  SEEN_POSITION_WARNINGS: 'seenPositionWarnings',
-  TRANSACTIONS: 'transactions',
-};
-
-export const USER_ACTIONS = {
-  ADD_TRANSACTION: 'ADD_TRANSACTION',
-  REMOVE_TRANSACTION: 'REMOVE_TRANSACTION',
-  FINALIZE_TRANSACTION: 'FINALIZE_TRANSACTION',
-  UPDATE_SEEN_POSITION_WARNING: 'UPDATE_SEEN_POSITION_WARNING',
-  UPDATE_TRANSACTION: 'UPDATE_TRANSACTION',
-  ADD_SEEN_POSITION_WARNINGS: 'ADD_SEEN_POSITION_WARNINGS',
-  SET_LOGIN_ACCOUNT: 'SET_LOGIN_ACCOUNT',
-  UPDATE_USER_BALANCES: 'UPDATE_USER_BALANCES',
-  LOGOUT: 'LOGOUT',
-};
-
-export const STUBBED_APP_STATUS_ACTIONS = {
-  setIsMobile: (isMobile) => {},
-  setSidebar: (sidebarType) => {},
-  setShowTradingForm: (showTradingForm) => {},
-  updateMarketsViewSettings: (settings) => {},
-  updateSettings: (settings, account = null) => {},
-  setModal: (modal) => {},
-  closeModal: () => {},
-  setIsLogged: (account) => {},
-};
-
-export const DEFAULT_APP_STATUS_STATE: AppStatusState = {
-  isMobile: false,
-  isLogged: false,
-  modal: {},
-};
-
-export const APP_STATE_KEYS = {
-  IS_MOBILE: 'isMobile',
-  MODAL: 'modal',
-  IS_LOGGED: 'isLogged',
-};
-
-export const APP_STATUS_ACTIONS = {
-  SET_IS_MOBILE: 'SET_IS_MOBILE',
-  SET_MODAL: 'SET_MODAL',
-  CLOSE_MODAL: 'CLOSE_MODAL',
-  SET_IS_LOGGED: 'SET_IS_LOGGED',
-};
-
-export const MOCK_APP_STATUS_STATE = {
-  ...DEFAULT_APP_STATUS_STATE,
-};
-
-export const NETWORK_NAMES = {
-  1: 'Mainnet',
-  3: 'Ropsten',
-  4: 'Rinkeby',
-  5: 'Goerli',
-  42: 'Kovan',
-};
-
-export const NETWORK_BLOCK_REFRESH_TIME = {
-  1: 15000,
-  3: 5000,
-  4: 5000,
-  5: 5000,
-  42: 5000,
-};
-
->>>>>>> ae11e568
 // transaction types
 export const MIGRATE = 'MIGRATE';
 export const APPROVE = 'APPROVE';
