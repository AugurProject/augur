import React, { useEffect } from 'react';
import classNames from 'classnames';

import '../assets/styles/shared.less';
import { Logo, Stores } from '@augurproject/augur-comps';
import Styles from './App.styles.less';
import { Migrate } from './migrate/migrate';
import { HashRouter } from 'react-router-dom';
// import { UserProvider } from './stores/user';
import ModalView from './modal/modal-view';
import { ConnectAccountButton } from './shared/connect-account-button';
import {
  useUserBalances,
  useFinalizeUserTransactions,
  useUpdateApprovals,
  useRepMigrated,
} from './stores/utils';
import { PARA_CONFIG } from './stores/constants';
import { networkSettings } from './constants';
import { ErrorMessage, NetworkMismatchBanner } from './shared/error-message';
import { MigrationProvider, useMigrationStore } from './stores/migration-store';
<<<<<<< HEAD
const {
  User: { UserProvider },
  ConnectAccount: { ConnectAccountProvider },
  AppStatus: { AppStatusProvider, useAppStatusStore },
} = Stores;
=======
import { MigrationIndicator } from './migrate/migration-indicator';

const { ConnectAccountProvider } = ConnectAccount;
>>>>>>> ae11e568

function checkIsMobile(setIsMobile) {
  const isMobile =
    (
      window.getComputedStyle(document.body).getPropertyValue('--is-mobile') ||
      ''
    ).indexOf('true') !== -1;
  setIsMobile(isMobile);
}

function useHandleResize() {
  const {
    actions: { setIsMobile },
  } = useAppStatusStore();
  useEffect(() => {
    const handleResize = () => checkIsMobile(setIsMobile);
    window.addEventListener('resize', handleResize);
    handleResize();
    return () => {
      window.removeEventListener('resize', handleResize);
    };
  }, []);
}

const AppBody = () => {
  const { isMobile, modal } = useAppStatusStore();
  const {
    actions: { setTimestamp },
  } = useMigrationStore();
  const { txFailed, isMigrated } = useMigrationStore();
  const modalShowing = Object.keys(modal).length !== 0;

  useUserBalances();
  useFinalizeUserTransactions();
  useUpdateApprovals();
  useHandleResize();
  useRepMigrated();

  const { networkId } = PARA_CONFIG;

  useEffect(() => {
    const timer = window.setInterval(() => {
      setTimestamp(Date.now() + 1);
    }, networkSettings[networkId].updateTime);
    return () => {
      window.clearInterval(timer);
    };
  }, []);

  return (
    <div
      id="mainContent"
      className={classNames(Styles.App, {
        [Styles.BannerShowing]: txFailed || isMigrated,
      })}
    >
      {modalShowing && <ModalView />}
      <div>
        <Logo isMobile={isMobile} />
        <ConnectAccountButton />
      </div>
      <NetworkMismatchBanner />
      <span>Migrate REP</span>
      <Migrate />
      {txFailed && <ErrorMessage type="error" message="Transaction Failed" />}
      {isMigrated && <ErrorMessage message="Migration Successful" />}
      <MigrationIndicator />
    </div>
  );
};

function App() {
  return (
    <HashRouter hashType="hashbang">
      <ConnectAccountProvider>
        <MigrationProvider>
          <UserProvider>
            <AppStatusProvider>
              <AppBody />
            </AppStatusProvider>
          </UserProvider>
        </MigrationProvider>
      </ConnectAccountProvider>
    </HashRouter>
  );
}

export default App;<|MERGE_RESOLUTION|>--- conflicted
+++ resolved
@@ -6,7 +6,6 @@
 import Styles from './App.styles.less';
 import { Migrate } from './migrate/migrate';
 import { HashRouter } from 'react-router-dom';
-// import { UserProvider } from './stores/user';
 import ModalView from './modal/modal-view';
 import { ConnectAccountButton } from './shared/connect-account-button';
 import {
@@ -19,17 +18,12 @@
 import { networkSettings } from './constants';
 import { ErrorMessage, NetworkMismatchBanner } from './shared/error-message';
 import { MigrationProvider, useMigrationStore } from './stores/migration-store';
-<<<<<<< HEAD
+import { MigrationIndicator } from './migrate/migration-indicator';
 const {
   User: { UserProvider },
   ConnectAccount: { ConnectAccountProvider },
   AppStatus: { AppStatusProvider, useAppStatusStore },
 } = Stores;
-=======
-import { MigrationIndicator } from './migrate/migration-indicator';
-
-const { ConnectAccountProvider } = ConnectAccount;
->>>>>>> ae11e568
 
 function checkIsMobile(setIsMobile) {
   const isMobile =
