--- conflicted
+++ resolved
@@ -447,35 +447,21 @@
         return getOrCacheDesignatedReportNoShowBond().max(getOrCacheDesignatedReportStake());
     }
 
-<<<<<<< HEAD
     function createYesNoMarket(uint256 _endTime, uint256 _feePerCashInAttoCash, uint256 _affiliateFeeDivisor, address _designatedReporterAddress, bytes32 _topic, string memory _extraInfo) public returns (IMarket _newMarket) {
-        _newMarket = createMarketInternal(_endTime, _feePerCashInAttoCash, _affiliateFeeDivisor, _designatedReporterAddress, msg.sender, 2, 10000);
+        _newMarket = createMarketInternal(_endTime, _feePerCashInAttoCash, _affiliateFeeDivisor, _designatedReporterAddress, msg.sender, 2, 100);
         int256[] memory _prices = new int256[](2);
         _prices[0] = 0;
         _prices[1] = 1 ether;
-        augur.logMarketCreated(_endTime, _topic, _extraInfo, _newMarket, msg.sender, _designatedReporterAddress, _feePerCashInAttoCash, _prices, IMarket.MarketType.YES_NO, 10000);
+        augur.logMarketCreated(_endTime, _topic, _extraInfo, _newMarket, msg.sender, _designatedReporterAddress, _feePerCashInAttoCash, _prices, IMarket.MarketType.YES_NO, 100);
         return _newMarket;
     }
 
     function createCategoricalMarket(uint256 _endTime, uint256 _feePerCashInAttoCash, uint256 _affiliateFeeDivisor, address _designatedReporterAddress, bytes32[] memory _outcomes, bytes32 _topic, string memory _extraInfo) public returns (IMarket _newMarket) {
-        _newMarket = createMarketInternal(_endTime, _feePerCashInAttoCash, _affiliateFeeDivisor, _designatedReporterAddress, msg.sender, uint256(_outcomes.length), 10000);
+        _newMarket = createMarketInternal(_endTime, _feePerCashInAttoCash, _affiliateFeeDivisor, _designatedReporterAddress, msg.sender, uint256(_outcomes.length), 100);
         int256[] memory _prices = new int256[](2);
         _prices[0] = 0;
         _prices[1] = 1 ether;
         augur.logMarketCreated(_endTime, _topic, _extraInfo, _newMarket, msg.sender, _designatedReporterAddress, _feePerCashInAttoCash, _prices, IMarket.MarketType.CATEGORICAL, _outcomes);
-=======
-    function createYesNoMarket(uint256 _endTime, uint256 _feePerCashInAttoCash, uint256 _affiliateFeeDivisor, address _designatedReporterAddress, bytes32 _topic, string memory _description, string memory _extraInfo) public returns (IMarket _newMarket) {
-        require(bytes(_description).length > 0);
-        _newMarket = createMarketInternal(_endTime, _feePerCashInAttoCash, _affiliateFeeDivisor, _designatedReporterAddress, msg.sender, 2, 100);
-        augur.logMarketCreated(_endTime, _topic, _description, _extraInfo, _newMarket, msg.sender, 0, 1 ether, IMarket.MarketType.YES_NO, 100);
-        return _newMarket;
-    }
-
-    function createCategoricalMarket(uint256 _endTime, uint256 _feePerCashInAttoCash, uint256 _affiliateFeeDivisor, address _designatedReporterAddress, bytes32[] memory _outcomes, bytes32 _topic, string memory _description, string memory _extraInfo) public returns (IMarket _newMarket) {
-        require(bytes(_description).length > 0);
-        _newMarket = createMarketInternal(_endTime, _feePerCashInAttoCash, _affiliateFeeDivisor, _designatedReporterAddress, msg.sender, uint256(_outcomes.length), 100);
-        augur.logMarketCreated(_endTime, _topic, _description, _extraInfo, _newMarket, msg.sender, 0, 1 ether, IMarket.MarketType.CATEGORICAL, _outcomes);
->>>>>>> 99eb7bb5
         return _newMarket;
     }
 
