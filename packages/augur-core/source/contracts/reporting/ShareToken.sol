pragma solidity 0.5.10;

import 'ROOT/reporting/IShareToken.sol';
import 'ROOT/libraries/token/ERC1155.sol';
import 'ROOT/libraries/ReentrancyGuard.sol';
import 'ROOT/libraries/ITyped.sol';
import 'ROOT/libraries/Initializable.sol';
import 'ROOT/reporting/IMarket.sol';
import 'ROOT/IAugur.sol';
import 'ROOT/CashSender.sol';


/**
 * @title Share Token
 * @notice ERC1155 contract to hold all Augur share token balances
 */
contract ShareToken is ITyped, Initializable, ERC1155, IShareToken, ReentrancyGuard, CashSender {

    string constant public name = "Shares";
    string constant public symbol = "SHARE";

    struct MarketData {
        uint256 numOutcomes;
        uint256 numTicks;
    }

    mapping(address => MarketData) markets;

    IAugur public augur;
    ICash public cash;

    function initialize(IAugur _augur) external beforeInitialized {
        endInitialization();
        augur = _augur;
        cash = ICash(_augur.lookup("Cash"));
<<<<<<< HEAD

        initializeCashSender(_augur.lookup("DaiVat"), address(cash));
=======
        initializeMKRShutdownHandler(_augur.lookup("DaiVat"), address(cash));
        require(cash != ICash(0));
>>>>>>> 7c5fbf07
    }

    /**
        @dev Transfers `value` amount of an `id` from the `from` address to the `to` address specified.
        Caller must be approved to manage the tokens being transferred out of the `from` account.
        Regardless of if the desintation is a contract or not this will not call `onERC1155Received` on `to`
        @param _from Source address
        @param _to Target address
        @param _id ID of the token type
        @param _value Transfer amount
    */
    function unsafeTransferFrom(address _from, address _to, uint256 _id, uint256 _value) public {
        _transferFrom(_from, _to, _id, _value, bytes(""), false);
    }

    /**
        @dev Transfers `values` amount(s) of `ids` from the `from` address to the
        `to` address specified. Caller must be approved to manage the tokens being
        transferred out of the `from` account. Regardless of if the desintation is
        a contract or not this will not call `onERC1155Received` on `to`
        @param _from Source address
        @param _to Target address
        @param _ids IDs of each token type
        @param _values Transfer amounts per token type
    */
    function unsafeBatchTransferFrom(address _from, address _to, uint256[] memory _ids, uint256[] memory _values) public {
        _batchTransferFrom(_from, _to, _ids, _values, bytes(""), false);
    }

    function initializeMarket(IMarket _market, uint256 _numOutcomes, uint256 _numTicks) public {
        require (augur.isKnownUniverse(IUniverse(msg.sender)));
        markets[address(_market)].numOutcomes = _numOutcomes;
        markets[address(_market)].numTicks = _numTicks;
    }

    /**
     * @notice Buy some amount of complete sets for a market
     * @param _market The market to purchase complete sets in
     * @param _amount The number of complete sets to purchase
     * @return Bool True
     */
    function publicBuyCompleteSets(IMarket _market, uint256 _amount) external returns (bool) {
        buyCompleteSetsInternal(_market, msg.sender, _amount);
        augur.logCompleteSetsPurchased(_market.getUniverse(), _market, msg.sender, _amount);
    }

    /**
     * @notice Buy some amount of complete sets for a market
     * @param _market The market to purchase complete sets in
     * @param _account The account receiving the complete sets
     * @param _amount The number of complete sets to purchase
     * @return Bool True
     */
    function buyCompleteSets(IMarket _market, address _account, uint256 _amount) external returns (bool) {
        buyCompleteSetsInternal(_market, _account, _amount);
    }

    function buyCompleteSetsInternal(IMarket _market, address _account, uint256 _amount) internal returns (bool) {
        uint256 _numOutcomes = markets[address(_market)].numOutcomes;
        uint256 _numTicks = markets[address(_market)].numTicks;

        require(_numOutcomes != 0, "Invalid Market provided");

        IUniverse _universe = _market.getUniverse();

        uint256 _cost = _amount.mul(_numTicks);
        _universe.deposit(msg.sender, _cost, address(_market));

        uint256[] memory _tokenIds = new uint256[](_numOutcomes);
        uint256[] memory _values = new uint256[](_numOutcomes);

        for (uint256 _i = 0; _i < _numOutcomes; _i++) {
            _tokenIds[_i] = getTokenId(_market, _i);
            _values[_i] = _amount;
        }

        _mintBatch(_account, _tokenIds, _values, bytes(""), false);

        if (!_market.isFinalized()) {
            _universe.incrementOpenInterest(_cost);
        }

        augur.logMarketOIChanged(_universe, _market);

        _market.assertBalances();
        return true;
    }

    /**
     * @notice Buy some amount of complete sets for a market and distribute the shares according to the positions of two accounts
     * @param _market The market to purchase complete sets in
     * @param _amount The number of complete sets to purchase
     * @param _longOutcome The outcome for the trade being fulfilled
     * @param _longRecipient The account which should recieve the _longOutcome shares
     * @param _shortRecipient The account which should recieve shares of every outcome other than _longOutcome
     * @return Bool True
     */
    function buyCompleteSetsForTrade(IMarket _market, uint256 _amount, uint256 _longOutcome, address _longRecipient, address _shortRecipient) external returns (bool) {
        uint256 _numOutcomes = markets[address(_market)].numOutcomes;
        uint256 _numTicks = markets[address(_market)].numTicks;

        require(_numOutcomes != 0, "Invalid Market provided");
        require(_longOutcome < _numOutcomes);

        IUniverse _universe = _market.getUniverse();

        uint256 _cost = _amount.mul(_numTicks);
        _universe.deposit(msg.sender, _cost, address(_market));

        uint256[] memory _tokenIds = new uint256[](_numOutcomes - 1);
        uint256[] memory _values = new uint256[](_numOutcomes - 1);
        uint256 _outcome = 0;

        for (uint256 _i = 0; _i < _numOutcomes - 1; _i++) {
            if (_outcome == _longOutcome) {
                _outcome++;
            }
            _tokenIds[_i] = getTokenId(_market, _outcome);
            _values[_i] = _amount;
            _outcome++;
        }

        _mintBatch(_shortRecipient, _tokenIds, _values, bytes(""), false);
        _mint(_longRecipient, getTokenId(_market, _longOutcome), _amount, bytes(""), false);

        if (!_market.isFinalized()) {
            _universe.incrementOpenInterest(_cost);
        }

        augur.logMarketOIChanged(_universe, _market);

        _market.assertBalances();
        return true;
    }

    /**
     * @notice Sell some amount of complete sets for a market
     * @param _market The market to sell complete sets in
     * @param _amount The number of complete sets to sell
     * @return (uint256 _creatorFee, uint256 _reportingFee) The fees taken for the market creator and reporting respectively
     */
    function publicSellCompleteSets(IMarket _market, uint256 _amount) external returns (uint256 _creatorFee, uint256 _reportingFee) {
        (uint256 _payout, uint256 _creatorFee, uint256 _reportingFee) = burnCompleteSets(_market, msg.sender, _amount, msg.sender, bytes32(0));

        cashTransfer(msg.sender, _payout);

        IUniverse _universe = _market.getUniverse();
        augur.logCompleteSetsSold(_universe, _market, msg.sender, _amount, _creatorFee.add(_reportingFee));

        _market.assertBalances();
        return (_creatorFee, _reportingFee);
    }

    /**
     * @notice Sell some amount of complete sets for a market
     * @param _market The market to sell complete sets in
     * @param _holder The holder of the complete sets
     * @param _recipient The recipient of funds from the sale
     * @param _amount The number of complete sets to sell
     * @param _fingerprint Fingerprint of the filler used to naively restrict affiliate fee dispursement
     * @return (uint256 _creatorFee, uint256 _reportingFee) The fees taken for the market creator and reporting respectively
     */
    function sellCompleteSets(IMarket _market, address _holder, address _recipient, uint256 _amount, bytes32 _fingerprint) external returns (uint256 _creatorFee, uint256 _reportingFee) {
        require(_holder == msg.sender || isApprovedForAll(_holder, msg.sender) == true, "ERC1155: need operator approval to sell complete sets");
        
        (uint256 _payout, uint256 _creatorFee, uint256 _reportingFee) = burnCompleteSets(_market, _holder, _amount, _holder, _fingerprint);

        cashTransfer(_recipient, _payout);

        _market.assertBalances();
        return (_creatorFee, _reportingFee);
    }

    /**
     * @notice Sell some amount of complete sets for a market
     * @param _market The market to sell complete sets in
     * @param _amount The number of complete sets to sell
     * @param _shortParticipant The account which should provide the short party portion of shares
     * @param _longParticipant The account which should provide the long party portion of shares
     * @param _longRecipient The account which should receive the remaining payout for providing the matching shares to the short recipients shares
     * @param _shortRecipient The account which should recieve the (price * shares provided) payout for selling their side of the sale
     * @param _price The price of the trade being done. This determines how much each recipient recieves from the sale proceeds
     * @param _fingerprint Fingerprint of the filler used to naively restrict affiliate fee dispursement
     * @return (uint256 _creatorFee, uint256 _reportingFee) The fees taken for the market creator and reporting respectively
     */
    function sellCompleteSetsForTrade(IMarket _market, uint256 _outcome, uint256 _amount, address _shortParticipant, address _longParticipant, address _shortRecipient, address _longRecipient, uint256 _price, address _sourceAccount, bytes32 _fingerprint) external returns (uint256 _creatorFee, uint256 _reportingFee) {
        require(isApprovedForAll(_shortParticipant, msg.sender) == true, "ERC1155: need operator approval to burn short account shares");
        require(isApprovedForAll(_longParticipant, msg.sender) == true, "ERC1155: need operator approval to burn long account shares");

        _internalTransferFrom(_shortParticipant, _longParticipant, getTokenId(_market, _outcome), _amount, bytes(""), false);
        // NOTE: burnCompleteSets will validate the market provided is legitimate
        (uint256 _payout, uint256 _creatorFee, uint256 _reportingFee) = burnCompleteSets(_market, _longParticipant, _amount, _sourceAccount, _fingerprint);

        uint256 _longPayout = _payout.mul(_price) / _market.getNumTicks();
        cashTransfer(_longRecipient, _longPayout);
        cashTransfer(_shortRecipient, _payout.sub(_longPayout));

        _market.assertBalances();
        return (_creatorFee, _reportingFee);
    }

    function burnCompleteSets(IMarket _market, address _account, uint256 _amount, address _sourceAccount, bytes32 _fingerprint) private returns (uint256 _payout, uint256 _creatorFee, uint256 _reportingFee) {
        uint256 _numOutcomes = markets[address(_market)].numOutcomes;
        uint256 _numTicks = markets[address(_market)].numTicks;

        require(_numOutcomes != 0, "Invalid Market provided");

        // solium-disable indentation
        {
            uint256[] memory _tokenIds = new uint256[](_numOutcomes);
            uint256[] memory _values = new uint256[](_numOutcomes);

            for (uint256 i = 0; i < _numOutcomes; i++) {
                _tokenIds[i] = getTokenId(_market, i);
                _values[i] = _amount;
            }

            _burnBatch(_account, _tokenIds, _values, bytes(""), false);
        }
        // solium-enable indentation

        _payout = _amount.mul(_numTicks);
        IUniverse _universe = _market.getUniverse();

        if (!_market.isFinalized()) {
            _universe.decrementOpenInterest(_payout);
        }

        _creatorFee = _market.deriveMarketCreatorFeeAmount(_payout);
        uint256 _reportingFeeDivisor = _universe.getOrCacheReportingFeeDivisor();
        _reportingFee = _payout.div(_reportingFeeDivisor);
        _payout = _payout.sub(_creatorFee).sub(_reportingFee);

        if (_creatorFee != 0) {
            _market.recordMarketCreatorFees(_creatorFee, _sourceAccount, _fingerprint);
        }

        _universe.withdraw(address(this), _payout.add(_reportingFee), address(_market));

        if (_reportingFee != 0) {
            cashTransfer(address(_universe.getOrCreateNextDisputeWindow(false)), _reportingFee);
        }

        augur.logMarketOIChanged(_universe, _market);
    }

    /**
     * @notice Claims winnings for a market and for a particular shareholder
     * @param _market The market to claim winnings for
     * @param _shareHolder The account to claim winnings for
     * @param _fingerprint Fingerprint of the filler used to naively restrict affiliate fee dispursement
     * @return Bool True
     */
    function claimTradingProceeds(IMarket _market, address _shareHolder, bytes32 _fingerprint) external nonReentrant returns (uint256[] memory _outcomeFees) {
        return claimTradingProceedsInternal(_market, _shareHolder, _fingerprint);
    }

    function claimTradingProceedsInternal(IMarket _market, address _shareHolder, bytes32 _fingerprint) internal returns (uint256[] memory _outcomeFees) {
        require(augur.isKnownMarket(_market));
        if (!_market.isFinalized()) {
            _market.finalize();
        }
        _outcomeFees = new uint256[](8);
        for (uint256 _outcome = 0; _outcome < _market.getNumberOfOutcomes(); ++_outcome) {
            uint256 _numberOfShares = balanceOfMarketOutcome(_market, _outcome, _shareHolder);

            if (_numberOfShares > 0) {
                uint256 _proceeds;
                uint256 _shareHolderShare;
                uint256 _creatorShare;
                uint256 _reporterShare;
                uint256 _tokenId = getTokenId(_market, _outcome);
                (_proceeds, _shareHolderShare, _creatorShare, _reporterShare) = divideUpWinnings(_market, _outcome, _numberOfShares);

                // always destroy shares as it gives a minor gas refund and is good for the network
                _burn(_shareHolder, _tokenId, _numberOfShares, bytes(""), false);
                logTradingProceedsClaimed(_market, _outcome, _shareHolder, _numberOfShares, _shareHolderShare, _creatorShare.add(_reporterShare));

                if (_proceeds > 0) {
                    _market.getUniverse().withdraw(address(this), _shareHolderShare.add(_reporterShare), address(_market));
                    distributeProceeds(_market, _shareHolder, _shareHolderShare, _creatorShare, _reporterShare, _fingerprint);
                }
                _outcomeFees[_outcome] = _creatorShare.add(_reporterShare);
            }
        }

        _market.assertBalances();
        return _outcomeFees;
    }

    function distributeProceeds(IMarket _market, address _shareHolder, uint256 _shareHolderShare, uint256 _creatorShare, uint256 _reporterShare, bytes32 _fingerprint) private {
        if (_shareHolderShare > 0) {
            cashTransfer(_shareHolder, _shareHolderShare);
        }
        if (_creatorShare > 0) {
            _market.recordMarketCreatorFees(_creatorShare, _shareHolder, _fingerprint);
        }
        if (_reporterShare > 0) {
            cashTransfer(address(_market.getUniverse().getOrCreateNextDisputeWindow(false)), _reporterShare);
        }
    }

    function logTradingProceedsClaimed(IMarket _market, uint256 _outcome, address _sender, uint256 _numShares, uint256 _numPayoutTokens, uint256 _fees) private {
        augur.logTradingProceedsClaimed(_market.getUniverse(), _sender, address(_market), _outcome, _numShares, _numPayoutTokens, _fees);
    }

    function divideUpWinnings(IMarket _market, uint256 _outcome, uint256 _numberOfShares) public returns (uint256 _proceeds, uint256 _shareHolderShare, uint256 _creatorShare, uint256 _reporterShare) {
        _proceeds = calculateProceeds(_market, _outcome, _numberOfShares);
        _creatorShare = calculateCreatorFee(_market, _proceeds);
        _reporterShare = calculateReportingFee(_market, _proceeds);
        _shareHolderShare = _proceeds.sub(_creatorShare).sub(_reporterShare);
        return (_proceeds, _shareHolderShare, _creatorShare, _reporterShare);
    }

    function calculateProceeds(IMarket _market, uint256 _outcome, uint256 _numberOfShares) public view returns (uint256) {
        uint256 _payoutNumerator = _market.getWinningPayoutNumerator(_outcome);
        return _numberOfShares.mul(_payoutNumerator);
    }

    function calculateReportingFee(IMarket _market, uint256 _amount) public returns (uint256) {
        uint256 _reportingFeeDivisor = _market.getUniverse().getOrCacheReportingFeeDivisor();
        return _amount.div(_reportingFeeDivisor);
    }

    function calculateCreatorFee(IMarket _market, uint256 _amount) public view returns (uint256) {
        return _market.deriveMarketCreatorFeeAmount(_amount);
    }

    function getTypeName() public view returns(bytes32) {
        return "ShareToken";
    }

    /**
     * @return The market associated with this Share Token ID
     */
    function getMarket(uint256 _tokenId) external view returns(IMarket) {
        (address _market, uint256 _outcome) = unpackTokenId(_tokenId);
        return IMarket(_market);
    }

    /**
     * @return The outcome associated with this Share Token ID
     */
    function getOutcome(uint256 _tokenId) external view returns(uint256) {
        (address _market, uint256 _outcome) = unpackTokenId(_tokenId);
        return _outcome;
    }

    function totalSupplyForMarketOutcome(IMarket _market, uint256 _outcome) public view returns (uint256) {
        uint256 _tokenId = getTokenId(_market, _outcome);
        return totalSupply(_tokenId);
    }

    function balanceOfMarketOutcome(IMarket _market, uint256 _outcome, address _account) public view returns (uint256) {
        uint256 _tokenId = getTokenId(_market, _outcome);
        return balanceOf(_account, _tokenId);
    }

    function lowestBalanceOfMarketOutcomes(IMarket _market, uint256[] memory _outcomes, address _account) public view returns (uint256) {
        uint256 _lowest = SafeMathUint256.getUint256Max();
        for (uint256 _i = 0; _i < _outcomes.length; ++_i) {
            uint256 _tokenId = getTokenId(_market, _outcomes[_i]);
            _lowest = balanceOf(_account, _tokenId).min(_lowest);
        }
        return _lowest;
    }

    function getTokenId(IMarket _market, uint256 _outcome) public pure returns (uint256 _tokenId) {
        bytes memory _tokenIdBytes = abi.encodePacked(_market, uint8(_outcome));
        assembly {
            _tokenId := mload(add(_tokenIdBytes, add(0x20, 0)))
        }
    }

    function getTokenIds(IMarket _market, uint256[] memory _outcomes) public pure returns (uint256[] memory _tokenIds) {
        _tokenIds = new uint256[](_outcomes.length);
        for (uint256 _i = 0; _i < _outcomes.length; _i++) {
            _tokenIds[_i] = getTokenId(_market, _outcomes[_i]);
        }
    }

    function unpackTokenId(uint256 _tokenId) public pure returns (address _market, uint256 _outcome) {
        assembly {
            _market := shr(96,  and(_tokenId, 0xFFFFFFFFFFFFFFFFFFFFFFFFFFFFFFFFFFFFFFFF000000000000000000000000))
            _outcome := shr(88, and(_tokenId, 0x0000000000000000000000000000000000000000FF0000000000000000000000))
        }
    }

    function onTokenTransfer(uint256 _tokenId, address _from, address _to, uint256 _value) internal {
        (address _marketAddress, uint256 _outcome) = unpackTokenId(_tokenId);
        augur.logShareTokensBalanceChanged(_from, IMarket(_marketAddress), _outcome, balanceOf(_from, _tokenId));
        augur.logShareTokensBalanceChanged(_to, IMarket(_marketAddress), _outcome, balanceOf(_to, _tokenId));
    }

    function onMint(uint256 _tokenId, address _target, uint256 _amount) internal {
        (address _marketAddress, uint256 _outcome) = unpackTokenId(_tokenId);
        augur.logShareTokensBalanceChanged(_target, IMarket(_marketAddress), _outcome, balanceOf(_target, _tokenId));
    }

    function onBurn(uint256 _tokenId, address _target, uint256 _amount) internal {
        (address _marketAddress, uint256 _outcome) = unpackTokenId(_tokenId);
        augur.logShareTokensBalanceChanged(_target, IMarket(_marketAddress), _outcome, balanceOf(_target, _tokenId));
    }
}<|MERGE_RESOLUTION|>--- conflicted
+++ resolved
@@ -33,13 +33,9 @@
         endInitialization();
         augur = _augur;
         cash = ICash(_augur.lookup("Cash"));
-<<<<<<< HEAD
 
         initializeCashSender(_augur.lookup("DaiVat"), address(cash));
-=======
-        initializeMKRShutdownHandler(_augur.lookup("DaiVat"), address(cash));
         require(cash != ICash(0));
->>>>>>> 7c5fbf07
     }
 
     /**
