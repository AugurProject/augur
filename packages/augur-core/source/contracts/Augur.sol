--- conflicted
+++ resolved
@@ -270,11 +270,7 @@
         require(isKnownUniverse(_universe));
         recordMarketShareTokens(_market);
         markets[address(_market)] = true;
-<<<<<<< HEAD
-        emit MarketCreated(_universe, _endTime, _topic, _extraInfo, _market, _marketCreator, _designatedReporter, _feeDivisor, _prices, _marketType, 10000, _outcomes, getTimestamp());
-=======
-        emit MarketCreated(_universe, _endTime, _topic, _extraInfo, _market,_marketCreator, _designatedReporter, _feeDivisor, _prices, _marketType, 100, _outcomes);
->>>>>>> 066c0aa1
+        emit MarketCreated(_universe, _endTime, _topic, _extraInfo, _market,_marketCreator, _designatedReporter, _feeDivisor, _prices, _marketType, 100, _outcomes, getTimestamp());
         return true;
     }
 
