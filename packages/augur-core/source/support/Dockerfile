--- conflicted
+++ resolved
@@ -9,20 +9,6 @@
 ARG SOLC_MD5=fce0ea489308e86aa0d5f7d72bd2cd15
 ENV PATH="/augur/node_modules/.bin:${PATH}"
 
-<<<<<<< HEAD
-#RUN apk add --no-cache \
-#        bash \
-#        curl \
-#        g++ \
-#        gcc \
-#        git \
-#        libffi-dev \
-#        linux-headers \
-#        make \
-#        musl-dev \
-#        openssl-dev \
-#        python3-dev
-
 # install "virtualenv", since the vast majority of users of this image will want it
 RUN python3 -m pip install --no-cache-dir virtualenv
 
@@ -33,41 +19,18 @@
     source /augur/venv/bin/activate && \
     python -m pip install --no-cache-dir -r requirements.txt
 
-=======
-
-
-WORKDIR /augur
-COPY packages/augur-core/requirements.txt /augur/
-RUN python3 -m venv /augur/venv && \
-    source /augur/venv/bin/activate && \
-    python -m pip install --cache-dir=/root/.pip -r requirements.txt
-
->>>>>>> 30478d28
 
 RUN echo "${SOLC_MD5} */usr/local/bin/solc" > solc.md5 && \
     curl -sL -o /usr/local/bin/solc https://github.com/ethereum/solidity/releases/download/${SOLC_VERSION}/solc-static-linux && \
     md5sum -b -c solc.md5 && \
     chmod a+x /usr/local/bin/solc
 
-<<<<<<< HEAD
-#COPY --from=augur-build /usr/local/ /usr/local
-#COPY --from=augur-build /opt/ /opt/
-#
-#COPY --from=augur-build /augur/ /augur/
 
 RUN yarn workspace @augurproject/core install && yarn workspace @augurproject/core build
 
 
 FROM python:3.6.8-alpine3.8
 ENV PATH="/augur/venv/bin:${PATH}"
-=======
-COPY --from=augur-build /usr/local/ /usr/local
-COPY --from=augur-build /opt/ /opt/
-
-COPY --from=augur-build /augur/ /augur/
-
-RUN yarn workspace @augurproject/core build
->>>>>>> 30478d28
 
 RUN apk add --no-cache \
     git \
