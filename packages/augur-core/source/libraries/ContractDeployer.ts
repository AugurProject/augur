--- conflicted
+++ resolved
@@ -262,17 +262,10 @@
 
     private async uploadGnosisContracts(): Promise<void> {
         const proxyFactoryContract = await this.contracts.get("ProxyFactory");
-<<<<<<< HEAD
-        proxyFactoryContract.address = await this.uploadAndAddToAugur(proxyFactoryContract, "ProxyFactory");
-
-        const gnosisSafeContract = await this.contracts.get("GnosisSafe");
-        gnosisSafeContract.address = await this.uploadAndAddToAugur(gnosisSafeContract, "GnosisSafe");
-=======
         proxyFactoryContract.address = await this.uploadAndAddToAugur(proxyFactoryContract, "ProxyFactory", []);
 
         const gnosisSafeContract = await this.contracts.get("GnosisSafe");
         gnosisSafeContract.address = await this.uploadAndAddToAugur(gnosisSafeContract, "GnosisSafe", []);
->>>>>>> 29d8032c
     }
 
     private async upload0xContracts(): Promise<string> {
