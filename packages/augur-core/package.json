--- conflicted
+++ resolved
@@ -4,12 +4,8 @@
   "description": "Core augur contracts and deployment process",
   "author": "The Augur Developers <team@augur.net>",
   "repository": "http://github.com/AugurProject/augur-core",
-<<<<<<< HEAD
-  "main": "build",
-=======
   "main": "build/index.js",
   "types": "build/index.d.ts",
->>>>>>> 67cd2520
   "module": "build/index.js",
   "browser": "build/browser.js",
   "license": "GPL-3.0",
