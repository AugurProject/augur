--- conflicted
+++ resolved
@@ -354,17 +354,11 @@
     assert shareToken.balanceOfMarketOutcome(market.address, NO, contractsFixture.accounts[2]) == fix(5)
 
 def test_three_bids_on_books_buy_first_2_cover_protocol_fee(contractsFixture, cash, market):
-<<<<<<< HEAD
-    ZeroXTrade = contractsFixture.contracts['ZeroXTrade']
-    zeroXExchange = contractsFixture.contracts["ZeroXExchange"]
-    shareToken = contractsFixture.contracts["ShareToken"]
-=======
     if contractsFixture.paraAugur or contractsFixture.sideChain:
         return
     ZeroXTrade = contractsFixture.getZeroXTrade()
     zeroXExchange = contractsFixture.contracts["ZeroXExchange"]
     shareToken = contractsFixture.getShareToken()
->>>>>>> debe2f0b
     expirationTime = contractsFixture.contracts['Time'].getTimestamp() + 10000
     ethExchange = contractsFixture.applySignature("UniswapV2Pair", ZeroXTrade.ethExchange())
     weth = contractsFixture.contracts["WETH9"]
