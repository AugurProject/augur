#!/usr/bin/env python

from eth_tester.exceptions import TransactionFailed
from utils import longTo32Bytes, longToHexString, fix, AssertLog, stringToBytes, EtherDelta, PrintGasUsed, BuyWithCash, TokenDelta, nullAddress
from constants import ASK, BID, YES, NO, LONG, SHORT
from pytest import raises, mark
from reporting_utils import proceedToNextRound
from decimal import Decimal
from old_eth_utils import ecsign, sha3, normalize_key, int_to_32bytearray, bytearray_to_bytestr, zpad
from math import floor

def signOrder(orderHash, private_key):
    key = normalize_key(private_key.to_hex())
    v, r, s = ecsign(sha3("\x19Ethereum Signed Message:\n32".encode('utf-8') + orderHash), key)
    return "0x" + v.to_bytes(1, "big").hex() + (zpad(bytearray_to_bytestr(int_to_32bytearray(r)), 32) + zpad(bytearray_to_bytestr(int_to_32bytearray(s)), 32)).hex() + "03"

def test_trade_1155_behavior(contractsFixture, cash, market, categoricalMarket, universe):
    ZeroXTrade = contractsFixture.contracts['ZeroXTrade']
    shareToken = contractsFixture.contracts['ShareToken']
    shareToken = contractsFixture.contracts['ShareToken']

    account = contractsFixture.accounts[0]
    account2 = contractsFixture.accounts[1]

    price = 60
    outcome = YES
    orderType = BID

    marketTokenId = ZeroXTrade.getTokenId(market.address, price, outcome, orderType)
    catMarketTokenId = ZeroXTrade.getTokenId(categoricalMarket.address, price, outcome, orderType)

    assert ZeroXTrade.unpackTokenId(marketTokenId) == [market.address, price, outcome, orderType]

    # By default the trade tokens will give a 0 balance
    assert ZeroXTrade.balanceOf(account, marketTokenId) == 0
    assert ZeroXTrade.balanceOf(account2, marketTokenId) == 0
    assert ZeroXTrade.balanceOf(account, catMarketTokenId) == 0
    assert ZeroXTrade.balanceOf(account2, catMarketTokenId) == 0

    # If we provide some Cash it will affect the balances since Cash can always be used to perform trades
    accountCash = 1000
    account2Cash = 2000
    cash.faucet(accountCash, sender=account)
    cash.faucet(account2Cash, sender=account2)

    assert ZeroXTrade.balanceOf(account, marketTokenId) == floor(accountCash / price)
    assert ZeroXTrade.balanceOf(account2, marketTokenId) == floor(account2Cash / price)
    assert ZeroXTrade.balanceOf(account, catMarketTokenId) == floor(accountCash / price)
    assert ZeroXTrade.balanceOf(account2, catMarketTokenId) == floor(account2Cash / price)

    # If we reverse the trade type it will change our available balance since we dont need to put up as much Cash for the trade

    orderType = ASK
    askPrice = 100 - price

    marketTokenId = ZeroXTrade.getTokenId(market.address, price, outcome, orderType)
    catMarketTokenId = ZeroXTrade.getTokenId(categoricalMarket.address, price, outcome, orderType)

    assert ZeroXTrade.balanceOf(account, marketTokenId) == floor(accountCash / askPrice)
    assert ZeroXTrade.balanceOf(account2, marketTokenId) == floor(account2Cash / askPrice)
    assert ZeroXTrade.balanceOf(account, catMarketTokenId) == floor(accountCash / askPrice)
    assert ZeroXTrade.balanceOf(account2, catMarketTokenId) == floor(account2Cash / askPrice)

    # Lets try with just shares. Get rid of account 1 Cash
    cash.transfer(contractsFixture.accounts[3], accountCash, sender=account)

    # Make some complete sets for both markets and transfer our outcome shares to account 1
    shareToken.publicBuyCompleteSets(market.address, 10, sender=account2)
    shareToken.publicBuyCompleteSets(categoricalMarket.address, 10, sender=account2)

    shareToken.unsafeTransferFrom(account2, account, shareToken.getTokenId(market.address, outcome), 10, sender=account2)
    shareToken.unsafeTransferFrom(account2, account, shareToken.getTokenId(categoricalMarket.address, outcome), 10, sender=account2)

    assert cash.balanceOf(account) == 0
    assert cash.balanceOf(account2) == 0

    # The shares should determine an available balance when appropriate. In this case the order type is ASK so account 1 should have a balance
    assert ZeroXTrade.balanceOf(account, marketTokenId) == 10
    assert ZeroXTrade.balanceOf(account2, marketTokenId) == 0
    assert ZeroXTrade.balanceOf(account, catMarketTokenId) == 10
    assert ZeroXTrade.balanceOf(account2, catMarketTokenId) == 0

    # If we modify the order type back to BID account 2 will have a balance since they own shares in every other outcome
    orderType = BID

    marketTokenId = ZeroXTrade.getTokenId(market.address, price, outcome, orderType)
    catMarketTokenId = ZeroXTrade.getTokenId(categoricalMarket.address, price, outcome, orderType)

    assert ZeroXTrade.balanceOf(account, marketTokenId) == 0
    assert ZeroXTrade.balanceOf(account2, marketTokenId) == 10
    assert ZeroXTrade.balanceOf(account, catMarketTokenId) == 0
    assert ZeroXTrade.balanceOf(account2, catMarketTokenId) == 10

    # If we change the outcome we'll see that neither account has a BID compatible balance
    outcome = NO

    marketTokenId = ZeroXTrade.getTokenId(market.address, price, outcome, orderType)
    catMarketTokenId = ZeroXTrade.getTokenId(categoricalMarket.address, price, outcome, orderType)

    assert ZeroXTrade.balanceOf(account, marketTokenId) == 0
    assert ZeroXTrade.balanceOf(account2, marketTokenId) == 0
    assert ZeroXTrade.balanceOf(account, catMarketTokenId) == 0
    assert ZeroXTrade.balanceOf(account2, catMarketTokenId) == 0

    # However if the type is an ASK then account 2 will have a balance since they own those shares
    orderType = ASK

    marketTokenId = ZeroXTrade.getTokenId(market.address, price, outcome, orderType)
    catMarketTokenId = ZeroXTrade.getTokenId(categoricalMarket.address, price, outcome, orderType)

    assert ZeroXTrade.balanceOf(account, marketTokenId) == 0
    assert ZeroXTrade.balanceOf(account2, marketTokenId) == 10
    assert ZeroXTrade.balanceOf(account, catMarketTokenId) == 0
    assert ZeroXTrade.balanceOf(account2, catMarketTokenId) == 10

    # Now lets give the account some Cash again and confirm the Cash is simply summed onto the share balances
    cash.faucet(accountCash, sender=account)
    cash.faucet(account2Cash, sender=account2)

    assert ZeroXTrade.balanceOf(account, marketTokenId) == floor(accountCash / askPrice)
    assert ZeroXTrade.balanceOf(account2, marketTokenId) == 10 + floor(account2Cash / askPrice)
    assert ZeroXTrade.balanceOf(account, catMarketTokenId) == floor(accountCash / askPrice)
    assert ZeroXTrade.balanceOf(account2, catMarketTokenId) == 10 + floor(account2Cash / askPrice)

    # We also have a method of checking multiple balances

    (marketAccount1Balance, marketAccount2Balance) = ZeroXTrade.balanceOfBatch([account, account2], [marketTokenId, catMarketTokenId])
    assert marketAccount1Balance == floor(accountCash / askPrice)
    assert marketAccount2Balance == 10 + floor(account2Cash / askPrice)

def test_basic_trading(contractsFixture, cash, market, universe):
    ZeroXTrade = contractsFixture.contracts['ZeroXTrade']
    expirationTime = contractsFixture.contracts['Time'].getTimestamp() + 10000
    zeroXExchange = contractsFixture.contracts["ZeroXExchange"]
    shareToken = contractsFixture.contracts["ShareToken"]
    salt = 5

    # First we'll create a signed order
    rawZeroXOrderData, orderHash = ZeroXTrade.createZeroXOrder(BID, fix(2), 60, market.address, YES, nullAddress, expirationTime, zeroXExchange.address, salt)
    signature = signOrder(orderHash, contractsFixture.privateKeys[0])
    
    assert zeroXExchange.isValidSignature(orderHash, contractsFixture.accounts[0], signature)

    # Validate the signed order state
    marketAddress, price, outcome, orderType, kycToken = ZeroXTrade.parseOrderData(rawZeroXOrderData)
    assert marketAddress == market.address
    assert price == 60
    assert outcome == YES
    assert orderType == BID
    assert kycToken == nullAddress

    fillAmount = fix(1)
    affiliateAddress = nullAddress
    tradeGroupId = longTo32Bytes(42)
    orders = [rawZeroXOrderData]
    signatures = [signature]

<<<<<<< HEAD
    yesShareToken = contractsFixture.applySignature("ShareToken", market.getShareToken(YES))
    noShareToken = contractsFixture.applySignature("ShareToken", market.getShareToken(NO))

    assert cash.faucet(fix(1, 60))
    assert cash.faucet(fix(1, 40), sender=contractsFixture.accounts[1])

    # We have to provide a protocol fee along with the fill
    with raises(TransactionFailed):
        ZeroXTrade.trade(fillAmount, affiliateAddress, tradeGroupId, orders, signatures, sender=contractsFixture.accounts[1])

    # Lets take the order as another user and confirm assets are traded
    with TokenDelta(yesShareToken, fix(1), contractsFixture.accounts[0], "Tester 0 Shares not received"):
        with TokenDelta(noShareToken, fix(1), contractsFixture.accounts[1], "Tester 1 Shares not received"):
            with TokenDelta(cash, -fix(1, 60), contractsFixture.accounts[0], "Tester 0 cash not taken"):
                with TokenDelta(cash, -fix(1, 40), contractsFixture.accounts[1], "Tester 1 cash not taken"):
                    with PrintGasUsed(contractsFixture, "ZeroXTrade.trade", 0):
                        amountRemaining = ZeroXTrade.trade(fillAmount, affiliateAddress, tradeGroupId, orders, signatures, sender=contractsFixture.accounts[1], value=150000)
                        assert amountRemaining == 0
=======
    # Lets take the order as another user and confirm assets are traded
    assert cash.faucet(fix(1, 60))
    assert cash.faucet(fix(1, 40), sender=contractsFixture.accounts[1])
    with TokenDelta(cash, -fix(1, 60), contractsFixture.accounts[0], "Tester 0 cash not taken"):
        with TokenDelta(cash, -fix(1, 40), contractsFixture.accounts[1], "Tester 1 cash not taken"):
            with PrintGasUsed(contractsFixture, "ZeroXTrade.trade", 0):
                amountRemaining = ZeroXTrade.trade(fillAmount, affiliateAddress, tradeGroupId, orders, signatures, sender=contractsFixture.accounts[1])
                assert amountRemaining == 0

    yesShareTokenBalance = shareToken.balanceOfMarketOutcome(market.address, YES, contractsFixture.accounts[0])
    noShareTokenBalance = shareToken.balanceOfMarketOutcome(market.address, NO, contractsFixture.accounts[1])
    assert yesShareTokenBalance == fix(1)
    assert noShareTokenBalance == fix(1)
>>>>>>> a367e99b

    # Another user can fill the rest. We'll also ask to fill more than is available and see that we get back the remaining amount desired
    assert cash.faucet(fix(1, 60))
    assert cash.faucet(fix(1, 40), sender=contractsFixture.accounts[2])
    amountRemaining = ZeroXTrade.trade(fillAmount + 1, affiliateAddress, tradeGroupId, orders, signatures, sender=contractsFixture.accounts[2], value=150000)
    assert amountRemaining == 1

    # The order is completely filled so further attempts to take it will not actuall result in any trade occuring
    assert cash.faucet(fix(1, 60))
    assert cash.faucet(fix(1, 40), sender=contractsFixture.accounts[1])
<<<<<<< HEAD
    with TokenDelta(yesShareToken, 0, contractsFixture.accounts[0], "Tester 0 Shares not received"):
        with TokenDelta(noShareToken, 0, contractsFixture.accounts[1], "Tester 1 Shares not received"):
            with TokenDelta(cash, 0, contractsFixture.accounts[0], "Tester 0 cash not taken"):
                with TokenDelta(cash, 0, contractsFixture.accounts[1], "Tester 1 cash not taken"):
                    ZeroXTrade.trade(fillAmount, affiliateAddress, tradeGroupId, orders, signatures, sender=contractsFixture.accounts[1], value=150000)
=======
    with TokenDelta(cash, 0, contractsFixture.accounts[0], "Tester 0 cash not taken"):
        with TokenDelta(cash, 0, contractsFixture.accounts[1], "Tester 1 cash not taken"):
            ZeroXTrade.trade(fillAmount, affiliateAddress, tradeGroupId, orders, signatures, sender=contractsFixture.accounts[1])

    assert yesShareTokenBalance == fix(1)
    assert noShareTokenBalance == fix(1)
>>>>>>> a367e99b

def test_cancelation(contractsFixture, cash, market, universe):
    ZeroXTrade = contractsFixture.contracts['ZeroXTrade']
    expirationTime = contractsFixture.contracts['Time'].getTimestamp() + 10000
    zeroXExchange = contractsFixture.contracts["ZeroXExchange"]
    shareToken = contractsFixture.contracts["ShareToken"]
    salt = 5

    # First we'll create a signed order
    rawZeroXOrderData, orderHash = ZeroXTrade.createZeroXOrder(BID, fix(2), 60, market.address, YES, nullAddress, expirationTime, zeroXExchange.address, salt)
    signature = signOrder(orderHash, contractsFixture.privateKeys[0])

    # Now lets cancel it
    zeroXExchange.cancelOrder(rawZeroXOrderData)
    assert zeroXExchange.cancelled(orderHash)

    fillAmount = fix(1)
    affiliateAddress = nullAddress
    tradeGroupId = longTo32Bytes(42)
    orders = [rawZeroXOrderData]
    signatures = [signature]

    # Lets take the order as another user and confirm we cannot take a canceled order. It will just be a no-op
    assert cash.faucet(fix(1, 60))
    assert cash.faucet(fix(1, 40), sender=contractsFixture.accounts[1])
    with TokenDelta(cash, 0, contractsFixture.accounts[0], "Trade occured when cancelled"):
        with TokenDelta(cash, 0, contractsFixture.accounts[1], "Trade occured when cancelled"):
            ZeroXTrade.trade(fillAmount, affiliateAddress, tradeGroupId, orders, signatures, sender=contractsFixture.accounts[1], value=150000)

    # Now lets make and cancel several
    # First we'll create a signed order
    rawZeroXOrderData1, orderHash1 = ZeroXTrade.createZeroXOrder(BID, fix(2), 60, market.address, YES, nullAddress, expirationTime, zeroXExchange.address, salt+1)
    rawZeroXOrderData2, orderHash2 = ZeroXTrade.createZeroXOrder(BID, fix(2), 60, market.address, YES, nullAddress, expirationTime, zeroXExchange.address, salt+2)

    # Now lets cancel it
    zeroXExchange.batchCancelOrders([rawZeroXOrderData1,rawZeroXOrderData2])
    assert zeroXExchange.cancelled(orderHash1)
    assert zeroXExchange.cancelled(orderHash2)

@mark.parametrize('withSelf', [
    True,
    False
])
def test_one_bid_on_books_buy_full_order(withSelf, contractsFixture, cash, market, universe):
    ZeroXTrade = contractsFixture.contracts['ZeroXTrade']
    zeroXExchange = contractsFixture.contracts["ZeroXExchange"]
    shareToken = contractsFixture.contracts["ShareToken"]
    expirationTime = contractsFixture.contracts['Time'].getTimestamp() + 10000
    salt = 5
    tradeGroupID = longTo32Bytes(42)

    # create signed order
    sender = contractsFixture.accounts[2] if withSelf else contractsFixture.accounts[1]
    senderPrivateKey = contractsFixture.privateKeys[2] if withSelf else contractsFixture.privateKeys[1]
    cash.faucet(fix('2', '60'), sender=sender)
    rawZeroXOrderData, orderHash = ZeroXTrade.createZeroXOrder(BID, fix(2), 60, market.address, YES, nullAddress, expirationTime, zeroXExchange.address, salt, sender=sender)
    signature = signOrder(orderHash, senderPrivateKey)

    # fill signed order
    orderEventLog = {
	    "eventType": 2,
	    "addressData": [nullAddress, contractsFixture.accounts[2] if withSelf else contractsFixture.accounts[1] , contractsFixture.accounts[2]],
	    "uint256Data": [60, 0, YES, 0, 0, 0, fix(2),  contractsFixture.contracts['Time'].getTimestamp(), 0, 0],
    }
    orders = [rawZeroXOrderData]
    signatures = [signature]
    assert cash.faucet(fix(2, 40), sender=contractsFixture.accounts[2])
    if not withSelf:
        with AssertLog(contractsFixture, "OrderEvent", orderEventLog):
<<<<<<< HEAD
            with TokenDelta(yesShareToken, fix(2), sender, "Creator Shares not received"):
                with TokenDelta(noShareToken, fix(2), contractsFixture.accounts[2], "Taker Shares not received"):
                    with TokenDelta(cash, -fix(2, 60), sender, "Creator cash not taken"):
                        with TokenDelta(cash, -fix(2, 40), contractsFixture.accounts[2], "Taker cash not taken"):
                            assert ZeroXTrade.trade(fix(2), nullAddress, tradeGroupID, orders, signatures, sender=contractsFixture.accounts[2], value=150000) == 0
=======
            with TokenDelta(cash, -fix(2, 60), sender, "Creator cash not taken"):
                with TokenDelta(cash, -fix(2, 40), contractsFixture.accounts[2], "Taker cash not taken"):
                    assert ZeroXTrade.trade(fix(2), nullAddress, tradeGroupID, orders, signatures, sender=contractsFixture.accounts[2]) == 0
        
        assert shareToken.balanceOfMarketOutcome(market.address, YES, sender) == fix(2)
        assert shareToken.balanceOfMarketOutcome(market.address, NO, contractsFixture.accounts[2]) == fix(2)
>>>>>>> a367e99b
    else:
        assert ZeroXTrade.trade(fix(2), nullAddress, tradeGroupID, orders, signatures, sender=contractsFixture.accounts[2], value=150000) == fix(2)

def test_one_bid_on_books_buy_partial_order(contractsFixture, cash, market):
    ZeroXTrade = contractsFixture.contracts['ZeroXTrade']
    zeroXExchange = contractsFixture.contracts["ZeroXExchange"]
    shareToken = contractsFixture.contracts["ShareToken"]
    expirationTime = contractsFixture.contracts['Time'].getTimestamp() + 10000
    salt = 5
    tradeGroupID = longTo32Bytes(42)

    # create signed order
    cash.faucet(fix('2', '60'), sender=contractsFixture.accounts[1])
    rawZeroXOrderData, orderHash = ZeroXTrade.createZeroXOrder(BID, fix(2), 60, market.address, YES, nullAddress, expirationTime, zeroXExchange.address, salt, sender=contractsFixture.accounts[1])
    signature = signOrder(orderHash, contractsFixture.privateKeys[1])

    # fill signed order
    orderEventLog = {
	    "eventType": 2,
	    "addressData": [nullAddress, contractsFixture.accounts[1], contractsFixture.accounts[2]],
	    "uint256Data": [60, 0, YES, 0, 0, 0, fix(1),  contractsFixture.contracts['Time'].getTimestamp(), 0, 0],
    }
    orders = [rawZeroXOrderData]
    signatures = [signature]
    cash.faucet(fix('1', '40'), sender=contractsFixture.accounts[2])
    expectedAmountRemaining = fix(1)
    with AssertLog(contractsFixture, "OrderEvent", orderEventLog):
<<<<<<< HEAD
        with TokenDelta(yesShareToken, fix(1), contractsFixture.accounts[1], "Creator Shares not received"):
            with TokenDelta(noShareToken, fix(1), contractsFixture.accounts[2], "Taker Shares not received"):
                with TokenDelta(cash, -fix(1, 60), contractsFixture.accounts[1], "Creator cash not taken"):
                    with TokenDelta(cash, -fix(1, 40), contractsFixture.accounts[2], "Taker cash not taken"):
                        assert ZeroXTrade.trade(fix(1), nullAddress, tradeGroupID, orders, signatures, sender=contractsFixture.accounts[2], value=150000) == 0
=======
        with TokenDelta(cash, -fix(1, 60), contractsFixture.accounts[1], "Creator cash not taken"):
            with TokenDelta(cash, -fix(1, 40), contractsFixture.accounts[2], "Taker cash not taken"):
                assert ZeroXTrade.trade(fix(1), nullAddress, tradeGroupID, orders, signatures, sender=contractsFixture.accounts[2]) == 0

    assert shareToken.balanceOfMarketOutcome(market.address, YES, contractsFixture.accounts[1]) == fix(1)
    assert shareToken.balanceOfMarketOutcome(market.address, NO, contractsFixture.accounts[2]) == fix(1)
>>>>>>> a367e99b

def test_two_bids_on_books_buy_both(contractsFixture, cash, market):
    ZeroXTrade = contractsFixture.contracts['ZeroXTrade']
    zeroXExchange = contractsFixture.contracts["ZeroXExchange"]
    shareToken = contractsFixture.contracts["ShareToken"]
    expirationTime = contractsFixture.contracts['Time'].getTimestamp() + 10000
    salt = 5
    tradeGroupID = longTo32Bytes(42)

    # create signed order 1
    cash.faucet(fix('4', '60'), sender=contractsFixture.accounts[1])
    rawZeroXOrderData1, orderHash1 = ZeroXTrade.createZeroXOrder(BID, fix(4), 60, market.address, YES, nullAddress, expirationTime, zeroXExchange.address, salt, sender=contractsFixture.accounts[1])
    signature1 = signOrder(orderHash1, contractsFixture.privateKeys[1])

    # create signed order 2
    cash.faucet(fix('1', '60'), sender=contractsFixture.accounts[3])
    rawZeroXOrderData2, orderHash2 = ZeroXTrade.createZeroXOrder(BID, fix(1), 60, market.address, YES, nullAddress, expirationTime, zeroXExchange.address, salt, sender=contractsFixture.accounts[3])
    signature2 = signOrder(orderHash2, contractsFixture.privateKeys[3])

    orders = [rawZeroXOrderData1, rawZeroXOrderData2]
    signatures = [signature1, signature2]

    # fill signed orders
    cash.faucet(fix('5', '40'), sender=contractsFixture.accounts[2])
<<<<<<< HEAD
    with TokenDelta(yesShareToken, fix(4), contractsFixture.accounts[1], "Creator Shares not received"):
        with TokenDelta(yesShareToken, fix(1), contractsFixture.accounts[3], "Creator Shares not received"):
            with TokenDelta(noShareToken, fix(5), contractsFixture.accounts[2], "Taker Shares not received"):
                with TokenDelta(cash, -fix(4, 60), contractsFixture.accounts[1], "Creator cash not taken"):
                    with TokenDelta(cash, -fix(1, 60), contractsFixture.accounts[3], "Creator cash not taken"):
                        with TokenDelta(cash, -fix(5, 40), contractsFixture.accounts[2], "Taker cash not taken"):
                            assert ZeroXTrade.trade(fix(5), nullAddress, tradeGroupID, orders, signatures, sender=contractsFixture.accounts[2], value=300000) == 0
=======
    with TokenDelta(cash, -fix(4, 60), contractsFixture.accounts[1], "Creator cash not taken"):
        with TokenDelta(cash, -fix(1, 60), contractsFixture.accounts[3], "Creator cash not taken"):
            with TokenDelta(cash, -fix(5, 40), contractsFixture.accounts[2], "Taker cash not taken"):
                assert ZeroXTrade.trade(fix(5), nullAddress, tradeGroupID, orders, signatures, sender=contractsFixture.accounts[2]) == 0

    assert shareToken.balanceOfMarketOutcome(market.address, YES, contractsFixture.accounts[1]) == fix(4)
    assert shareToken.balanceOfMarketOutcome(market.address, YES, contractsFixture.accounts[3]) == fix(1)
    assert shareToken.balanceOfMarketOutcome(market.address, NO, contractsFixture.accounts[2]) == fix(5)
>>>>>>> a367e99b

def test_two_bids_on_books_buy_full_and_partial(contractsFixture, cash, market, universe):
    ZeroXTrade = contractsFixture.contracts['ZeroXTrade']
    zeroXExchange = contractsFixture.contracts["ZeroXExchange"]
    shareToken = contractsFixture.contracts["ShareToken"]
    expirationTime = contractsFixture.contracts['Time'].getTimestamp() + 10000
    salt = 5
    tradeGroupID = longTo32Bytes(42)

    # create signed order 1
    cash.faucet(fix('1', '60'), sender=contractsFixture.accounts[1])
    rawZeroXOrderData1, orderHash1 = ZeroXTrade.createZeroXOrder(BID, fix(1), 60, market.address, YES, nullAddress, expirationTime, zeroXExchange.address, salt, sender=contractsFixture.accounts[1])
    signature1 = signOrder(orderHash1, contractsFixture.privateKeys[1])

    # create signed order 2
    cash.faucet(fix('4', '60'), sender=contractsFixture.accounts[3])
    rawZeroXOrderData2, orderHash2 = ZeroXTrade.createZeroXOrder(BID, fix(4), 60, market.address, YES, nullAddress, expirationTime, zeroXExchange.address, salt, sender=contractsFixture.accounts[3])
    signature2 = signOrder(orderHash2, contractsFixture.privateKeys[3])

    orders = [rawZeroXOrderData1, rawZeroXOrderData2]
    signatures = [signature1, signature2]

    # fill signed orders
    cash.faucet(fix('3', '40'), sender=contractsFixture.accounts[2])
<<<<<<< HEAD
    with TokenDelta(yesShareToken, fix(1), contractsFixture.accounts[1], "Creator Shares not received"):
        with TokenDelta(yesShareToken, fix(2), contractsFixture.accounts[3], "Creator Shares not received"):
            with TokenDelta(noShareToken, fix(3), contractsFixture.accounts[2], "Taker Shares not received"):
                with TokenDelta(cash, -fix(1, 60), contractsFixture.accounts[1], "Creator cash not taken"):
                    with TokenDelta(cash, -fix(2, 60), contractsFixture.accounts[3], "Creator cash not taken"):
                        with TokenDelta(cash, -fix(3, 40), contractsFixture.accounts[2], "Taker cash not taken"):
                            assert ZeroXTrade.trade(fix(3), nullAddress, tradeGroupID, orders, signatures, sender=contractsFixture.accounts[2], value=300000) == 0
=======
    with TokenDelta(cash, -fix(1, 60), contractsFixture.accounts[1], "Creator cash not taken"):
        with TokenDelta(cash, -fix(2, 60), contractsFixture.accounts[3], "Creator cash not taken"):
            with TokenDelta(cash, -fix(3, 40), contractsFixture.accounts[2], "Taker cash not taken"):
                assert ZeroXTrade.trade(fix(3), nullAddress, tradeGroupID, orders, signatures, sender=contractsFixture.accounts[2]) == 0

    assert shareToken.balanceOfMarketOutcome(market.address, YES, contractsFixture.accounts[1]) == fix(1)
    assert shareToken.balanceOfMarketOutcome(market.address, YES, contractsFixture.accounts[3]) == fix(2)
    assert shareToken.balanceOfMarketOutcome(market.address, NO, contractsFixture.accounts[2]) == fix(3)
>>>>>>> a367e99b

def test_one_ask_on_books_buy_full_order(contractsFixture, cash, market, universe):
    ZeroXTrade = contractsFixture.contracts['ZeroXTrade']
    zeroXExchange = contractsFixture.contracts["ZeroXExchange"]
    shareToken = contractsFixture.contracts["ShareToken"]
    expirationTime = contractsFixture.contracts['Time'].getTimestamp() + 10000
    salt = 5
    tradeGroupID = longTo32Bytes(42)

    # create signed order
    sender = contractsFixture.accounts[1]
    senderPrivateKey = contractsFixture.privateKeys[1]
    cash.faucet(fix('2', '40'), sender=sender)
    rawZeroXOrderData, orderHash = ZeroXTrade.createZeroXOrder(ASK, fix(2), 60, market.address, YES, nullAddress, expirationTime, zeroXExchange.address, salt, sender=sender)
    signature = signOrder(orderHash, senderPrivateKey)

    # fill signed order
    orderEventLog = {
        "eventType": 2,
        "addressData": [nullAddress, contractsFixture.accounts[1] , contractsFixture.accounts[2]],
        "uint256Data": [60, 0, YES, 0, 0, 0, fix(2),  contractsFixture.contracts['Time'].getTimestamp(), 0, 0],
    }
    orders = [rawZeroXOrderData]
    signatures = [signature]
    assert cash.faucet(fix(2, 60), sender=contractsFixture.accounts[2])
    with AssertLog(contractsFixture, "OrderEvent", orderEventLog):
<<<<<<< HEAD
        with TokenDelta(noShareToken, fix(2), sender, "Creator Shares not received"):
            with TokenDelta(yesShareToken, fix(2), contractsFixture.accounts[2], "Taker Shares not received"):
                with TokenDelta(cash, -fix(2, 40), sender, "Creator cash not taken"):
                    with TokenDelta(cash, -fix(2, 60), contractsFixture.accounts[2], "Taker cash not taken"):
                        assert ZeroXTrade.trade(fix(2), nullAddress, tradeGroupID, orders, signatures, sender=contractsFixture.accounts[2], value=150000) == 0
=======
        with TokenDelta(cash, -fix(2, 40), sender, "Creator cash not taken"):
            with TokenDelta(cash, -fix(2, 60), contractsFixture.accounts[2], "Taker cash not taken"):
                assert ZeroXTrade.trade(fix(2), nullAddress, tradeGroupID, orders, signatures, sender=contractsFixture.accounts[2]) == 0

    assert shareToken.balanceOfMarketOutcome(market.address, NO, sender) == fix(2)
    assert shareToken.balanceOfMarketOutcome(market.address, YES, contractsFixture.accounts[2]) == fix(2)
>>>>>>> a367e99b

def test_one_ask_on_books_buy_partial_order(contractsFixture, cash, market, universe):
    ZeroXTrade = contractsFixture.contracts['ZeroXTrade']
    zeroXExchange = contractsFixture.contracts["ZeroXExchange"]
    shareToken = contractsFixture.contracts["ShareToken"]
    expirationTime = contractsFixture.contracts['Time'].getTimestamp() + 10000
    salt = 5
    tradeGroupID = longTo32Bytes(42)

    # create signed order
    sender = contractsFixture.accounts[1]
    senderPrivateKey = contractsFixture.privateKeys[1]
    cash.faucet(fix('4', '40'), sender=sender)
    rawZeroXOrderData, orderHash = ZeroXTrade.createZeroXOrder(ASK, fix(4), 60, market.address, YES, nullAddress, expirationTime, zeroXExchange.address, salt, sender=sender)
    signature = signOrder(orderHash, senderPrivateKey)

    # fill signed order
    orderEventLog = {
        "eventType": 2,
        "addressData": [nullAddress, contractsFixture.accounts[1] , contractsFixture.accounts[2]],
        "uint256Data": [60, 0, YES, 0, 0, 0, fix(2),  contractsFixture.contracts['Time'].getTimestamp(), 0, 0],
    }
    orders = [rawZeroXOrderData]
    signatures = [signature]
    assert cash.faucet(fix(2, 60), sender=contractsFixture.accounts[2])
    with AssertLog(contractsFixture, "OrderEvent", orderEventLog):
<<<<<<< HEAD
        with TokenDelta(noShareToken, fix(2), sender, "Creator Shares not received"):
            with TokenDelta(yesShareToken, fix(2), contractsFixture.accounts[2], "Taker Shares not received"):
                with TokenDelta(cash, -fix(2, 40), sender, "Creator cash not taken"):
                    with TokenDelta(cash, -fix(2, 60), contractsFixture.accounts[2], "Taker cash not taken"):
                        assert ZeroXTrade.trade(fix(2), nullAddress, tradeGroupID, orders, signatures, sender=contractsFixture.accounts[2], value=150000) == 0
=======
        with TokenDelta(cash, -fix(2, 40), sender, "Creator cash not taken"):
            with TokenDelta(cash, -fix(2, 60), contractsFixture.accounts[2], "Taker cash not taken"):
                assert ZeroXTrade.trade(fix(2), nullAddress, tradeGroupID, orders, signatures, sender=contractsFixture.accounts[2]) == 0

    assert shareToken.balanceOfMarketOutcome(market.address, NO, sender) == fix(2)
    assert shareToken.balanceOfMarketOutcome(market.address, YES, contractsFixture.accounts[2]) == fix(2)
>>>>>>> a367e99b

def test_two_asks_on_books_buy_both(contractsFixture, cash, market, universe):
    ZeroXTrade = contractsFixture.contracts['ZeroXTrade']
    zeroXExchange = contractsFixture.contracts["ZeroXExchange"]
    shareToken = contractsFixture.contracts["ShareToken"]
    expirationTime = contractsFixture.contracts['Time'].getTimestamp() + 10000
    salt = 5
    tradeGroupID = longTo32Bytes(42)

    # create signed order 1
    cash.faucet(fix('4', '40'), sender=contractsFixture.accounts[1])
    rawZeroXOrderData1, orderHash1 = ZeroXTrade.createZeroXOrder(ASK, fix(4), 60, market.address, YES, nullAddress, expirationTime, zeroXExchange.address, salt, sender=contractsFixture.accounts[1])
    signature1 = signOrder(orderHash1, contractsFixture.privateKeys[1])

    # create signed order 2
    cash.faucet(fix('1', '40'), sender=contractsFixture.accounts[3])
    rawZeroXOrderData2, orderHash2 = ZeroXTrade.createZeroXOrder(ASK, fix(1), 60, market.address, YES, nullAddress, expirationTime, zeroXExchange.address, salt, sender=contractsFixture.accounts[3])
    signature2 = signOrder(orderHash2, contractsFixture.privateKeys[3])

    orders = [rawZeroXOrderData1, rawZeroXOrderData2]
    signatures = [signature1, signature2]

    # fill signed orders
    cash.faucet(fix('5', '60'), sender=contractsFixture.accounts[2])
<<<<<<< HEAD
    with TokenDelta(noShareToken, fix(4), contractsFixture.accounts[1], "Creator Shares not received"):
        with TokenDelta(noShareToken, fix(1), contractsFixture.accounts[3], "Creator Shares not received"):
            with TokenDelta(yesShareToken, fix(5), contractsFixture.accounts[2], "Taker Shares not received"):
                with TokenDelta(cash, -fix(4, 40), contractsFixture.accounts[1], "Creator cash not taken"):
                    with TokenDelta(cash, -fix(1, 40), contractsFixture.accounts[3], "Creator cash not taken"):
                        with TokenDelta(cash, -fix(5, 60), contractsFixture.accounts[2], "Taker cash not taken"):
                            assert ZeroXTrade.trade(fix(5), nullAddress, tradeGroupID, orders, signatures, sender=contractsFixture.accounts[2], value=300000) == 0
=======
    with TokenDelta(cash, -fix(4, 40), contractsFixture.accounts[1], "Creator cash not taken"):
        with TokenDelta(cash, -fix(1, 40), contractsFixture.accounts[3], "Creator cash not taken"):
            with TokenDelta(cash, -fix(5, 60), contractsFixture.accounts[2], "Taker cash not taken"):
                assert ZeroXTrade.trade(fix(5), nullAddress, tradeGroupID, orders, signatures, sender=contractsFixture.accounts[2]) == 0

    assert shareToken.balanceOfMarketOutcome(market.address, NO, contractsFixture.accounts[1]) == fix(4)
    assert shareToken.balanceOfMarketOutcome(market.address, NO, contractsFixture.accounts[3]) == fix(1)
    assert shareToken.balanceOfMarketOutcome(market.address, YES, contractsFixture.accounts[2]) == fix(5)
>>>>>>> a367e99b

def test_two_asks_on_books_buy_full_and_partial(contractsFixture, cash, market):
    ZeroXTrade = contractsFixture.contracts['ZeroXTrade']
    zeroXExchange = contractsFixture.contracts["ZeroXExchange"]
    shareToken = contractsFixture.contracts["ShareToken"]
    expirationTime = contractsFixture.contracts['Time'].getTimestamp() + 10000
    salt = 5
    tradeGroupID = longTo32Bytes(42)

    # create signed order 1
    cash.faucet(fix('1', '40'), sender=contractsFixture.accounts[1])
    rawZeroXOrderData1, orderHash1 = ZeroXTrade.createZeroXOrder(ASK, fix(1), 60, market.address, YES, nullAddress, expirationTime, zeroXExchange.address, salt, sender=contractsFixture.accounts[1])
    signature1 = signOrder(orderHash1, contractsFixture.privateKeys[1])

    # create signed order 2
    cash.faucet(fix('4', '40'), sender=contractsFixture.accounts[3])
    rawZeroXOrderData2, orderHash2 = ZeroXTrade.createZeroXOrder(ASK, fix(4), 60, market.address, YES, nullAddress, expirationTime, zeroXExchange.address, salt, sender=contractsFixture.accounts[3])
    signature2 = signOrder(orderHash2, contractsFixture.privateKeys[3])

    orders = [rawZeroXOrderData1, rawZeroXOrderData2]
    signatures = [signature1, signature2]

    # fill signed orders
    cash.faucet(fix('3', '60'), sender=contractsFixture.accounts[2])
<<<<<<< HEAD
    with TokenDelta(noShareToken, fix(1), contractsFixture.accounts[1], "Creator Shares not received"):
        with TokenDelta(noShareToken, fix(2), contractsFixture.accounts[3], "Creator Shares not received"):
            with TokenDelta(yesShareToken, fix(3), contractsFixture.accounts[2], "Taker Shares not received"):
                with TokenDelta(cash, -fix(1, 40), contractsFixture.accounts[1], "Creator cash not taken"):
                    with TokenDelta(cash, -fix(2, 40), contractsFixture.accounts[3], "Creator cash not taken"):
                        with TokenDelta(cash, -fix(3, 60), contractsFixture.accounts[2], "Taker cash not taken"):
                            assert ZeroXTrade.trade(fix(3), nullAddress, tradeGroupID, orders, signatures, sender=contractsFixture.accounts[2], value=300000) == 0
=======
    with TokenDelta(cash, -fix(1, 40), contractsFixture.accounts[1], "Creator cash not taken"):
        with TokenDelta(cash, -fix(2, 40), contractsFixture.accounts[3], "Creator cash not taken"):
            with TokenDelta(cash, -fix(3, 60), contractsFixture.accounts[2], "Taker cash not taken"):
                assert ZeroXTrade.trade(fix(3), nullAddress, tradeGroupID, orders, signatures, sender=contractsFixture.accounts[2]) == 0

    assert shareToken.balanceOfMarketOutcome(market.address, NO, contractsFixture.accounts[1]) == fix(1)
    assert shareToken.balanceOfMarketOutcome(market.address, NO, contractsFixture.accounts[3]) == fix(2)
    assert shareToken.balanceOfMarketOutcome(market.address, YES, contractsFixture.accounts[2]) == fix(3)
>>>>>>> a367e99b

def test_take_order_with_shares_buy_with_cash(contractsFixture, cash, market, universe):
    ZeroXTrade = contractsFixture.contracts['ZeroXTrade']
    zeroXExchange = contractsFixture.contracts["ZeroXExchange"]
    shareToken = contractsFixture.contracts['ShareToken']
    shareToken = contractsFixture.contracts["ShareToken"]
    expirationTime = contractsFixture.contracts['Time'].getTimestamp() + 10000
    salt = 5
    tradeGroupID = longTo32Bytes(42)

    # buy complete sets
    account = contractsFixture.accounts[1]
    with BuyWithCash(cash, fix('1', '100'), account, "buy complete set"):
        assert shareToken.publicBuyCompleteSets(market.address, fix(1), sender=account)

    assert shareToken.balanceOfMarketOutcome(market.address, YES, account) == fix(1)

    # create signed order
    cash.faucet(fix('1', '40'), sender=account)
    rawZeroXOrderData, orderHash = ZeroXTrade.createZeroXOrder(ASK, fix(1), 60, market.address, YES, nullAddress, expirationTime, zeroXExchange.address, salt, sender=account)
    signature = signOrder(orderHash, contractsFixture.privateKeys[1])

    # fill order with cash and see that the creator has shares taken
    orders = [rawZeroXOrderData]
    signatures = [signature]
    cash.faucet(fix('1', '60'), sender=contractsFixture.accounts[2])
<<<<<<< HEAD
    with TokenDelta(yesShareToken, -fix(1), account, "Creator Shares not taken"):
        with TokenDelta(yesShareToken, fix(1), contractsFixture.accounts[2], "Taker Shares not received"):
            with TokenDelta(cash, fix(1, 60), account, "Creator cash not received"):
                with TokenDelta(cash, -fix(1, 60), contractsFixture.accounts[2], "Taker cash not taken"):
                    assert ZeroXTrade.trade(fix(1), nullAddress, tradeGroupID, orders, signatures, sender=contractsFixture.accounts[2], value=150000) == 0
=======
    with TokenDelta(cash, fix(1, 60), account, "Creator cash not received"):
        with TokenDelta(cash, -fix(1, 60), contractsFixture.accounts[2], "Taker cash not taken"):
            assert ZeroXTrade.trade(fix(1), nullAddress, tradeGroupID, orders, signatures, sender=contractsFixture.accounts[2]) == 0

    assert shareToken.balanceOfMarketOutcome(market.address, YES, account) == 0
    assert shareToken.balanceOfMarketOutcome(market.address, YES, contractsFixture.accounts[2]) == fix(1)
>>>>>>> a367e99b

def test_take_best_order_with_shares_escrowed_buy_with_shares_categorical(contractsFixture, cash, categoricalMarket, universe):
    market = categoricalMarket
    ZeroXTrade = contractsFixture.contracts['ZeroXTrade']
    zeroXExchange = contractsFixture.contracts["ZeroXExchange"]
    shareToken = contractsFixture.contracts['ShareToken']
    shareToken = contractsFixture.contracts["ShareToken"]
    expirationTime = contractsFixture.contracts['Time'].getTimestamp() + 10000
    salt = 5
    tradeGroupID = longTo32Bytes(42)

    # buy complete sets for both users
    numTicks = market.getNumTicks()
    with BuyWithCash(cash, fix('1', numTicks), contractsFixture.accounts[1], "buy complete set"):
        assert shareToken.publicBuyCompleteSets(market.address, fix(1), sender=contractsFixture.accounts[1])
    with BuyWithCash(cash, fix('1', numTicks), contractsFixture.accounts[2], "buy complete set"):
        assert shareToken.publicBuyCompleteSets(market.address, fix(1), sender=contractsFixture.accounts[2])

    assert shareToken.balanceOfMarketOutcome(market.address, 0, contractsFixture.accounts[1]) == shareToken.balanceOfMarketOutcome(market.address, 0, contractsFixture.accounts[2]) == fix(1)
    assert shareToken.balanceOfMarketOutcome(market.address, 1, contractsFixture.accounts[1]) == shareToken.balanceOfMarketOutcome(market.address, 1, contractsFixture.accounts[2]) == fix(1)
    assert shareToken.balanceOfMarketOutcome(market.address, 2, contractsFixture.accounts[1]) == shareToken.balanceOfMarketOutcome(market.address, 2, contractsFixture.accounts[2]) == fix(1)

    # create signed order
    rawZeroXOrderData, orderHash = ZeroXTrade.createZeroXOrder(ASK, fix(1), 60, market.address, 0, nullAddress, expirationTime, zeroXExchange.address, salt, sender=contractsFixture.accounts[1])
    signature = signOrder(orderHash, contractsFixture.privateKeys[1])

    # fill order with shares and see payouts occur
    orders = [rawZeroXOrderData]
    signatures = [signature]
    totalProceeds = fix(1, numTicks)
    totalProceeds -= fix(1, numTicks) / market.getMarketCreatorSettlementFeeDivisor()
    totalProceeds -= fix(1, numTicks) / universe.getOrCacheReportingFeeDivisor()
    expectedTester1Payout = totalProceeds * 60 / numTicks
    expectedTester2Payout = totalProceeds * (numTicks - 60) / numTicks
    with TokenDelta(cash, expectedTester1Payout, contractsFixture.accounts[1], "Tester 1 Cash delta wrong"):
        with TokenDelta(cash, expectedTester2Payout, contractsFixture.accounts[2], "Tester 2 Cash delta wrong"):
            assert ZeroXTrade.trade(fix(1), nullAddress, tradeGroupID, orders, signatures, sender=contractsFixture.accounts[2], value=150000) == 0

    assert shareToken.balanceOfMarketOutcome(market.address, 0, contractsFixture.accounts[1]) == 0
    assert shareToken.balanceOfMarketOutcome(market.address, 1, contractsFixture.accounts[1]) == fix(1)
    assert shareToken.balanceOfMarketOutcome(market.address, 2, contractsFixture.accounts[1]) == fix(1)

    assert shareToken.balanceOfMarketOutcome(market.address, 0, contractsFixture.accounts[2]) == fix(1)
    assert shareToken.balanceOfMarketOutcome(market.address, 1, contractsFixture.accounts[2]) == 0
    assert shareToken.balanceOfMarketOutcome(market.address, 2, contractsFixture.accounts[2]) == 0

@mark.parametrize(('finalized', 'invalid'), [
    (True, True),
    (False, True),
    (True, False),
    (False, False),
])
def test_fees_from_trades(finalized, invalid, contractsFixture, cash, market, universe):
    ZeroXTrade = contractsFixture.contracts['ZeroXTrade']
    zeroXExchange = contractsFixture.contracts["ZeroXExchange"]
    shareToken = contractsFixture.contracts['ShareToken']
    shareToken = contractsFixture.contracts["ShareToken"]
    expirationTime = contractsFixture.contracts['Time'].getTimestamp() + 10000
    salt = 5
    tradeGroupID = longTo32Bytes(42)
    shareToken = contractsFixture.contracts['ShareToken']

    if finalized:
        if invalid:
            contractsFixture.contracts["Time"].setTimestamp(market.getDesignatedReportingEndTime() + 1)
            market.doInitialReport([market.getNumTicks(), 0, 0], "", 0)
        else:
            proceedToNextRound(contractsFixture, market)

        disputeWindow = contractsFixture.applySignature('DisputeWindow', market.getDisputeWindow())
        contractsFixture.contracts["Time"].setTimestamp(disputeWindow.getEndTime() + 1)
        assert market.finalize()

    # buy complete sets for both users
    numTicks = market.getNumTicks()
    with BuyWithCash(cash, fix('1', numTicks), contractsFixture.accounts[1], "buy complete set"):
        assert shareToken.publicBuyCompleteSets(market.address, fix(1), sender=contractsFixture.accounts[1])
    with BuyWithCash(cash, fix('1', numTicks), contractsFixture.accounts[2], "buy complete set"):
        assert shareToken.publicBuyCompleteSets(market.address, fix(1), sender=contractsFixture.accounts[2])

    assert shareToken.balanceOfMarketOutcome(market.address, 0, contractsFixture.accounts[1]) == shareToken.balanceOfMarketOutcome(market.address, 0, contractsFixture.accounts[2]) == fix(1)
    assert shareToken.balanceOfMarketOutcome(market.address, 1, contractsFixture.accounts[1]) == shareToken.balanceOfMarketOutcome(market.address, 1, contractsFixture.accounts[2]) == fix(1)

    # create order with shares
    rawZeroXOrderData, orderHash = ZeroXTrade.createZeroXOrder(ASK, fix(1), 60, market.address, 0, nullAddress, expirationTime, zeroXExchange.address, salt, sender=contractsFixture.accounts[1])
    signature = signOrder(orderHash, contractsFixture.privateKeys[1])
    orders = [rawZeroXOrderData]
    signatures = [signature]

    expectedAffiliateFees = fix(100) / 400
    cash.faucet(fix(60), sender=contractsFixture.accounts[2])
    # Trade and specify an affiliate address.
    if finalized:
        if invalid:
            nextDisputeWindowAddress = universe.getOrCreateNextDisputeWindow(False)
            totalFees = fix(100) / 50 # Market fees + reporting fees
            with TokenDelta(cash, totalFees, nextDisputeWindowAddress, "Dispute Window did not recieve the correct fees"):
                assert ZeroXTrade.trade(fix(1), contractsFixture.accounts[3], tradeGroupID, orders, signatures, sender=contractsFixture.accounts[2], value=150000) == 0
        else:
            with TokenDelta(cash, expectedAffiliateFees, contractsFixture.accounts[3], "Affiliate did not recieve the correct fees"):
                assert ZeroXTrade.trade(fix(1), contractsFixture.accounts[3], tradeGroupID, orders, signatures, sender=contractsFixture.accounts[2], value=150000) == 0
    else:
        assert ZeroXTrade.trade(fix(1), contractsFixture.accounts[3], tradeGroupID, orders, signatures, sender=contractsFixture.accounts[2], value=150000) == 0

    assert shareToken.balanceOfMarketOutcome(market.address, 0, contractsFixture.accounts[1]) == 0
    assert shareToken.balanceOfMarketOutcome(market.address, 1, contractsFixture.accounts[1]) == fix(1)

    # The second user sold the complete set they ended up holding from this transaction, which extracts fees
    assert shareToken.balanceOfMarketOutcome(market.address, 0, contractsFixture.accounts[2]) == fix(1)
    assert shareToken.balanceOfMarketOutcome(market.address, 1, contractsFixture.accounts[2]) == 0

    if not finalized:
        # We can confirm that the 3rd test account has an affiliate fee balance of 25% of the market creator fee 1% taken from the 1 ETH order
        assert market.affiliateFeesAttoCash(contractsFixture.accounts[3]) == expectedAffiliateFees

        # The affiliate can withdraw their fees only after the market is finalized as valid
        with raises(TransactionFailed):
            market.withdrawAffiliateFees(contractsFixture.accounts[3])

        if invalid:
            contractsFixture.contracts["Time"].setTimestamp(market.getDesignatedReportingEndTime() + 1)
            market.doInitialReport([market.getNumTicks(), 0, 0], "", 0)
        else:
            proceedToNextRound(contractsFixture, market)

        disputeWindow = contractsFixture.applySignature('DisputeWindow', market.getDisputeWindow())
        contractsFixture.contracts["Time"].setTimestamp(disputeWindow.getEndTime() + 1)
        totalCollectedFees = market.marketCreatorFeesAttoCash() + market.totalAffiliateFeesAttoCash() + market.validityBondAttoCash()
        nextDisputeWindowAddress = universe.getOrCreateNextDisputeWindow(False)
        nextDisputeWindowBalanceBeforeFinalization = cash.balanceOf(universe.getOrCreateNextDisputeWindow(False))
        assert market.finalize()

        if invalid:
            with raises(TransactionFailed):
                market.withdrawAffiliateFees(contractsFixture.accounts[3])
            assert cash.balanceOf(universe.getOrCreateNextDisputeWindow(False)) == nextDisputeWindowBalanceBeforeFinalization + totalCollectedFees
        else:
            with TokenDelta(cash, expectedAffiliateFees, contractsFixture.accounts[3], "Affiliate did not recieve the correct fees"):
                market.withdrawAffiliateFees(contractsFixture.accounts[3])

    # No more fees can be withdrawn
    if not invalid:
        with TokenDelta(cash, 0, contractsFixture.accounts[3], "Affiliate double received fees"):
            market.withdrawAffiliateFees(contractsFixture.accounts[3])

def test_kyc_token(contractsFixture, cash, market, universe, reputationToken):
    ZeroXTrade = contractsFixture.contracts['ZeroXTrade']
    zeroXExchange = contractsFixture.contracts["ZeroXExchange"]
    shareToken = contractsFixture.contracts['ShareToken']
    expirationTime = contractsFixture.contracts['Time'].getTimestamp() + 10000
    salt = 5
    tradeGroupID = longTo32Bytes(42)

    # Using the reputation token as "KYC"
    reputationToken.transfer(contractsFixture.accounts[1], 1)

    # create signed order
    cash.faucet(fix('1', '40'), sender=contractsFixture.accounts[1])
    rawZeroXOrderData, orderHash = ZeroXTrade.createZeroXOrder(ASK, fix(1), 60, market.address, YES, reputationToken.address, expirationTime, zeroXExchange.address, salt, sender=contractsFixture.accounts[1])
    signature = signOrder(orderHash, contractsFixture.privateKeys[1])
    orders = [rawZeroXOrderData]
    signatures = [signature]

    # without the kyc token we cannot fill the order
    cash.faucet(fix('1', '60'), sender=contractsFixture.accounts[2])
    with raises(TransactionFailed):
        ZeroXTrade.trade(fix(1), nullAddress, tradeGroupID, orders, signatures, sender=contractsFixture.accounts[2], value=150000) == 0

    reputationToken.transfer(contractsFixture.accounts[2], 1)

    # fill order
<<<<<<< HEAD
    with TokenDelta(noShareToken, fix(1), contractsFixture.accounts[1], "Creator Shares not taken"):
        with TokenDelta(yesShareToken, fix(1), contractsFixture.accounts[2], "Taker Shares not received"):
            with TokenDelta(cash, -fix(1, 40), contractsFixture.accounts[1], "Creator cash not received"):
                with TokenDelta(cash, -fix(1, 60), contractsFixture.accounts[2], "Taker cash not taken"):
                    assert ZeroXTrade.trade(fix(1), nullAddress, tradeGroupID, orders, signatures, sender=contractsFixture.accounts[2], value=150000) == 0
=======
    with TokenDelta(cash, -fix(1, 40), contractsFixture.accounts[1], "Creator cash not received"):
        with TokenDelta(cash, -fix(1, 60), contractsFixture.accounts[2], "Taker cash not taken"):
            assert ZeroXTrade.trade(fix(1), nullAddress, tradeGroupID, orders, signatures, sender=contractsFixture.accounts[2]) == 0

    assert shareToken.balanceOfMarketOutcome(market.address, YES, contractsFixture.accounts[2]) == fix(1)
    assert shareToken.balanceOfMarketOutcome(market.address, NO, contractsFixture.accounts[1]) == fix(1)
>>>>>>> a367e99b

def test_order_creator_lacks_funds(contractsFixture, cash, market, universe):
    ZeroXTrade = contractsFixture.contracts['ZeroXTrade']
    zeroXExchange = contractsFixture.contracts["ZeroXExchange"]
    shareToken = contractsFixture.contracts['ShareToken']
    shareToken = contractsFixture.contracts["ShareToken"]
    expirationTime = contractsFixture.contracts['Time'].getTimestamp() + 10000
    salt = 5
    tradeGroupID = longTo32Bytes(42)

    # create signed order
    rawZeroXOrderData, orderHash = ZeroXTrade.createZeroXOrder(ASK, fix(1), 60, market.address, YES, nullAddress, expirationTime, zeroXExchange.address, salt, sender=contractsFixture.accounts[1])
    signature = signOrder(orderHash, contractsFixture.privateKeys[1])
    orders = [rawZeroXOrderData]
    signatures = [signature]

    # The TX will succeed when the order creator lacks funds but no trade occurs
<<<<<<< HEAD
    with TokenDelta(noShareToken, 0, contractsFixture.accounts[1], "Creator Shares not taken"):
        with TokenDelta(yesShareToken, 0, contractsFixture.accounts[2], "Taker Shares not received"):
            with TokenDelta(cash, 0, contractsFixture.accounts[1], "Creator cash not received"):
                with TokenDelta(cash, 0, contractsFixture.accounts[2], "Taker cash not taken"):
                    assert ZeroXTrade.trade(fix(1), nullAddress, tradeGroupID, orders, signatures, sender=contractsFixture.accounts[2], value=150000) == fix(1)
=======
    with TokenDelta(cash, 0, contractsFixture.accounts[1], "Creator cash not received"):
        with TokenDelta(cash, 0, contractsFixture.accounts[2], "Taker cash not taken"):
            assert ZeroXTrade.trade(fix(1), nullAddress, tradeGroupID, orders, signatures, sender=contractsFixture.accounts[2]) == fix(1)

    assert shareToken.balanceOfMarketOutcome(market.address, YES, contractsFixture.accounts[2]) == 0
    assert shareToken.balanceOfMarketOutcome(market.address, NO, contractsFixture.accounts[1]) == 0
>>>>>>> a367e99b
<|MERGE_RESOLUTION|>--- conflicted
+++ resolved
@@ -155,40 +155,19 @@
     orders = [rawZeroXOrderData]
     signatures = [signature]
 
-<<<<<<< HEAD
-    yesShareToken = contractsFixture.applySignature("ShareToken", market.getShareToken(YES))
-    noShareToken = contractsFixture.applySignature("ShareToken", market.getShareToken(NO))
-
-    assert cash.faucet(fix(1, 60))
-    assert cash.faucet(fix(1, 40), sender=contractsFixture.accounts[1])
-
-    # We have to provide a protocol fee along with the fill
-    with raises(TransactionFailed):
-        ZeroXTrade.trade(fillAmount, affiliateAddress, tradeGroupId, orders, signatures, sender=contractsFixture.accounts[1])
-
-    # Lets take the order as another user and confirm assets are traded
-    with TokenDelta(yesShareToken, fix(1), contractsFixture.accounts[0], "Tester 0 Shares not received"):
-        with TokenDelta(noShareToken, fix(1), contractsFixture.accounts[1], "Tester 1 Shares not received"):
-            with TokenDelta(cash, -fix(1, 60), contractsFixture.accounts[0], "Tester 0 cash not taken"):
-                with TokenDelta(cash, -fix(1, 40), contractsFixture.accounts[1], "Tester 1 cash not taken"):
-                    with PrintGasUsed(contractsFixture, "ZeroXTrade.trade", 0):
-                        amountRemaining = ZeroXTrade.trade(fillAmount, affiliateAddress, tradeGroupId, orders, signatures, sender=contractsFixture.accounts[1], value=150000)
-                        assert amountRemaining == 0
-=======
     # Lets take the order as another user and confirm assets are traded
     assert cash.faucet(fix(1, 60))
     assert cash.faucet(fix(1, 40), sender=contractsFixture.accounts[1])
     with TokenDelta(cash, -fix(1, 60), contractsFixture.accounts[0], "Tester 0 cash not taken"):
         with TokenDelta(cash, -fix(1, 40), contractsFixture.accounts[1], "Tester 1 cash not taken"):
             with PrintGasUsed(contractsFixture, "ZeroXTrade.trade", 0):
-                amountRemaining = ZeroXTrade.trade(fillAmount, affiliateAddress, tradeGroupId, orders, signatures, sender=contractsFixture.accounts[1])
+                amountRemaining = ZeroXTrade.trade(fillAmount, affiliateAddress, tradeGroupId, orders, signatures, sender=contractsFixture.accounts[1], value=150000)
                 assert amountRemaining == 0
 
     yesShareTokenBalance = shareToken.balanceOfMarketOutcome(market.address, YES, contractsFixture.accounts[0])
     noShareTokenBalance = shareToken.balanceOfMarketOutcome(market.address, NO, contractsFixture.accounts[1])
     assert yesShareTokenBalance == fix(1)
     assert noShareTokenBalance == fix(1)
->>>>>>> a367e99b
 
     # Another user can fill the rest. We'll also ask to fill more than is available and see that we get back the remaining amount desired
     assert cash.faucet(fix(1, 60))
@@ -199,20 +178,12 @@
     # The order is completely filled so further attempts to take it will not actuall result in any trade occuring
     assert cash.faucet(fix(1, 60))
     assert cash.faucet(fix(1, 40), sender=contractsFixture.accounts[1])
-<<<<<<< HEAD
-    with TokenDelta(yesShareToken, 0, contractsFixture.accounts[0], "Tester 0 Shares not received"):
-        with TokenDelta(noShareToken, 0, contractsFixture.accounts[1], "Tester 1 Shares not received"):
-            with TokenDelta(cash, 0, contractsFixture.accounts[0], "Tester 0 cash not taken"):
-                with TokenDelta(cash, 0, contractsFixture.accounts[1], "Tester 1 cash not taken"):
-                    ZeroXTrade.trade(fillAmount, affiliateAddress, tradeGroupId, orders, signatures, sender=contractsFixture.accounts[1], value=150000)
-=======
     with TokenDelta(cash, 0, contractsFixture.accounts[0], "Tester 0 cash not taken"):
         with TokenDelta(cash, 0, contractsFixture.accounts[1], "Tester 1 cash not taken"):
-            ZeroXTrade.trade(fillAmount, affiliateAddress, tradeGroupId, orders, signatures, sender=contractsFixture.accounts[1])
+            ZeroXTrade.trade(fillAmount, affiliateAddress, tradeGroupId, orders, signatures, sender=contractsFixture.accounts[1], value=150000)
 
     assert yesShareTokenBalance == fix(1)
     assert noShareTokenBalance == fix(1)
->>>>>>> a367e99b
 
 def test_cancelation(contractsFixture, cash, market, universe):
     ZeroXTrade = contractsFixture.contracts['ZeroXTrade']
@@ -282,20 +253,12 @@
     assert cash.faucet(fix(2, 40), sender=contractsFixture.accounts[2])
     if not withSelf:
         with AssertLog(contractsFixture, "OrderEvent", orderEventLog):
-<<<<<<< HEAD
-            with TokenDelta(yesShareToken, fix(2), sender, "Creator Shares not received"):
-                with TokenDelta(noShareToken, fix(2), contractsFixture.accounts[2], "Taker Shares not received"):
-                    with TokenDelta(cash, -fix(2, 60), sender, "Creator cash not taken"):
-                        with TokenDelta(cash, -fix(2, 40), contractsFixture.accounts[2], "Taker cash not taken"):
-                            assert ZeroXTrade.trade(fix(2), nullAddress, tradeGroupID, orders, signatures, sender=contractsFixture.accounts[2], value=150000) == 0
-=======
             with TokenDelta(cash, -fix(2, 60), sender, "Creator cash not taken"):
                 with TokenDelta(cash, -fix(2, 40), contractsFixture.accounts[2], "Taker cash not taken"):
-                    assert ZeroXTrade.trade(fix(2), nullAddress, tradeGroupID, orders, signatures, sender=contractsFixture.accounts[2]) == 0
+                    assert ZeroXTrade.trade(fix(2), nullAddress, tradeGroupID, orders, signatures, sender=contractsFixture.accounts[2], value=150000) == 0
         
         assert shareToken.balanceOfMarketOutcome(market.address, YES, sender) == fix(2)
         assert shareToken.balanceOfMarketOutcome(market.address, NO, contractsFixture.accounts[2]) == fix(2)
->>>>>>> a367e99b
     else:
         assert ZeroXTrade.trade(fix(2), nullAddress, tradeGroupID, orders, signatures, sender=contractsFixture.accounts[2], value=150000) == fix(2)
 
@@ -323,20 +286,12 @@
     cash.faucet(fix('1', '40'), sender=contractsFixture.accounts[2])
     expectedAmountRemaining = fix(1)
     with AssertLog(contractsFixture, "OrderEvent", orderEventLog):
-<<<<<<< HEAD
-        with TokenDelta(yesShareToken, fix(1), contractsFixture.accounts[1], "Creator Shares not received"):
-            with TokenDelta(noShareToken, fix(1), contractsFixture.accounts[2], "Taker Shares not received"):
-                with TokenDelta(cash, -fix(1, 60), contractsFixture.accounts[1], "Creator cash not taken"):
-                    with TokenDelta(cash, -fix(1, 40), contractsFixture.accounts[2], "Taker cash not taken"):
-                        assert ZeroXTrade.trade(fix(1), nullAddress, tradeGroupID, orders, signatures, sender=contractsFixture.accounts[2], value=150000) == 0
-=======
         with TokenDelta(cash, -fix(1, 60), contractsFixture.accounts[1], "Creator cash not taken"):
             with TokenDelta(cash, -fix(1, 40), contractsFixture.accounts[2], "Taker cash not taken"):
-                assert ZeroXTrade.trade(fix(1), nullAddress, tradeGroupID, orders, signatures, sender=contractsFixture.accounts[2]) == 0
+                assert ZeroXTrade.trade(fix(1), nullAddress, tradeGroupID, orders, signatures, sender=contractsFixture.accounts[2], value=150000) == 0
 
     assert shareToken.balanceOfMarketOutcome(market.address, YES, contractsFixture.accounts[1]) == fix(1)
     assert shareToken.balanceOfMarketOutcome(market.address, NO, contractsFixture.accounts[2]) == fix(1)
->>>>>>> a367e99b
 
 def test_two_bids_on_books_buy_both(contractsFixture, cash, market):
     ZeroXTrade = contractsFixture.contracts['ZeroXTrade']
@@ -361,24 +316,14 @@
 
     # fill signed orders
     cash.faucet(fix('5', '40'), sender=contractsFixture.accounts[2])
-<<<<<<< HEAD
-    with TokenDelta(yesShareToken, fix(4), contractsFixture.accounts[1], "Creator Shares not received"):
-        with TokenDelta(yesShareToken, fix(1), contractsFixture.accounts[3], "Creator Shares not received"):
-            with TokenDelta(noShareToken, fix(5), contractsFixture.accounts[2], "Taker Shares not received"):
-                with TokenDelta(cash, -fix(4, 60), contractsFixture.accounts[1], "Creator cash not taken"):
-                    with TokenDelta(cash, -fix(1, 60), contractsFixture.accounts[3], "Creator cash not taken"):
-                        with TokenDelta(cash, -fix(5, 40), contractsFixture.accounts[2], "Taker cash not taken"):
-                            assert ZeroXTrade.trade(fix(5), nullAddress, tradeGroupID, orders, signatures, sender=contractsFixture.accounts[2], value=300000) == 0
-=======
     with TokenDelta(cash, -fix(4, 60), contractsFixture.accounts[1], "Creator cash not taken"):
         with TokenDelta(cash, -fix(1, 60), contractsFixture.accounts[3], "Creator cash not taken"):
             with TokenDelta(cash, -fix(5, 40), contractsFixture.accounts[2], "Taker cash not taken"):
-                assert ZeroXTrade.trade(fix(5), nullAddress, tradeGroupID, orders, signatures, sender=contractsFixture.accounts[2]) == 0
+                assert ZeroXTrade.trade(fix(5), nullAddress, tradeGroupID, orders, signatures, sender=contractsFixture.accounts[2], value=300000) == 0
 
     assert shareToken.balanceOfMarketOutcome(market.address, YES, contractsFixture.accounts[1]) == fix(4)
     assert shareToken.balanceOfMarketOutcome(market.address, YES, contractsFixture.accounts[3]) == fix(1)
     assert shareToken.balanceOfMarketOutcome(market.address, NO, contractsFixture.accounts[2]) == fix(5)
->>>>>>> a367e99b
 
 def test_two_bids_on_books_buy_full_and_partial(contractsFixture, cash, market, universe):
     ZeroXTrade = contractsFixture.contracts['ZeroXTrade']
@@ -403,24 +348,14 @@
 
     # fill signed orders
     cash.faucet(fix('3', '40'), sender=contractsFixture.accounts[2])
-<<<<<<< HEAD
-    with TokenDelta(yesShareToken, fix(1), contractsFixture.accounts[1], "Creator Shares not received"):
-        with TokenDelta(yesShareToken, fix(2), contractsFixture.accounts[3], "Creator Shares not received"):
-            with TokenDelta(noShareToken, fix(3), contractsFixture.accounts[2], "Taker Shares not received"):
-                with TokenDelta(cash, -fix(1, 60), contractsFixture.accounts[1], "Creator cash not taken"):
-                    with TokenDelta(cash, -fix(2, 60), contractsFixture.accounts[3], "Creator cash not taken"):
-                        with TokenDelta(cash, -fix(3, 40), contractsFixture.accounts[2], "Taker cash not taken"):
-                            assert ZeroXTrade.trade(fix(3), nullAddress, tradeGroupID, orders, signatures, sender=contractsFixture.accounts[2], value=300000) == 0
-=======
     with TokenDelta(cash, -fix(1, 60), contractsFixture.accounts[1], "Creator cash not taken"):
         with TokenDelta(cash, -fix(2, 60), contractsFixture.accounts[3], "Creator cash not taken"):
             with TokenDelta(cash, -fix(3, 40), contractsFixture.accounts[2], "Taker cash not taken"):
-                assert ZeroXTrade.trade(fix(3), nullAddress, tradeGroupID, orders, signatures, sender=contractsFixture.accounts[2]) == 0
+                assert ZeroXTrade.trade(fix(3), nullAddress, tradeGroupID, orders, signatures, sender=contractsFixture.accounts[2], value=300000) == 0
 
     assert shareToken.balanceOfMarketOutcome(market.address, YES, contractsFixture.accounts[1]) == fix(1)
     assert shareToken.balanceOfMarketOutcome(market.address, YES, contractsFixture.accounts[3]) == fix(2)
     assert shareToken.balanceOfMarketOutcome(market.address, NO, contractsFixture.accounts[2]) == fix(3)
->>>>>>> a367e99b
 
 def test_one_ask_on_books_buy_full_order(contractsFixture, cash, market, universe):
     ZeroXTrade = contractsFixture.contracts['ZeroXTrade']
@@ -447,20 +382,12 @@
     signatures = [signature]
     assert cash.faucet(fix(2, 60), sender=contractsFixture.accounts[2])
     with AssertLog(contractsFixture, "OrderEvent", orderEventLog):
-<<<<<<< HEAD
-        with TokenDelta(noShareToken, fix(2), sender, "Creator Shares not received"):
-            with TokenDelta(yesShareToken, fix(2), contractsFixture.accounts[2], "Taker Shares not received"):
-                with TokenDelta(cash, -fix(2, 40), sender, "Creator cash not taken"):
-                    with TokenDelta(cash, -fix(2, 60), contractsFixture.accounts[2], "Taker cash not taken"):
-                        assert ZeroXTrade.trade(fix(2), nullAddress, tradeGroupID, orders, signatures, sender=contractsFixture.accounts[2], value=150000) == 0
-=======
         with TokenDelta(cash, -fix(2, 40), sender, "Creator cash not taken"):
             with TokenDelta(cash, -fix(2, 60), contractsFixture.accounts[2], "Taker cash not taken"):
-                assert ZeroXTrade.trade(fix(2), nullAddress, tradeGroupID, orders, signatures, sender=contractsFixture.accounts[2]) == 0
+                assert ZeroXTrade.trade(fix(2), nullAddress, tradeGroupID, orders, signatures, sender=contractsFixture.accounts[2], value=150000) == 0
 
     assert shareToken.balanceOfMarketOutcome(market.address, NO, sender) == fix(2)
     assert shareToken.balanceOfMarketOutcome(market.address, YES, contractsFixture.accounts[2]) == fix(2)
->>>>>>> a367e99b
 
 def test_one_ask_on_books_buy_partial_order(contractsFixture, cash, market, universe):
     ZeroXTrade = contractsFixture.contracts['ZeroXTrade']
@@ -487,20 +414,12 @@
     signatures = [signature]
     assert cash.faucet(fix(2, 60), sender=contractsFixture.accounts[2])
     with AssertLog(contractsFixture, "OrderEvent", orderEventLog):
-<<<<<<< HEAD
-        with TokenDelta(noShareToken, fix(2), sender, "Creator Shares not received"):
-            with TokenDelta(yesShareToken, fix(2), contractsFixture.accounts[2], "Taker Shares not received"):
-                with TokenDelta(cash, -fix(2, 40), sender, "Creator cash not taken"):
-                    with TokenDelta(cash, -fix(2, 60), contractsFixture.accounts[2], "Taker cash not taken"):
-                        assert ZeroXTrade.trade(fix(2), nullAddress, tradeGroupID, orders, signatures, sender=contractsFixture.accounts[2], value=150000) == 0
-=======
         with TokenDelta(cash, -fix(2, 40), sender, "Creator cash not taken"):
             with TokenDelta(cash, -fix(2, 60), contractsFixture.accounts[2], "Taker cash not taken"):
-                assert ZeroXTrade.trade(fix(2), nullAddress, tradeGroupID, orders, signatures, sender=contractsFixture.accounts[2]) == 0
+                assert ZeroXTrade.trade(fix(2), nullAddress, tradeGroupID, orders, signatures, sender=contractsFixture.accounts[2], value=150000) == 0
 
     assert shareToken.balanceOfMarketOutcome(market.address, NO, sender) == fix(2)
     assert shareToken.balanceOfMarketOutcome(market.address, YES, contractsFixture.accounts[2]) == fix(2)
->>>>>>> a367e99b
 
 def test_two_asks_on_books_buy_both(contractsFixture, cash, market, universe):
     ZeroXTrade = contractsFixture.contracts['ZeroXTrade']
@@ -525,24 +444,14 @@
 
     # fill signed orders
     cash.faucet(fix('5', '60'), sender=contractsFixture.accounts[2])
-<<<<<<< HEAD
-    with TokenDelta(noShareToken, fix(4), contractsFixture.accounts[1], "Creator Shares not received"):
-        with TokenDelta(noShareToken, fix(1), contractsFixture.accounts[3], "Creator Shares not received"):
-            with TokenDelta(yesShareToken, fix(5), contractsFixture.accounts[2], "Taker Shares not received"):
-                with TokenDelta(cash, -fix(4, 40), contractsFixture.accounts[1], "Creator cash not taken"):
-                    with TokenDelta(cash, -fix(1, 40), contractsFixture.accounts[3], "Creator cash not taken"):
-                        with TokenDelta(cash, -fix(5, 60), contractsFixture.accounts[2], "Taker cash not taken"):
-                            assert ZeroXTrade.trade(fix(5), nullAddress, tradeGroupID, orders, signatures, sender=contractsFixture.accounts[2], value=300000) == 0
-=======
     with TokenDelta(cash, -fix(4, 40), contractsFixture.accounts[1], "Creator cash not taken"):
         with TokenDelta(cash, -fix(1, 40), contractsFixture.accounts[3], "Creator cash not taken"):
             with TokenDelta(cash, -fix(5, 60), contractsFixture.accounts[2], "Taker cash not taken"):
-                assert ZeroXTrade.trade(fix(5), nullAddress, tradeGroupID, orders, signatures, sender=contractsFixture.accounts[2]) == 0
+                assert ZeroXTrade.trade(fix(5), nullAddress, tradeGroupID, orders, signatures, sender=contractsFixture.accounts[2], value=300000) == 0
 
     assert shareToken.balanceOfMarketOutcome(market.address, NO, contractsFixture.accounts[1]) == fix(4)
     assert shareToken.balanceOfMarketOutcome(market.address, NO, contractsFixture.accounts[3]) == fix(1)
     assert shareToken.balanceOfMarketOutcome(market.address, YES, contractsFixture.accounts[2]) == fix(5)
->>>>>>> a367e99b
 
 def test_two_asks_on_books_buy_full_and_partial(contractsFixture, cash, market):
     ZeroXTrade = contractsFixture.contracts['ZeroXTrade']
@@ -567,24 +476,14 @@
 
     # fill signed orders
     cash.faucet(fix('3', '60'), sender=contractsFixture.accounts[2])
-<<<<<<< HEAD
-    with TokenDelta(noShareToken, fix(1), contractsFixture.accounts[1], "Creator Shares not received"):
-        with TokenDelta(noShareToken, fix(2), contractsFixture.accounts[3], "Creator Shares not received"):
-            with TokenDelta(yesShareToken, fix(3), contractsFixture.accounts[2], "Taker Shares not received"):
-                with TokenDelta(cash, -fix(1, 40), contractsFixture.accounts[1], "Creator cash not taken"):
-                    with TokenDelta(cash, -fix(2, 40), contractsFixture.accounts[3], "Creator cash not taken"):
-                        with TokenDelta(cash, -fix(3, 60), contractsFixture.accounts[2], "Taker cash not taken"):
-                            assert ZeroXTrade.trade(fix(3), nullAddress, tradeGroupID, orders, signatures, sender=contractsFixture.accounts[2], value=300000) == 0
-=======
     with TokenDelta(cash, -fix(1, 40), contractsFixture.accounts[1], "Creator cash not taken"):
         with TokenDelta(cash, -fix(2, 40), contractsFixture.accounts[3], "Creator cash not taken"):
             with TokenDelta(cash, -fix(3, 60), contractsFixture.accounts[2], "Taker cash not taken"):
-                assert ZeroXTrade.trade(fix(3), nullAddress, tradeGroupID, orders, signatures, sender=contractsFixture.accounts[2]) == 0
+                assert ZeroXTrade.trade(fix(3), nullAddress, tradeGroupID, orders, signatures, sender=contractsFixture.accounts[2], value=300000) == 0
 
     assert shareToken.balanceOfMarketOutcome(market.address, NO, contractsFixture.accounts[1]) == fix(1)
     assert shareToken.balanceOfMarketOutcome(market.address, NO, contractsFixture.accounts[3]) == fix(2)
     assert shareToken.balanceOfMarketOutcome(market.address, YES, contractsFixture.accounts[2]) == fix(3)
->>>>>>> a367e99b
 
 def test_take_order_with_shares_buy_with_cash(contractsFixture, cash, market, universe):
     ZeroXTrade = contractsFixture.contracts['ZeroXTrade']
@@ -611,20 +510,12 @@
     orders = [rawZeroXOrderData]
     signatures = [signature]
     cash.faucet(fix('1', '60'), sender=contractsFixture.accounts[2])
-<<<<<<< HEAD
-    with TokenDelta(yesShareToken, -fix(1), account, "Creator Shares not taken"):
-        with TokenDelta(yesShareToken, fix(1), contractsFixture.accounts[2], "Taker Shares not received"):
-            with TokenDelta(cash, fix(1, 60), account, "Creator cash not received"):
-                with TokenDelta(cash, -fix(1, 60), contractsFixture.accounts[2], "Taker cash not taken"):
-                    assert ZeroXTrade.trade(fix(1), nullAddress, tradeGroupID, orders, signatures, sender=contractsFixture.accounts[2], value=150000) == 0
-=======
     with TokenDelta(cash, fix(1, 60), account, "Creator cash not received"):
         with TokenDelta(cash, -fix(1, 60), contractsFixture.accounts[2], "Taker cash not taken"):
-            assert ZeroXTrade.trade(fix(1), nullAddress, tradeGroupID, orders, signatures, sender=contractsFixture.accounts[2]) == 0
+            assert ZeroXTrade.trade(fix(1), nullAddress, tradeGroupID, orders, signatures, sender=contractsFixture.accounts[2], value=150000) == 0
 
     assert shareToken.balanceOfMarketOutcome(market.address, YES, account) == 0
     assert shareToken.balanceOfMarketOutcome(market.address, YES, contractsFixture.accounts[2]) == fix(1)
->>>>>>> a367e99b
 
 def test_take_best_order_with_shares_escrowed_buy_with_shares_categorical(contractsFixture, cash, categoricalMarket, universe):
     market = categoricalMarket
@@ -796,20 +687,12 @@
     reputationToken.transfer(contractsFixture.accounts[2], 1)
 
     # fill order
-<<<<<<< HEAD
-    with TokenDelta(noShareToken, fix(1), contractsFixture.accounts[1], "Creator Shares not taken"):
-        with TokenDelta(yesShareToken, fix(1), contractsFixture.accounts[2], "Taker Shares not received"):
-            with TokenDelta(cash, -fix(1, 40), contractsFixture.accounts[1], "Creator cash not received"):
-                with TokenDelta(cash, -fix(1, 60), contractsFixture.accounts[2], "Taker cash not taken"):
-                    assert ZeroXTrade.trade(fix(1), nullAddress, tradeGroupID, orders, signatures, sender=contractsFixture.accounts[2], value=150000) == 0
-=======
     with TokenDelta(cash, -fix(1, 40), contractsFixture.accounts[1], "Creator cash not received"):
         with TokenDelta(cash, -fix(1, 60), contractsFixture.accounts[2], "Taker cash not taken"):
-            assert ZeroXTrade.trade(fix(1), nullAddress, tradeGroupID, orders, signatures, sender=contractsFixture.accounts[2]) == 0
+            assert ZeroXTrade.trade(fix(1), nullAddress, tradeGroupID, orders, signatures, sender=contractsFixture.accounts[2], value=150000) == 0
 
     assert shareToken.balanceOfMarketOutcome(market.address, YES, contractsFixture.accounts[2]) == fix(1)
     assert shareToken.balanceOfMarketOutcome(market.address, NO, contractsFixture.accounts[1]) == fix(1)
->>>>>>> a367e99b
 
 def test_order_creator_lacks_funds(contractsFixture, cash, market, universe):
     ZeroXTrade = contractsFixture.contracts['ZeroXTrade']
@@ -827,17 +710,9 @@
     signatures = [signature]
 
     # The TX will succeed when the order creator lacks funds but no trade occurs
-<<<<<<< HEAD
-    with TokenDelta(noShareToken, 0, contractsFixture.accounts[1], "Creator Shares not taken"):
-        with TokenDelta(yesShareToken, 0, contractsFixture.accounts[2], "Taker Shares not received"):
-            with TokenDelta(cash, 0, contractsFixture.accounts[1], "Creator cash not received"):
-                with TokenDelta(cash, 0, contractsFixture.accounts[2], "Taker cash not taken"):
-                    assert ZeroXTrade.trade(fix(1), nullAddress, tradeGroupID, orders, signatures, sender=contractsFixture.accounts[2], value=150000) == fix(1)
-=======
     with TokenDelta(cash, 0, contractsFixture.accounts[1], "Creator cash not received"):
         with TokenDelta(cash, 0, contractsFixture.accounts[2], "Taker cash not taken"):
-            assert ZeroXTrade.trade(fix(1), nullAddress, tradeGroupID, orders, signatures, sender=contractsFixture.accounts[2]) == fix(1)
+            assert ZeroXTrade.trade(fix(1), nullAddress, tradeGroupID, orders, signatures, sender=contractsFixture.accounts[2], value=150000) == fix(1)
 
     assert shareToken.balanceOfMarketOutcome(market.address, YES, contractsFixture.accounts[2]) == 0
-    assert shareToken.balanceOfMarketOutcome(market.address, NO, contractsFixture.accounts[1]) == 0
->>>>>>> a367e99b
+    assert shareToken.balanceOfMarketOutcome(market.address, NO, contractsFixture.accounts[1]) == 0