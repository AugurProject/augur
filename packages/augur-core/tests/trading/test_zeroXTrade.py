--- conflicted
+++ resolved
@@ -750,7 +750,6 @@
     assert orderStatus == 3, 'order status must be 3 (FILLABLE) not {}'.format(orderStatus)
     assert isValidSignature[0], 'signature must be valid'
 
-<<<<<<< HEAD
 def test_order_non_valid_market(contractsFixture, cash, market, universe):
     ZeroXTrade = contractsFixture.contracts['ZeroXTrade']
     shareToken = contractsFixture.contracts['ShareToken']
@@ -776,7 +775,7 @@
     # The TX will not succeed when one tries to fill no orders
     with raises(TransactionFailed):
         ZeroXTrade.trade(fix(1), longTo32Bytes(11), tradeGroupID, [], [], sender=contractsFixture.accounts[2], value=150000) == fix(1)
-=======
+
 def test_gnosis_safe_trade(contractsFixture, augur, cash, market, universe, gnosisSafeRegistry, gnosisSafeMaster, proxyFactory):
     ZeroXTrade = contractsFixture.contracts['ZeroXTrade']
     zeroXExchange = contractsFixture.contracts["ZeroXExchange"]
@@ -863,5 +862,4 @@
 
 @pytest_fixture
 def proxyFactory(contractsFixture):
-    return contractsFixture.contracts["ProxyFactory"]
->>>>>>> 618b7735
+    return contractsFixture.contracts["ProxyFactory"]