pragma solidity 0.5.15;

import 'ROOT/para/interfaces/IParaUniverse.sol';
import 'ROOT/ICash.sol';


<<<<<<< HEAD
contract IParaShareToken {
=======
interface IParaShareToken {
    function cash() external view returns (ICash);
    function augur() external view returns (address);
>>>>>>> 075a1d5b
    function approveUniverse(IParaUniverse _paraUniverse) external;
    function buyCompleteSets(IMarket _market, address _account, uint256 _amount) external returns (bool);
    function publicBuyCompleteSets(IMarket _market, uint256 _amount) external returns (bool);
    function getTokenId(IMarket _market, uint256 _outcome) external pure returns (uint256 _tokenId);
    function unsafeTransferFrom(address _from, address _to, uint256 _id, uint256 _value) external;
    function balanceOf(address owner, uint256 id) external view returns (uint256);
    function balanceOfBatch(address[] calldata owners, uint256[] calldata ids) external view returns (uint256[] memory balances_);
    function unsafeBatchTransferFrom(address _from, address _to, uint256[] calldata _ids, uint256[] calldata _values) external;
}<|MERGE_RESOLUTION|>--- conflicted
+++ resolved
@@ -3,14 +3,9 @@
 import 'ROOT/para/interfaces/IParaUniverse.sol';
 import 'ROOT/ICash.sol';
 
-
-<<<<<<< HEAD
-contract IParaShareToken {
-=======
 interface IParaShareToken {
     function cash() external view returns (ICash);
     function augur() external view returns (address);
->>>>>>> 075a1d5b
     function approveUniverse(IParaUniverse _paraUniverse) external;
     function buyCompleteSets(IMarket _market, address _account, uint256 _amount) external returns (bool);
     function publicBuyCompleteSets(IMarket _market, uint256 _amount) external returns (bool);
