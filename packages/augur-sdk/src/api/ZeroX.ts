import {
  ExchangeFillEvent,
  GetOrdersResponse,
  Stats,
  ValidationResults,
} from '@0x/mesh-browser-lite';
import { OrderEvent, OrderInfo, WSClient } from '@0x/mesh-rpc-client';
import { Event, ParaZeroXTrade } from '@augurproject/core/build/libraries/ContractInterfaces';
import {
  MAX_FILLS_PER_TX,
  MAX_GAS_LIMIT_FOR_TRADE,
  NULL_ADDRESS,
  OrderEventLog,
  OrderEventType,
  OrderEventUint256Value,
  OrderType,
  SubscriptionEventName,
  WORST_CASE_FILL,
  NORMAL_FILL
} from '@augurproject/sdk-lite';
import { BigNumber } from 'bignumber.js';
import { ethers } from 'ethers';
import * as _ from 'lodash';
import {
  convertDisplayAmountToOnChainAmount,
  convertDisplayPriceToOnChainPrice,
  convertOnChainAmountToDisplayAmount,
  getTradeInterval,
  numTicksToTickSizeWithDisplayPrices,
  QUINTILLION,
} from '../utils';
import { Augur } from './../Augur';
import {
  NativePlaceTradeChainParams,
  NativePlaceTradeDisplayParams,
  TradeTransactionLimits,
} from './OnChainTrade';

export const MAX_PROTOCOL_FEE_MULTIPLIER = 2;
export enum Verbosity {
  Panic = 0,
  Fatal = 1,
  Error = 2,
  Warn = 3,
  Info = 4,
  Debug = 5,
  Trace = 6,
}

export interface BrowserMeshConfiguration {
  verbosity?: Verbosity;
  ethereumRPCURL: string;
  ethereumNetworkID: number;
  useBootstrapList?: boolean;
  bootstrapList?: string[];
  orderExpirationBufferSeconds?: number;
  blockPollingIntervalSeconds?: number;
  ethereumRPCMaxContentLength?: number;
}

export interface BrowserMesh {
  startAsync(): Promise<void>;
  onError(handler: (err: Error) => void): void;
  onOrderEvents(handler: (events: OrderEvent[]) => void): void;
  addOrdersAsync(
    orders: SignedOrder[],
    pinned?: boolean
  ): Promise<ValidationResults>;
  getOrdersAsync(): Promise<GetOrdersResponse>;
  getStatsAsync(): Promise<Stats>;
}

export interface ZeroXPlaceTradeDisplayParams
  extends NativePlaceTradeDisplayParams {
  expirationTime: BigNumber;
}

export interface ZeroXPlaceTradeParams extends NativePlaceTradeChainParams {
  expirationTime: BigNumber;
  postOnly?: boolean;
}

export interface ZeroXOrder {
  amount: BigNumber;
  displayPrice: BigNumber;
  owner: string;
}

export interface ZeroXStats {
  peers: number;
  orders: number;
}

export interface ZeroXSingleOutcomeOrderBook {
  buyOrders: ZeroXOrder[];
  sellorders: ZeroXOrder[];
}

export interface ZeroXContractSimulateTradeData {
  _sharesFilled: BigNumber;
  _settlementFees: BigNumber;
  _sharesDepleted: BigNumber;
  _tokensDepleted: BigNumber;
  _numFills: BigNumber;
}

export interface ZeroXSimulateTradeData {
  sharesFilled: BigNumber;
  settlementFees: BigNumber;
  sharesDepleted: BigNumber;
  tokensDepleted: BigNumber;
  numFills: BigNumber;
  selfTrade: boolean;
}

export interface ZeroXTradeOrder {
  makerAddress: string;
  takerAddress: string;
  feeRecipientAddress: string;
  senderAddress: string;
  makerAssetAmount: BigNumber;
  takerAssetAmount: BigNumber;
  makerFee: BigNumber;
  takerFee: BigNumber;
  expirationTimeSeconds: BigNumber;
  salt: BigNumber;
  makerAssetData: string;
  takerAssetData: string;
  makerFeeAssetData: string;
  takerFeeAssetData: string;
}

export interface MatchingOrders {
  orders: ZeroXTradeOrder[];
  signatures: string[];
  orderIds: string[];
  loopLimit: BigNumber;
  gasLimit: BigNumber;
}

export interface SignedOrder {
  makerAddress: string;
  takerAddress: string;
  feeRecipientAddress: string;
  senderAddress: string;
  makerAssetAmount: BigNumber;
  takerAssetAmount: BigNumber;
  makerFee: BigNumber;
  takerFee: BigNumber;
  expirationTimeSeconds: BigNumber;
  salt: BigNumber;
  makerAssetData: string;
  takerAssetData: string;
  makerFeeAssetData: string;
  takerFeeAssetData: string;
}

export class ZeroX {

  private _rpc?: WSClient;
  get rpc(): WSClient {
    return this._rpc;
  }

  set rpc(client: WSClient|null) {
    if(!client && this._rpc) {
      this._rpc.destroy();
      this._rpc = null;
      return;
    }

    this._rpc = client;
    this._rpc.subscribeToOrdersAsync((orderEvents: OrderEvent[]) => {
      if (!this._mesh && this.client) {
        this.client.events.emit(SubscriptionEventName.ZeroXRPCOrderEvent, orderEvents);
      }
    }).catch((err) => {
      if (this.client) this.client.events.emit(SubscriptionEventName.ZeroXStatusError, {});
      throw Error(`Failure when subscribing to OrdersAsync in ZeroX set rpc: ${err}`);
    });

    if (this.client) this.client.events.emit(SubscriptionEventName.ZeroXStatusReady, {});
  }

  private _mesh?: BrowserMesh;
  get mesh(): BrowserMesh {
    return this._mesh;
  }

  set mesh(mesh: BrowserMesh|null) {
    if(!mesh && this._mesh) {
      console.log('Browser mesh is being cleared, but there is no way to stop a running instance. You may end up with multiple instances of _mesh running.');
      this._mesh = null;
      return;
    }

    this._mesh = mesh;

    if (!this._mesh) return;

    this._mesh.onOrderEvents((orderEvents: OrderEvent[]) => {
      console.log("Got OrderEvents: ", orderEvents.length)
      if (this.client && orderEvents.length > 0) {
        this.client.events.emit(SubscriptionEventName.ZeroXMeshOrderEvent, orderEvents);
      }
    });

    if (this.client) this.client.events.emit(SubscriptionEventName.ZeroXStatusReady, {});
  }

  private _client: Augur;
  get client() {
    return this._client;
  }
  set client(client: Augur) {
    this._client = client;
  }

  disconnect() {
    console.log('Disconnecting from ZeroX');
    this.mesh = null;
    this.rpc = null;
  }

  constructor(_rpcEndpoint?: string) {
    if (typeof _rpcEndpoint !== 'undefined') {
      this.rpc = new WSClient(_rpcEndpoint);
    }
  }

  async getOrders(): Promise<OrderInfo[]> {
    let response;
    if (this.rpc) {
      response = await this.rpc.getOrdersAsync();
    } else if (this.mesh) {
      response = await this.mesh.getOrdersAsync();
    } else {
      throw new Error('Attempting to get orders with no connection to 0x');
    }
    return response ? response.ordersInfos : [];
  }

  isReady(): boolean {
    return Boolean(this.rpc || this.mesh);
  }

  async getStats(): Promise<ZeroXStats> {
    let stats;
    if (this.rpc) {
      stats = await this.rpc.getStatsAsync();
    } else if (this.mesh) {
      stats = await this.mesh.getStatsAsync();
    }

    return {
      peers: stats?.numPeers || 0,
      orders: stats?.numOrders || 0
    };
  }

  async placeTrade(params: ZeroXPlaceTradeDisplayParams): Promise<boolean> {
    const onChainTradeParams = this.getOnChainTradeParams(params);
    return this.placeOnChainTrade(onChainTradeParams);
  }

  getOnChainTradeParams(
    params: ZeroXPlaceTradeDisplayParams
  ): ZeroXPlaceTradeParams {
    const tickSize = numTicksToTickSizeWithDisplayPrices(
      params.numTicks,
      params.displayMinPrice,
      params.displayMaxPrice
    );
    const onChainAmount = convertDisplayAmountToOnChainAmount(
      params.displayAmount,
      tickSize,
      this.client.precision,
    );
    const onChainPrice = convertDisplayPriceToOnChainPrice(
      params.displayPrice,
      params.displayMinPrice,
      tickSize
    );
    const onChainShares = convertDisplayAmountToOnChainAmount(
      params.displayShares,
      tickSize,
      this.client.precision,
    );
    return Object.assign(params, {
      amount: onChainAmount,
      price: onChainPrice,
      shares: onChainShares,
    });
  }

  async placeOnChainTrade(
    params: ZeroXPlaceTradeParams,
    ignoreOrders?: string[]
  ): Promise<boolean> {
    if (!this.client) throw new Error('To place ZeroX trade, make sure Augur client instance was initialized with it enabled.');

    const invalidReason = await this.checkIfTradeValid(params);
    if (invalidReason) throw new Error(invalidReason);

    const account = await this.client.getAccount();

    if (params.postOnly) {
      await this.placeOnChainOrders([params]);
      return true;
    }

    const { orders, signatures, orderIds, loopLimit } = await this.getMatchingOrders(
      params,
      ignoreOrders
    );

    console.log(JSON.stringify(orders) + 'Logged orders');

    const numOrders = _.size(orders);

    // No orders available to take. Maybe make some new ones
    if (numOrders === 0) {
      if (!params.doNotCreateOrders) {
        await this.placeOnChainOrders([params]);
      } else {
        // We send this just to remove the pending order display
        this.client.events.emit(SubscriptionEventName.BulkOrderEvent, {
          logs: [{
            eventType: OrderEventType.Fill,
            orderCreator: account,
            ...params
          }]
        });
      }
      return false;
    }

    const gasPrice = await this.client.getGasPrice();
    const exchangeFeeMultiplier = await this.client.contracts.zeroXExchange.protocolFeeMultiplier_();
    const protocolFee = gasPrice.multipliedBy(exchangeFeeMultiplier).multipliedBy(new BigNumber(loopLimit)).multipliedBy(MAX_PROTOCOL_FEE_MULTIPLIER);
    const walletEthBalance = await this.client.getEthBalance(account);
    const remainingToPay = protocolFee.gt(walletEthBalance) ? protocolFee.minus(walletEthBalance) : new BigNumber(0);
    let maxProtocolFeeInDai = remainingToPay.multipliedBy(await this.client.getExchangeRate(true)).div(QUINTILLION);
    maxProtocolFeeInDai = maxProtocolFeeInDai.decimalPlaces(0);

    const result: Event[] = await this.client.contracts.ZeroXTrade.trade(
      params.amount,
      params.fingerprint,
      params.tradeGroupId,
      maxProtocolFeeInDai,
      new BigNumber(loopLimit), // This is the maximum number of trades to actually make. This lets us put in more orders than we could fill with the gasLimit but handle failures and still fill the desired amount
      orders,
      signatures,
      { attachedEth: BigNumber.min(protocolFee, walletEthBalance) }
    );

    const amountRemaining = this.getTradeAmountRemaining(
      account,
      params.amount,
      result
    );
    console.log(`Amount remaining to trade: ${amountRemaining.toString()}`);
    if (amountRemaining.gt(0)) {
      params.amount = amountRemaining;
      // On successive iterations we specify previously for certain taken signed orders since its possible we do another loop before the mesh has updated our view on the orderbook
      return this.placeOnChainTrade(
        params,
        orderIds.slice(0, loopLimit.toNumber()).concat(ignoreOrders || [])
      );
    } else {
      return true;
    }
  }

  async safePlaceOrders(params: ZeroXPlaceTradeDisplayParams[]): Promise<void> {
    if (!this.client) throw new Error('To place ZeroX trade, make sure Augur client instance was initialized with it enabled.');
    const onChainOrders = params.map((params) => ({...params, ...this.getOnChainTradeParams(params)}));
    const marketIds = _.keys(_.keyBy(onChainOrders, 'market'));
    const markets = await this.client.getMarketsInfo({ marketIds });
    const keyedMarkets = _.keyBy(markets, 'id');

    const groupSorted = _.groupBy(_.sortBy(onChainOrders, ['direction', 'price']), 'direction');
    const bestBid = _.last(groupSorted[OrderType.Bid]);
    const bestAsk = _.first(groupSorted[OrderType.Ask]);
    if (!!bestAsk && !!bestBid && bestBid.price.gte(bestAsk.price)) {
      throw new Error("Order collection has cross orderbook order(s)");
    }

    for (const order of onChainOrders) {
      const market = keyedMarkets[order.market];
      const maxPrice = new BigNumber(market.maxPrice);
      const minPrice = new BigNumber(market.minPrice);
      const displayPrice = new BigNumber(order.displayPrice);
      if (displayPrice.gt(maxPrice) || displayPrice.lt(minPrice)) {
        throw new Error("Order Price Out of Market Price Range");
      }

      const tradeInterval = getTradeInterval(minPrice, maxPrice, new BigNumber(market.numTicks));
      let multipleOf = tradeInterval.dividedBy(market.tickSize).dividedBy(QUINTILLION);
      multipleOf = multipleOf.dividedBy(QUINTILLION.dividedBy(this.client.precision));
      if (!order.amount.mod(multipleOf).eq(0)) {
        throw new Error(`Order not multiple of ${multipleOf.toNumber()}`);
      }

      const invalidReason = await this.checkIfTradeValid(order);
      if (invalidReason) throw new Error(invalidReason);
    };

    for(const order of [bestBid, bestAsk]) {
      if (!order) return;
      const { orders } = await this.getMatchingOrders(
        order,
        []
      );
      if (orders.length > 0) {
        throw new Error("Order would cross Orderbook spread");
      }
    }

    return await this.placeOnChainOrders(onChainOrders);
  }

  async placeOrder(params: ZeroXPlaceTradeDisplayParams): Promise<void> {
    await this.placeOrders([params]);
  }

  async placeOrders(orders: ZeroXPlaceTradeDisplayParams[]): Promise<void> {
    const onChainOrders = orders.map((params) => {
      return this.getOnChainTradeParams(params);
    });
    await this.placeOnChainOrders(onChainOrders);
  }

  async placeOnChainOrders(orders: ZeroXPlaceTradeParams[]): Promise<void> {
    const zeroXOrders = [];
    for (const params of orders) {
      const result = await this.createZeroXOrder(params);
      zeroXOrders.push(result.order);
    }
    const validation = await this.addOrders(zeroXOrders);
    if (validation.rejected.length > 0) {
      console.log(JSON.stringify(validation.rejected, null, 2));
      throw Error(
        `0x add order validation failure: ${JSON.stringify(
          validation.rejected[0]
        )}`
      );
    }
  }

  async createZeroXOrder(params: ZeroXPlaceTradeParams) {
    if (!this.client) throw new Error('To place ZeroX order, make sure Augur client instance was initialized with it enabled.');
    const salt = new BigNumber(Date.now());
    const sender = await this.client.getAccount();
    const result = await this.client.contracts.ZeroXTrade.createZeroXOrder_(
      params.direction,
      params.amount,
      params.price,
      params.market,
      params.outcome,
      params.expirationTime,
      salt,
      { sender }
    );
    const order = result[0];
    const hash = result[1];
    const makerAddress: string = order[0]; // signer or wallet
    const signature = await this.signOrder(
      order,
      hash,
      false
    );

    return {
      order: {
        chainId: Number(this.client.config.networkId),
        exchangeAddress: this.client.config.addresses.Exchange,
        makerAddress,
        makerAssetData: order[10],
        makerFeeAssetData: order[12],
        makerAssetAmount: new BigNumber(order[4]._hex),
        makerFee: new BigNumber(order[6]._hex),
        takerAddress: order[1],
        takerAssetData: order[11],
        takerFeeAssetData: order[13],
        takerAssetAmount: new BigNumber(order[5]._hex),
        takerFee: new BigNumber(order[7]._hex),
        senderAddress: order[3],
        feeRecipientAddress: order[2],
        expirationTimeSeconds: new BigNumber(order[8]._hex),
        salt: new BigNumber(order[9]._hex),
        signature,
        hash, // only used by our mock; safe to send because it's ignored by real mesh
      },
      hash,
    };
  }

  async signOrder(
    signedOrder: SignedOrder,
    orderHash: string,
    wallet = true
  ): Promise<string> {
    if (wallet) {
      return this.signWalletOrder(signedOrder, orderHash);
    } else {
      return this.signSimpleOrder(orderHash);
    }
  }

  async signWalletOrder(signedOrder: SignedOrder, orderHash: string): Promise<string> {
    const walletAddress: string = signedOrder[0];

    const eip1271OrderWithHash = await this.client.contracts.ZeroXTrade.encodeEIP1271OrderWithHash_(
      signedOrder,
      orderHash
    );

    const augurWallet = this.client.contracts.augurWalletFromAddress(
      walletAddress
    );

    const messageHash = await augurWallet.getMessageHash_(eip1271OrderWithHash);

    // In 0x v3, '07' is EIP1271Wallet
    // See https://github.com/0xProject/0x-mesh/blob/0xV3/zeroex/order.go#L51
    const signatureType = '07';

    const signedMessage = await this.client.signMessage(
      ethers.utils.arrayify(messageHash)
    );
    const { r, s, v } = ethers.utils.splitSignature(signedMessage);
    const signature = `0x${r.slice(2)}${s.slice(2)}${v.toString(16)}${signatureType}`;
    return signature;
  }

  async signSimpleOrder(orderHash: string): Promise<string> {
    // See https://github.com/0xProject/0x-mesh/blob/0xV3/zeroex/order.go#L51
    const signatureType = '03';

    const signedMessage = await this.client.signMessage(
      ethers.utils.arrayify(orderHash)
    );
    const { r, s, v } = ethers.utils.splitSignature(signedMessage);
    return `0x${v.toString(16)}${r.slice(2)}${s.slice(2)}${signatureType}`;
  }

  async addOrders(orders) {
    try {
      if (this._mesh) {
        return this._mesh.addOrdersAsync(orders);
      } else if (this._rpc) {
        return this._rpc.addOrdersAsync(orders);
      } else {
        throw Error('Unable to fetch orders from ZeroX - The mesh has not yet been initialized or there is an error, and no RPC server was specified.')
      }
    } catch (error) {
      if (this._mesh || this._rpc) {
        console.error('Retrying 0x addOrders:', error);
        // Wait 5 seconds then retry.
        return setTimeout(this.addOrders(orders), 5000);
      } else {
        throw error;
      }
    }
  }

  async cancelOrder(order, signature) {
    if (!this.client) throw new Error('To cancel ZeroX orders, make sure your Augur Client instance was initialized with it enabled.');
    return this.batchCancelOrders([order], [signature]);
  }

  async batchCancelOrders(orders, signatures) {
    if (!this.client) throw new Error('To cancel ZeroX orders, make sure your Augur Client instance was initialized with it enabled.');

    const gasPrice = await this.client.getGasPrice();
    const exchangeFeeMultiplier = await this.client.contracts.zeroXExchange.protocolFeeMultiplier_();
<<<<<<< HEAD
    const protocolFee = gasPrice.multipliedBy(exchangeFeeMultiplier).multipliedBy(orders.length).multipliedBy(MAX_PROTOCOL_FEE_MULTIPLIER);
    let maxProtocolFeeInDai = protocolFee.multipliedBy(await this.client.getExchangeRate(true)).div(QUINTILLION);
    maxProtocolFeeInDai = maxProtocolFeeInDai.decimalPlaces(0);
=======
    let protocolFee = gasPrice.multipliedBy(exchangeFeeMultiplier).multipliedBy(orders.length);
    let attachedEth = undefined;

    if (this.client.config.paraDeploy) {
      const walletEthBalance = await this.client.getEthBalance(await this.client.getAccount());
      attachedEth = BigNumber.min(protocolFee, walletEthBalance);
      protocolFee = protocolFee.gt(walletEthBalance) ? protocolFee.minus(walletEthBalance) : new BigNumber(0);
    }

    const maxProtocolFeeInDai = protocolFee.multipliedBy(await this.client.getExchangeRate(true)).multipliedBy(MAX_PROTOCOL_FEE_MULTIPLIER).div(QUINTILLION).decimalPlaces(0);
>>>>>>> debe2f0b

    return (this.client.contracts.ZeroXTrade as ParaZeroXTrade).cancelOrders(orders, signatures, maxProtocolFeeInDai, { attachedEth });
  }

  async simulateTrade(
    params: ZeroXPlaceTradeDisplayParams
  ): Promise<ZeroXSimulateTradeData> {
    if (!this.client) throw new Error('To place ZeroX trades, make sure your Augur Client instance was initialized with it enabled.');
    const onChainTradeParams = this.getOnChainTradeParams(params);
    const { orders, signatures, orderIds, loopLimit } = await this.getMatchingOrders(
      onChainTradeParams,
      []
    );
    let simulationData: BigNumber[];
    const selfTrade =
      params.takerAddress && orders.length > 0
        ? !!orders.find(
            order =>
              order.makerAddress.toLowerCase() ===
              params.takerAddress.toLowerCase()
          )
        : false;
    if (orders.length < 1 && !params.doNotCreateOrders) {
      simulationData = await this.simulateMakeOrder(onChainTradeParams);
    } else if (orders.length < 1 || !params.takerAddress) {
      return {
        sharesFilled: new BigNumber(0),
        tokensDepleted: new BigNumber(0),
        sharesDepleted: new BigNumber(0),
        settlementFees: new BigNumber(0),
        numFills: new BigNumber(0),
        selfTrade,
      };
    } else {
      const options = {sender: await this.client.getAccount()};
      simulationData = ((await this.client.contracts.simulateTrade.simulateZeroXTrade_(
        orders,
        onChainTradeParams.amount,
        params.doNotCreateOrders,
        options
      )) as unknown) as BigNumber[];
    }
    const tickSize = numTicksToTickSizeWithDisplayPrices(
      params.numTicks,
      params.displayMinPrice,
      params.displayMaxPrice
    );
    const displaySharesFilled = convertOnChainAmountToDisplayAmount(
      simulationData[0],
      tickSize,
      this.client.precision,
    );
    const displaySharesDepleted = convertOnChainAmountToDisplayAmount(
      simulationData[2],
      tickSize,
      this.client.precision,
    );
    const displayTokensDepleted = simulationData[1].dividedBy(this.client.precision);
    const displaySettlementFees = simulationData[3].dividedBy(this.client.precision);
    const numFills = simulationData[4];
    return {
      sharesFilled: displaySharesFilled,
      tokensDepleted: displayTokensDepleted,
      sharesDepleted: displaySharesDepleted,
      settlementFees: displaySettlementFees,
      numFills,
      selfTrade,
    };
  }

  simulateMakeOrder(params: ZeroXPlaceTradeParams): BigNumber[] {
    const sharesDepleted = BigNumber.min(params.shares, params.amount);
    const price =
      params.direction === 0
        ? params.price
        : params.numTicks.minus(params.price);
    const tokensDepleted = params.amount
      .minus(sharesDepleted)
      .multipliedBy(price);
    return [
      new BigNumber(0),
      tokensDepleted,
      sharesDepleted,
      new BigNumber(0),
      new BigNumber(0),
    ];
  }

  // TODO a more specific getter for this that does a lot of the processing below would likely be more appropriate
  async getMatchingOrders(
    params: ZeroXPlaceTradeParams,
    ignoreOrders?: string[]
  ): Promise<MatchingOrders> {
    const orderType = params.direction === 0 ? '1' : '0';
    const outcome = params.outcome.toString();
<<<<<<< HEAD
    const price = new BN(params.price.toString()).toHexString().substr(2);
=======
    const price = ethers.BigNumber.from(params.price.toString()).toHexString().substr(2);
>>>>>>> debe2f0b

    let zeroXOrders = params.postOnly
      ? []
      : await this.client.getZeroXOrders({
          marketId: params.market,
          outcome: params.outcome,
          orderType,
          matchPrice: `0x${price.padStart(20, '0')}`,
          ignoreOrders,
        });

    if (_.size(zeroXOrders) < 1) {
      return { orders: [], signatures: [], orderIds: [], loopLimit: new BigNumber(0), gasLimit: new BigNumber(0)};
    }

    let ordersMap = [];
    if (zeroXOrders[params.market] && zeroXOrders[params.market][outcome] && zeroXOrders[params.market][outcome][orderType]) {
      ordersMap = zeroXOrders[params.market][outcome][orderType];
    }

    const sortedOrders = _.values(ordersMap).sort((a, b) => {
      let price = 0;
      if(params.direction === 0) {
        price = (a.price - b.price);
      }
      if(params.direction === 1) {
        price = (b.price - a.price);
      }
      return price === 0 ? b.amount - a.amount : price;
    });

    const { loopLimit, gasLimit } = this.getTradeTransactionLimits(params, sortedOrders.length);
    const numOrdersToPotentiallyFill = 10;
    const ordersData =
      params.direction === 0
        ? _.take(sortedOrders, numOrdersToPotentiallyFill)
        : _.takeRight(sortedOrders, numOrdersToPotentiallyFill);

    const orderIds = _.map(ordersData, orderData => {
      return orderData.orderId;
    });

    const orders: ZeroXTradeOrder[] = _.map(ordersData, orderData => {
      return {
        makerAddress: orderData.owner,
        takerAddress: NULL_ADDRESS,
        feeRecipientAddress: NULL_ADDRESS,
        senderAddress: NULL_ADDRESS,
        makerAssetAmount: orderData.makerAssetAmount,
        takerAssetAmount: orderData.takerAssetAmount,
        makerFee: new BigNumber(0),
        takerFee: new BigNumber(0),
        expirationTimeSeconds: orderData.expirationTimeSeconds,
        salt: orderData.salt,
        makerAssetData: orderData.makerAssetData,
        takerAssetData: orderData.takerAssetData,
        makerFeeAssetData: '0x',
        takerFeeAssetData: '0x',
      };
    });

    const signatures = _.map(ordersData, orderData => {
      return orderData.signature;
    });

    return { orders, signatures, orderIds, loopLimit, gasLimit };
  }

  async checkIfTradeValid(
    params: ZeroXPlaceTradeParams
  ): Promise<string | null> {
    if (params.outcome >= params.numOutcomes) {
      return 'Invalid outcome given for trade: ${params.outcome.toString()}. Must be between 0 and ${params.numOutcomes.toString()}';
    }
    if (params.price.lte(0) || params.price.gte(params.numTicks)) {
      return `Invalid price given for trade: ${params.price.toString()}. Must be between 0 and ${params.numTicks.toString()}`;
    }

    const amountNotCoveredByShares = params.amount.minus(params.shares);

    const cost =
      params.direction === 0
        ? params.price.multipliedBy(amountNotCoveredByShares)
        : params.numTicks
            .minus(params.price)
            .multipliedBy(amountNotCoveredByShares);

    if (cost.gt(0)) {
      const account = await this.client.getAccount();
      if (!account) return null;
      const cashAllowance = await this.client.contracts.cash.allowance_(
        account,
        this.client.contracts.augur.address
      );
      if (cashAllowance.lt(cost)) {
        return `Cash allowance: ${cashAllowance.toString()} will not cover trade cost: ${cost.toString()}`;
      }

      const cashBalance = await this.client.contracts.cash.balanceOf_(account);
      if (cashBalance.lt(cost)) {
        return `Cash balance: ${cashBalance.toString()} will not cover trade cost: ${cost.toString()}`;
      }
    }

    return null;
  }

  private getTradeAmountRemaining(
    account,
    tradeOnChainAmountRemaining: BigNumber,
    events: Event[]
  ): BigNumber {
    let amountRemaining = tradeOnChainAmountRemaining;
    for (const event of events) {
      if (
        event.name === 'Fill' &&
        (event.parameters as ExchangeFillEvent).makerAddress === account
      ) {
        const onChainAmountFilled = (event.parameters as ExchangeFillEvent)
          .makerAssetFilledAmount;
        console.log(`Fill event detected. Amount Filled: ${onChainAmountFilled.toFixed()}`);
        amountRemaining = amountRemaining.minus(onChainAmountFilled);
      }
      if (event.name === 'OrderEvent') {
        const eventParams = event.parameters as OrderEventLog;
        if (eventParams.eventType === 0) {
          // Create
          return new BigNumber(0);
        } else if (eventParams.eventType === 2) {
          // Fill
          const onChainAmountFilled =
            eventParams.uint256Data[OrderEventUint256Value.amountFilled];
          amountRemaining = amountRemaining.minus(onChainAmountFilled);
        }
      }
    }
    return amountRemaining;
  }

  getTradeTransactionLimits(
    params: NativePlaceTradeChainParams,
    numOrders: number,
  ): TradeTransactionLimits {
    let loopLimit = new BigNumber(1);
    let gasLimit = WORST_CASE_FILL[params.numOutcomes];
    numOrders--;
    while (
      gasLimit
        .plus(NORMAL_FILL[params.numOutcomes])
        .lt(MAX_GAS_LIMIT_FOR_TRADE) &&
      loopLimit.lt(MAX_FILLS_PER_TX) &&
      numOrders > 0
    ) {
      loopLimit = loopLimit.plus(1);
      gasLimit = gasLimit.plus(NORMAL_FILL[params.numOutcomes]);
      numOrders--;
    }
    return {
      loopLimit,
      gasLimit,
    };
  }

  async simulateTradeGasLimit(
    params: ZeroXPlaceTradeDisplayParams
  ): Promise<BigNumber> {
    const onChainTradeParams = this.getOnChainTradeParams(params);

    const orderType = params.direction === 0 ? '1' : '0';
    const price = ethers.BigNumber.from(onChainTradeParams.price.toString()).toHexString().substr(2);

    const zeroXOrders = await this.client.getZeroXOrders({
      marketId: params.market,
      outcome: params.outcome,
      orderType,
      matchPrice: `0x${price.padStart(20, '0')}`,
      ignoreOrders: [],
    });

    const { gasLimit } = await this.getTradeTransactionLimits(
      onChainTradeParams,
      _.size(zeroXOrders)
    );
    return gasLimit;
  }
}<|MERGE_RESOLUTION|>--- conflicted
+++ resolved
@@ -575,11 +575,6 @@
 
     const gasPrice = await this.client.getGasPrice();
     const exchangeFeeMultiplier = await this.client.contracts.zeroXExchange.protocolFeeMultiplier_();
-<<<<<<< HEAD
-    const protocolFee = gasPrice.multipliedBy(exchangeFeeMultiplier).multipliedBy(orders.length).multipliedBy(MAX_PROTOCOL_FEE_MULTIPLIER);
-    let maxProtocolFeeInDai = protocolFee.multipliedBy(await this.client.getExchangeRate(true)).div(QUINTILLION);
-    maxProtocolFeeInDai = maxProtocolFeeInDai.decimalPlaces(0);
-=======
     let protocolFee = gasPrice.multipliedBy(exchangeFeeMultiplier).multipliedBy(orders.length);
     let attachedEth = undefined;
 
@@ -590,7 +585,6 @@
     }
 
     const maxProtocolFeeInDai = protocolFee.multipliedBy(await this.client.getExchangeRate(true)).multipliedBy(MAX_PROTOCOL_FEE_MULTIPLIER).div(QUINTILLION).decimalPlaces(0);
->>>>>>> debe2f0b
 
     return (this.client.contracts.ZeroXTrade as ParaZeroXTrade).cancelOrders(orders, signatures, maxProtocolFeeInDai, { attachedEth });
   }
@@ -686,11 +680,7 @@
   ): Promise<MatchingOrders> {
     const orderType = params.direction === 0 ? '1' : '0';
     const outcome = params.outcome.toString();
-<<<<<<< HEAD
-    const price = new BN(params.price.toString()).toHexString().substr(2);
-=======
     const price = ethers.BigNumber.from(params.price.toString()).toHexString().substr(2);
->>>>>>> debe2f0b
 
     let zeroXOrders = params.postOnly
       ? []
