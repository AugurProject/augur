import { ExchangeFillEvent, ValidationResults, GetOrdersResponse } from '@0x/mesh-browser';
import { OrderEvent, OrderInfo, WSClient } from '@0x/mesh-rpc-client';
import { Event } from '@augurproject/core/build/libraries/ContractInterfaces';
import { BigNumber } from 'bignumber.js';
import { ethers } from 'ethers';
import * as _ from 'lodash';
import * as constants from '../constants';
import { NULL_ADDRESS } from '../constants';
import { OrderEventLog, OrderEventUint256Value } from '../state/logs/types';
import {
  convertDisplayAmountToOnChainAmount,
  convertDisplayPriceToOnChainPrice,
  convertOnChainAmountToDisplayAmount,
  numTicksToTickSizeWithDisplayPrices,
  QUINTILLION,
} from '../utils';
import { Augur } from './../Augur';
import {
  NativePlaceTradeChainParams,
  NativePlaceTradeDisplayParams,
  TradeTransactionLimits,
} from './OnChainTrade';
import { sleep } from '../state/utils/utils';
import { SubscriptionEventName } from '../constants';


export enum Verbosity {
  Panic = 0,
  Fatal = 1,
  Error = 2,
  Warn = 3,
  Info = 4,
  Debug = 5,
  Trace = 6,
}

export interface BrowserMeshConfiguration {
  verbosity?: Verbosity;
  ethereumRPCURL: string;
  ethereumNetworkID: number;
  useBootstrapList?: boolean;
  bootstrapList?: string[];
  orderExpirationBufferSeconds?: number;
  blockPollingIntervalSeconds?: number;
  ethereumRPCMaxContentLength?: number;
}

export interface BrowserMesh {
  startAsync(): Promise<void>;
  onError(handler: (err: Error) => void): void;
  onOrderEvents(handler: (events: OrderEvent[]) => void): void;
  addOrdersAsync(
    orders: SignedOrder[],
    pinned?: boolean
  ): Promise<ValidationResults>;
  getOrdersAsync(): Promise<GetOrdersResponse>;
}

export interface ZeroXPlaceTradeDisplayParams
  extends NativePlaceTradeDisplayParams {
  expirationTime: BigNumber;
}

export interface ZeroXPlaceTradeParams extends NativePlaceTradeChainParams {
  expirationTime: BigNumber;
}

export interface ZeroXOrder {
  amount: BigNumber;
  displayPrice: BigNumber;
  owner: string;
}

export interface ZeroXSingleOutcomeOrderBook {
  buyOrders: ZeroXOrder[];
  sellorders: ZeroXOrder[];
}

export interface ZeroXContractSimulateTradeData {
  _sharesFilled: BigNumber;
  _settlementFees: BigNumber;
  _sharesDepleted: BigNumber;
  _tokensDepleted: BigNumber;
  _numFills: BigNumber;
}

export interface ZeroXSimulateTradeData {
  sharesFilled: BigNumber;
  settlementFees: BigNumber;
  sharesDepleted: BigNumber;
  tokensDepleted: BigNumber;
  numFills: BigNumber;
}

export interface ZeroXTradeOrder {
  makerAddress: string;
  takerAddress: string;
  feeRecipientAddress: string;
  senderAddress: string;
  makerAssetAmount: BigNumber;
  takerAssetAmount: BigNumber;
  makerFee: BigNumber;
  takerFee: BigNumber;
  expirationTimeSeconds: BigNumber;
  salt: BigNumber;
  makerAssetData: string;
  takerAssetData: string;
  makerFeeAssetData: string;
  takerFeeAssetData: string;
}

export interface MatchingOrders {
  orders: ZeroXTradeOrder[];
  signatures: string[];
  orderIds: string[];
  loopLimit: BigNumber;
}

export interface SignedOrder {
  makerAddress: string;
  takerAddress: string;
  feeRecipientAddress: string;
  senderAddress: string;
  makerAssetAmount: BigNumber;
  takerAssetAmount: BigNumber;
  makerFee: BigNumber;
  takerFee: BigNumber;
  expirationTimeSeconds: BigNumber;
  salt: BigNumber;
  makerAssetData: string;
  takerAssetData: string;
  makerFeeAssetData: string;
  takerFeeAssetData: string;
}

export class ZeroX {

  private _rpc?: WSClient;
  get rpc(): WSClient {
    return this._rpc;
  }

  set rpc(client: WSClient|null) {
    if(!client && this._rpc) {
      this._rpc.destroy();
      this._rpc = null;
      return;
    }

    this._rpc = client;
    this._rpc.subscribeToOrdersAsync((orderEvents: OrderEvent[]) => {
      if (!this._mesh && this.client) {
        this.client.events.emit('ZeroX:RPC:OrderEvent', orderEvents);
      }
    }).catch((err) => {
      throw Error(`Failure when subscribing to OrdersAsync in ZeroX set rpc: ${err}`);
    });

    if (this.client) this.client.events.emit(SubscriptionEventName.ZeroXReady);
  }

  private _mesh?: BrowserMesh;
  get mesh(): BrowserMesh {
    return this._mesh;
  }

  set mesh(mesh: BrowserMesh|null) {
    if(!mesh && this._mesh) {
      console.log('Browser mesh is being cleared, but there is no way to stop a running instance. You may end up with multiple instances of _mesh running.');
      this._mesh = null;
      return;
    }

    this._mesh = mesh;

    if (!this._mesh) return;

    this._mesh.onOrderEvents((orderEvents: OrderEvent[]) => {
      if (this.client && orderEvents.length > 0) {
        this.client.events.emit('ZeroX:Mesh:OrderEvent', orderEvents);
      }
    });

    if (this.client) this.client.events.emit(SubscriptionEventName.ZeroXReady);
  }

  private _client: Augur;
  get client() {
    return this._client;
  }
  set client(client: Augur) {
    this._client = client;
  }

  disconnect() {
    console.log('Disconnecting from ZeroX');
    this.mesh = null;
    this.rpc = null;
  }

  constructor(_rpcEndpoint?: string) {
    if (typeof _rpcEndpoint !== 'undefined') {
      this.rpc = new WSClient(_rpcEndpoint);
    }
  }

  async getOrders(): Promise<OrderInfo[]> {
    let response;
    if (this.rpc) {
      response = await this.rpc.getOrdersAsync();
    } else if (this.mesh) {
      response = await this.getMeshOrders();
    } else {
      throw new Error('Attempting to get orders with no connection to 0x');
    }
    return response ? response.ordersInfos : [];
  }

  isReady(): boolean {
    return Boolean(this.rpc || this.mesh);
  }
<<<<<<< HEAD
  async getMeshOrders(tries: number = 15): Promise<OrderInfo[]> {

    var response;
=======
  async getMeshOrders(tries = 15): Promise<OrderInfo[]> {
    let response;
>>>>>>> 3593ccba
    try {
      response = await this.mesh.getOrdersAsync();
    }
    catch(error) {
      if(tries > 0) {
        console.log('Mesh retrying to fetch orders');
        await sleep(3000);
        response = await this.getMeshOrders(tries - 1);
      }
      else {
        response = undefined;
      }
    }
    if (response && response.ordersInfos.length < 1 && tries > 0) {
      console.log('Mesh retrying to fetch orders');
      await sleep(tries < 12 ? 2000 : 250);
      response = await this.getMeshOrders(tries - 1);
    }
    return response;
  }

  async placeTrade(params: ZeroXPlaceTradeDisplayParams): Promise<void> {
    const onChainTradeParams = this.getOnChainTradeParams(params);
    return this.placeOnChainTrade(onChainTradeParams);
  }

  getOnChainTradeParams(
    params: ZeroXPlaceTradeDisplayParams
  ): ZeroXPlaceTradeParams {
    const tickSize = numTicksToTickSizeWithDisplayPrices(
      params.numTicks,
      params.displayMinPrice,
      params.displayMaxPrice
    );
    const onChainAmount = convertDisplayAmountToOnChainAmount(
      params.displayAmount,
      tickSize
    );
    const onChainPrice = convertDisplayPriceToOnChainPrice(
      params.displayPrice,
      params.displayMinPrice,
      tickSize
    );
    const onChainShares = convertDisplayAmountToOnChainAmount(
      params.displayShares,
      tickSize
    );
    return Object.assign(params, {
      amount: onChainAmount,
      price: onChainPrice,
      shares: onChainShares,
    });
  }

  async placeOnChainTrade(
    params: ZeroXPlaceTradeParams,
    ignoreOrders?: string[]
  ): Promise<void> {
    if (!this.client) throw new Error('To place ZeroX trade, make sure Augur client instance was initialized with it enabled.');

    const invalidReason = await this.checkIfTradeValid(params);
    if (invalidReason) throw new Error(invalidReason);

    const { orders, signatures, orderIds, loopLimit } = await this.getMatchingOrders(
      params,
      ignoreOrders
    );

    console.log(JSON.stringify(orders) + 'Logged orders');

    const numOrders = _.size(orders);

    // No orders available to take. Maybe make some new ones
    if (numOrders === 0 && !params.doNotCreateOrders) {
      await this.placeOnChainOrders([params]);
      return;
    }

    const account = await this.client.getAccount();
    const gasPrice = await this.client.getGasPrice();
    // TODO: We should be getting this by querying the exchange contract directly via `protocolFeeMultiplier()`
    const protocolFee = gasPrice.multipliedBy(150000).multipliedBy(new BigNumber(loopLimit));
    const walletEthBalance = await this.client.getEthBalance(account);

    const result: Event[] = await this.client.contracts.ZeroXTrade.trade(
      params.amount,
      params.fingerprint,
      params.tradeGroupId,
      new BigNumber(1).multipliedBy(new BigNumber(loopLimit)), // TODO: This is the param indicating the maximum amount of DAI to spend to cover the 0x protocol fee. Should be calculated and likely far lower
      new BigNumber(loopLimit), // This is the maximum number of trades to actually make. This lets us put in more orders than we could fill with the gasLimit but handle failures and still fill the desired amount
      orders,
      signatures,
      { attachedEth: BigNumber.min(protocolFee, walletEthBalance) }
    );

    const amountRemaining = this.getTradeAmountRemaining(
      account,
      params.amount,
      result
    );
    console.log(amountRemaining.toString());
    if (amountRemaining.gt(0)) {
      params.amount = amountRemaining;
      // On successive iterations we specify previously for certain taken signed orders since its possible we do another loop before the mesh has updated our view on the orderbook
      return this.placeOnChainTrade(
        params,
        orderIds.slice(0, loopLimit.toNumber()).concat(ignoreOrders || [])
      );
    }
  }

  async placeOrder(params: ZeroXPlaceTradeDisplayParams): Promise<void> {
    await this.placeOrders([params]);
  }

  async placeOrders(orders: ZeroXPlaceTradeDisplayParams[]): Promise<void> {
    const onChainOrders = [];
    for (const params of orders) {
      onChainOrders.push(this.getOnChainTradeParams(params));
    }
    await this.placeOnChainOrders(onChainOrders);
  }

  async placeOnChainOrders(orders: ZeroXPlaceTradeParams[]): Promise<void> {
    const zeroXOrders = [];
    for (const params of orders) {
      const result = await this.createZeroXOrder(params);
      zeroXOrders.push(result.order);
    }
    const validation = await this.addOrders(zeroXOrders);
    if (validation.rejected.length > 0) {
      console.log(JSON.stringify(validation.rejected, null, 2));
      throw Error(
        `0x add order validation failure: ${JSON.stringify(
          validation.rejected[0]
        )}`
      );
    }
  }

  async createZeroXOrder(params: ZeroXPlaceTradeParams) {
    if (!this.client) throw new Error('To place ZeroX order, make sure Augur client instance was initialized with it enabled.');
    const salt = new BigNumber(Date.now());
    const result = await this.client.contracts.ZeroXTrade.createZeroXOrder_(
      new BigNumber(params.direction),
      params.amount,
      params.price,
      params.market,
      new BigNumber(params.outcome),
      params.expirationTime,
      salt
    );
    const order = result[0];
    const hash = result[1];
    const makerAddress: string = order[0]; // signer or gnosis safe
    const signature = await this.signOrder(
      order,
      hash,
      this.client.getUseGnosisSafe()
    );

    return {
      order: {
        chainId: Number(this.client.networkId),
        exchangeAddress: this.client.addresses.Exchange,
        makerAddress,
        makerAssetData: order[10],
        makerFeeAssetData: order[12],
        makerAssetAmount: new BigNumber(order[4]._hex),
        makerFee: new BigNumber(order[6]._hex),
        takerAddress: order[1],
        takerAssetData: order[11],
        takerFeeAssetData: order[13],
        takerAssetAmount: new BigNumber(order[5]._hex),
        takerFee: new BigNumber(order[7]._hex),
        senderAddress: order[3],
        feeRecipientAddress: order[2],
        expirationTimeSeconds: new BigNumber(order[8]._hex),
        salt: new BigNumber(order[9]._hex),
        signature,
        hash, // only used by our mock; safe to send because it's ignored by real mesh
      },
      hash,
    };
  }

  async signOrder(
    signedOrder: SignedOrder,
    orderHash: string,
    gnosis = true
  ): Promise<string> {
    if (gnosis) {
      return this.signGnosisOrder(signedOrder, orderHash);
    } else {
      return this.signSimpleOrder(orderHash);
    }
  }

  async signGnosisOrder(signedOrder: SignedOrder, orderHash: string): Promise<string> {
    const gnosisSafeAddress: string = signedOrder[0];

    const gnosisSafe = this.client.contracts.gnosisSafeFromAddress(
      gnosisSafeAddress
    );

    const eip1271OrderWithHash = await this.client.contracts.ZeroXTrade.encodeEIP1271OrderWithHash_(
      signedOrder,
      orderHash
    );
    const messageHash = await gnosisSafe.getMessageHash_(eip1271OrderWithHash);

    // In 0x v3, '07' is EIP1271Wallet
    // See https://github.com/0xProject/0x-mesh/blob/0xV3/zeroex/order.go#L51
    const signatureType = '07';

    const signedMessage = await this.client.signMessage(
      ethers.utils.arrayify(messageHash)
    );
    const { r, s, v } = ethers.utils.splitSignature(signedMessage);
    const signature = `0x${r.slice(2)}${s.slice(2)}${(v + 4).toString(
      16
    )}${signatureType}`;
    return signature;
  }

  async signSimpleOrder(orderHash: string): Promise<string> {
    // See https://github.com/0xProject/0x-mesh/blob/0xV3/zeroex/order.go#L51
    const signatureType = '03';

    const signedMessage = await this.client.signMessage(
      ethers.utils.arrayify(orderHash)
    );
    const { r, s, v } = ethers.utils.splitSignature(signedMessage);
    return `0x${v.toString(16)}${r.slice(2)}${s.slice(2)}${signatureType}`;
  }

  async addOrders(orders) {
    try {
      if (this._mesh) {
        return this._mesh.addOrdersAsync(orders);
      } else {
        return this._rpc.addOrdersAsync(orders);
      }
    } catch (error) {
      console.error(error);
      return setTimeout(this.addOrders(orders), 5000);
    }
  }

  async cancelOrder(order) {
    if (!this.client) throw new Error('To cancel ZeroX orders, make sure your Augur Client instance was initialized with it enabled.');
    return this.client.contracts.zeroXExchange.cancelOrder(order);
  }

  async batchCancelOrders(orders) {
    if (!this.client) throw new Error('To cancel ZeroX orders, make sure your Augur Client instance was initialized with it enabled.');
    return this.client.contracts.zeroXExchange.batchCancelOrders(orders);
  }

  async simulateTrade(
    params: ZeroXPlaceTradeDisplayParams
  ): Promise<ZeroXSimulateTradeData> {
    if (!this.client) throw new Error('To place ZeroX trades, make sure your Augur Client instance was initialized with it enabled.');
    const onChainTradeParams = this.getOnChainTradeParams(params);
    const { orders, signatures, orderIds, loopLimit } = await this.getMatchingOrders(
      onChainTradeParams,
      []
    );
    let simulationData: BigNumber[];
    if (orders.length < 1 && !params.doNotCreateOrders) {
      simulationData = await this.simulateMakeOrder(onChainTradeParams);
    } else if (orders.length < 1) {
      return {
        sharesFilled: new BigNumber(0),
        tokensDepleted: new BigNumber(0),
        sharesDepleted: new BigNumber(0),
        settlementFees: new BigNumber(0),
        numFills: new BigNumber(0),
      };
    } else {
      simulationData = ((await this.client.contracts.simulateTrade.simulateZeroXTrade_(
        orders,
        onChainTradeParams.amount,
        params.doNotCreateOrders
      )) as unknown) as BigNumber[];
    }
    const tickSize = numTicksToTickSizeWithDisplayPrices(
      params.numTicks,
      params.displayMinPrice,
      params.displayMaxPrice
    );
    const displaySharesFilled = convertOnChainAmountToDisplayAmount(
      simulationData[0],
      tickSize
    );
    const displaySharesDepleted = convertOnChainAmountToDisplayAmount(
      simulationData[2],
      tickSize
    );
    const displayTokensDepleted = simulationData[1].dividedBy(QUINTILLION);
    const displaySettlementFees = simulationData[3].dividedBy(QUINTILLION);
    const numFills = simulationData[4];
    return {
      sharesFilled: displaySharesFilled,
      tokensDepleted: displayTokensDepleted,
      sharesDepleted: displaySharesDepleted,
      settlementFees: displaySettlementFees,
      numFills,
    };
  }

  simulateMakeOrder(params: ZeroXPlaceTradeParams): BigNumber[] {
    const sharesDepleted = BigNumber.min(params.shares, params.amount);
    const price =
      params.direction === 0
        ? params.price
        : params.numTicks.minus(params.price);
    const tokensDepleted = params.amount
      .minus(sharesDepleted)
      .multipliedBy(price);
    return [
      new BigNumber(0),
      tokensDepleted,
      sharesDepleted,
      new BigNumber(0),
      new BigNumber(0),
    ];
  }

  // TODO a more specific getter for this that does a lot of the processing below would likely be more appropriate
  async getMatchingOrders(
    params: ZeroXPlaceTradeParams,
    ignoreOrders?: string[]
  ): Promise<MatchingOrders> {
    const orderType = params.direction === 0 ? '1' : '0';
    const outcome = params.outcome.toString();
    const zeroXOrders = await this.client.getZeroXOrders({
      marketId: params.market,
      outcome: params.outcome,
      orderType,
      matchPrice: `0x${params.price.toString(16).padStart(60, '0')}`,
      ignoreOrders,
    });

    if (_.size(zeroXOrders) < 1) {
      return { orders: [], signatures: [], orderIds: [], loopLimit: new BigNumber(0)};
    }

    let ordersMap = [];
    if (zeroXOrders[params.market] && zeroXOrders[params.market][outcome] && zeroXOrders[params.market][outcome][orderType]) {
      ordersMap = zeroXOrders[params.market][outcome][orderType];
    }

    const sortedOrders = _.values(ordersMap).sort((a, b) => {
      let price = 0;
      if(params.direction === 0) {
        price = (a.price - b.price);
      }
      if(params.direction === 1) {
        price = (b.price - a.price);
      }
      return price === 0 ? b.amount - a.amount : price;

    });

    const { loopLimit, gasLimit } = this.getTradeTransactionLimits(params);
    const numOrdersToPotentiallyFill = 10;
    const ordersData =
      params.direction === 0
        ? _.take(sortedOrders, numOrdersToPotentiallyFill)
        : _.takeRight(sortedOrders, numOrdersToPotentiallyFill);

    const orderIds = _.map(ordersData, orderData => {
      return orderData.orderId;
    });

    const orders: ZeroXTradeOrder[] = _.map(ordersData, orderData => {
      return {
        makerAddress: orderData.owner,
        takerAddress: NULL_ADDRESS,
        feeRecipientAddress: NULL_ADDRESS,
        senderAddress: NULL_ADDRESS,
        makerAssetAmount: orderData.makerAssetAmount,
        takerAssetAmount: orderData.takerAssetAmount,
        makerFee: new BigNumber(0),
        takerFee: new BigNumber(0),
        expirationTimeSeconds: orderData.expirationTimeSeconds,
        salt: orderData.salt,
        makerAssetData: orderData.makerAssetData,
        takerAssetData: orderData.takerAssetData,
        makerFeeAssetData: '0x',
        takerFeeAssetData: '0x',
      };
    });

    const signatures = _.map(ordersData, orderData => {
      return orderData.signature;
    });

    return { orders, signatures, orderIds, loopLimit };
  }

  async checkIfTradeValid(
    params: ZeroXPlaceTradeParams
  ): Promise<string | null> {
    if (params.outcome >= params.numOutcomes) {
      return 'Invalid outcome given for trade: ${params.outcome.toString()}. Must be between 0 and ${params.numOutcomes.toString()}';
    }
    if (params.price.lte(0) || params.price.gte(params.numTicks)) {
      return `Invalid price given for trade: ${params.price.toString()}. Must be between 0 and ${params.numTicks.toString()}`;
    }

    const amountNotCoveredByShares = params.amount.minus(params.shares);

    const cost =
      params.direction === 0
        ? params.price.multipliedBy(amountNotCoveredByShares)
        : params.numTicks
            .minus(params.price)
            .multipliedBy(amountNotCoveredByShares);

    if (cost.gt(0)) {
      const account = await this.client.getAccount();
      if (!account) return null;
      const cashAllowance = await this.client.contracts.cash.allowance_(
        account,
        this.client.contracts.augur.address
      );
      if (cashAllowance.lt(cost)) {
        return `Cash allowance: ${cashAllowance.toString()} will not cover trade cost: ${cost.toString()}`;
      }

      const cashBalance = await this.client.contracts.cash.balanceOf_(account);
      if (cashBalance.lt(cost)) {
        return `Cash balance: ${cashBalance.toString()} will not cover trade cost: ${cost.toString()}`;
      }
    }

    return null;
  }

  private getTradeAmountRemaining(
    account,
    tradeOnChainAmountRemaining: BigNumber,
    events: Event[]
  ): BigNumber {
    let amountRemaining = tradeOnChainAmountRemaining;
    for (const event of events) {
      if (
        event.name === 'Fill' &&
        (event.parameters as ExchangeFillEvent).makerAddress === account
      ) {
        const onChainAmountFilled = (event.parameters as ExchangeFillEvent)
          .makerAssetFilledAmount;
        amountRemaining = amountRemaining.minus(onChainAmountFilled);
      }
      if (event.name === 'OrderEvent') {
        const eventParams = event.parameters as OrderEventLog;
        if (eventParams.eventType === 0) {
          // Create
          return new BigNumber(0);
        } else if (eventParams.eventType === 2) {
          // Fill
          const onChainAmountFilled =
            eventParams.uint256Data[OrderEventUint256Value.amountFilled];
          amountRemaining = amountRemaining.minus(onChainAmountFilled);
        }
      }
    }
    return amountRemaining;
  }

  getTradeTransactionLimits(
    params: NativePlaceTradeChainParams
  ): TradeTransactionLimits {
    let loopLimit = new BigNumber(1);
    let gasLimit = constants.WORST_CASE_FILL[params.numOutcomes];
    while (
      gasLimit
        .plus(constants.WORST_CASE_FILL[params.numOutcomes])
        .lt(constants.MAX_GAS_LIMIT_FOR_TRADE) &&
      loopLimit.lt(constants.MAX_FILLS_PER_TX)
    ) {
      loopLimit = loopLimit.plus(1);
      gasLimit = gasLimit.plus(constants.WORST_CASE_FILL[params.numOutcomes]);
    }
    gasLimit = gasLimit.plus(constants.TRADE_GAS_BUFFER);
    return {
      loopLimit,
      gasLimit,
    };
  }

  async simulateTradeGasLimit(
    params: ZeroXPlaceTradeDisplayParams
  ): Promise<BigNumber> {
    const onChainTradeParams = this.getOnChainTradeParams(params);
    const { gasLimit } = await this.getTradeTransactionLimits(
      onChainTradeParams
    );
    return gasLimit;
  }
}<|MERGE_RESOLUTION|>--- conflicted
+++ resolved
@@ -219,14 +219,8 @@
   isReady(): boolean {
     return Boolean(this.rpc || this.mesh);
   }
-<<<<<<< HEAD
-  async getMeshOrders(tries: number = 15): Promise<OrderInfo[]> {
-
-    var response;
-=======
   async getMeshOrders(tries = 15): Promise<OrderInfo[]> {
     let response;
->>>>>>> 3593ccba
     try {
       response = await this.mesh.getOrdersAsync();
     }
