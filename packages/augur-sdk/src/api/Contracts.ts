import { ContractInterfaces } from "@augurproject/core";
import { ContractAddresses } from "@augurproject/artifacts";
import { ContractDependenciesEthers } from "contract-dependencies-ethers";

export type SomeRepToken = ContractInterfaces.ReputationToken | ContractInterfaces.TestNetReputationToken;
export type SomeTime = ContractInterfaces.Time | ContractInterfaces.TimeControlled;

export class Contracts {
  augur: ContractInterfaces.Augur;
  universe: ContractInterfaces.Universe;
  cash: ContractInterfaces.Cash;
  orders: ContractInterfaces.Orders;
  createOrder: ContractInterfaces.CreateOrder;
  cancelOrder: ContractInterfaces.CancelOrder;
  fillOrder: ContractInterfaces.FillOrder;
  trade: ContractInterfaces.Trade;
  completeSets: ContractInterfaces.CompleteSets;
  claimTradingProceeds: ContractInterfaces.ClaimTradingProceeds;
  time: SomeTime | void;
  legacyReputationToken: ContractInterfaces.LegacyReputationToken;
  simulateTrade: ContractInterfaces.SimulateTrade;
  gnosisSafe: ContractInterfaces.GnosisSafe;
  proxyFactory: ContractInterfaces.ProxyFactory;
  ZeroXTrade: ContractInterfaces.ZeroXTrade;
  buyParticipationTokens: ContractInterfaces.BuyParticipationTokens;
  redeemStake: ContractInterfaces.RedeemStake;
<<<<<<< HEAD
  cashFaucet: ContractInterfaces.CashFaucet;
=======
  gnosisSafeRegistry: ContractInterfaces.GnosisSafeRegistry;
>>>>>>> 29d8032c

  reputationToken: SomeRepToken | null = null;
  private readonly dependencies: ContractDependenciesEthers;

  constructor (addresses: ContractAddresses, dependencies: ContractDependenciesEthers) {
    this.dependencies = dependencies;
    this.augur = new ContractInterfaces.Augur(dependencies, addresses.Augur);

    this.universe = new ContractInterfaces.Universe(dependencies, addresses.Universe);
    this.cash = new ContractInterfaces.Cash(dependencies, addresses.Cash);
    this.orders = new ContractInterfaces.Orders(dependencies, addresses.Orders);
    this.createOrder = new ContractInterfaces.CreateOrder(dependencies, addresses.CreateOrder);
    this.cancelOrder = new ContractInterfaces.CancelOrder(dependencies, addresses.CancelOrder);
    this.fillOrder = new ContractInterfaces.FillOrder(dependencies, addresses.FillOrder);
    this.trade = new ContractInterfaces.Trade(dependencies, addresses.Trade);
    this.completeSets = new ContractInterfaces.CompleteSets(dependencies, addresses.CompleteSets);
    this.claimTradingProceeds = new ContractInterfaces.ClaimTradingProceeds(dependencies, addresses.ClaimTradingProceeds);
    this.legacyReputationToken = new ContractInterfaces.LegacyReputationToken(dependencies, addresses.LegacyReputationToken);
    this.simulateTrade = new ContractInterfaces.SimulateTrade(dependencies, addresses.SimulateTrade);
    this.gnosisSafe = new ContractInterfaces.GnosisSafe(dependencies, addresses.GnosisSafe);
    this.proxyFactory = new ContractInterfaces.ProxyFactory(dependencies, addresses.ProxyFactory);
    this.ZeroXTrade = new ContractInterfaces.ZeroXTrade(dependencies, addresses.ZeroXTrade);
    this.buyParticipationTokens = new ContractInterfaces.BuyParticipationTokens(dependencies, addresses.BuyParticipationTokens);
    this.redeemStake = new ContractInterfaces.RedeemStake(dependencies, addresses.RedeemStake);
<<<<<<< HEAD
    this.cashFaucet = new ContractInterfaces.CashFaucet(dependencies, addresses.CashFaucet);
=======
    this.gnosisSafeRegistry = new ContractInterfaces.GnosisSafeRegistry(dependencies, addresses.GnosisSafeRegistry);
>>>>>>> 29d8032c

    if (typeof addresses.Time !== "undefined") {
      this.time = new ContractInterfaces.Time(dependencies, addresses.Time);
    }
    if (typeof addresses.TimeControlled !== "undefined") {
      this.time = new ContractInterfaces.TimeControlled(dependencies, addresses.TimeControlled);
    }
  }

  getTime(): SomeTime {
    if (typeof this.time === "undefined") {
      throw Error("Cannot use Time or TimeControlled contracts unless defined for Augur's addresses");
    } else {
      return this.time;
    }
  }

  getReputationToken(): SomeRepToken {
    if (this.reputationToken === null) {
      throw Error("Must set reputationToken for Augur instance before using it");
    } else {
      return this.reputationToken;
    }
  }

  async setReputationToken(networkId: string) {
    const address = await this.universe.getReputationToken_();
    this.reputationToken = this.reputationTokenFromAddress(address, networkId);
  }

  reputationTokenFromAddress(address: string, networkId: string): SomeRepToken {
    const Class = networkId === "1" ? ContractInterfaces.ReputationToken : ContractInterfaces.TestNetReputationToken;
    return new Class(this.dependencies, address);
  }

  universeFromAddress(address: string): ContractInterfaces.Universe {
    return new ContractInterfaces.Universe(this.dependencies, address);
  }

  marketFromAddress(address: string): ContractInterfaces.Market {
    return new ContractInterfaces.Market(this.dependencies, address);
  }

  shareTokenFromAddress(address: string): ContractInterfaces.ShareToken {
    return new ContractInterfaces.ShareToken(this.dependencies, address);
  }

  disputeWindowFromAddress(address: string): ContractInterfaces.DisputeWindow {
    return new ContractInterfaces.DisputeWindow(this.dependencies, address);
  }

  getInitialReporter(initialReporterAddress: string): ContractInterfaces.InitialReporter {
    return new ContractInterfaces.InitialReporter(this.dependencies, initialReporterAddress);
  }

  getReportingParticipant(reportingParticipantAddress: string): ContractInterfaces.DisputeCrowdsourcer {
    return new ContractInterfaces.DisputeCrowdsourcer(this.dependencies, reportingParticipantAddress);
  }

  isTimeControlled(contract: SomeTime): contract is ContractInterfaces.TimeControlled {
    return (contract as ContractInterfaces.TimeControlled).setTimestamp !== undefined;
  }

  gnosisSafeFromAddress(address: string): ContractInterfaces.GnosisSafe {
    return new ContractInterfaces.GnosisSafe(this.dependencies, address);
  }
}<|MERGE_RESOLUTION|>--- conflicted
+++ resolved
@@ -24,11 +24,8 @@
   ZeroXTrade: ContractInterfaces.ZeroXTrade;
   buyParticipationTokens: ContractInterfaces.BuyParticipationTokens;
   redeemStake: ContractInterfaces.RedeemStake;
-<<<<<<< HEAD
   cashFaucet: ContractInterfaces.CashFaucet;
-=======
   gnosisSafeRegistry: ContractInterfaces.GnosisSafeRegistry;
->>>>>>> 29d8032c
 
   reputationToken: SomeRepToken | null = null;
   private readonly dependencies: ContractDependenciesEthers;
@@ -53,11 +50,8 @@
     this.ZeroXTrade = new ContractInterfaces.ZeroXTrade(dependencies, addresses.ZeroXTrade);
     this.buyParticipationTokens = new ContractInterfaces.BuyParticipationTokens(dependencies, addresses.BuyParticipationTokens);
     this.redeemStake = new ContractInterfaces.RedeemStake(dependencies, addresses.RedeemStake);
-<<<<<<< HEAD
     this.cashFaucet = new ContractInterfaces.CashFaucet(dependencies, addresses.CashFaucet);
-=======
     this.gnosisSafeRegistry = new ContractInterfaces.GnosisSafeRegistry(dependencies, addresses.GnosisSafeRegistry);
->>>>>>> 29d8032c
 
     if (typeof addresses.Time !== "undefined") {
       this.time = new ContractInterfaces.Time(dependencies, addresses.Time);
