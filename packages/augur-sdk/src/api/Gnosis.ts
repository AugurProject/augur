--- conflicted
+++ resolved
@@ -164,13 +164,8 @@
       this.augur.setGnosisStatus(status.status);
 
       // Normalize addresses
-<<<<<<< HEAD
-      if (ethUtil.toChecksumAddress(safe) !== ethUtil.toChecksumAddress(safe)) {
-        // TODO handle this in the UI
-=======
       if (ethUtil.toChecksumAddress(safe) !== ethUtil.toChecksumAddress(params.safe)) {
         // TODO handle this in the UI. Should present some warning modal indicating that we're having trouble creating accounts
->>>>>>> e43ec373
         console.log(
           `Saved relay safe creation params invalid. Calculated safe address is ${safe}. Passed params: ${JSON.stringify(
             params
