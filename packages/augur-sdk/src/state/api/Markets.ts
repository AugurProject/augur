import { BigNumber } from "bignumber.js";
import { DB } from "../db/DB";
import { Getter } from "./Router";
import {
  Address,
  MarketType,
  MarketCreatedLog,
  MarketFinalizedLog,
  OrderEventLog,
  OrderEventUint256Value,
  ORDER_EVENT_AMOUNT,
  ORDER_EVENT_OUTCOME
} from "../logs/types";
import { SortLimit } from "./types";
import { Augur, numTicksToTickSize } from "../../index";
import { ethers } from "ethers";
import { toAscii } from "../utils/utils";

import * as _ from "lodash";
import * as t from "io-ts";

const GetMarketsParamsSpecific = t.intersection([t.type({
  universe: t.string,
}), t.partial({
  creator: t.string,
  category: t.string,
  search: t.string,
  reportingState: t.union([t.string, t.array(t.string)]),
  disputeWindow: t.string,
  designatedReporter: t.string,
  maxFee: t.string,
  hasOrders: t.boolean,
})]);

const OutcomeParam = t.keyof({
  0: null,
  1: null,
  2: null,
  3: null,
  4: null,
  5: null,
  6: null,
  7: null,
});

export const SECONDS_IN_A_DAY = 86400;

export interface MarketInfoOutcome {
  id: number;
  price: string;
  description: string | null;
}

export enum MarketInfoReportingState {
  PRE_REPORTING = "PRE_REPORTING",
  DESIGNATED_REPORTING = "DESIGNATED_REPORTING",
  OPEN_REPORTING = "OPEN_REPORTING",
  CROWDSOURCING_DISPUTE = "CROWDSOURCING_DISPUTE",
  AWAITING_NEXT_WINDOW = "AWAITING_NEXT_WINDOW",
  AWAITING_FINALIZATION = "AWAITING_FINALIZATION",
  FINALIZED = "FINALIZED",
  FORKING = "FORKING",
  AWAITING_NO_REPORT_MIGRATION = "AWAITING_NO_REPORT_MIGRATION",
  AWAITING_FORK_MIGRATION = "AWAITING_FORK_MIGRATION"
}

export interface MarketInfo {
  id: string;
  universe: string;
  marketType: MarketType;
  numOutcomes: number;
  minPrice: string;
  maxPrice: string;
  cumulativeScale: string;
  author: string;
  creationBlock: number;
  category: string;
  volume: string;
  openInterest: string;
  reportingState: string;
  needsMigration: boolean;
  endTime: number;
  finalizationBlockNumber: number | null;
  finalizationTime: number | null;
  description: string;
  scalarDenomination: string | null;
  details: string | null;
  resolutionSource: string | null;
  numTicks: string;
  tickSize: string;
  consensus: Array<string> | null,
  outcomes: Array<MarketInfoOutcome>;
}

export interface MarketPriceCandlestick {
  startTimestamp: number;
  start: string;
  end: string;
  min: string;
  max: string;
  volume: string; // volume in Dai for this Candlestick's time window, has same business definition as markets/outcomes.volume
  shareVolume: string; // shareVolume in number of shares for this Candlestick's time window, has same business definition as markets/outcomes.shareVolume
  tokenVolume: string; // TEMPORARY - this is a copy of Candlestick.shareVolume for the purposes of a backwards-compatible renaming of tokenVolume->shareVolume. The UI should change all references of Candlestick.tokenVolume to shareVolume and then this field can be removed.
}

export interface MarketPriceCandlesticks {
  [outcome: number]: Array<MarketPriceCandlestick>;
}

export interface TimestampedPriceAmount {
  price: string;
  amount: string;
  timestamp: string;
}

export interface MarketPriceHistory {
  [outcome: string]: Array<TimestampedPriceAmount>;
}

export class Markets {
  public static GetMarketPriceCandlestickParams = t.type({
    marketId: t.string,
    outcome: t.union([OutcomeParam, t.number, t.null, t.undefined]),
    start: t.union([t.number, t.null, t.undefined]),
    end: t.union([t.number, t.null, t.undefined]),
    period: t.union([t.number, t.null, t.undefined]),
  });
  public static GetMarketPriceHistoryParams = t.type({ marketId: t.string });
  public static GetMarketsParams = t.intersection([GetMarketsParamsSpecific, SortLimit]);
  public static GetMarketsInfoParams = t.type({ marketIds: t.array(t.string) });
  public static GetTopics = t.type({ universe: t.string });

  @Getter("GetMarketPriceCandlestickParams")
  public static async getMarketPriceCandlesticks(augur: Augur, db: DB, params: t.TypeOf<typeof Markets.GetMarketPriceCandlestickParams>): Promise<MarketPriceCandlesticks> {
    const marketCreatedLogs = await db.findMarketCreatedLogs({selector: {market: params.marketId}});
    if (marketCreatedLogs.length < 1) {
      throw new Error(`No marketId for getMarketPriceCandlesticks: ${params.marketId}`);
    }

    const orderFilledLogs = await db.findOrderFilledLogs({selector: {market: params.marketId}});
    const filteredOrderFilledLogs = filterOrderFilledLogs(orderFilledLogs, params);
    const tradeRowsByOutcome = _.groupBy(filteredOrderFilledLogs, (orderFilledLog) => {return new BigNumber(orderFilledLog.uint256Data[OrderEventUint256Value.outcome]).toString(10);});

    return _.mapValues(tradeRowsByOutcome, (outcomeTradeRows) => {
      const outcomeTradeRowsByPeriod = _.groupBy(outcomeTradeRows, (tradeRow) => getPeriodStartTime(params.start || 0, new BigNumber(tradeRow.uint256Data[OrderEventUint256Value.timestamp]).toNumber(), params.period || 60));
        return _.map(outcomeTradeRowsByPeriod, (trades: Array<OrderEventLog>, startTimestamp): MarketPriceCandlestick => {
          // TODO remove this partialCandlestick stuff and just return
          // a Candlestick after the temporary Candlestick.tokenVolume
          // is removed (see note on Candlestick.tokenVolume).
          const partialCandlestick = {
            startTimestamp: parseInt(startTimestamp, 10),
            start: new BigNumber(_.minBy(trades, (tradeLog) => {return new BigNumber(tradeLog.uint256Data[OrderEventUint256Value.timestamp]).toNumber();})!.uint256Data[OrderEventUint256Value.price]).toString(10),
            end: new BigNumber(_.maxBy(trades, (tradeLog) => {return new BigNumber(tradeLog.uint256Data[OrderEventUint256Value.timestamp]).toNumber();})!.uint256Data[OrderEventUint256Value.price]).toString(10),
            min: new BigNumber(_.minBy(trades, (tradeLog) => {return new BigNumber(tradeLog.uint256Data[OrderEventUint256Value.price]).toNumber();})!.uint256Data[OrderEventUint256Value.price]).toString(10),
            max: new BigNumber(_.maxBy(trades, (tradeLog) => {return new BigNumber(tradeLog.uint256Data[OrderEventUint256Value.price]).toNumber();})!.uint256Data[OrderEventUint256Value.price]).toString(10),
            volume: _.reduce(trades, (totalVolume: BigNumber, tradeRow: OrderEventLog) => totalVolume.plus(new BigNumber(tradeRow.uint256Data[OrderEventUint256Value.amount]).times(tradeRow.uint256Data[OrderEventUint256Value.price])), new BigNumber(0)).toString(10),
            shareVolume: _.reduce(trades, (totalShareVolume: BigNumber, tradeRow: OrderEventLog) => totalShareVolume.plus(tradeRow.uint256Data[OrderEventUint256Value.amount]), new BigNumber(0)).toString(10), // the business definition of shareVolume should be the same as used with markets/outcomes.shareVolume (which currently is just summation of trades.amount)
          };
          return {
            tokenVolume: partialCandlestick.shareVolume, // tokenVolume is temporary, see note on Candlestick.tokenVolume
            ...partialCandlestick,
          };
        });
    });
  }

  @Getter("GetMarketPriceHistoryParams")
<<<<<<< HEAD
  public static async getMarketPriceHistory<TBigNumber>(augur: Augur<ethers.utils.BigNumber>, db: DB<TBigNumber>, params: t.TypeOf<typeof Markets.GetMarketPriceHistoryParams>): Promise<MarketPriceHistory> {
    let orderFilledLogs = await db.findOrderFilledLogs({selector: {market: params.marketId}});
=======
  public static async getMarketPriceHistory(augur: Augur, db: DB, params: t.TypeOf<typeof Markets.GetMarketPriceHistoryParams>): Promise<MarketPriceHistory> {
    let orderFilledLogs = await db.findOrderFilledLogs({selector: {market: params.marketId, eventType: OrderEventType.Fill}});
>>>>>>> 6f7f0ccb
    orderFilledLogs.sort(
      (a: OrderEventLog, b: OrderEventLog) => {
        return (new BigNumber(a.uint256Data[OrderEventUint256Value.timestamp]).minus(b.uint256Data[OrderEventUint256Value.timestamp])).toNumber();
      }
    );

    return orderFilledLogs.reduce(
      (previousValue: MarketPriceHistory, currentValue: OrderEventLog): MarketPriceHistory => {
        const outcomeString = new BigNumber(currentValue.uint256Data[OrderEventUint256Value.outcome]).toString(10);
        if (!previousValue[outcomeString]) {
          previousValue[outcomeString] = [];
        }
        previousValue[outcomeString].push({
          price: new BigNumber(currentValue.uint256Data[OrderEventUint256Value.price]).toString(10),
          amount: new BigNumber(currentValue.uint256Data[OrderEventUint256Value.amount]).toString(10),
          timestamp: new BigNumber(currentValue.uint256Data[OrderEventUint256Value.timestamp]).toString(10),
        });
        return previousValue;
      },
      {}
    )
  }

  @Getter("GetMarketsParams")
  public static async getMarkets(augur: Augur, db: DB, params: t.TypeOf<typeof Markets.GetMarketsParams>): Promise<Array<Address>> {
    if (! await augur.contracts.augur.isKnownUniverse_(params.universe)) {
      throw new Error("Unknown universe: " + params.universe);
    }

    const marketCreatedLogs = await db.findMarketCreatedLogs(
      {
        selector: {
          universe: params.universe,
          marketCreator: params.creator,
          designatedReporter: params.designatedReporter,
        },
        sort: params.sortBy ? [params.sortBy] : undefined,
        limit: params.limit,
        skip: params.offset
      }
    );

    let marketCreatorFeeDivisor: BigNumber|undefined = undefined;
    if (params.maxFee) {
      const reportingFeeDivisor = new BigNumber((await augur.contracts.universe.getOrCacheReportingFeeDivisor_()).toNumber());
      const reportingFee = new BigNumber(1).div(reportingFeeDivisor);
      const marketCreatorFee = new BigNumber(params.maxFee).minus(reportingFee);
      marketCreatorFeeDivisor = new BigNumber(10 ** 18).multipliedBy(marketCreatorFee);
    }

    let keyedMarketCreatedLogs = marketCreatedLogs.reduce(
      (previousValue: any, currentValue: MarketCreatedLog) => {
        // Filter markets with fees > maxFee
        if (
          params.maxFee && typeof marketCreatorFeeDivisor !== "undefined" &&
          new BigNumber(currentValue.feeDivisor).gt(marketCreatorFeeDivisor)
        ) {
          return previousValue;
        }
        previousValue[currentValue.market] = currentValue;
        return previousValue;
      },
      []
    );

    let filteredKeyedMarketCreatedLogs = keyedMarketCreatedLogs;
    if (params.search) {
      const fullTextSearchResults = await db.fullTextSearch("MarketCreated", params.search);

      const keyedFullTextMarketIds: any = fullTextSearchResults.reduce(
        (previousValue: any, fullTextSearchResult: any) => {
          previousValue[fullTextSearchResult.market] = fullTextSearchResult;
          return previousValue;
        },
        []
      );

      filteredKeyedMarketCreatedLogs = Object.entries(keyedMarketCreatedLogs).reduce(
        (previousValue: any, currentValue: any) => {
          if (keyedFullTextMarketIds[currentValue[0]]) {
            previousValue[currentValue[0]] = currentValue[1];
          }
          return previousValue;
        },
        []
      );
    }

    await Promise.all(
      Object.entries(filteredKeyedMarketCreatedLogs).map(async (marketCreatedLogInfo: any) => {
        let includeMarket = true;

        if (params.disputeWindow) {
          const market = await augur.contracts.marketFromAddress(marketCreatedLogInfo[0]);
          const disputeWindowAddress = await market.getDisputeWindow_();
          if (params.disputeWindow != disputeWindowAddress) {
            includeMarket = false;
          }
        }

        // TODO: when currentOrders event table exists just check that
        if (params.hasOrders) {
          const orderCreatedLogs = await db.findOrderCreatedLogs({selector: {market: marketCreatedLogInfo[0]}});
          const orderCanceledLogs = await db.findOrderCanceledLogs({selector: {market: marketCreatedLogInfo[0]}});
          const orderFilledLogs = await db.findOrderFilledLogs({selector: {market: marketCreatedLogInfo[0], [ORDER_EVENT_AMOUNT]: "0x00"}});
          if (orderCreatedLogs.length - orderCanceledLogs.length === orderFilledLogs.length) {
            includeMarket = false;
          }
        }

        if (params.reportingState) {
          const reportingStates = Array.isArray(params.reportingState) ? params.reportingState : [params.reportingState];
          const marketFinalizedLogs = await db.findMarketFinalizedLogs({selector: {market: marketCreatedLogInfo[0]}});
          const reportingState = await getMarketReportingState(db, marketCreatedLogInfo[1], marketFinalizedLogs);
          if (!reportingStates.includes(reportingState)) {
            includeMarket = false;
          }
        }

        if (includeMarket) {
          return marketCreatedLogInfo[0];
        }
        return null;
      })
    ).then(
      (marketIds: any) => {
        marketIds = marketIds.reduce(
          (previousValue: any, currentValue: string|null) => {
            if (currentValue) {
              previousValue[currentValue] = currentValue;
            }
            return previousValue;
          },
          []
        );

        filteredKeyedMarketCreatedLogs = Object.entries(filteredKeyedMarketCreatedLogs).reduce(
          (previousValue: any, currentValue: any) => {
            if (marketIds[currentValue[1].market]) {
              previousValue[currentValue[0]] = currentValue[1];
            }
            return previousValue;
          },
          []
        );
      }
    );

    return Object.keys(filteredKeyedMarketCreatedLogs);
  }

  @Getter("GetMarketsInfoParams")
  public static async getMarketsInfo(augur: Augur, db: DB, params: t.TypeOf<typeof Markets.GetMarketsInfoParams>): Promise<Array<MarketInfo>> {
    const marketCreatedLogs = await db.findMarketCreatedLogs({selector: {market: {$in: params.marketIds}}});

    return Promise.all(marketCreatedLogs.map(async (marketCreatedLog) => {
      const marketFinalizedLogs = (await db.findMarketFinalizedLogs({selector: {market: marketCreatedLog.market}})).reverse();
      const marketVolumeChangedLogs = (await db.findMarketVolumeChangedLogs({selector: {market: marketCreatedLog.market}})).reverse();

      const minPrice = new BigNumber(marketCreatedLog.prices[0]);
      const maxPrice = new BigNumber(marketCreatedLog.prices[1]);
      const numTicks = new BigNumber(marketCreatedLog.numTicks);
      const tickSize = numTicksToTickSize(numTicks, minPrice, maxPrice);
      const cumulativeScale = maxPrice.minus(minPrice);

      const reportingState = await getMarketReportingState(db, marketCreatedLog, marketFinalizedLogs);
      const needsMigration = (reportingState === MarketInfoReportingState.AWAITING_FORK_MIGRATION) ? true : false;

      let consensus = null;
      let finalizationBlockNumber = null;
      let finalizationTime = null;
      if (marketFinalizedLogs.length > 0) {
        consensus = [];
        marketFinalizedLogs[0].winningPayoutNumerators;
        for (let i = 0; i < marketFinalizedLogs[0].winningPayoutNumerators.length; i++) {
          consensus[i] = new BigNumber(marketFinalizedLogs[0].winningPayoutNumerators[i]).toString(10);
        }
        finalizationBlockNumber = marketFinalizedLogs[0].blockNumber;
        finalizationTime = new BigNumber(marketFinalizedLogs[0].timestamp).toString(10);
      }

      let marketType: string;
      if (marketCreatedLog.marketType === MarketType.YesNo) {
        marketType = "yesNo";
      } else if (marketCreatedLog.marketType === MarketType.Categorical) {
        marketType = "categorical";
      } else {
        marketType = "scalar";
      }

      let description = null;
      let details = null;
      let resolutionSource = null;
      let scalarDenomination = null;
      if (marketCreatedLog.extraInfo) {
        const extraInfo = JSON.parse(marketCreatedLog.extraInfo);
        description = extraInfo.description ? extraInfo.longDescription : null;
        details = extraInfo.longDescription ? extraInfo.longDescription : null;
        resolutionSource = extraInfo.resolutionSource ? extraInfo.resolutionSource : null;
        scalarDenomination = extraInfo._scalarDenomination ? extraInfo._scalarDenomination : null;
      }

      return Object.assign({
        id: marketCreatedLog.market,
        universe: marketCreatedLog.universe,
        marketType,
        numOutcomes: (marketCreatedLog.outcomes.length > 0) ? marketCreatedLog.outcomes.length + 1 : 3,
        minPrice: minPrice.toString(10),
        maxPrice: maxPrice.toString(10),
        cumulativeScale: cumulativeScale.toString(10),
        author: marketCreatedLog.marketCreator,
        creationBlock: marketCreatedLog.blockNumber,
        category: Buffer.from(marketCreatedLog.topic.replace("0x", ""), "hex").toString(),
        volume: (marketVolumeChangedLogs.length > 0) ? new BigNumber(marketVolumeChangedLogs[0].volume).toString() : "0",
        openInterest: await getMarketOpenInterest(db, marketCreatedLog),
        reportingState,
        needsMigration,
        endTime: new BigNumber(marketCreatedLog.endTime).toNumber(),
        finalizationBlockNumber,
        finalizationTime,
        description,
        scalarDenomination,
        details,
        resolutionSource,
        numTicks: numTicks.toString(10),
        tickSize: tickSize.toString(10),
        consensus,
        outcomes: await getMarketOutcomes(db, marketCreatedLog)
      });
    }));
  }

  @Getter("GetTopics")
  public static async getTopics(augur: Augur, db: DB, params: t.TypeOf<typeof Markets.GetTopics>): Promise<Array<string>> {
    const marketCreatedLogs = await db.findMarketCreatedLogs({selector: {universe: params.universe}});
    let topics: any = {};
    for (let i = 0; i < marketCreatedLogs.length; i++) {
      if (!(topics[toAscii(marketCreatedLogs[i].topic)])) {
        topics[toAscii(marketCreatedLogs[i].topic)] = null;
      }
    }
    return Object.keys(topics);
  }
}

function filterOrderFilledLogs(orderFilledLogs: Array<OrderEventLog>, params: t.TypeOf<typeof Markets.GetMarketPriceCandlestickParams>): Array<OrderEventLog> {
  let filteredOrderFilledLogs = orderFilledLogs;
  if (params.outcome || params.start || params.end) {
    filteredOrderFilledLogs = orderFilledLogs.reduce(
      (previousValue: Array<OrderEventLog>, currentValue: OrderEventLog): Array<OrderEventLog> => {
        if (
          (params.outcome && new BigNumber(currentValue.uint256Data[OrderEventUint256Value.outcome]).toString(10) !== params.outcome.toString(10)) ||
          (params.start && new BigNumber(currentValue.uint256Data[OrderEventUint256Value.timestamp]).toNumber() <= params.start) ||
          (params.end && new BigNumber(currentValue.uint256Data[OrderEventUint256Value.timestamp]).toNumber() >= params.end)
        ) {
          return previousValue;
        }
        previousValue.push(currentValue);
        return previousValue;
      },
      []
    );
  }
  return filteredOrderFilledLogs;
}

async function getMarketOpenInterest(db: DB, marketCreatedLog: MarketCreatedLog): Promise<string> {
  const completeSetsPurchasedLogs = (await db.findCompleteSetsPurchasedLogs({selector: {market: marketCreatedLog.market}})).reverse();
  const completeSetsSoldLogs = (await db.findCompleteSetsSoldLogs({selector: {market: marketCreatedLog.market}})).reverse();
  if (completeSetsPurchasedLogs.length > 0 && completeSetsSoldLogs.length > 0) {
    if (completeSetsPurchasedLogs[0].blockNumber > completeSetsSoldLogs[0].blockNumber) {
      return new BigNumber(completeSetsPurchasedLogs[0].marketOI).toString();
    } else if (completeSetsSoldLogs[0].blockNumber > completeSetsPurchasedLogs[0].blockNumber) {
      return new BigNumber(completeSetsSoldLogs[0].marketOI).toString();
    } else if (completeSetsPurchasedLogs[0].transactionIndex > completeSetsSoldLogs[0].transactionIndex) {
      return new BigNumber(completeSetsPurchasedLogs[0].marketOI).toString();
    } else {
      return new BigNumber(completeSetsSoldLogs[0].marketOI).toString();
    }
  } else if (completeSetsPurchasedLogs.length > 0) {
    return new BigNumber(completeSetsPurchasedLogs[0].marketOI).toString();
  } else  if (completeSetsSoldLogs.length > 0) {
    return new BigNumber(completeSetsSoldLogs[0].marketOI).toString();
  }
  return "0";
}

async function getMarketOutcomes(db: DB, marketCreatedLog: MarketCreatedLog): Promise<Array<MarketInfoOutcome>> {
  let outcomes: Array<MarketInfoOutcome> = [];
  if (marketCreatedLog.outcomes.length === 0) {
    const ordersFilled0 = (await db.findOrderFilledLogs({selector: {market: marketCreatedLog.market, [ORDER_EVENT_OUTCOME]: "0x00"}})).reverse();
    const ordersFilled1 = (await db.findOrderFilledLogs({selector: {market: marketCreatedLog.market, [ORDER_EVENT_OUTCOME]: "0x01"}})).reverse();
    const ordersFilled2 = (await db.findOrderFilledLogs({selector: {market: marketCreatedLog.market, [ORDER_EVENT_OUTCOME]: "0x02"}})).reverse();
    outcomes.push({
      id: 0,
      price: ordersFilled0.length > 0 ? new BigNumber(ordersFilled0[0].uint256Data[OrderEventUint256Value.price]).toString(10) : "0",
      description: "Invalid"
    });
    outcomes.push({
      id: 1,
      price: ordersFilled1.length > 0 ? new BigNumber(ordersFilled1[0].uint256Data[OrderEventUint256Value.price]).toString(10) : "0",
      description: (marketCreatedLog.marketType === 0) ? "No" : new BigNumber(marketCreatedLog.prices[0]).toString(10)
    });
    outcomes.push({
      id: 2,
      price: ordersFilled2.length > 0 ? new BigNumber(ordersFilled2[0].uint256Data[OrderEventUint256Value.price]).toString(10) : "0",
      description: (marketCreatedLog.marketType === 0) ? "Yes" : new BigNumber(marketCreatedLog.prices[1]).toString(10)
    });
  } else {
    const ordersFilled = (await db.findOrderFilledLogs({selector: {market: marketCreatedLog.market, [ORDER_EVENT_OUTCOME]: "0x00"}})).reverse();
    outcomes.push({
      id: 0,
      price: ordersFilled.length > 0 ? new BigNumber(ordersFilled[0].uint256Data[OrderEventUint256Value.price]).toString(10) : "0",
      description: "Invalid"
    });
    for (let i = 0; i < marketCreatedLog.outcomes.length; i++) {
      const ordersFilled = (await db.findOrderFilledLogs({selector: {market: marketCreatedLog.market, [ORDER_EVENT_OUTCOME]: "0x0" + (i + 1)}})).reverse();
      const outcomeDescription = marketCreatedLog.outcomes[i].replace("0x", "");
      outcomes.push({
        id: i + 1,
        price: ordersFilled.length > 0 ? new BigNumber(ordersFilled[0].uint256Data[OrderEventUint256Value.price]).toString(10) : "0",
        description: Buffer.from(outcomeDescription, "hex").toString()
      });
    }
  }
  return outcomes;
}

async function getMarketReportingState(db: DB, marketCreatedLog: MarketCreatedLog, marketFinalizedLogs: Array<MarketFinalizedLog>): Promise<MarketInfoReportingState> {
  const universeForkedLogs = (await db.findUniverseForkedLogs({selector: {universe: marketCreatedLog.universe}})).reverse();
  if (universeForkedLogs.length > 0) {
    if (universeForkedLogs[0].forkingMarket === marketCreatedLog.market) {
      return MarketInfoReportingState.FORKING;
    } else {
      if (marketFinalizedLogs.length > 0) {
        return MarketInfoReportingState.FINALIZED;
      } else {
        return MarketInfoReportingState.AWAITING_FORK_MIGRATION;
      }
    }
  } else {
    const timestampSetLogs = await db.findTimestampSetLogs({selector: {newTimestamp: {$type: "string"}}});
    let currentTimestamp;
    if (timestampSetLogs.length > 0) {
      // Determine current timestamp since timestampSetLogs are not sorted by blockNumber
      currentTimestamp = new BigNumber(timestampSetLogs[0].newTimestamp);
      for (let i = 0; i < timestampSetLogs.length; i++) {
        if (new BigNumber(timestampSetLogs[i].newTimestamp).gt(currentTimestamp)) {
          currentTimestamp = new BigNumber(timestampSetLogs[i].newTimestamp);
        }
      }
    } else {
      currentTimestamp = new BigNumber(Math.round(Date.now() / 1000));
    }
    if (new BigNumber(currentTimestamp).lt(marketCreatedLog.endTime)) {
      return MarketInfoReportingState.PRE_REPORTING;
    } else {
      const initialReportSubmittedLogs = (await db.findInitialReportSubmittedLogs({selector: {market: marketCreatedLog.market}})).reverse();
      const designatedReportingEndTime = new BigNumber(marketCreatedLog.endTime).plus(SECONDS_IN_A_DAY);
      if (initialReportSubmittedLogs.length === 0 && currentTimestamp.lte(designatedReportingEndTime)) {
        return MarketInfoReportingState.DESIGNATED_REPORTING;
      } else if (initialReportSubmittedLogs.length === 0 && currentTimestamp.gt(designatedReportingEndTime)) {
        return MarketInfoReportingState.OPEN_REPORTING;
      } else {
        if (marketFinalizedLogs.length > 0) {
          return MarketInfoReportingState.FINALIZED;
        } else {
          const disputeCrowdsourcerCompletedLogs = (await db.findDisputeCrowdsourcerCompletedLogs({selector: {market: marketCreatedLog.market}})).reverse();
          if (
            disputeCrowdsourcerCompletedLogs.length > 0 &&
            disputeCrowdsourcerCompletedLogs[0].pacingOn &&
            currentTimestamp.lt(disputeCrowdsourcerCompletedLogs[0].nextWindowStartTime)
          ) {
            return MarketInfoReportingState.AWAITING_NEXT_WINDOW;
          }
          return MarketInfoReportingState.CROWDSOURCING_DISPUTE;
        }
      }
    }
  }
}

function getPeriodStartTime(globalStarttime: number, periodStartime: number, period: number): number {
  const secondsSinceGlobalStart = (periodStartime - globalStarttime);
  return (secondsSinceGlobalStart - secondsSinceGlobalStart % period) + globalStarttime;
}<|MERGE_RESOLUTION|>--- conflicted
+++ resolved
@@ -7,6 +7,7 @@
   MarketCreatedLog,
   MarketFinalizedLog,
   OrderEventLog,
+  OrderEventType,
   OrderEventUint256Value,
   ORDER_EVENT_AMOUNT,
   ORDER_EVENT_OUTCOME
@@ -165,13 +166,8 @@
   }
 
   @Getter("GetMarketPriceHistoryParams")
-<<<<<<< HEAD
-  public static async getMarketPriceHistory<TBigNumber>(augur: Augur<ethers.utils.BigNumber>, db: DB<TBigNumber>, params: t.TypeOf<typeof Markets.GetMarketPriceHistoryParams>): Promise<MarketPriceHistory> {
-    let orderFilledLogs = await db.findOrderFilledLogs({selector: {market: params.marketId}});
-=======
   public static async getMarketPriceHistory(augur: Augur, db: DB, params: t.TypeOf<typeof Markets.GetMarketPriceHistoryParams>): Promise<MarketPriceHistory> {
     let orderFilledLogs = await db.findOrderFilledLogs({selector: {market: params.marketId, eventType: OrderEventType.Fill}});
->>>>>>> 6f7f0ccb
     orderFilledLogs.sort(
       (a: OrderEventLog, b: OrderEventLog) => {
         return (new BigNumber(a.uint256Data[OrderEventUint256Value.timestamp]).minus(b.uint256Data[OrderEventUint256Value.timestamp])).toNumber();
