import { sortOptions } from "./types";
import { DB } from "../db/DB";
import * as _ from "lodash";
import {
  Augur,
  convertDisplayPriceToOnChainPrice,
  convertOnChainAmountToDisplayAmount,
  convertOnChainPriceToDisplayPrice,
  numTicksToTickSize,
} from "../../index";
import { BigNumber } from "bignumber.js";
import { Getter } from "./Router";
import {
  Address,
  OrderEventType,
  ParsedOrderEventLog,
  MarketData,
} from "../logs/types";

import * as t from "io-ts";
import Dexie from "dexie";
import { OrdersFactory } from "../../api/OrdersFactory";

const ZERO = new BigNumber(0);

const TradingHistoryParams = t.partial({
  universe: t.string,
  account: t.string,
  marketIds: t.array(t.string),
  outcome: t.number,
  filterFinalized: t.boolean,
});

export const OutcomeParam = t.keyof({
  0: null,
  1: null,
  2: null,
  3: null,
  4: null,
  5: null,
  6: null,
  7: null,
});

export const makerTakerValues = {
  'either': 'either',
  'maker': 'maker',
  'taker': 'taker',
};

export const makerTaker = t.keyof(makerTakerValues);

export const OrdersParams = t.partial({
  universe: t.string,
  marketId: t.string,
  outcome: OutcomeParam,
  orderType: t.string,
  account: t.string,
  orderState: t.string,
  filterFinalized: t.boolean,
  makerTaker
});

export interface MarketTradingHistory {
  [marketId: string]: MarketTrade[];
}

export interface MarketTrade {
  transactionHash: string;
  logIndex: number;
  orderId: string;
  type: string;
  price: string;
  amount: string;
  maker: boolean | null;
  selfFilled: boolean;
  settlementFees: string;
  marketId: string;
  outcome: number;
  timestamp: number;
  tradeGroupId: string | null;
  creator: string;
  filler: string;
}

export enum OrderState {
  ALL = 'ALL',
  OPEN = 'OPEN',
  FILLED = 'FILLED',
  CANCELED = 'CANCELED',
}

export interface AllOrders {
  [orderId: string]: {
    orderId: Address;
    tokensEscrowed: string;
    sharesEscrowed: string;
    marketId: Address;
  };
}

export interface Order {
  orderId: string;
  transactionHash: string;
  logIndex: number;
  owner: string;
  orderState: OrderState;
  price: string;
  amount: string;
  amountFilled: string;
  fullPrecisionPrice: string;
  fullPrecisionAmount: string;
  kycToken?: string;
  tokensEscrowed: string; // TODO add to log
  sharesEscrowed: string; // TODO add to log
  canceledBlockNumber?: string;
  canceledTransactionHash?: string;
  canceledTime?: string;
  creationTime: number;
  creationBlockNumber: number;
  originalFullPrecisionAmount: string;
}

export interface Orders {
  [marketId: string]: {
    [outcome: number]: {
      [orderType: string]: {
        [orderId: string]: Order;
      };
    };
  };
}

export const OrderType = t.keyof({
  buy: null,
  sell: null,
});

export const BetterWorseOrdersParams = t.type({
  marketId: t.string,
  outcome: t.number,
  orderType: OrderType,
  price: t.number,
});

export interface BetterWorseResult {
  betterOrderId: string | null;
  worseOrderId: string | null;
}

export class OnChainTrading {
  static GetTradingHistoryParams = t.intersection([
    sortOptions,
    TradingHistoryParams,
  ]);
  static GetAllOrdersParams = t.partial({
    account: t.string,
    filterFinalized: t.boolean,
  });
  static GetOrdersParams = t.intersection([sortOptions, OrdersParams]);
  static GetBetterWorseOrdersParams = BetterWorseOrdersParams;

  @Getter('GetTradingHistoryParams')
  static async getTradingHistory(
    augur: Augur,
    db: DB,
    params: t.TypeOf<typeof OnChainTrading.GetTradingHistoryParams>
  ): Promise<MarketTradingHistory> {
    if (!params.account && params.marketIds.length === 0) {
      throw new Error(
        "'getTradingHistory' requires an 'account' or 'marketIds' param be provided"
      );
    }

    let orderFilledCollection: Dexie.Collection<ParsedOrderEventLog, any>;
    if (params.marketIds) {
      orderFilledCollection = db.OrderEvent.where("market").anyOf(params.marketIds);
    } else {
      orderFilledCollection = db.OrderEvent.where("orderCreator").equals(params.account).or("orderFiller").equals(params.account);
    }

    const formattedOutcome = params.outcome ? `0x${params.outcome.toString(16)}` : "";

    orderFilledCollection = orderFilledCollection.and((log) => {
      if (log.eventType !== OrderEventType.Fill) return false;
      if (params.universe && log.universe !== params.universe) return false;
      if (params.outcome && log.outcome !== formattedOutcome) return false;
      return true;
    });
    if (params.limit) orderFilledCollection = orderFilledCollection.limit(params.limit);
    if (params.offset) orderFilledCollection = orderFilledCollection.offset(params.offset);
    const orderFilledResponse = await orderFilledCollection.toArray();

    const orderIds = _.map(orderFilledResponse, 'orderId');
    const ordersResponse = await db.OrderEvent.where("orderId").anyOf(orderIds).toArray();
    const orders = _.keyBy(ordersResponse, 'orderId');

    const marketIds = _.map(orderFilledResponse, 'market');
    const markets = await getMarkets(
      marketIds,
      db,
      params.filterFinalized
    );

    return orderFilledResponse.reduce(
      (trades: MarketTradingHistory, orderFilledDoc) => {
        const orderDoc = orders[orderFilledDoc.orderId];
        if (!orderDoc) return trades;
        const marketDoc = markets[orderFilledDoc.market];
        if (!marketDoc) return trades;
        const isMaker: boolean | null =
          params.account === null
            ? false
            : params.account === orderFilledDoc.orderCreator;
        const orderType = orderDoc.orderType === 0 ? 'buy' : 'sell';
        const fees = new BigNumber(orderFilledDoc.fees);
        const minPrice = new BigNumber(marketDoc.prices[0]);
        const maxPrice = new BigNumber(marketDoc.prices[1]);
        const numTicks = new BigNumber(marketDoc.numTicks);
        const tickSize = numTicksToTickSize(numTicks, minPrice, maxPrice);
        const amount = convertOnChainAmountToDisplayAmount(
          new BigNumber(orderFilledDoc.amountFilled, 16),
          tickSize
        );
        const price = convertOnChainPriceToDisplayPrice(
          new BigNumber(orderFilledDoc.price, 16),
          minPrice,
          tickSize
        );
        if (typeof trades[orderFilledDoc.market] === 'undefined') {
          trades[orderFilledDoc.market] = [];
        }
        trades[orderFilledDoc.market].push(Object.assign(
          _.pick(orderFilledDoc, [
            'transactionHash',
            'logIndex',
            'orderId',
            'tradeGroupId',
          ]),
          {
            marketId: orderFilledDoc.market,
            outcome: new BigNumber(orderFilledDoc.outcome).toNumber(),
            maker: isMaker,
            type: isMaker ? orderType : orderType === 'buy' ? 'sell' : 'buy',
            selfFilled:
              orderFilledDoc.orderCreator === orderFilledDoc.orderFiller,
            price: price.toString(10),
            amount: amount.toString(10),
            settlementFees: fees.toString(10),
            timestamp: new BigNumber(orderFilledDoc.timestamp).toNumber(),
            creator: orderFilledDoc.orderCreator,
            filler: orderFilledDoc.orderFiller,
          }
        ) as MarketTrade);
        return trades;
      },
      {} as MarketTradingHistory
    );
  }

<<<<<<< HEAD
  @Getter('GetAllOrdersParams')
  static async getAllOrders(
    augur: Augur,
    db: DB,
    params: t.TypeOf<typeof OnChainTrading.GetAllOrdersParams>
  ): Promise<AllOrders> {
    if (!params.account) {
      throw new Error("'getAllOrders' requires an 'account' param be provided");
    }

    const currentOrdersResponse = await new OrdersFactory().getUserOrders(augur, db, {account: params.account});
    const marketIds = _.map(currentOrdersResponse, 'market');
    const markets = await getMarkets(
      marketIds,
      db,
      params.filterFinalized
    );

    return currentOrdersResponse.reduce(
      (orders: AllOrders, orderEventDoc: any) => {
        const marketDoc = markets[orderEventDoc.market];
        if (!marketDoc) return orders;
        const minPrice = new BigNumber(marketDoc.prices[0]);
        const maxPrice = new BigNumber(marketDoc.prices[1]);
        const numTicks = new BigNumber(marketDoc.numTicks);
        const tickSize = numTicksToTickSize(numTicks, minPrice, maxPrice);
        const marketId = orderEventDoc.market;
        const orderId = orderEventDoc.orderId;
        const sharesEscrowed = convertOnChainAmountToDisplayAmount(
          new BigNumber(orderEventDoc.sharesEscrowed, 16),
          tickSize
        ).toString(10);
        const tokensEscrowed = new BigNumber(orderEventDoc.tokensEscrowed, 16)
        .dividedBy(10 ** 18)
        .toString(10);
        orders[orderId] = {
          orderId,
          tokensEscrowed,
          sharesEscrowed,
          marketId,
        };
        return orders;
      },
      {} as AllOrders
    );
  }

=======
>>>>>>> 12a7031a
  @Getter('GetOrdersParams')
  static async getOrders(
    augur: Augur,
    db: DB,
    params: t.TypeOf<typeof OnChainTrading.GetOrdersParams>
  ): Promise<Orders> {
    if (!params.marketId && !params.universe) {
      throw new Error(
        "'getOrders' requires a 'marketId' or 'universe' param be provided"
      );
    }

    let currentOrdersResponse: ParsedOrderEventLog[];

    if (params.universe) {
      currentOrdersResponse = await db.CurrentOrders.where('orderCreator').equals(params.account).or('orderFiller').equals(params.account).and((log) => {
        return log.universe === params.universe;
      }).and((log) => {
        if (params.orderState === OrderState.OPEN && log.amount === "0x00") return false;
        if (params.orderState === OrderState.CANCELED && log.eventType !== OrderEventType.Cancel) return false;
        if (params.orderState === OrderState.FILLED && log.eventType !== OrderEventType.Fill) return false;
        return true;
      }).toArray();
    } else {
      currentOrdersResponse = await db.CurrentOrders.where('[market+outcome+orderType]').between([
        params.marketId,
        params.outcome ? `0x0${params.outcome}` : Dexie.minKey,
        params.orderType ? params.orderType : Dexie.minKey
      ], [
        params.marketId,
        params.outcome ? `0x0${params.outcome}` : Dexie.maxKey,
        params.orderType ? params.orderType : Dexie.maxKey
      ]).and((log) => {
        if (params.account) {
          if (log.orderCreator != params.account && log.orderFiller != params.account) return false;
        }

        if (params.orderState === OrderState.OPEN && log.amount === "0x00") return false;
        if (params.orderState === OrderState.CANCELED && log.eventType !== OrderEventType.Cancel) return false;
        if (params.orderState === OrderState.FILLED && log.eventType !== OrderEventType.Fill) return false;

        return true;
      }).toArray();
    }

    const orderIds = _.map(currentOrdersResponse, 'orderId');
    const originalOrdersResponse = await db.OrderEvent.where("orderId").anyOf(orderIds).and((log) => log.eventType === OrderEventType.Create).toArray();
    const originalOrders = _.keyBy(originalOrdersResponse, 'orderId');

    const marketIds = _.map(currentOrdersResponse, 'market');
    const markets = await getMarkets(
      marketIds,
      db,
      params.filterFinalized
    );

    return currentOrdersResponse.reduce(
      (orders: Orders, orderEventDoc: ParsedOrderEventLog) => {
        const marketDoc = markets[orderEventDoc.market];
        if (!marketDoc) return orders;
        const originalOrderDoc = originalOrders[orderEventDoc.orderId];
        const minPrice = new BigNumber(marketDoc.prices[0]);
        const maxPrice = new BigNumber(marketDoc.prices[1]);
        const numTicks = new BigNumber(marketDoc.numTicks);
        const tickSize = numTicksToTickSize(numTicks, minPrice, maxPrice);
        const amount = convertOnChainAmountToDisplayAmount(
          new BigNumber(orderEventDoc.amount, 16),
          tickSize
        ).toString(10);
        const amountFilled = convertOnChainAmountToDisplayAmount(
          new BigNumber(orderEventDoc.amountFilled, 16),
          tickSize
        ).toString(10);
        const price = convertOnChainPriceToDisplayPrice(
          new BigNumber(orderEventDoc.price, 16),
          minPrice,
          tickSize
        ).toString(10);
        const market = orderEventDoc.market;
        const outcome = new BigNumber(orderEventDoc.outcome).toNumber();
        const orderType = orderEventDoc.orderType;
        const orderId = orderEventDoc.orderId;
        const sharesEscrowed = convertOnChainAmountToDisplayAmount(
          new BigNumber(orderEventDoc.sharesEscrowed, 16),
          tickSize
        ).toString(10);
        const tokensEscrowed = new BigNumber(orderEventDoc.tokensEscrowed, 16)
        .dividedBy(10 ** 18)
        .toString(10);
        let orderState = OrderState.OPEN;
        if (orderEventDoc.eventType === OrderEventType.Fill) {
          orderState = OrderState.FILLED;
        }
        if (orderEventDoc.eventType === OrderEventType.Cancel) {
          orderState = OrderState.CANCELED;
        }
        if (!orders[market]) orders[market] = {};
        if (!orders[market][outcome]) orders[market][outcome] = {};
        if (!orders[market][outcome][orderType]) {
          orders[market][outcome][orderType] = {};
        }
        orders[market][outcome][orderType][orderId] = Object.assign(
          _.pick(orderEventDoc, ['transactionHash', 'logIndex', 'orderId']),
          {
            owner: orderEventDoc.orderCreator,
            orderState,
            price,
            amount,
            amountFilled,
            fullPrecisionPrice: price,
            fullPrecisionAmount: amount,
            tokensEscrowed,
            sharesEscrowed,
            canceledBlockNumber:
              orderEventDoc.eventType === OrderEventType.Cancel
                ? String(orderEventDoc.blockNumber)
                : undefined,
            canceledTransactionHash:
              orderEventDoc.eventType === OrderEventType.Cancel
                ? orderEventDoc.transactionHash
                : undefined,
            canceledTime:
              orderEventDoc.eventType === OrderEventType.Cancel
                ? orderEventDoc.timestamp
                : undefined,
            creationTime: originalOrderDoc ? originalOrderDoc.timestamp : 0,
            creationBlockNumber: originalOrderDoc
              ? originalOrderDoc.blockNumber
              : 0,
            originalFullPrecisionAmount: originalOrderDoc
              ? convertOnChainAmountToDisplayAmount(
                new BigNumber(originalOrderDoc.amount, 16),
                tickSize
              ).toString(10)
              : 0,
          }
        ) as Order;
        return orders;
      },
      {} as Orders
    );
  }
}

export async function getMarkets(
  marketIds: string[],
  db: DB,
  filterFinalized: boolean
) {
  let marketsData: MarketData[];
  if (filterFinalized) {
    marketsData = await db.Markets.where("market").anyOf(marketIds).and((log) => {
      return !log.finalized;
    }).toArray();
  } else {
    marketsData = await db.Markets.where("market").anyOf(marketIds).toArray();
  }
  const markets = _.keyBy(marketsData, 'market');
  return markets;
}<|MERGE_RESOLUTION|>--- conflicted
+++ resolved
@@ -258,56 +258,6 @@
     );
   }
 
-<<<<<<< HEAD
-  @Getter('GetAllOrdersParams')
-  static async getAllOrders(
-    augur: Augur,
-    db: DB,
-    params: t.TypeOf<typeof OnChainTrading.GetAllOrdersParams>
-  ): Promise<AllOrders> {
-    if (!params.account) {
-      throw new Error("'getAllOrders' requires an 'account' param be provided");
-    }
-
-    const currentOrdersResponse = await new OrdersFactory().getUserOrders(augur, db, {account: params.account});
-    const marketIds = _.map(currentOrdersResponse, 'market');
-    const markets = await getMarkets(
-      marketIds,
-      db,
-      params.filterFinalized
-    );
-
-    return currentOrdersResponse.reduce(
-      (orders: AllOrders, orderEventDoc: any) => {
-        const marketDoc = markets[orderEventDoc.market];
-        if (!marketDoc) return orders;
-        const minPrice = new BigNumber(marketDoc.prices[0]);
-        const maxPrice = new BigNumber(marketDoc.prices[1]);
-        const numTicks = new BigNumber(marketDoc.numTicks);
-        const tickSize = numTicksToTickSize(numTicks, minPrice, maxPrice);
-        const marketId = orderEventDoc.market;
-        const orderId = orderEventDoc.orderId;
-        const sharesEscrowed = convertOnChainAmountToDisplayAmount(
-          new BigNumber(orderEventDoc.sharesEscrowed, 16),
-          tickSize
-        ).toString(10);
-        const tokensEscrowed = new BigNumber(orderEventDoc.tokensEscrowed, 16)
-        .dividedBy(10 ** 18)
-        .toString(10);
-        orders[orderId] = {
-          orderId,
-          tokensEscrowed,
-          sharesEscrowed,
-          marketId,
-        };
-        return orders;
-      },
-      {} as AllOrders
-    );
-  }
-
-=======
->>>>>>> 12a7031a
   @Getter('GetOrdersParams')
   static async getOrders(
     augur: Augur,
