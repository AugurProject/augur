import * as t from "io-ts";
import {Augur} from "../../Augur";
import {DB} from "../db/DB";
import {Getter} from "./Router";

export interface SyncData {
  highestAvailableBlockNumber: number;
  lastSyncedBlockNumber: number;
  blocksBehindCurrent: number;
  percentBehindCurrent: string;
}

export class SyncData {
  public static SyncDataParams = t.type({});

  @Getter()
  public static async getSyncData(augur: Augur, db: DB, params: t.TypeOf<typeof SyncData.SyncDataParams>): Promise<SyncData> {
    const dbName = db.getDatabaseName("MarketCreated");
    const highestAvailableBlockNumber = await augur.provider.getBlockNumber();
<<<<<<< HEAD
    const lastSyncedBlockNumber = await db.syncStatus.getHighestSyncBlock();
=======
    const lastSyncedBlockNumber = await db.syncStatus.getHighestSyncBlock(dbName);
>>>>>>> 961cebb0
    const blocksBehindCurrent = (highestAvailableBlockNumber - lastSyncedBlockNumber);
    const percentBehindCurrent = (blocksBehindCurrent / highestAvailableBlockNumber * 100).toFixed(4);

    return {
      highestAvailableBlockNumber,
      lastSyncedBlockNumber,
      blocksBehindCurrent,
      percentBehindCurrent,
    };
  }
}<|MERGE_RESOLUTION|>--- conflicted
+++ resolved
@@ -1,7 +1,7 @@
 import * as t from "io-ts";
-import {Augur} from "../../Augur";
-import {DB} from "../db/DB";
-import {Getter} from "./Router";
+import { Augur } from "../../Augur";
+import { DB } from "../db/DB";
+import { Getter } from "./Router";
 
 export interface SyncData {
   highestAvailableBlockNumber: number;
@@ -15,13 +15,8 @@
 
   @Getter()
   public static async getSyncData(augur: Augur, db: DB, params: t.TypeOf<typeof SyncData.SyncDataParams>): Promise<SyncData> {
-    const dbName = db.getDatabaseName("MarketCreated");
     const highestAvailableBlockNumber = await augur.provider.getBlockNumber();
-<<<<<<< HEAD
     const lastSyncedBlockNumber = await db.syncStatus.getHighestSyncBlock();
-=======
-    const lastSyncedBlockNumber = await db.syncStatus.getHighestSyncBlock(dbName);
->>>>>>> 961cebb0
     const blocksBehindCurrent = (highestAvailableBlockNumber - lastSyncedBlockNumber);
     const percentBehindCurrent = (blocksBehindCurrent / highestAvailableBlockNumber * 100).toFixed(4);
 
