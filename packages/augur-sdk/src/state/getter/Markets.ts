--- conflicted
+++ resolved
@@ -3,18 +3,15 @@
 import { Getter } from './Router';
 import {
   Address,
+  MarketCreatedLog,
+  MarketData,
+  MarketFinalizedLog,
   MarketType,
-  MarketCreatedLog,
-  MarketFinalizedLog,
   MarketVolumeChangedLog,
   OrderEventType,
   OrderType,
   ParsedOrderEventLog,
-<<<<<<< HEAD
-  PayoutNumerators
-=======
-  MarketData
->>>>>>> 509515d8
+  PayoutNumerators,
 } from '../logs/types';
 import { SortLimit } from './types';
 import {
