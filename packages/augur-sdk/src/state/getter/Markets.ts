import { BigNumber } from 'bignumber.js';
import { SearchResults } from 'flexsearch';
import { DB } from '../db/DB';
import { MarketFields } from '../db/SyncableFlexSearch';
import { Getter } from './Router';
import { Order, Orders, OutcomeParam, Trading, OrderState } from './Trading';
import {
  Address,
  MarketData,
<<<<<<< HEAD
  MarketFinalizedLog,
=======
>>>>>>> 4e3b8fb7
  MarketType,
  MarketTypeName,
  OrderEventType,
  OrderType,
  ParsedOrderEventLog,
<<<<<<< HEAD
  UniverseForkedLog
} from '../logs/types';
import { NULL_ADDRESS, sortOptions } from './types';
=======
} from "../logs/types";
import { sortOptions } from './types';
import { MarketReportingState } from '../../constants';
>>>>>>> 4e3b8fb7
import {
  Augur,
  numTicksToTickSize,
  QUINTILLION,
  convertOnChainPriceToDisplayPrice,
  convertOnChainAmountToDisplayAmount,
} from '../../index';
import { calculatePayoutNumeratorsValue } from '../../utils';
import { OrderBook } from '../../api/Liquidity';
import * as _ from 'lodash';
import * as t from 'io-ts';

export enum GetMarketsSortBy {
  marketOI = 'marketOI',
  liquidity = 'liquidity',
  volume = 'volume',
  timestamp = 'timestamp',
  endTime = 'endTime',
  lastTradedTimestamp = 'lastTradedTimestamp',
  disputeRound = 'disputeRound',
  totalRepStakedInMarket = 'totalRepStakedInMarket'
}

// Valid market liquidity spreads
export enum MaxLiquiditySpread {
  OneHundredPercent = '100', // all liquidity spreads
  TwentyPercent = '20',
  FifteenPercent = '15',
  TenPercent = '10',
  ZeroPercent = '0', // only markets with depleted liquidity
}

const getMarketsSortBy = t.keyof(GetMarketsSortBy);

const getMarketsParamsSpecific = t.intersection([
  t.type({
    universe: t.string,
  }),
  t.partial({
    creator: t.string,
    search: t.string,
    reportingStates: t.array(t.string),
    designatedReporter: t.string,
    maxFee: t.string,
    maxEndTime: t.number,
    maxLiquiditySpread: t.keyof({
      '100': null,
      '20': null,
      '15': null,
      '10': null,
      '0': null,
    }),
    includeInvalidMarkets: t.boolean,
    categories: t.array(t.string),
    sortBy: getMarketsSortBy,
    userPortfolioAddress: t.string,
  }),
]);

export interface MarketListMetaCategories {
  [key: string]: {
    count: number;
    children: {
      [key: string]: {
        count: number;
        children: {
          [key: string]: {
            count: number;
          }
        }
      }
    }
  };
}

export interface MarketListMeta {
  categories: MarketListMetaCategories;
  filteredOutCount: number;
  marketCount: number;
}

export interface MarketList {
  markets: MarketInfo[];
  meta: MarketListMeta;
}

export interface MarketInfoOutcome {
  id: number;
  price: string | null;
  description: string;
  volume: string;
}

export interface MarketInfo {
  id: Address;
  universe: Address;
  marketType: string;
  numOutcomes: number;
  minPrice: string;
  maxPrice: string;
  cumulativeScale: string;
  author: string;
  designatedReporter: string;
  creationBlock: number;
  creationTime: number;
  volume: string;
  openInterest: string;
  reportingState: string;
  needsMigration: boolean;
  endTime: number;
  finalizationBlockNumber: number | null;
  finalizationTime: number | null;
  description: string;
  scalarDenomination: string | null;
  details: string | null;
  resolutionSource: string | null;
  backupSource: string | null;
  numTicks: string;
  tickSize: string;
  consensus: string[] | null;
  transactionHash: string;
  outcomes: MarketInfoOutcome[];
  marketCreatorFeeRate: string;
  settlementFee: string;
  reportingFeeRate: string;
  disputeInfo: DisputeInfo;
  categories: string[];
  noShowBondAmount: string;
}

export interface DisputeInfo {
  disputeWindow: {
    disputeRound: string;
    startTime: number | null;
    endTime: number | null;
  };
  disputePacingOn: boolean;
  stakeCompletedTotal: string;
  bondSizeOfNewStake: string;
  stakes: StakeDetails[];
}

export interface StakeDetails {
  outcome: string;
  isInvalidOutcome: boolean;
  isMalformedOutcome: boolean;
  bondSizeCurrent: string;
  stakeCurrent: string;
  stakeRemaining: string;
  tentativeWinning: boolean;
}

export interface MarketPriceCandlestick {
  startTimestamp: number;
  start: string;
  end: string;
  min: string;
  max: string;
  volume: string; // volume in Dai for this Candlestick's time window, has same business definition as markets/outcomes.volume
  shareVolume: string; // shareVolume in number of shares for this Candlestick's time window, has same business definition as markets/outcomes.shareVolume
  tokenVolume: string; // TEMPORARY - this is a copy of Candlestick.shareVolume for the purposes of a backwards-compatible renaming of tokenVolume->shareVolume. The UI should change all references of Candlestick.tokenVolume to shareVolume and then this field can be removed.
}

export interface MarketPriceCandlesticks {
  [outcome: number]: MarketPriceCandlestick[];
}

export interface TimestampedPriceAmount {
  price: string;
  amount: string;
  timestamp: string;
}

export interface MarketPriceHistory {
  [outcome: string]: TimestampedPriceAmount[];
}

export interface MarketOrderBookOrder {
  price: string;
  shares: string;
  cumulativeShares: string;
  mySize: string;
}

export interface OutcomeOrderBook {
  [outcome: number]: {
    spread: string | null;
    bids: MarketOrderBookOrder[];
    asks: MarketOrderBookOrder[];
  };
}

export interface MarketOrderBook {
  marketId: string;
  orderBook: OutcomeOrderBook;
}

export interface LiquidityOrderBookInfo {
  lowestSpread: number | undefined;
  orderBook: OrderBook;
}

const outcomeIdType = t.union([OutcomeParam, t.number, t.null, t.undefined]);

export class Markets {
  static readonly MaxLiquiditySpread = MaxLiquiditySpread;

  static getMarketPriceCandlestickParams = t.type({
    marketId: t.string,
    outcome: outcomeIdType,
    start: t.union([t.number, t.null, t.undefined]),
    end: t.union([t.number, t.null, t.undefined]),
    period: t.union([t.number, t.null, t.undefined]),
  });
  static getMarketPriceHistoryParams = t.type({ marketId: t.string });
  static getMarketsParams = t.intersection([
    getMarketsParamsSpecific,
    sortOptions,
  ]);
  static getMarketsInfoParams = t.type({ marketIds: t.array(t.string) });
  static getMarketOrderBookParams = t.intersection([
    t.type({ marketId: t.string }),
    t.partial({
      outcomeId: t.union([outcomeIdType, t.array(outcomeIdType)]),
    }),
  ]);

  static getCategoriesParams = t.type({ universe: t.string });

  @Getter('getMarketPriceCandlestickParams')
  static async getMarketPriceCandlesticks(
    augur: Augur,
    db: DB,
    params: t.TypeOf<typeof Markets.getMarketPriceCandlestickParams>
  ): Promise<MarketPriceCandlesticks> {
    const marketCreatedLogs = await db.findMarketCreatedLogs({
      selector: { market: params.marketId },
    });
    if (marketCreatedLogs.length < 1) {
      throw new Error(
        `No marketId for getMarketPriceCandlesticks: ${params.marketId}`
      );
    }

    const orderFilledLogs = await db.findOrderFilledLogs({
      selector: { market: params.marketId, eventType: OrderEventType.Fill },
    });
    const filteredOrderFilledLogs = filterOrderFilledLogs(
      orderFilledLogs,
      params
    );
    const tradeRowsByOutcome = _.groupBy(
      filteredOrderFilledLogs,
      orderFilledLog => {
        return new BigNumber(orderFilledLog.outcome).toString(10);
      }
    );

    return _.mapValues(tradeRowsByOutcome, outcomeTradeRows => {
      const outcomeTradeRowsByPeriod = _.groupBy(outcomeTradeRows, tradeRow =>
        getPeriodStartTime(
          params.start || 0,
          new BigNumber(tradeRow.timestamp).toNumber(),
          params.period || 60
        )
      );
      return _.map(
        outcomeTradeRowsByPeriod,
        (
          trades: ParsedOrderEventLog[],
          startTimestamp
        ): MarketPriceCandlestick => {
          // TODO remove this partialCandlestick stuff and just return
          // a Candlestick after the temporary Candlestick.tokenVolume
          // is removed (see note on Candlestick.tokenVolume).

          const marketDoc = marketCreatedLogs[0];
          const minPrice = new BigNumber(marketDoc.prices[0]);
          const maxPrice = new BigNumber(marketDoc.prices[1]);
          const numTicks = new BigNumber(marketDoc.numTicks);
          const tickSize = numTicksToTickSize(numTicks, minPrice, maxPrice);
          const partialCandlestick = {
            startTimestamp: parseInt(startTimestamp, 10),
            start: convertOnChainPriceToDisplayPrice(
              new BigNumber(
                _.minBy(trades, tradeLog => {
                  return new BigNumber(tradeLog.timestamp).toNumber();
                })!.price,
                16
              ),
              minPrice,
              tickSize
            ).toString(10),
            end: convertOnChainPriceToDisplayPrice(
              new BigNumber(
                _.maxBy(trades, tradeLog => {
                  return new BigNumber(tradeLog.timestamp).toNumber();
                })!.price,
                16
              ),
              minPrice,
              tickSize
            ).toString(10),
            min: convertOnChainPriceToDisplayPrice(
              new BigNumber(
                _.minBy(trades, tradeLog => {
                  return new BigNumber(tradeLog.price).toNumber();
                })!.price,
                16
              ),
              minPrice,
              tickSize
            ).toString(10),
            max: convertOnChainPriceToDisplayPrice(
              new BigNumber(
                _.maxBy(trades, tradeLog => {
                  return new BigNumber(tradeLog.price).toNumber();
                })!.price,
                16
              ),
              minPrice,
              tickSize
            ).toString(10),
            volume: _.reduce(
              trades,
              (totalVolume: BigNumber, tradeRow: ParsedOrderEventLog) => {
                const amount = convertOnChainAmountToDisplayAmount(
                  new BigNumber(tradeRow.amountFilled),
                  tickSize
                );

                const displayPrice = convertOnChainPriceToDisplayPrice(
                  new BigNumber(tradeRow.price),
                  minPrice,
                  tickSize
                );

                const price =
                  tradeRow.orderType === OrderType.Bid
                    ? maxPrice
                        .dividedBy(QUINTILLION)
                        .minus(displayPrice)
                    : displayPrice;

                return totalVolume.plus(amount.times(price));
              },
              new BigNumber(0)
            ).toString(10),
            shareVolume: convertOnChainAmountToDisplayAmount(
              _.reduce(
                trades,
                (totalShareVolume: BigNumber, tradeRow: ParsedOrderEventLog) =>
                  totalShareVolume.plus(tradeRow.amountFilled),
                new BigNumber(0)
              ),
              tickSize
            ).toString(10), // the business definition of shareVolume should be the same as used with markets/outcomes.shareVolume (which currently is just summation of trades.amount)
          };
          return {
            tokenVolume: partialCandlestick.shareVolume, // tokenVolume is temporary, see note on Candlestick.tokenVolume
            ...partialCandlestick,
          };
        }
      );
    });
  }

  @Getter('getMarketPriceHistoryParams')
  static async getMarketPriceHistory(
    augur: Augur,
    db: DB,
    params: t.TypeOf<typeof Markets.getMarketPriceHistoryParams>
  ): Promise<MarketPriceHistory> {
    const orderFilledLogs = await db.findOrderFilledLogs({
      selector: { market: params.marketId, eventType: OrderEventType.Fill },
    });
    orderFilledLogs.sort((a: ParsedOrderEventLog, b: ParsedOrderEventLog) => {
      return new BigNumber(a.timestamp).minus(b.timestamp).toNumber();
    });

    return orderFilledLogs.reduce(
      (
        previousValue: MarketPriceHistory,
        currentValue: ParsedOrderEventLog
      ): MarketPriceHistory => {
        const outcomeString = new BigNumber(currentValue.outcome).toString(10);
        if (!previousValue[outcomeString]) {
          previousValue[outcomeString] = [];
        }
        previousValue[outcomeString].push({
          price: new BigNumber(currentValue.price).toString(10),
          amount: new BigNumber(currentValue.amount).toString(10),
          timestamp: new BigNumber(currentValue.timestamp).toString(10),
        });
        return previousValue;
      },
      {}
    );
  }

  @Getter('getMarketsParams')
  static async getMarkets(
    augur: Augur,
    db: DB,
    params: t.TypeOf<typeof Markets.getMarketsParams>
  ): Promise<MarketList> {
    // Validate params & set defaults
    if (!(await augur.contracts.augur.isKnownUniverse_(params.universe))) {
      throw new Error('Unknown universe: ' + params.universe);
    }
    params.maxLiquiditySpread = typeof params.maxLiquiditySpread === 'undefined' ? MaxLiquiditySpread.OneHundredPercent : params.maxLiquiditySpread;
    params.includeInvalidMarkets = typeof params.includeInvalidMarkets === 'undefined' ? true : params.includeInvalidMarkets;
    params.search = typeof params.search === 'undefined' ? '' : params.search;
    params.categories = typeof params.categories === 'undefined' ? [] : params.categories;
    params.sortBy = typeof params.sortBy === 'undefined' ? GetMarketsSortBy.liquidity : params.sortBy;
    params.isSortDescending = typeof params.isSortDescending === 'undefined' ? true : params.isSortDescending;
    params.limit = typeof params.limit === 'undefined' ? 10 : params.limit;
    params.offset = typeof params.offset === 'undefined' ? 0 : params.offset;

    const universe = augur.getUniverse(params.universe);
    const reportingFeeDivisor = await universe.getOrCacheReportingFeeDivisor_();

    // Get Market docs for all markets with the specified filters
    const request = {
      selector: {
        universe: params.universe,
        marketCreator: params.creator,
        designatedReporter: params.designatedReporter,
      },
    };

    if (params.maxEndTime) {
      request.selector = Object.assign(request.selector, {
        endTime: { $lt: `0x${params.maxEndTime.toString(16)}` },
      });
    }
    
    // Filter out markets not related to the specified user
    if (params.userPortfolioAddress) {
      const profitLossLogs = await db.findProfitLossChangedLogs(params.userPortfolioAddress, { selector: { universe: params.universe }});
      const stakeLogs = await db.findDisputeCrowdsourcerContributionLogs({ selector: {
        universe: params.universe,
        reporter: params.userPortfolioAddress
      }});
      const initialReportLogs = await db.findInitialReportSubmittedLogs({ selector: {
        universe: params.universe,
        reporter: params.userPortfolioAddress
      }});
      const profitLossMarketIds = _.map(profitLossLogs, "market");
      const stakeMarketIds = _.map(stakeLogs, "market");
      const initialReportMarketIds = _.map(initialReportLogs, "market");
      const userMarketIds = profitLossMarketIds.concat(stakeMarketIds, initialReportMarketIds);
      request.selector = Object.assign(request.selector, {
        $or: [
          { market: { $in: userMarketIds } },
          { marketCreator: params.userPortfolioAddress },
        ]
      });
    }

    if (params.reportingStates) {
      request.selector = Object.assign(request.selector, {
        reportingState: { $in: params.reportingStates },
      });
    }

    if (params.maxFee) {
      const reportingFee = new BigNumber(1).div(reportingFeeDivisor);
      const maxMarketCreatorFee = new BigNumber(params.maxFee).minus(reportingFee);
      const maxMarketCreatorFeeDivisor = new BigNumber(1).dividedBy(maxMarketCreatorFee);
      request.selector = Object.assign(request.selector, {
        feeDivisor: { $gte: maxMarketCreatorFeeDivisor.toNumber() },
      });
    }

    if (params.maxLiquiditySpread) {
      if (params.maxLiquiditySpread === MaxLiquiditySpread.ZeroPercent) {
        // TODO populate hasRecentlyDepletedLiquidity in the market derived DB. Currently will always produce false
        request.selector = Object.assign(request.selector, {
          hasRecentlyDepletedLiquidity: true,
        });
      } else if (params.maxLiquiditySpread !== MaxLiquiditySpread.OneHundredPercent) {
        request.selector = Object.assign(request.selector, {
          [`liquidity.${params.maxLiquiditySpread}`]: { $gt: 0 },
        });
      }
    }

    if (params.includeInvalidMarkets !== true) {
      request.selector = Object.assign(request.selector, {
        invalidFilter: { $ne: true },
      });
    }

    // TODO rearrange filters and search such that this only gets the number of markets given the search and "non-filter" filters
    // TODO Really this data should come in a standalone request. This data (number filtered out) requires 2 extra distinct queries which we could do after the actual markets are returned. The UI element which uses this is at the bottom of the results if any exist so in a normal case the user wont see it till they scroll for a while.
    const numMarketDocs = (await db.getNumRowsFromDB("Markets", true)) - 1;
    const numMarketDocsAfterFilters = await db.getNumRowsFromDB("Markets", true, request);

    // TODO: Add the sort and pagination params to the request at this point. We want to get the full filtered row count in the query above

    let marketData = await db.findMarkets(request);
    let marketDataById = _.keyBy(marketData, "market");

    // Sort search results by categories
    // @TODO Use actual type instead of any[] below
    // TODO Either find a way to search in the standard query or do this first and simply pass in the marketIds to the original query. This will let us do all pagination and sorting in the base query.
    let marketsResults: any[]  = _.sortBy(
      await getMarketsSearchResults(params.universe, params.search, params.categories),
      ['category1', 'category2', 'category3']
    );

    // Normalize categories
    marketsResults.map(result => {
      result.category1 = result.category1.toLowerCase();
      result.category2 = result.category2.toLowerCase();
      result.category3 = result.category3.toLowerCase();
    });

    // Create intersection array of marketsResults & marketDocs
    // TODO see above about optimization so we dont have to do in memeory merge handling and sorting
    for (let i = marketsResults.length - 1; i >= 0; i--) {
      if (marketDataById[marketsResults[i].market]) {
        marketsResults[i] = Object.assign(marketsResults[i], marketDataById[marketsResults[i].market]);
      } else {
        marketsResults.splice(i, 1);
      }
    }

    // Set `lastTradedTimestamp` properties as needed for later sorting
    // TODO put in derived DB
    if (params.sortBy === GetMarketsSortBy.lastTradedTimestamp) {
      marketsResults = await setLastTradedTimestamp(db, marketsResults);
    }

    const filteredOutCount = numMarketDocs - numMarketDocsAfterFilters;
    const meta = getMarketsMeta(marketsResults, filteredOutCount);

    // Sort & limit markets
    // TODO sort and limit in the standard query of the derived DB once we refactor how the FTS is done as noted above. Part of this may involve transforming these values in log processing in the derived DB into sort-friendly formats. For BNs padded hex or for numbers actual JS numbers
    const orderBy = params.isSortDescending ? 'desc' : 'asc';
    if (params.sortBy === GetMarketsSortBy.liquidity) {
      marketsResults = marketsResults.sort((x, y) => {
        const result = compareStringsAsBigNumbers(x.liquidity, y.liquidity, orderBy);
        return result === 0
          ? compareStringsAsBigNumbers(x.marketOI, y.marketOI, orderBy)
          : result;
        }
      );
    } else if (params.sortBy === GetMarketsSortBy.marketOI || params.sortBy === GetMarketsSortBy.volume) {
      marketsResults = marketsResults.sort((x, y) => {
        return compareStringsAsBigNumbers(x[params.sortBy], y[params.sortBy], orderBy);
        }
      );
    } else {
      marketsResults = _.orderBy(marketsResults, [params.sortBy], [orderBy]);
    }
    marketsResults = marketsResults.slice(params.offset, params.offset + params.limit);

    // Get markets info to return
    // TODO this should just take the market data (and any data available from calls in this function) and format it instead of doing additional queries
    const marketsInfo = await Markets.getMarketsInfo(
      augur,
      db,
      { marketIds: marketsResults.map(marketInfo => marketInfo.market) }
    );
    // Re-sort marketsInfo since Markets.getMarketsInfo doesn't always return the desired order
    const filteredMarketsDetailsOrder = {};
    for (let i = 0; i < marketsResults.length; i++) {
      filteredMarketsDetailsOrder[marketsResults[i].market] = i;
    }
    marketsInfo.sort(
      (a, b) => {
        return filteredMarketsDetailsOrder[a.id] - filteredMarketsDetailsOrder[b.id];
      }
    );

    return {
      markets: marketsInfo,
      meta,
    };
  }

  @Getter('getMarketOrderBookParams')
  static async getMarketOrderBook(
    augur: Augur,
    db: DB,
    params: t.TypeOf<typeof Markets.getMarketOrderBookParams>
  ): Promise<MarketOrderBook> {
    const account = await augur.getAccount();
    const orders = await Trading.getOrders(augur, db, {
      ...params,
      orderState: OrderState.OPEN,
    });

    const processOrders = (
      unsortedOrders: {
        [orderId: string]: Order;
      },
      isbids = false
    ): MarketOrderBookOrder[] => {
      const sortedBuckets = bucketAndSortOrdersByPrice(unsortedOrders, isbids);
      const result: MarketOrderBookOrder[] = [];

      return Object.values(sortedBuckets).reduce((acc, bucket, index) => {
        const shares = bucket.reduce((v, order, index) => {
          return v.plus(order.amount);
        }, new BigNumber(0));

        const mySize = bucket
          .filter(order => order.owner === account)
          .reduce((v, order, index) => {
            return v.plus(order.amount);
          }, new BigNumber(0));

        const cumulativeShares =
          index > 0 ? shares.plus(acc[index - 1].cumulativeShares) : shares;

        acc.push({
          price: bucket[0].price,
          cumulativeShares: cumulativeShares.toString(),
          shares: shares.toString(),
          mySize: mySize.toString(),
        });
        return acc;
      }, result);
    };

    const processOutcome = (outcome: {
      [orderType: string]: { [orderId: string]: Order };
    }) => {
      const asks = processOrders(outcome[OrderType.Ask.toString()]);
      const bids = processOrders(outcome[OrderType.Bid.toString()], true);
      let spread = null;
      if (asks.length > 0 && bids.length > 0) {
        const bestAsk = asks.reduce(
          (p, a) => (new BigNumber(a.price).lt(p) ? new BigNumber(a.price) : p),
          new BigNumber(asks[0].price)
        );
        const bestBid = bids.reduce(
          (p, b) => (new BigNumber(b.price).gt(p) ? new BigNumber(b.price) : p),
          new BigNumber(bids[0].price)
        );
        spread = bestAsk.minus(bestBid).toString();
      }
      return {
        spread,
        asks,
        bids,
      };
    };

    const bucketAndSortOrdersByPrice = (unsortedOrders: {
      [orderId: string]: Order;
    },
    sortDescending = true
    ) => {
      if (!unsortedOrders) return [];
      const bucketsByPrice = _.groupBy<Order>(
        Object.values(unsortedOrders),
        order => order.price
      );
      const prickKeysSorted: string[] = sortDescending
        ? Object.keys(bucketsByPrice).sort((a, b) =>
            new BigNumber(b).minus(a).toNumber()
          )
        : Object.keys(bucketsByPrice).sort((a, b) =>
            new BigNumber(a).minus(b).toNumber()
          );

      return prickKeysSorted.map(k => bucketsByPrice[k]);
    };

    const processMarket = (orders: Orders) => {
      const outcomes = Object.values(orders)[0];
      if (!outcomes) {
        return {
          spread: null,
          asks: [],
          bids: [],
        };
      }
      return Object.keys(outcomes).reduce<MarketOrderBook['orderBook']>(
        (acc, outcome) => {
          acc[outcome] = processOutcome(outcomes[outcome]);
          return acc;
        },
        {}
      );
    };

    return {
      marketId: params.marketId,
      orderBook: processMarket(orders),
    };
  }

  @Getter('getMarketsInfoParams')
  static async getMarketsInfo(
    augur: Augur,
    db: DB,
    params: t.TypeOf<typeof Markets.getMarketsInfoParams>
  ): Promise<MarketInfo[]> {
    const [reportingFeeDivisor, marketLogs, ...result] = await Promise.all([
      augur.contracts.universe.getOrCacheReportingFeeDivisor_(),
      db.findMarkets({
        selector: { market: { $in: params.marketIds } },
      }),
      db.findOrderFilledLogs({
        selector: { market: { $in: params.marketIds } },
      }).then((result) => result.reverse()),
    ]);

    const processFn = (allTheLogs) => async (marketData: MarketData):Promise<MarketInfo> => {
      const [
        orderFilledLogs,
      ] = allTheLogs.map((outterLogs) => outterLogs.filter((innerLogs) => innerLogs.market === marketData.market));

      const minPrice = new BigNumber(marketData.prices[0]);
      const maxPrice = new BigNumber(marketData.prices[1]);
      const numTicks = new BigNumber(marketData.numTicks);
      const tickSize = numTicksToTickSize(numTicks, minPrice, maxPrice);
      const displayMinPrice = minPrice.dividedBy(QUINTILLION);
      const displayMaxPrice = maxPrice.dividedBy(QUINTILLION);
      const cumulativeScale = displayMaxPrice.minus(displayMinPrice);

      const reportingState = marketData.reportingState;
      const universeForking = false; // TODO get from initialization
      const needsMigration = reportingState !== MarketReportingState.Finalized && universeForking; // TODO: also check if the market is the forking market

      let consensus = null;
      let finalizationBlockNumber = null;
      let finalizationTime = null;
      if (marketData.winningPayoutNumerators) {
        consensus = [];
        for (let i = 0; i < marketData.winningPayoutNumerators.length; i++) {
          consensus[i] = new BigNumber(marketData.winningPayoutNumerators[i]).toString(10);
        }
        finalizationBlockNumber =  marketData.finalizationBlockNumber;
        finalizationTime = new BigNumber(marketData.finalizationTime).toString(10);
      }

      let marketType: string;
      if (marketData.marketType === MarketType.YesNo) {
        marketType = MarketTypeName.YesNo;
      } else if (marketData.marketType === MarketType.Categorical) {
        marketType = MarketTypeName.Categorical;
      } else {
        marketType = MarketTypeName.Scalar;
      }

      let categories:string[] = [];
      let description = null;
      let details = null;
      let resolutionSource = null;
      let backupSource = null;
      let scalarDenomination = null;
      if (marketData.extraInfo) {
        const extraInfo = JSON.parse(marketData.extraInfo);
        categories = extraInfo.categories ? extraInfo.categories : [];
        description = extraInfo.description ? extraInfo.description : null;
        details = extraInfo.longDescription
          ? extraInfo.longDescription
          : null;
        resolutionSource = extraInfo.resolutionSource
          ? extraInfo.resolutionSource
          : null;
        backupSource = extraInfo.backupSource ? extraInfo.backupSource : null;
        scalarDenomination = extraInfo._scalarDenomination
          ? extraInfo._scalarDenomination
          : null;
      }
      const marketCreatorFeeRate = new BigNumber(
        marketData.feePerCashInAttoCash
      ).dividedBy(QUINTILLION);

      const reportingFeeRate = new BigNumber(
        reportingFeeDivisor
      ).dividedBy(QUINTILLION);
      const settlementFee = marketCreatorFeeRate.plus(reportingFeeRate);
      // TODO: find this value from logs.
      const noShowBondAmount = "999999000000000000000";

      // TODO: Create a derived DB for market / outcome indexed data to get last price
      const outcomes = await getMarketOutcomes(
        db,
        marketData,
        scalarDenomination,
        tickSize,
        minPrice,
        orderFilledLogs,
      );

      const totalRepStakedInMarket = new BigNumber(marketData.totalRepStakedInMarket || '0x0', 16);
      const disputeInfo =  {
        disputeWindow: {
          disputeRound: new BigNumber(marketData.disputeRound || '0x0', 16).toFixed(),
          startTime: marketData.nextWindowStartTime ? new BigNumber(marketData.nextWindowStartTime, 16).toNumber() : null,
          endTime: marketData.nextWindowEndTime ? new BigNumber(marketData.nextWindowEndTime, 16).toNumber() : null,
        },
        disputePacingOn: marketData.pacingOn ? marketData.pacingOn : false,
        stakeCompletedTotal: totalRepStakedInMarket.toFixed(),
        bondSizeOfNewStake: totalRepStakedInMarket.multipliedBy(2).toFixed(),
        stakes: await getStakes(augur, db, marketData),
      }

      return {
        id: marketData.market,
        universe: marketData.universe,
        marketType,
        numOutcomes:
        marketData.outcomes.length > 0
            ? marketData.outcomes.length + 1
            : 3,
        minPrice: displayMinPrice.toString(10),
        maxPrice: displayMaxPrice.toString(10),
        cumulativeScale: cumulativeScale.toString(10),
        author: marketData.marketCreator,
        designatedReporter: marketData.designatedReporter,
        creationBlock: marketData.blockNumber,
        creationTime: parseInt(marketData.timestamp, 10),
        categories,
        volume: new BigNumber(marketData.volume || 0).dividedBy(QUINTILLION).toString(),
        openInterest: new BigNumber(marketData.marketOI || 0).dividedBy(QUINTILLION).toString(),
        reportingState,
        needsMigration,
        endTime: new BigNumber(marketData.endTime).toNumber(),
        finalizationBlockNumber,
        finalizationTime,
        description,
        scalarDenomination,
        marketCreatorFeeRate: marketCreatorFeeRate.toString(10),
        settlementFee: settlementFee.toString(10),
        reportingFeeRate: reportingFeeRate.toString(10),
        noShowBondAmount,
        details,
        resolutionSource,
        backupSource,
        numTicks: numTicks.toString(10),
        tickSize: tickSize.toString(10),
        consensus,
        transactionHash: marketData.transactionHash,
        outcomes,
        disputeInfo,
      };
    };

    return Promise.all(
      marketLogs.map(processFn(result))
    );
  }

  @Getter('getCategoriesParams')
  static async getCategories(
    augur: Augur,
    db: DB,
    params: t.TypeOf<typeof Markets.getCategoriesParams>
  ): Promise<string[]> {
    const marketCreatedLogs = await db.findMarketCreatedLogs({
      selector: { universe: params.universe },
    });
    const allCategories: any = {};
    for (let i = 0; i < marketCreatedLogs.length; i++) {
      if (marketCreatedLogs[i].extraInfo) {
        let categories: string[] = [];
        const extraInfo = JSON.parse(marketCreatedLogs[i].extraInfo);
        categories = extraInfo.categories ? extraInfo.categories : [];
        for (let j = 0; j < categories.length; j++) {
          if (!allCategories[categories[j]]) {
            allCategories[categories[j]] = null;
          }
        }
      }
    }
    return Object.keys(allCategories);
  }
}

function filterOrderFilledLogs(
  orderFilledLogs: ParsedOrderEventLog[],
  params: t.TypeOf<typeof Markets.getMarketPriceCandlestickParams>
): ParsedOrderEventLog[] {
  let filteredOrderFilledLogs = orderFilledLogs;
  if (params.outcome || params.start || params.end) {
    filteredOrderFilledLogs = orderFilledLogs.reduce(
      (
        previousValue: ParsedOrderEventLog[],
        currentValue: ParsedOrderEventLog
      ): ParsedOrderEventLog[] => {
        if (
          (params.outcome &&
            new BigNumber(currentValue.outcome).toString(10) !==
              params.outcome.toString(10)) ||
          (params.start &&
            new BigNumber(currentValue.timestamp).toNumber() <= params.start) ||
          (params.end &&
            new BigNumber(currentValue.timestamp).toNumber() >= params.end)
        ) {
          return previousValue;
        }
        previousValue.push(currentValue);
        return previousValue;
      },
      []
    );
  }
  return filteredOrderFilledLogs;
}

function compareStringsAsBigNumbers(string1: string, string2: string, orderBy: string): number {
  if (orderBy === 'asc') {
    return (new BigNumber(string1).gt(string2))
      ? 1
      : (new BigNumber(string1).lt(string2) ? -1 : 0);
  } else {
    return (new BigNumber(string1).lt(string2))
      ? 1
      : (new BigNumber(string1).gt(string2) ? -1 : 0);
  }
}

// TODO use getOutcomeDescriptionFromOutcome for Markets.getMarketOutcomes
async function getMarketOutcomes(
  db: DB,
  marketData: MarketData,
  scalarDenomination: string,
  tickSize: BigNumber,
  minPrice: BigNumber,
  parsedOrderEventLogs: ParsedOrderEventLog[]
): Promise<MarketInfoOutcome[]> {
  const outcomes: MarketInfoOutcome[] = [];
  const denomination = scalarDenomination ? scalarDenomination : 'N/A';
  if (marketData.outcomes.length === 0) {
    const ordersFilled0 = parsedOrderEventLogs.filter((parsedOrderEventLog) => parsedOrderEventLog.outcome === '0x00');
    const ordersFilled1 = parsedOrderEventLogs.filter((parsedOrderEventLog) => parsedOrderEventLog.outcome === '0x01');
    const ordersFilled2 = parsedOrderEventLogs.filter((parsedOrderEventLog) => parsedOrderEventLog.outcome === '0x02');
    outcomes.push({
      id: 0,
      price:
        ordersFilled0.length > 0
          ? convertOnChainPriceToDisplayPrice(
          new BigNumber(ordersFilled0[0].price),
          minPrice,
          tickSize
          ).toString(10)
          : null,
      description: 'Invalid',
      volume: marketData.outcomeVolumes ? new BigNumber(marketData.outcomeVolumes[0]).toString(10) : '0'
    });
    outcomes.push({
      id: 1,
      price:
        ordersFilled1.length > 0
          ? convertOnChainPriceToDisplayPrice(
          new BigNumber(ordersFilled1[0].price),
          minPrice,
          tickSize
          ).toString(10)
          : null,
      description: marketData.marketType === 0 ? 'No' : denomination,
      volume: marketData.outcomeVolumes ? new BigNumber(marketData.outcomeVolumes[1]).toString(10) : '0',
    });
    outcomes.push({
      id: 2,
      price:
        ordersFilled2.length > 0
          ? convertOnChainPriceToDisplayPrice(
          new BigNumber(ordersFilled2[0].price),
          minPrice,
          tickSize
          ).toString(10)
          : null,
      description: marketData.marketType === 0 ? 'Yes' : denomination,
      volume: marketData.outcomeVolumes ? new BigNumber(marketData.outcomeVolumes[2]).toString(10) : '0',
    });
  } else {
    const ordersFilled = parsedOrderEventLogs.filter((parsedOrderEventLog) => parsedOrderEventLog.outcome === '0x00');
    outcomes.push({
      id: 0,
      price:
        ordersFilled.length > 0
          ? convertOnChainPriceToDisplayPrice(
          new BigNumber(ordersFilled[0].price),
          minPrice,
          tickSize
          ).toString(10)
          : null,
      description: 'Invalid',
      volume: marketData.outcomeVolumes ? new BigNumber(marketData.outcomeVolumes[0]).toString(10) : '0',
    });
    for (let i = 0; i < marketData.outcomes.length; i++) {
      const ordersFilled = parsedOrderEventLogs.filter((parsedOrderEventLog) => parsedOrderEventLog.outcome === '0x0' + (i + 1) );
      const outcomeDescription = marketData.outcomes[i].replace('0x', '');
      outcomes.push({
        id: i + 1,
        price:
          ordersFilled.length > 0
            ? convertOnChainPriceToDisplayPrice(
            new BigNumber(ordersFilled[0].price),
            minPrice,
            tickSize
            ).toString(10)
            : null,
        description: Buffer.from(outcomeDescription, 'hex').toString(),
        volume: marketData.outcomeVolumes ? new BigNumber(marketData.outcomeVolumes[i + 1]).toString(10) : '0'
      });
    }
  }
  return outcomes;
}

function getPeriodStartTime(
  globalStarttime: number,
  periodStartime: number,
  period: number
): number {
  const secondsSinceGlobalStart = periodStartime - globalStarttime;
  return (
    secondsSinceGlobalStart -
    (secondsSinceGlobalStart % period) +
    globalStarttime
  );
}

async function getStakes(
  augur: Augur,
  db: DB,
  market: MarketData
): Promise<StakeDetails[]> {
  const disputeRecords = await db.findDisputeDocs({selector: { market: { $eq: market.market } }})
  return await formatStakeDetails(db, market, disputeRecords);
}

async function formatStakeDetails(db: DB, market: MarketData, stakeDetails: any[]): Promise<StakeDetails[]> {
  const formattedStakeDetails: StakeDetails[] = [];

  for (let i = 0; i < stakeDetails.length; i++) {
    const outcomeDetails = stakeDetails[i];
    const outcomeKey = getOutcomeKey(market, outcomeDetails.payoutNumerators);
    if (outcomeDetails.disputeRound < market.disputeRound) {
      const bondSizeCurrent = new BigNumber(market.totalRepStakedInMarket, 16).multipliedBy(2).minus(new BigNumber(outcomeDetails.totalRepStakedInPayout).multipliedBy(3)).toFixed();
      formattedStakeDetails[i] = {
        outcome: outcomeKey,
        bondSizeCurrent,
        stakeCurrent: "0",
        stakeRemaining: bondSizeCurrent,
        tentativeWinning: false,
      };
    } else {
      formattedStakeDetails[i] = {
        outcome: outcomeKey,
        bondSizeCurrent: new BigNumber(outcomeDetails.bondSizeCurrent || '0x0', 16).toFixed(),
        stakeCurrent: new BigNumber(outcomeDetails.stakeCurrent || '0x0', 16).toFixed(),
        stakeRemaining: new BigNumber(outcomeDetails.stakeRemaining || '0x0', 16).toFixed(),
        tentativeWinning: outcomeDetails.tentativeWinningOnRound === market.disputeRound,
      };
    }
  }
  return formattedStakeDetails;
}

function getOutcomeKey(market: MarketData, payoutNumerators: string[]): string {
  const maxPrice = new BigNumber(market['prices'][1]);
  const minPrice = new BigNumber(market['prices'][0]);
  const numTicks = new BigNumber(market['numTicks']);
  const tickSize = numTicksToTickSize(numTicks, minPrice, maxPrice);
  let marketType: string;
  if (market['marketType'] === MarketType.YesNo) {
    marketType = MarketTypeName.YesNo;
  } else if (market['marketType'] === MarketType.Categorical) {
    marketType = MarketTypeName.Categorical;
  } else {
    marketType = MarketTypeName.Scalar;
  }
<<<<<<< HEAD

  for (let i = 0; i < stakeDetails.length; i++) {
    const value = calculatePayoutNumeratorsValue(
      convertOnChainPriceToDisplayPrice(maxPrice, minPrice, tickSize).toString(),
      convertOnChainPriceToDisplayPrice(minPrice, minPrice, tickSize).toString(),
      numTicks.toString(),
      marketType,
      stakeDetails[i].payout
    );
    formattedStakeDetails[i] = {
      outcome: value.outcome,
      isInvalidOutcome: Boolean(value.invalid),
      isMalformedOutcome: Boolean(value.malformed),
      bondSizeCurrent: stakeDetails[i].bondSizeCurrent.toString(10),
      bondSizeTotal: stakeDetails[i].bondSizeTotal.toString(10),
      stakeCurrent: stakeDetails[i].stakeCurrent.toString(10),
      preFilledStake: stakeDetails[i].tentativeWinning && !(stakeDetails[i].stakeCurrent.isEqualTo(stakeDetails[i].stakeCompleted)) ? stakeDetails[i].stakeCurrent.toString(10) : "0",
      stakeRemaining: stakeDetails[i].stakeRemaining.toString(10),
      stakeCompleted: stakeDetails[i].stakeCompleted.toString(10),
      tentativeWinning: stakeDetails[i].tentativeWinning,
    };
  }
  return formattedStakeDetails;
=======
  return calculatePayoutNumeratorsValue(
    convertOnChainPriceToDisplayPrice(maxPrice, minPrice, tickSize).toString(),
    convertOnChainPriceToDisplayPrice(minPrice, minPrice, tickSize).toString(),
    numTicks.toString(),
    marketType,
    payoutNumerators
  )
>>>>>>> 4e3b8fb7
}

function getMarketsMeta(
  marketsResults: any[],
  filteredOutCount: number
): MarketListMeta {
  const categories = {};
  for (let i = 0; i < marketsResults.length; i++) {
    const marketsResult = marketsResults[i];
    if (categories[marketsResult.category1]) {
      categories[marketsResult.category1]['count']++;
    } else {
      categories[marketsResult.category1] = {
        'count': 1,
        'children': {},
      };
    }
    if (categories[marketsResult.category1].children[marketsResult.category2]) {
      categories[marketsResult.category1].children[marketsResult.category2]['count']++;
    } else {
      categories[marketsResult.category1].children[marketsResult.category2] = {
        count: 1,
        children: {},
      };
    }
    if (categories[marketsResult.category1].children[marketsResult.category2].children[marketsResult.category3]) {
      categories[marketsResult.category1].children[marketsResult.category2].children[marketsResult.category3]['count']++;
    } else {
      categories[marketsResult.category1].children[marketsResult.category2].children[marketsResult.category3] = {
        count: 1,
      };
    }
  }
  return {
    categories,
    filteredOutCount,
    marketCount: marketsResults.length,
  };
}

// @TODO Fix the return type. For some reason, FlexSearch is returning a different type than Array<SearchResults<MarketFields>>
async function getMarketsSearchResults(
  universe: string,
  query: string,
  categories: string[]
): Promise<Array<SearchResults<MarketFields>>> {
  const whereObj = { universe };
  for (let i = 0; i < categories.length; i++) {
    whereObj['category' + (i + 1)] = categories[i];
  }
  if (query) {
    return Augur.syncableFlexSearch.search(query, { where: whereObj });
  }
  return Augur.syncableFlexSearch.where(whereObj);
}

/**
 * Sets the `lastTradedTimestamp` property for all markets in `marketsResults`.
 *
 * @param {DB} db Database object to use for getting `lastTradedTimestamp` info
 * @param {any[]} marketsResults Array of market objects to add `lastTradedTimestamp` to
 */
async function setLastTradedTimestamp(db: DB, marketsResults: any[]): Promise<Array<{}>>  {
  // Create market ID => marketsResults index mapping
  const keyedMarkets = {};
  for (let i = 0; i < marketsResults.length; i++) {
    keyedMarkets[marketsResults[i].market] = i;
  }

  const orderFilledLogs = await db.findOrderFilledLogs({
    selector: { market: { $in: marketsResults.map(marketsResult => marketsResult.market) } },
    fields: ['market', 'timestamp'],
  });

  // Assign lastTradedTimestamp value to each market in marketsResults
  for (let i = 0; i < orderFilledLogs.length; i++) {
    const currentTimestamp = parseInt(orderFilledLogs[i].timestamp, 16);
    if (
      !marketsResults[keyedMarkets[orderFilledLogs[i].market]][GetMarketsSortBy.lastTradedTimestamp] ||
      currentTimestamp > marketsResults[keyedMarkets[orderFilledLogs[i].market]][GetMarketsSortBy.lastTradedTimestamp]
    ) {
      marketsResults[keyedMarkets[orderFilledLogs[i].market]][GetMarketsSortBy.lastTradedTimestamp] = currentTimestamp;
    }
  }

  // For any markets with no trading, set the lastTradedTimestamp to 0
  for (let i = 0; i < marketsResults.length; i++) {
    if (!marketsResults[i][GetMarketsSortBy.lastTradedTimestamp]) {
      marketsResults[i][GetMarketsSortBy.lastTradedTimestamp] = 0;
    }
  }
  return marketsResults;
}

/**
 * Sets the `hasRecentlyDepletedLiquidity` property for all markets in `marketsResults`.
 *
 * @param {DB} db Database object to use for setting `hasRecentlyDepletedLiquidity`
 * @param {Augur} augur Augur object to use for setting `hasRecentlyDepletedLiquidity`
 * @param {Array<Object>} marketsResults Array of market objects to add `hasRecentlyDepletedLiquidity` to
 */
async function setHasRecentlyDepletedLiquidity(db: DB, augur: Augur, marketsResults: any[]): Promise<Array<{}>>  {
  // Create market ID => marketsResults index mapping
  const keyedMarkets = {};
  for (let i = 0; i < marketsResults.length; i++) {
    keyedMarkets[marketsResults[i].market] = i;
  }
  const marketIds = Object.keys(keyedMarkets);

  const currentTimestamp = (await augur.getTimestamp()).toNumber();
  const lastUpdatedTimestamp = await db.findLiquidityLastUpdatedTimestamp();

  // Save liquidity info for each market to an object
  const marketsLiquidityDocs = await db.findRecentMarketsLiquidityDocs(currentTimestamp, marketIds);
  const marketsLiquidityInfo = {};
  for (let i = 0; i < marketsLiquidityDocs.length; i++) {
    const marketLiquidityDoc = marketsLiquidityDocs[i];
    if (!marketsLiquidityInfo[marketLiquidityDoc.market]) {
      marketsLiquidityInfo[marketLiquidityDoc.market] = {
        hasLiquidityInLastHour: false,
        hasLiquidityUnderFifteenPercentSpread: false,
      };
    }

    if (marketLiquidityDoc.timestamp === lastUpdatedTimestamp) {
      marketsLiquidityInfo[marketLiquidityDoc.market].hasLiquidityInLastHour = true;
    }
    if (marketLiquidityDoc.spread.toString() === MaxLiquiditySpread.FifteenPercent) {
      marketsLiquidityInfo[marketLiquidityDoc.market].hasLiquidityUnderFifteenPercentSpread = true;
    }

    if (!marketsLiquidityInfo[marketLiquidityDoc.market][marketLiquidityDoc.spread]) {
      marketsLiquidityInfo[marketLiquidityDoc.market][marketLiquidityDoc.spread] = {
        hourlyLiquiditySum: new BigNumber(marketLiquidityDoc.liquidity),
        hoursWithLiquidity: 1,
      };
    } else {
      marketsLiquidityInfo[marketLiquidityDoc.market][marketLiquidityDoc.spread].hourlyLiquiditySum.plus(marketLiquidityDoc.liquidity);
      marketsLiquidityInfo[marketLiquidityDoc.market][marketLiquidityDoc.spread].hoursWithLiquidity++;
    }
  }

  const liquidityDB = await db.getLiquidityDatabase();
  const marketsLiquidityParams = await liquidityDB.getMarketsLiquidityParams(db, augur);

  // Set `hasRecentlyDepletedLiquidity` property for each market
  for (let i = 0; i < marketsResults.length; i++) {
    const marketResult = marketsResults[i];

    // A market's liquidity is considered recently depleted if it had liquidity under
    // a 15% spread in the last 24 hours, but doesn't currently have liquidity
    if (
      marketsLiquidityInfo[marketResult.market] &&
      marketsLiquidityInfo[marketResult.market].hasLiquidityUnderFifteenPercentSpread &&
      !marketsLiquidityInfo[marketResult.market].hasLiquidityInLastHour &&
      !marketsLiquidityParams[marketResult.market]
    ) {
      marketResult.hasRecentlyDepletedLiquidity = true;
    } else {
      marketResult.hasRecentlyDepletedLiquidity = false;
    }
  }

  return marketsResults;
}

/**
 * Gets a MarketOrderBook for a market and converts it to an OrderBook object.
 *
 * @param {Augur} augur Augur object to use for getting MarketOrderBook
 * @param {DB} db DB to use for getting MarketOrderBook
 * @param {string} marketId Market address for which to get order book info
 */
export async function getLiquidityOrderBook(augur: Augur, db: DB, marketId: string): Promise<OrderBook> {
  // TODO Remove any below by making Markets.getMarketOrderBook return a consistent type when the order book is empty
  const marketOrderBook: any = await Markets.getMarketOrderBook(augur, db, { marketId });
  const orderBook: OrderBook = {};

  // `marketOrderBook.orderBook.spread` will be set to null if order book is empty
  if (typeof marketOrderBook.orderBook.spread === 'undefined') {
    for (const outcome in marketOrderBook.orderBook) {
      if (marketOrderBook.orderBook[outcome]) {
        orderBook[outcome] = {
          bids: [],
          asks: [],
        };
        if (marketOrderBook.orderBook[outcome].bids) {
          for (let i = 0; i < marketOrderBook.orderBook[outcome].bids.length; i++) {
            orderBook[outcome].bids[i] = {
              amount: marketOrderBook.orderBook[outcome].bids[i].shares,
              price: marketOrderBook.orderBook[outcome].bids[i].price,
            };
          }
        }
        if (marketOrderBook.orderBook[outcome].asks) {
          for (let i = 0; i < marketOrderBook.orderBook[outcome].asks.length; i++) {
            orderBook[outcome].asks[i] = {
              amount: marketOrderBook.orderBook[outcome].asks[i].shares,
              price: marketOrderBook.orderBook[outcome].asks[i].price,
            };
          }
        }
      }
    }
  }

  return orderBook;
}<|MERGE_RESOLUTION|>--- conflicted
+++ resolved
@@ -7,24 +7,14 @@
 import {
   Address,
   MarketData,
-<<<<<<< HEAD
-  MarketFinalizedLog,
-=======
->>>>>>> 4e3b8fb7
   MarketType,
   MarketTypeName,
   OrderEventType,
   OrderType,
   ParsedOrderEventLog,
-<<<<<<< HEAD
-  UniverseForkedLog
-} from '../logs/types';
-import { NULL_ADDRESS, sortOptions } from './types';
-=======
 } from "../logs/types";
 import { sortOptions } from './types';
 import { MarketReportingState } from '../../constants';
->>>>>>> 4e3b8fb7
 import {
   Augur,
   numTicksToTickSize,
@@ -32,7 +22,7 @@
   convertOnChainPriceToDisplayPrice,
   convertOnChainAmountToDisplayAmount,
 } from '../../index';
-import { calculatePayoutNumeratorsValue } from '../../utils';
+import { calculatePayoutNumeratorsValue, PayoutNumeratorValue } from '../../utils';
 import { OrderBook } from '../../api/Liquidity';
 import * as _ from 'lodash';
 import * as t from 'io-ts';
@@ -1063,11 +1053,13 @@
 
   for (let i = 0; i < stakeDetails.length; i++) {
     const outcomeDetails = stakeDetails[i];
-    const outcomeKey = getOutcomeKey(market, outcomeDetails.payoutNumerators);
+    const outcomeValue = getOutcomeValue(market, outcomeDetails.payoutNumerators);
     if (outcomeDetails.disputeRound < market.disputeRound) {
       const bondSizeCurrent = new BigNumber(market.totalRepStakedInMarket, 16).multipliedBy(2).minus(new BigNumber(outcomeDetails.totalRepStakedInPayout).multipliedBy(3)).toFixed();
       formattedStakeDetails[i] = {
-        outcome: outcomeKey,
+        outcome: outcomeValue.outcome,
+        isInvalidOutcome: outcomeValue.invalid,
+        isMalformedOutcome: outcomeValue.malformed,
         bondSizeCurrent,
         stakeCurrent: "0",
         stakeRemaining: bondSizeCurrent,
@@ -1075,7 +1067,9 @@
       };
     } else {
       formattedStakeDetails[i] = {
-        outcome: outcomeKey,
+        outcome: outcomeValue.outcome,
+        isInvalidOutcome: outcomeValue.invalid,
+        isMalformedOutcome: outcomeValue.malformed,
         bondSizeCurrent: new BigNumber(outcomeDetails.bondSizeCurrent || '0x0', 16).toFixed(),
         stakeCurrent: new BigNumber(outcomeDetails.stakeCurrent || '0x0', 16).toFixed(),
         stakeRemaining: new BigNumber(outcomeDetails.stakeRemaining || '0x0', 16).toFixed(),
@@ -1086,7 +1080,7 @@
   return formattedStakeDetails;
 }
 
-function getOutcomeKey(market: MarketData, payoutNumerators: string[]): string {
+function getOutcomeValue(market: MarketData, payoutNumerators: string[]): PayoutNumeratorValue {
   const maxPrice = new BigNumber(market['prices'][1]);
   const minPrice = new BigNumber(market['prices'][0]);
   const numTicks = new BigNumber(market['numTicks']);
@@ -1099,31 +1093,6 @@
   } else {
     marketType = MarketTypeName.Scalar;
   }
-<<<<<<< HEAD
-
-  for (let i = 0; i < stakeDetails.length; i++) {
-    const value = calculatePayoutNumeratorsValue(
-      convertOnChainPriceToDisplayPrice(maxPrice, minPrice, tickSize).toString(),
-      convertOnChainPriceToDisplayPrice(minPrice, minPrice, tickSize).toString(),
-      numTicks.toString(),
-      marketType,
-      stakeDetails[i].payout
-    );
-    formattedStakeDetails[i] = {
-      outcome: value.outcome,
-      isInvalidOutcome: Boolean(value.invalid),
-      isMalformedOutcome: Boolean(value.malformed),
-      bondSizeCurrent: stakeDetails[i].bondSizeCurrent.toString(10),
-      bondSizeTotal: stakeDetails[i].bondSizeTotal.toString(10),
-      stakeCurrent: stakeDetails[i].stakeCurrent.toString(10),
-      preFilledStake: stakeDetails[i].tentativeWinning && !(stakeDetails[i].stakeCurrent.isEqualTo(stakeDetails[i].stakeCompleted)) ? stakeDetails[i].stakeCurrent.toString(10) : "0",
-      stakeRemaining: stakeDetails[i].stakeRemaining.toString(10),
-      stakeCompleted: stakeDetails[i].stakeCompleted.toString(10),
-      tentativeWinning: stakeDetails[i].tentativeWinning,
-    };
-  }
-  return formattedStakeDetails;
-=======
   return calculatePayoutNumeratorsValue(
     convertOnChainPriceToDisplayPrice(maxPrice, minPrice, tickSize).toString(),
     convertOnChainPriceToDisplayPrice(minPrice, minPrice, tickSize).toString(),
@@ -1131,7 +1100,6 @@
     marketType,
     payoutNumerators
   )
->>>>>>> 4e3b8fb7
 }
 
 function getMarketsMeta(
