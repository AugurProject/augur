import { ExtraInfoTemplate } from '@augurproject/artifacts';
import { BigNumber } from 'bignumber.js';
import Dexie from 'dexie';
import { SearchResults } from 'flexsearch';
import * as t from 'io-ts';
import * as _ from 'lodash';
import { OrderBook } from '../../api/Liquidity';
import { MarketReportingState, INIT_REPORTING_FEE_DIVISOR } from '../../constants';
import {
  Augur,
  convertOnChainAmountToDisplayAmount,
  convertOnChainPriceToDisplayPrice,
  marketTypeToName,
  numTicksToTickSize,
  QUINTILLION,
} from '../../index';
import {
  calculatePayoutNumeratorsValue,
  getOutcomeValue,
  PayoutNumeratorValue,
} from '../../utils';
import { DB } from '../db/DB';
import { MarketFields } from '../db/SyncableFlexSearch';
import {
  Address,
  DisputeDoc,
  MarketData,
  NumOutcomes,
  OrderEventType,
  OrderType,
  ParsedOrderEventLog,
} from '../logs/types';
import {
  OnChainTrading,
  Order,
  Orders,
  OrderState,
  OutcomeParam,
} from './OnChainTrading';
import { Getter } from './Router';
import { sortOptions } from './types';

export enum GetMarketsSortBy {
  marketOI = 'marketOI',
  liquidity = 'liquidity',
  volume = 'volume',
  timestamp = 'timestamp',
  endTime = 'endTime',
  lastTradedTimestamp = 'lastTradedTimestamp',
  disputeRound = 'disputeRound',
  totalRepStakedInMarket = 'totalRepStakedInMarket',
}

const MaxLiquiditySpreadValue  = {
  '100': null,
  '20': null,
  '15': null,
  '10': null,
  '0': null,
}

export enum TemplateFilters {
  all = 'all',
  templateOnly = 'templateOnly',
  customOnly = 'customOnly',
}
// Valid market liquidity spreads
export enum MaxLiquiditySpread {
  OneHundredPercent = '100', // all liquidity spreads
  TwentyPercent = '20',
  FifteenPercent = '15',
  TenPercent = '10',
  ZeroPercent = '0', // only markets with depleted liquidity
}

const getMarketsSortBy = t.keyof(GetMarketsSortBy);
export const GetMaxLiquiditySpread = t.keyof(MaxLiquiditySpreadValue);
export const GetTemplateFilterValue = t.keyof(TemplateFilters);

const getMarketsParamsSpecific = t.intersection([
  t.type({
    universe: t.string,
  }),
  t.partial({
    creator: t.string,
    search: t.string,
    reportingStates: t.array(t.string),
    designatedReporter: t.string,
    maxFee: t.string,
    maxEndTime: t.number,
    maxLiquiditySpread: GetMaxLiquiditySpread,
    includeInvalidMarkets: t.boolean,
    categories: t.array(t.string),
    sortBy: getMarketsSortBy,
    userPortfolioAddress: t.string,
    templateFilter: GetTemplateFilterValue,
  }),
]);

export interface MarketListMetaCategories {
  [key: string]: {
    count: number;
    children: {
      [key: string]: {
        count: number;
        children: {
          [key: string]: {
            count: number;
          }
        }
      }
    }
  };
}

export interface MarketListMeta {
  categories: MarketListMetaCategories;
  filteredOutCount: number;
  marketCount: number;
}

export interface MarketList {
  markets: MarketInfo[];
  meta: MarketListMeta;
}

export interface MarketInfoOutcome {
  id: number;
  price: string | null;
  description: string;
  volume: string;
}

export interface MarketInfo {
  id: Address;
  universe: Address;
  marketType: string;
  numOutcomes: NumOutcomes;
  minPrice: string;
  maxPrice: string;
  cumulativeScale: string;
  author: string;
  designatedReporter: string;
  creationBlock: number;
  creationTime: number;
  volume: string;
  openInterest: string;
  reportingState: string;
  needsMigration: boolean;
  endTime: number;
  finalizationBlockNumber: number | null;
  finalizationTime: number | null;
  description: string;
  scalarDenomination: string | null;
  details: string | null;
  numTicks: string;
  tickSize: string;
  consensus: PayoutNumeratorValue;
  transactionHash: string;
  outcomes: MarketInfoOutcome[];
  marketCreatorFeeRate: string;
  settlementFee: string;
  reportingFeeRate: string;
  disputeInfo: DisputeInfo;
  categories: string[];
  noShowBondAmount: string;
  disavowed: boolean;
  template: ExtraInfoTemplate;
  isTemplate: boolean;
  mostLikelyInvalid: boolean;
}

export interface DisputeInfo {
  disputeWindow: {
    disputeRound: string;
    startTime: number | null;
    endTime: number | null;
  };
  disputePacingOn: boolean; // false for fast disputing, true for weekly dispute cadance
  stakeCompletedTotal: string; // total stake on market
  bondSizeOfNewStake: string; // is size of bond if outcome hasn't been staked on
  stakes: StakeDetails[];
}

export interface StakeDetails {
  outcome: string|null;
  bondSizeCurrent: string; // current dispute round bond size
  stakeCurrent: string; // will be pre-filled stake if tentative winning is true
  stakeRemaining: string; // bondSizeCurrent - stakeCurrent
  isInvalidOutcome: boolean;
  isMalformedOutcome: boolean;
  tentativeWinning: boolean;
}

export interface MarketPriceCandlestick {
  startTimestamp: number;
  start: string;
  end: string;
  min: string;
  max: string;
  volume: string; // volume in Dai for this Candlestick's time window, has same business definition as markets/outcomes.volume
  shareVolume: string; // shareVolume in number of shares for this Candlestick's time window, has same business definition as markets/outcomes.shareVolume
  tokenVolume: string; // TEMPORARY - this is a copy of Candlestick.shareVolume for the purposes of a backwards-compatible renaming of tokenVolume->shareVolume. The UI should change all references of Candlestick.tokenVolume to shareVolume and then this field can be removed.
}

export interface MarketPriceCandlesticks {
  [outcome: number]: MarketPriceCandlestick[];
}

export interface TimestampedPriceAmount {
  price: string;
  amount: string;
  timestamp: string;
}

export interface MarketPriceHistory {
  [outcome: string]: TimestampedPriceAmount[];
}

export interface MarketOrderBookOrder {
  price: string;
  shares: string;
  cumulativeShares: string;
  mySize: string;
}

export interface OutcomeOrderBook {
  [outcome: number]: {
    spread: string | null;
    bids: MarketOrderBookOrder[];
    asks: MarketOrderBookOrder[];
  };
  spread?: null; // set to null if order book is empty
}

export interface MarketOrderBook {
  marketId: string;
  orderBook: OutcomeOrderBook;
}

export interface LiquidityOrderBookInfo {
  lowestSpread: number | undefined;
  orderBook: OrderBook;
}

interface CategoryStat {
  category: string;
  numberOfMarkets: number;
  volume: string;
  openInterest: string;
  categories: CategoryStats;
}
export interface CategoryStats {
  [category: string]: CategoryStat
}

const outcomeIdType = t.union([OutcomeParam, t.number, t.null, t.undefined]);

export class Markets {
  static readonly MaxLiquiditySpread = MaxLiquiditySpread;

  static getMarketPriceCandlestickParams = t.type({
    marketId: t.string,
    outcome: outcomeIdType,
    start: t.union([t.number, t.null, t.undefined]),
    end: t.union([t.number, t.null, t.undefined]),
    period: t.union([t.number, t.null, t.undefined]),
  });
  static getMarketPriceHistoryParams = t.type({ marketId: t.string });
  static getMarketsParams = t.intersection([
    getMarketsParamsSpecific,
    sortOptions,
  ]);
  static getMarketsInfoParams = t.type({ marketIds: t.array(t.string) });
  static getMarketOrderBookParams = t.intersection([
    t.type({ marketId: t.string }),
    t.partial({
      outcomeId: t.union([outcomeIdType, t.array(outcomeIdType)]),
      account: t.string,
      onChain: t.boolean, // if false or not present, use 0x orderbook
    }),
  ]);

  static getCategoriesParams = t.intersection([
    t.type({
      universe: t.string,
    }),
    t.partial({
      reportingStates: t.array(t.string)
    }),
  ]);

  static getCategoryStatsParams = t.type({
    universe: t.string,
    categories: t.array(t.string),
  });

  @Getter('getMarketPriceCandlestickParams')
  static async getMarketPriceCandlesticks(
    augur: Augur,
    db: DB,
    params: t.TypeOf<typeof Markets.getMarketPriceCandlestickParams>
  ): Promise<MarketPriceCandlesticks> {
    const market = await db.Markets.get(params.marketId);
    if (!market) {
      throw new Error(
        `No marketId for getMarketPriceCandlesticks: ${params.marketId}`
      );
    }

    const orderFilledLogs = await db.ParsedOrderEvent.where("[market+eventType]").equals([params.marketId, OrderEventType.Fill]).toArray();
    const filteredOrderFilledLogs = filterOrderFilledLogs(
      orderFilledLogs,
      params
    );
    const tradeRowsByOutcome = _.groupBy(
      filteredOrderFilledLogs,
      orderFilledLog => {
        return new BigNumber(orderFilledLog.outcome).toString(10);
      }
    );

    return _.mapValues(tradeRowsByOutcome, outcomeTradeRows => {
      const outcomeTradeRowsByPeriod = _.groupBy(outcomeTradeRows, tradeRow =>
        getPeriodStartTime(
          params.start || 0,
          new BigNumber(tradeRow.timestamp).toNumber(),
          params.period || 60
        )
      );
      return _.map(
        outcomeTradeRowsByPeriod,
        (
          trades: ParsedOrderEventLog[],
          startTimestamp
        ): MarketPriceCandlestick => {
          // TODO remove this partialCandlestick stuff and just return
          // a Candlestick after the temporary Candlestick.tokenVolume
          // is removed (see note on Candlestick.tokenVolume).

          const marketDoc = market;
          const minPrice = new BigNumber(marketDoc.prices[0]);
          const maxPrice = new BigNumber(marketDoc.prices[1]);
          const numTicks = new BigNumber(marketDoc.numTicks);
          const tickSize = numTicksToTickSize(numTicks, minPrice, maxPrice);
          const partialCandlestick = {
            startTimestamp: Number(startTimestamp),
            start: convertOnChainPriceToDisplayPrice(
              new BigNumber(
                _.minBy(trades, tradeLog => {
                  return new BigNumber(tradeLog.timestamp).toNumber();
                })!.price,
                16
              ),
              minPrice,
              tickSize
            ).toString(10),
            end: convertOnChainPriceToDisplayPrice(
              new BigNumber(
                _.maxBy(trades, tradeLog => {
                  return new BigNumber(tradeLog.timestamp).toNumber();
                })!.price,
                16
              ),
              minPrice,
              tickSize
            ).toString(10),
            min: convertOnChainPriceToDisplayPrice(
              new BigNumber(
                _.minBy(trades, tradeLog => {
                  return new BigNumber(tradeLog.price).toNumber();
                })!.price,
                16
              ),
              minPrice,
              tickSize
            ).toString(10),
            max: convertOnChainPriceToDisplayPrice(
              new BigNumber(
                _.maxBy(trades, tradeLog => {
                  return new BigNumber(tradeLog.price).toNumber();
                })!.price,
                16
              ),
              minPrice,
              tickSize
            ).toString(10),
            volume: _.reduce(
              trades,
              (totalVolume: BigNumber, tradeRow: ParsedOrderEventLog) => {
                const amount = convertOnChainAmountToDisplayAmount(
                  new BigNumber(tradeRow.amountFilled),
                  tickSize
                );

                const displayPrice = convertOnChainPriceToDisplayPrice(
                  new BigNumber(tradeRow.price),
                  minPrice,
                  tickSize
                );

                const price =
                  tradeRow.orderType === OrderType.Bid
                    ? maxPrice
                        .dividedBy(QUINTILLION)
                        .minus(displayPrice)
                    : displayPrice;

                return totalVolume.plus(amount.times(price));
              },
              new BigNumber(0)
            ).toString(10),
            shareVolume: convertOnChainAmountToDisplayAmount(
              _.reduce(
                trades,
                (totalShareVolume: BigNumber, tradeRow: ParsedOrderEventLog) =>
                  totalShareVolume.plus(tradeRow.amountFilled),
                new BigNumber(0)
              ),
              tickSize
            ).toString(10), // the business definition of shareVolume should be the same as used with markets/outcomes.shareVolume (which currently is just summation of trades.amount)
          };
          return {
            tokenVolume: partialCandlestick.shareVolume, // tokenVolume is temporary, see note on Candlestick.tokenVolume
            ...partialCandlestick,
          };
        }
      );
    });
  }

  @Getter('getMarketPriceHistoryParams')
  static async getMarketPriceHistory(
    augur: Augur,
    db: DB,
    params: t.TypeOf<typeof Markets.getMarketPriceHistoryParams>
  ): Promise<MarketPriceHistory> {
    const orderFilledLogs = await db.ParsedOrderEvent.where("[market+eventType]").equals([params.marketId, OrderEventType.Fill]).toArray();
    orderFilledLogs.sort((a: ParsedOrderEventLog, b: ParsedOrderEventLog) => {
      return new BigNumber(a.timestamp).minus(b.timestamp).toNumber();
    });

    return orderFilledLogs.reduce(
      (
        previousValue: MarketPriceHistory,
        currentValue: ParsedOrderEventLog
      ): MarketPriceHistory => {
        const outcomeString = new BigNumber(currentValue.outcome).toString(10);
        if (!previousValue[outcomeString]) {
          previousValue[outcomeString] = [];
        }
        previousValue[outcomeString].push({
          price: new BigNumber(currentValue.price).toString(10),
          amount: new BigNumber(currentValue.amount).toString(10),
          timestamp: new BigNumber(currentValue.timestamp).toString(10),
        });
        return previousValue;
      },
      {}
    );
  }

  @Getter('getMarketsParams')
  static async getMarkets(
    augur: Augur,
    db: DB,
    params: t.TypeOf<typeof Markets.getMarketsParams>
  ): Promise<MarketList> {
    // Validate params & set defaults
    if (!(await augur.contracts.augur.isKnownUniverse_(params.universe))) {
      throw new Error('Unknown universe: ' + params.universe);
    }

    params.maxLiquiditySpread = typeof params.maxLiquiditySpread === 'undefined' ? MaxLiquiditySpread.OneHundredPercent : params.maxLiquiditySpread;
    params.includeInvalidMarkets = typeof params.includeInvalidMarkets === 'undefined' ? true : params.includeInvalidMarkets;
    params.sortBy = typeof params.sortBy === 'undefined' ? GetMarketsSortBy.liquidity : params.sortBy;
    params.isSortDescending = typeof params.isSortDescending === 'undefined' ? true : params.isSortDescending;
    params.limit = typeof params.limit === 'undefined' ? 10 : params.limit;
    params.offset = typeof params.offset === 'undefined' ? 0 : params.offset;

    // Get Market docs for all markets with the specified filters
    const numMarketDocs = await db.Markets.count();
    let marketIds: string[] = [];
    let useMarketIds = params.search || (params.categories && params.categories.length > 0) || params.userPortfolioAddress;
    let useCreator = false;

    if (params.search || params.categories) {
      const marketsFTSResults = await getMarketsSearchResults(params.universe, params.search || '', params.categories || [], augur);
      marketIds = _.map(marketsFTSResults, "market");
    }

    const reportingFeeLog = await db.ReportingFeeChanged.where("universe").equals(params.universe).first();
    const reportingFeeDivisor = new BigNumber(reportingFeeLog ? reportingFeeLog.reportingFee : INIT_REPORTING_FEE_DIVISOR);

    // Filter out markets not related to the specified user
    if (params.userPortfolioAddress) {
      const profitLossLogs = await db.ProfitLossChanged.where('[universe+account+timestamp]').between([
        params.universe,
        params.userPortfolioAddress,
        Dexie.minKey
      ], [
        params.universe,
        params.userPortfolioAddress,
        Dexie.maxKey
      ]).toArray();
      const stakeLogs = await db.DisputeCrowdsourcerContribution.where('[universe+reporter]').equals([params.universe, params.userPortfolioAddress]).toArray();
      const initialReportLogs = await db.InitialReportSubmitted.where('[universe+reporter]').equals([params.universe, params.userPortfolioAddress]).toArray();
      const creatorMarkets = await db.Markets.where("marketCreator").equals(params.userPortfolioAddress).toArray();
      const creatorMarketIds = _.map(creatorMarkets, 'market');
      const profitLossMarketIds = _.map(profitLossLogs, 'market');
      const stakeMarketIds = _.map(stakeLogs, 'market');
      const initialReportMarketIds = _.map(initialReportLogs, 'market');
      const userMarketIds = profitLossMarketIds.concat(stakeMarketIds, initialReportMarketIds, creatorMarketIds);
      if (params.search || params.categories) {
        marketIds = _.intersection(marketIds, userMarketIds);
      } else {
        marketIds = userMarketIds;
      }
    }

    let marketsCollection: Dexie.Collection<MarketData, any>;
    let usedReportingStates = false;

    if (useMarketIds) {
      marketsCollection = db.Markets.where("market").anyOf(marketIds);
    } else if (params.creator) {
      useCreator = true;
      marketsCollection = db.Markets.where("marketCreator").equals(params.creator);
    } else if (params.reportingStates) {
      usedReportingStates = true;
      marketsCollection = db.Markets.where("reportingState").anyOf(params.reportingStates);
    } else {
      console.warn("No indexed field is being used for this market query. This is probably not an efficient query");
      marketsCollection = db.Markets.toCollection();
    }

    // Prepare filter values before loop
    let feePercent = 0;

    if (params.maxFee) {
      const reportingFee = new BigNumber(1).div(reportingFeeDivisor);
      const maxMarketCreatorFee = new BigNumber(params.maxFee).minus(reportingFee);
      feePercent = maxMarketCreatorFee.toNumber();
    }

    let marketData = await marketsCollection.and((market) => {
      // Apply reporting states if we did the original query without using that index
      if (!usedReportingStates && params.reportingStates) {
        if (!params.reportingStates.includes(market.reportingState)) return false;
      }
      // Apply creator if we did the original query without using that index
      if (!useCreator && params.creator) {
        if (params.creator !== market.marketCreator) return false;
      }
      // Apply max end time
      if (params.maxEndTime && market.endTime >= params.maxEndTime) return false;
      // Apply template filter
      if (params.templateFilter) {
        if (params.templateFilter === TemplateFilters.templateOnly && !market.isTemplate) return false;
        if (params.templateFilter === TemplateFilters.customOnly && market.isTemplate) return false;
      }
      // Apply designatedReporter
      if (params.designatedReporter && market.designatedReporter !== params.designatedReporter) return false;
      // Apply max Fee
      if (params.maxFee && market.feePercent > feePercent) return false;
      // Apply invalid filter
      if (params.includeInvalidMarkets !== true && market.invalidFilter) return false;
      // Liquidity filtering
      if (params.maxLiquiditySpread) {
        if (params.maxLiquiditySpread === MaxLiquiditySpread.ZeroPercent) {
          // return hasRecentlyDepletedLiquidity on ZeroPercent spread
          if (!market.hasRecentlyDepletedLiquidity) {
            return false;
          }
        }
        else if (params.maxLiquiditySpread !== MaxLiquiditySpread.OneHundredPercent) {
          if (market.liquidity[params.maxLiquiditySpread] === "000000000000000000000000000000") return false;
          if (market.invalidFilter && market.hasRecentlyDepletedLiquidity) return false;
        }
      }
      return true;
    }).toArray();

    const filteredOutCount = numMarketDocs - marketData.length;

    const meta = {
      filteredOutCount,
      marketCount: marketData.length
    }

    if (params.sortBy) {
      let sortBy = params.sortBy;
      marketData = _.orderBy(marketData, (item) => sortBy === "liquidity" ? item[sortBy][params.maxLiquiditySpread] : item[sortBy], params.isSortDescending ? "desc" : "asc");
    }

    // If returning Recently Depleted Liquidity (spread===0)
    if (params.maxLiquiditySpread === MaxLiquiditySpread.ZeroPercent) {
      // Have invalid markets appear at the bottom
      marketData =_.sortBy(marketData, 'invalidFilter')
    }

    // Get category meta data before slicing for pagination
    const categories = getMarketsCategoriesMeta(marketData);

    marketData = marketData.slice(params.offset, params.offset + params.limit);

    // Get markets info to return
    const marketsInfo: MarketInfo[] = await getMarketsInfo(db, marketData, reportingFeeDivisor);

    return {
      markets: marketsInfo,
      meta: {
        ...meta,
        categories
      },
    };
  }

  @Getter('getMarketOrderBookParams')
  static async getMarketOrderBook(
    augur: Augur,
    db: DB,
    params: t.TypeOf<typeof Markets.getMarketOrderBookParams>
  ): Promise<MarketOrderBook> {
    const account = params.account;

    let orders;
    if (params.onChain) {
      orders = await OnChainTrading.getOpenOnChainOrders(augur, db, {
        marketId: params.marketId,
        orderState: OrderState.OPEN,
      });
    } else {
      orders = await OnChainTrading.getOpenOrders(augur, db, {
        marketId: params.marketId,
        orderState: OrderState.OPEN,
      });
    }

    const processOrders = (
      unsortedOrders: {
        [orderId: string]: Order;
      },
      isbids = false
    ): MarketOrderBookOrder[] => {
      const sortedBuckets = bucketAndSortOrdersByPrice(unsortedOrders, isbids);
      const result: MarketOrderBookOrder[] = [];

      return Object.values(sortedBuckets).reduce((acc, bucket, index) => {
        const shares = bucket.reduce((v, order, index) => {
          return v.plus(order.amount);
        }, new BigNumber(0));

        const mySize = bucket
          .filter(order => order.owner === account)
          .reduce((v, order, index) => {
            return v.plus(order.amount);
          }, new BigNumber(0));

        const cumulativeShares =
          index > 0 ? shares.plus(acc[index - 1].cumulativeShares) : shares;

        acc.push({
          price: bucket[0].price,
          cumulativeShares: cumulativeShares.toString(),
          shares: shares.toString(),
          mySize: mySize.toString(),
        });
        return acc;
      }, result);
    };

    const processOutcome = (outcome: {
      [orderType: string]: { [orderId: string]: Order };
    }) => {
      const asks = processOrders(outcome[OrderType.Ask.toString()]);
      const bids = processOrders(outcome[OrderType.Bid.toString()], true);
      let spread = null;
      if (asks.length > 0 && bids.length > 0) {
        const bestAsk = asks.reduce(
          (p, a) => (new BigNumber(a.price).lt(p) ? new BigNumber(a.price) : p),
          new BigNumber(asks[0].price)
        );
        const bestBid = bids.reduce(
          (p, b) => (new BigNumber(b.price).gt(p) ? new BigNumber(b.price) : p),
          new BigNumber(bids[0].price)
        );
        spread = bestAsk.minus(bestBid).toString();
      }
      return {
        spread,
        asks,
        bids,
      };
    };

    // add sorting logic in here for by size
    const bucketAndSortOrdersByPrice = (unsortedOrders: {
      [orderId: string]: Order;
    },
    sortDescending = true
    ) => {
      if (!unsortedOrders) return [];
      const bucketsByPrice = _.groupBy<Order>(
        Object.values(unsortedOrders),
        order => order.price
      );
      const prickKeysSorted: string[] = sortDescending
        ? Object.keys(bucketsByPrice).sort((a, b) =>
            new BigNumber(b).minus(a).toNumber()
          )
        : Object.keys(bucketsByPrice).sort((a, b) =>
            new BigNumber(a).minus(b).toNumber()
          );


      var sortedOrders = prickKeysSorted.map(k => bucketsByPrice[k]);
      for(var i = 0, size = sortedOrders.length; i < size; i++) {
        sortedOrders[i].sort(function(a, b) {
          return parseFloat(b.amount) - parseFloat(a.amount);
        });
      }
      return sortedOrders;
    };

    const processMarket = (orders: Orders) => {
      const outcomes = Object.values(orders)[0];
      if (!outcomes) {
        return {
          spread: null,
          asks: [],
          bids: [],
        };
      }
      return Object.keys(outcomes).reduce<MarketOrderBook['orderBook']>(
        (acc, outcome) => {
          acc[outcome] = processOutcome(outcomes[outcome]);
          return acc;
        },
        {}
      );
    };

    return {
      marketId: params.marketId,
      orderBook: processMarket(orders),
    };
  }

  @Getter('getMarketsInfoParams')
  static async getMarketsInfo(
    augur: Augur,
    db: DB,
    params: t.TypeOf<typeof Markets.getMarketsInfoParams>
  ): Promise<MarketInfo[]> {
    if(params.marketIds.length === 0) return [];

    const markets = await db.Markets.where("market").anyOfIgnoreCase(params.marketIds).toArray();
    const reportingFeeDivisor = await augur.contracts.universe.getOrCacheReportingFeeDivisor_();

    return getMarketsInfo(db, markets, reportingFeeDivisor);
  }

  @Getter('getCategoriesParams')
  static async getCategories(
    augur: Augur,
    db: DB,
    params: t.TypeOf<typeof Markets.getCategoriesParams>
  ): Promise<string[]> {
    const { universe, reportingStates } = params;

    let marketLogs: MarketData[];
    if (reportingStates) {
      marketLogs = await db.Markets.where("reportingState").anyOfIgnoreCase(reportingStates).and((log) => log.universe === universe).toArray();
    } else {
      marketLogs = await db.Markets.where("universe").equals(universe).toArray();
    }

    const allCategories: {[category: string]: null} = {};
    marketLogs.forEach((log) => {
      const extraInfo = log.extraInfo;
      if (extraInfo) {
        const categories = Array.isArray(extraInfo.categories) ? extraInfo.categories : [];
        categories.forEach((category) => {
          allCategories[category] = null
        });
      }
    });
    return Object.keys(allCategories);
  }

  @Getter('getCategoryStatsParams')
  static async getCategoryStats(
    augur: Augur,
    db: DB,
    params: t.TypeOf<typeof Markets.getCategoryStatsParams>
  ): Promise<CategoryStats> {
    const { universe } = params;
    // case-insensitive
    const primaryCategories = params.categories.map((category) => category.toLowerCase());

    const allMarkets = await db.Markets.where("reportingState").noneOf([
      MarketReportingState.AwaitingFinalization,
      MarketReportingState.Finalized
    ]).and((log) => log.universe === universe).toArray();

    const markets = allMarkets.map((market) => {
      const extraInfo = market.extraInfo;

      let categories = extraInfo && Array.isArray(extraInfo.categories) ? extraInfo.categories : [];

      return {
        categories,
        volume: market.volume,
        marketOI: market.marketOI,
      };
    });

    const makeDefaultCategoryStats = (category: string): CategoryStat => ({
      category,
      numberOfMarkets: 0,
      volume: '0',
      openInterest: '0',
      categories: {}, // sub-categories
    });

    const categoryStats = primaryCategories.reduce((stats, category) => {
      stats[category] = makeDefaultCategoryStats(category);
      return stats;
    }, {} as CategoryStats);

    markets.forEach((market) => {
      primaryCategories.forEach((primaryCategory) => {
        if (market.categories.indexOf(primaryCategory) === 0) { // index 0 -> primary category
          const stats = categoryStats[primaryCategory];
          stats.numberOfMarkets++;
          stats.volume = new BigNumber(stats.volume).plus(market.volume).toString();
          stats.openInterest = new BigNumber(stats.openInterest).plus(market.marketOI).toString();

          const secondaryCategory = market.categories[1]; // index 1 -> secondary category
          if (secondaryCategory) {
            let secondaryStats = stats.categories[secondaryCategory];
            if (!secondaryStats) {
              stats.categories[secondaryCategory] = makeDefaultCategoryStats(secondaryCategory);
              secondaryStats = stats.categories[secondaryCategory];
            }
            secondaryStats.numberOfMarkets++;
            secondaryStats.volume = new BigNumber(secondaryStats.volume).plus(market.volume).toString();
            secondaryStats.openInterest = new BigNumber(secondaryStats.openInterest).plus(market.marketOI).toString();
          }
        }
      });
    });

    const formatStats = (stats: CategoryStats): CategoryStats => {
      return _.mapValues(stats, (stats) => {
        return {
          category: stats.category,
          numberOfMarkets: stats.numberOfMarkets,
          volume: convertAttoDaiToDisplay(new BigNumber(stats.volume)),
          openInterest: convertAttoDaiToDisplay(new BigNumber(stats.openInterest)),
          categories: formatStats(stats.categories),
        }
      });
    };

    return formatStats(categoryStats);
  }
}

// Converts atto-dai into regular dai and formats as a string up to n decimal places.
function convertAttoDaiToDisplay(atto: BigNumber, decimalPlaces = 2): string {
  return Number(atto.div(1e18).toString()).toFixed(decimalPlaces);
}

const extraInfoType = t.intersection([
  t.interface({
    description: t.string
  }),
  t.partial({
    longDescription: t.string,
    _scalarDenomination: t.string,
    categories: t.array(t.string),
    tags: t.array(t.string),
  }),
]);

function filterOrderFilledLogs(
  orderFilledLogs: ParsedOrderEventLog[],
  params: t.TypeOf<typeof Markets.getMarketPriceCandlestickParams>
): ParsedOrderEventLog[] {
  let filteredOrderFilledLogs = orderFilledLogs;
  if (params.outcome || params.start || params.end) {
    filteredOrderFilledLogs = orderFilledLogs.reduce(
      (
        previousValue: ParsedOrderEventLog[],
        currentValue: ParsedOrderEventLog
      ): ParsedOrderEventLog[] => {
        if (
          (params.outcome &&
            new BigNumber(currentValue.outcome).toString(10) !==
              params.outcome.toString(10)) ||
          (params.start &&
            new BigNumber(currentValue.timestamp).toNumber() <= params.start) ||
          (params.end &&
            new BigNumber(currentValue.timestamp).toNumber() >= params.end)
        ) {
          return previousValue;
        }
        previousValue.push(currentValue);
        return previousValue;
      },
      []
    );
  }
  return filteredOrderFilledLogs;
}

// TODO use getOutcomeDescriptionFromOutcome for Markets.getMarketOutcomes
function getMarketOutcomes(
  db: DB,
  marketData: MarketData,
  scalarDenomination: string,
  tickSize: BigNumber,
  minPrice: BigNumber,
  parsedOrderEventLogs: ParsedOrderEventLog[]
): MarketInfoOutcome[] {
  const outcomes: MarketInfoOutcome[] = [];
  const denomination = scalarDenomination ? scalarDenomination : 'N/A';
  if (marketData.outcomes.length === 0) {
    const ordersFilled0 = parsedOrderEventLogs.filter((parsedOrderEventLog) => parsedOrderEventLog.outcome === '0x00');
    const ordersFilled1 = parsedOrderEventLogs.filter((parsedOrderEventLog) => parsedOrderEventLog.outcome === '0x01');
    const ordersFilled2 = parsedOrderEventLogs.filter((parsedOrderEventLog) => parsedOrderEventLog.outcome === '0x02');
    outcomes.push({
      id: 0,
      price:
        ordersFilled0.length > 0
          ? convertOnChainPriceToDisplayPrice(
          new BigNumber(ordersFilled0[0].price),
          minPrice,
          tickSize
          ).toString(10)
          : null,
      description: 'Invalid',
      volume: marketData.outcomeVolumes ? new BigNumber(marketData.outcomeVolumes[0]).toString(10) : '0',
    });
    outcomes.push({
      id: 1,
      price:
        ordersFilled1.length > 0
          ? convertOnChainPriceToDisplayPrice(
          new BigNumber(ordersFilled1[0].price),
          minPrice,
          tickSize
          ).toString(10)
          : null,
      description: marketData.marketType === 0 ? 'No' : denomination,
      volume: marketData.outcomeVolumes ? new BigNumber(marketData.outcomeVolumes[1]).toString(10) : '0',
    });
    outcomes.push({
      id: 2,
      price:
        ordersFilled2.length > 0
          ? convertOnChainPriceToDisplayPrice(
          new BigNumber(ordersFilled2[0].price),
          minPrice,
          tickSize
          ).toString(10)
          : null,
      description: marketData.marketType === 0 ? 'Yes' : denomination,
      volume: marketData.outcomeVolumes ? new BigNumber(marketData.outcomeVolumes[2]).toString(10) : '0',
    });
  } else {
    const ordersFilled = parsedOrderEventLogs.filter((parsedOrderEventLog) => parsedOrderEventLog.outcome === '0x00');
    outcomes.push({
      id: 0,
      price:
        ordersFilled.length > 0
          ? convertOnChainPriceToDisplayPrice(
          new BigNumber(ordersFilled[0].price),
          minPrice,
          tickSize
          ).toString(10)
          : null,
      description: 'Invalid',
      volume: marketData.outcomeVolumes ? new BigNumber(marketData.outcomeVolumes[0]).toString(10) : '0',
    });
    for (let i = 0; i < marketData.outcomes.length; i++) {
      const ordersFilled = parsedOrderEventLogs.filter((parsedOrderEventLog) => parsedOrderEventLog.outcome === '0x0' + (i + 1) );
      const outcomeDescription = marketData.outcomes[i];
      outcomes.push({
        id: i + 1,
        price:
          ordersFilled.length > 0
            ? convertOnChainPriceToDisplayPrice(
            new BigNumber(ordersFilled[0].price),
            minPrice,
            tickSize
            ).toString(10)
            : null,
<<<<<<< HEAD
        description: Buffer.from(outcomeDescription, 'hex').toString().trim(),
=======
        description: outcomeDescription,
>>>>>>> 7c59d1a8
        volume: marketData.outcomeVolumes ? new BigNumber(marketData.outcomeVolumes[i + 1]).toString(10) : '0',
      });
    }
  }
  return outcomes;
}

function getPeriodStartTime(
  globalStarttime: number,
  periodStartime: number,
  period: number
): number {
  const secondsSinceGlobalStart = periodStartime - globalStarttime;
  return (
    secondsSinceGlobalStart -
    (secondsSinceGlobalStart % period) +
    globalStarttime
  );
}

async function getMarketsInfo(
  db: DB,
  markets: MarketData[],
  reportingFeeDivisor: BigNumber
): Promise<MarketInfo[]> {
  const marketIds = _.map(markets, 'market');
  // TODO This is just used to get the last price. This can be acheived far more efficiently than pulling all order events for all time
  const orderFilledLogs = await db.ParsedOrderEvent.where('market').
    anyOfIgnoreCase(marketIds).
    and(function(item) {
      return item.eventType === OrderEventType.Fill;
    }).
    toArray();
  const disputeDocs = await db.Dispute.where('market').
    anyOfIgnoreCase(marketIds).
    toArray();
  const disputeDocsByMarket = _.groupBy(disputeDocs, 'market');
  const orderFilledLogsByMarket = _.groupBy(orderFilledLogs, 'market');

  return _.map(markets, (marketData) => {
    const orderFilledLogs = (orderFilledLogsByMarket[marketData.market] ||
      []).sort((a, b) => {
      // Same block, need to sort by logIndex.
      if (a.blockNumber === b.blockNumber) {
        return b.logIndex - a.logIndex;
      }

      return b.blockNumber - a.blockNumber;
    });

    const minPrice = new BigNumber(marketData.prices[0]);
    const maxPrice = new BigNumber(marketData.prices[1]);
    const numTicks = new BigNumber(marketData.numTicks);
    const tickSize = numTicksToTickSize(numTicks, minPrice, maxPrice);
    const displayMinPrice = minPrice.dividedBy(QUINTILLION);
    const displayMaxPrice = maxPrice.dividedBy(QUINTILLION);
    const cumulativeScale = displayMaxPrice.minus(displayMinPrice);

    const reportingState = marketData.reportingState;
    const universeForking = false; // TODO get from initialization
    const needsMigration = reportingState !== MarketReportingState.Finalized && universeForking; // TODO: also check if the market is the forking market
    const marketType = marketTypeToName(marketData.marketType);

    let consensus = null;
    let finalizationBlockNumber = null;
    let finalizationTime = null;

    if (marketData.winningPayoutNumerators) {
      let payouts = [];
      for (let i = 0; i < marketData.winningPayoutNumerators.length; i++) {
        payouts[i] = new BigNumber(marketData.winningPayoutNumerators[i]).toString(10);
      }
      finalizationBlockNumber =  marketData.finalizationBlockNumber;
      finalizationTime = marketData.finalizationTime.toString();
      consensus = calculatePayoutNumeratorsValue(String(displayMaxPrice), String(displayMinPrice), String(numTicks), marketType, payouts);
    }

    let categories:string[] = [];
    let description = null;
    let details = null;
    let scalarDenomination = null;
    let template = null;
    if (marketData.extraInfo) {
      const extraInfo = marketData.extraInfo;
      categories = extraInfo.categories ? extraInfo.categories : [];
      description = extraInfo.description ? extraInfo.description : null;
      details = extraInfo.longDescription
        ? extraInfo.longDescription
        : null;
      scalarDenomination = extraInfo._scalarDenomination
        ? extraInfo._scalarDenomination
        : null;
      template = extraInfo.template;
    }
    const marketCreatorFeeRate = new BigNumber(
      marketData.feePerCashInAttoCash
    ).dividedBy(QUINTILLION);

    const reportingFeeRate = new BigNumber(1).div(reportingFeeDivisor);
    const settlementFee = marketCreatorFeeRate.plus(reportingFeeRate);
    const noShowBondAmount = new BigNumber(marketData.noShowBond).toFixed();

    // TODO: Create a derived DB for market / outcome indexed data to get last price
    // Also use this DB to populate the "lastTradedTimestamp" field on the market derived DB to use for sorting
    const outcomes = getMarketOutcomes(
      db,
      marketData,
      scalarDenomination,
      tickSize,
      minPrice,
      orderFilledLogs
    );

    const totalRepStakedInMarket = new BigNumber(marketData.totalRepStakedInMarket || '0x0', 16);
    const disputeInfo =  {
      disputeWindow: {
        disputeRound: new BigNumber(marketData.disputeRound || '0x0', 16).toFixed(),
        startTime: marketData.nextWindowStartTime ? new BigNumber(marketData.nextWindowStartTime, 16).toNumber() : null,
        endTime: marketData.nextWindowEndTime ? new BigNumber(marketData.nextWindowEndTime, 16).toNumber() : null,
      },
      disputePacingOn: marketData.pacingOn ? marketData.pacingOn : false,
      stakeCompletedTotal: totalRepStakedInMarket.toFixed(),
      bondSizeOfNewStake: totalRepStakedInMarket.multipliedBy(2).toFixed(),
      stakes: formatStakeDetails(db, marketData, disputeDocsByMarket[marketData.market] || []),
    };

    return {
      id: marketData.market,
      universe: marketData.universe,
      marketType,
      numOutcomes:
      (marketData.outcomes.length > 0
          ? marketData.outcomes.length + 1
          : 3) as NumOutcomes,
      minPrice: displayMinPrice.toString(10),
      maxPrice: displayMaxPrice.toString(10),
      cumulativeScale: cumulativeScale.toString(10),
      author: marketData.marketCreator,
      designatedReporter: marketData.designatedReporter,
      creationBlock: marketData.blockNumber,
      creationTime: marketData.creationTime,
      categories,
      volume: new BigNumber(marketData.volume || 0).dividedBy(QUINTILLION).toString(),
      openInterest: new BigNumber(marketData.marketOI || 0).dividedBy(QUINTILLION).toString(),
      reportingState,
      needsMigration,
      endTime: new BigNumber(marketData.endTime).toNumber(),
      finalizationBlockNumber,
      finalizationTime,
      description,
      scalarDenomination,
      marketCreatorFeeRate: marketCreatorFeeRate.toString(10),
      settlementFee: settlementFee.toString(10),
      reportingFeeRate: reportingFeeRate.toString(10),
      noShowBondAmount,
      details,
      numTicks: numTicks.toString(10),
      tickSize: tickSize.toString(10),
      consensus,
      transactionHash: marketData.transactionHash,
      outcomes,
      disputeInfo,
      disavowed: marketData.disavowed,
      template,
      isTemplate: marketData.isTemplate,
      mostLikelyInvalid: marketData.invalidFilter
    };
  });
}

function formatStakeDetails(db: DB, market: MarketData, stakeDetails: DisputeDoc[]): StakeDetails[] {
  const formattedStakeDetails: StakeDetails[] = [];

  for (let i = 0; i < stakeDetails.length; i++) {
    const outcomeDetails = stakeDetails[i];
    const outcomeValue = getOutcomeValue(market, outcomeDetails.payoutNumerators);
    let bondSizeCurrent = new BigNumber(market.totalRepStakedInMarket, 16)
      .multipliedBy(2)
      .minus(new BigNumber(outcomeDetails.totalRepStakedInPayout || 0).multipliedBy(3)).toFixed();
    if (outcomeDetails.disputeRound < market.disputeRound) {
      formattedStakeDetails[i] = {
        outcome: outcomeValue.outcome,
        isInvalidOutcome: outcomeValue.invalid || false,
        isMalformedOutcome: outcomeValue.malformed || false,
        bondSizeCurrent,
        stakeCurrent: '0',
        stakeRemaining: bondSizeCurrent,
        tentativeWinning: false,
      };
    } else {
      const tentativeWinning = String(outcomeDetails.payoutNumerators) === String(market.tentativeWinningPayoutNumerators);
      bondSizeCurrent = tentativeWinning ? "0" : bondSizeCurrent;
      formattedStakeDetails[i] = {
        outcome: outcomeValue.outcome,
        isInvalidOutcome: outcomeValue.invalid || false,
        isMalformedOutcome: outcomeValue.malformed || false,
        bondSizeCurrent,
        stakeCurrent: new BigNumber(outcomeDetails.stakeCurrent || '0x0', 16).toFixed(),
        stakeRemaining: new BigNumber(outcomeDetails.stakeRemaining || '0x0', 16).toFixed(),
        tentativeWinning,
      };
    }
  }
  return formattedStakeDetails;
}

function getMarketsCategoriesMeta(
  marketsResults: MarketData[]
): MarketListMetaCategories {
  const markets = _.map(marketsResults, marketData => {
    let categories: string[] = [];
    if (marketData.extraInfo) {
      const extraInfo = marketData.extraInfo;
      categories = extraInfo.categories ? extraInfo.categories : [];
    }
    return {
      id: marketData.market,
      categories,
    };
  });

  const categories = {};
  for (let i = 0; i < markets.length; i++) {
    const market = markets[i];
    const category1 = market.categories[0];
    const category2 = market.categories[1] || null;
    const category3 = market.categories[2] || null;

    let children1 = categories[category1];
    if (!children1) {
      children1 = categories[category1] = {
        count: 0,
        children: {},
      };
    }
    children1['count']++;

    if (category2) {
      let children2 = categories[category1].children[category2];
      if (!children2) {
        children2 = categories[category1].children[category2] = {
          count: 0,
          children: {},
        };
      }
      children2['count']++;
    }

    if (category3) {
      let children3 =
        categories[category1].children[category2].children[category3];
      if (!children3) {
        children3 = categories[category1].children[category2].children[
          category3
        ] = {
          count: 0,
        };
      }
      children3['count']++;
    }
  }
  return categories;
}

async function getMarketsSearchResults(
  universe: string,
  query: string,
  categories: string[],
  augur: Augur
): Promise<Array<SearchResults<MarketFields>>> {
  const whereObj = { universe };
  for (let i = 0; i < categories.length; i++) {
    whereObj['category' + (i + 1)] = categories[i];
  }
  if (query) {
    return augur.syncableFlexSearch.search(query, { where: whereObj });
  }
  return augur.syncableFlexSearch.where(whereObj);
}

/**
 * Gets a MarketOrderBook for a market and converts it to an OrderBook object.
 *
 * @param {Augur} augur Augur object to use for getting MarketOrderBook
 * @param {DB} db DB to use for getting MarketOrderBook
 * @param {string} marketId Market address for which to get order book info
 */
export async function getLiquidityOrderBook(augur: Augur, db: DB, marketId: string): Promise<OrderBook> {
  // TODO Remove any below by making Markets.getMarketOrderBook return a consistent type when the order book is empty
  const marketOrderBook: MarketOrderBook = await Markets.getMarketOrderBook(augur, db, { marketId });
  const orderBook: OrderBook = {};

  // `marketOrderBook.orderBook.spread` will be set to null if order book is empty
  if (typeof marketOrderBook.orderBook.spread === 'undefined') {
    for (const outcome in marketOrderBook.orderBook) {
      if (marketOrderBook.orderBook[outcome]) {
        orderBook[outcome] = {
          bids: [],
          asks: [],
        };
        if (marketOrderBook.orderBook[outcome].bids) {
          for (let i = 0; i < marketOrderBook.orderBook[outcome].bids.length; i++) {
            orderBook[outcome].bids[i] = {
              amount: marketOrderBook.orderBook[outcome].bids[i].shares,
              price: marketOrderBook.orderBook[outcome].bids[i].price,
            };
          }
        }
        if (marketOrderBook.orderBook[outcome].asks) {
          for (let i = 0; i < marketOrderBook.orderBook[outcome].asks.length; i++) {
            orderBook[outcome].asks[i] = {
              amount: marketOrderBook.orderBook[outcome].asks[i].shares,
              price: marketOrderBook.orderBook[outcome].asks[i].price,
            };
          }
        }
      }
    }
  }

  return orderBook;
}<|MERGE_RESOLUTION|>--- conflicted
+++ resolved
@@ -998,11 +998,7 @@
             tickSize
             ).toString(10)
             : null,
-<<<<<<< HEAD
-        description: Buffer.from(outcomeDescription, 'hex').toString().trim(),
-=======
         description: outcomeDescription,
->>>>>>> 7c59d1a8
         volume: marketData.outcomeVolumes ? new BigNumber(marketData.outcomeVolumes[i + 1]).toString(10) : '0',
       });
     }
