import { BigNumber } from 'bignumber.js';
import { SearchResults } from 'flexsearch';
import { DB } from '../db/DB';
import { MarketFields } from '../db/SyncableFlexSearch';
import { Getter } from './Router';
import { Order, Orders, OutcomeParam, Trading, OrderState } from './Trading';
import {
  Address,
  MarketCreatedLog,
  MarketData,
  MarketFinalizedLog,
  MarketType,
  MarketTypeName,
  MarketVolumeChangedLog,
  OrderEventType,
  OrderType,
  ParsedOrderEventLog,
  Timestamp,
} from '../logs/types';
import { NULL_ADDRESS,  sortOptions } from './types';

import {
  Augur,
  numTicksToTickSize,
  QUINTILLION,
  convertOnChainPriceToDisplayPrice,
  convertOnChainAmountToDisplayAmount,
} from '../../index';
import { calculatePayoutNumeratorsValue } from '../../utils';

import * as _ from 'lodash';
import * as t from 'io-ts';

export enum MarketReportingState {
  PreReporting = 'PreReporting',
  DesignatedReporting = 'DesignatedReporting',
  OpenReporting = 'OpenReporting',
  CrowdsourcingDispute = 'CrowdsourcingDispute',
  AwaitingNextWindow = 'AwaitingNextWindow',
  Finalized = 'Finalized',
  Forking = 'Forking',
  AwaitingNoReportMigration = 'AwaitingNoReportMigration',
  AwaitingForkMigration = 'AwaitingForkMigration',
}

export enum GetMarketsSortBy {
  marketOI = 'marketOI',
  liquidity = 'liquidity',
  volume = 'volume',
  timestamp = 'timestamp',
  endTime = 'endTime',
  lastTradedTimestamp = 'lastTradedTimestamp',
  lastLiquidityDepleted = 'lastLiquidityDepleted', // TODO: Implement
}

const getMarketsSortBy = t.keyof(GetMarketsSortBy);

const getMarketsParamsSpecific = t.intersection([
  t.type({
    universe: t.string,
  }),
  t.partial({
    creator: t.string,
    search: t.string,
    reportingStates: t.array(t.string),
    disputeWindow: t.string,
    designatedReporter: t.string,
    maxFee: t.string,
    maxEndTime: t.number,
    maxLiquiditySpread: t.string,
    includeInvalidMarkets: t.boolean,
    categories: t.array(t.string),
    sortBy: getMarketsSortBy,
  }),
]);

export const SECONDS_IN_A_DAY = new BigNumber(86400, 10);

export interface MarketListMetaCategories {
  [key: string]: {
    count: number;
    children: {
      [key: string]: {
        count: number;
        children: {
          [key: string]: {
            count: number;
          }
        }
      }
    }
  }
}

export interface MarketListMeta {
  categories: MarketListMetaCategories;
  filteredOutCount: number;
  marketCount: number;
}

export interface MarketList {
  markets: MarketInfo[];
  meta: MarketListMeta;
}

export interface MarketInfoOutcome {
  id: number;
  price: string | null;
  description: string;
  volume: string;
}

export interface MarketInfo {
  id: Address;
  universe: Address;
  marketType: string;
  numOutcomes: number;
  minPrice: string;
  maxPrice: string;
  cumulativeScale: string;
  author: string;
  designatedReporter: string;
  creationBlock: number;
  creationTime: number;
  category: string;
  volume: string;
  openInterest: string;
  reportingState: string;
  needsMigration: boolean;
  endTime: number;
  finalizationBlockNumber: number | null;
  finalizationTime: number | null;
  description: string;
  scalarDenomination: string | null;
  details: string | null;
  resolutionSource: string | null;
  backupSource: string | null;
  numTicks: string;
  tickSize: string;
  consensus: string[] | null;
  transactionHash: string;
  outcomes: MarketInfoOutcome[];
  marketCreatorFeeRate: string;
  settlementFee: string;
  reportingFeeRate: string;
  disputeInfo: DisputeInfo;
  categories: string[];
}

export interface DisputeInfo {
  disputeWindow: {
    address: Address;
    disputeRound: string;
    startTime: Timestamp | null;
    endTime: Timestamp | null;
  };
  disputePacingOn: boolean;
  stakeCompletedTotal: string;
  bondSizeOfNewStake: string;
  stakes: StakeDetails[];
}

export interface StakeDetails {
  outcome: string;
  bondSizeCurrent: string;
  bondSizeTotal: string;
  preFilledStake: string;
  stakeCurrent: string;
  stakeRemaining: string;
  stakeCompleted: string;
  tentativeWinning: boolean;
}

export interface MarketPriceCandlestick {
  startTimestamp: number;
  start: string;
  end: string;
  min: string;
  max: string;
  volume: string; // volume in Dai for this Candlestick's time window, has same business definition as markets/outcomes.volume
  shareVolume: string; // shareVolume in number of shares for this Candlestick's time window, has same business definition as markets/outcomes.shareVolume
  tokenVolume: string; // TEMPORARY - this is a copy of Candlestick.shareVolume for the purposes of a backwards-compatible renaming of tokenVolume->shareVolume. The UI should change all references of Candlestick.tokenVolume to shareVolume and then this field can be removed.
}

export interface MarketPriceCandlesticks {
  [outcome: number]: MarketPriceCandlestick[];
}

export interface TimestampedPriceAmount {
  price: string;
  amount: string;
  timestamp: string;
}

export interface MarketPriceHistory {
  [outcome: string]: TimestampedPriceAmount[];
}

export interface OrderBook {
  price: string;
  shares: string;
  cumulativeShares: string;
  mySize: string;
}

export interface MarketOrderBook {
  marketId: string;
  orderBook: {
    [outcome: number]: {
      spread: string | null;
      bids: OrderBook[];
      asks: OrderBook[];
    };
  };
}

const outcomeIdType = t.union([OutcomeParam, t.number, t.null, t.undefined]);

export class Markets {
  static getMarketPriceCandlestickParams = t.type({
    marketId: t.string,
    outcome: outcomeIdType,
    start: t.union([t.number, t.null, t.undefined]),
    end: t.union([t.number, t.null, t.undefined]),
    period: t.union([t.number, t.null, t.undefined]),
  });
  static getMarketPriceHistoryParams = t.type({ marketId: t.string });
  static getMarketsParams = t.intersection([
    getMarketsParamsSpecific,
    sortOptions,
  ]);
  static getMarketsInfoParams = t.type({ marketIds: t.array(t.string) });
  static getMarketOrderBookParams = t.intersection([
    t.type({ marketId: t.string }),
    t.partial({
      outcomeId: t.union([outcomeIdType, t.array(outcomeIdType)]),
    }),
  ]);

  static getCategoriesParams = t.type({ universe: t.string });

  @Getter('getMarketPriceCandlestickParams')
  static async getMarketPriceCandlesticks(
    augur: Augur,
    db: DB,
    params: t.TypeOf<typeof Markets.getMarketPriceCandlestickParams>
  ): Promise<MarketPriceCandlesticks> {
    const marketCreatedLogs = await db.findMarketCreatedLogs({
      selector: { market: params.marketId },
    });
    if (marketCreatedLogs.length < 1) {
      throw new Error(
        `No marketId for getMarketPriceCandlesticks: ${params.marketId}`
      );
    }

    const orderFilledLogs = await db.findOrderFilledLogs({
      selector: { market: params.marketId, eventType: OrderEventType.Fill },
    });
    const filteredOrderFilledLogs = filterOrderFilledLogs(
      orderFilledLogs,
      params
    );
    const tradeRowsByOutcome = _.groupBy(
      filteredOrderFilledLogs,
      orderFilledLog => {
        return new BigNumber(orderFilledLog.outcome).toString(10);
      }
    );

    return _.mapValues(tradeRowsByOutcome, outcomeTradeRows => {
      const outcomeTradeRowsByPeriod = _.groupBy(outcomeTradeRows, tradeRow =>
        getPeriodStartTime(
          params.start || 0,
          new BigNumber(tradeRow.timestamp).toNumber(),
          params.period || 60
        )
      );
      return _.map(
        outcomeTradeRowsByPeriod,
        (
          trades: ParsedOrderEventLog[],
          startTimestamp
        ): MarketPriceCandlestick => {
          // TODO remove this partialCandlestick stuff and just return
          // a Candlestick after the temporary Candlestick.tokenVolume
          // is removed (see note on Candlestick.tokenVolume).

          const marketDoc = marketCreatedLogs[0];
          const minPrice = new BigNumber(marketDoc.prices[0]);
          const maxPrice = new BigNumber(marketDoc.prices[1]);
          const numTicks = new BigNumber(marketDoc.numTicks);
          const tickSize = numTicksToTickSize(numTicks, minPrice, maxPrice);
          const partialCandlestick = {
            startTimestamp: parseInt(startTimestamp, 10),
            start: convertOnChainPriceToDisplayPrice(
              new BigNumber(
                _.minBy(trades, tradeLog => {
                  return new BigNumber(tradeLog.timestamp).toNumber();
                })!.price,
                16
              ),
              minPrice,
              tickSize
            ).toString(10),
            end: convertOnChainPriceToDisplayPrice(
              new BigNumber(
                _.maxBy(trades, tradeLog => {
                  return new BigNumber(tradeLog.timestamp).toNumber();
                })!.price,
                16
              ),
              minPrice,
              tickSize
            ).toString(10),
            min: convertOnChainPriceToDisplayPrice(
              new BigNumber(
                _.minBy(trades, tradeLog => {
                  return new BigNumber(tradeLog.price).toNumber();
                })!.price,
                16
              ),
              minPrice,
              tickSize
            ).toString(10),
            max: convertOnChainPriceToDisplayPrice(
              new BigNumber(
                _.maxBy(trades, tradeLog => {
                  return new BigNumber(tradeLog.price).toNumber();
                })!.price,
                16
              ),
              minPrice,
              tickSize
            ).toString(10),
            volume: _.reduce(
              trades,
              (totalVolume: BigNumber, tradeRow: ParsedOrderEventLog) => {
                const amount = convertOnChainAmountToDisplayAmount(
                  new BigNumber(tradeRow.amountFilled),
                  tickSize
                );

                const displayPrice = convertOnChainPriceToDisplayPrice(
                  new BigNumber(tradeRow.price),
                  minPrice,
                  tickSize
                );

                const price =
                  tradeRow.orderType === OrderType.Bid
                    ? maxPrice
                        .dividedBy(QUINTILLION)
                        .minus(displayPrice)
                    : displayPrice;

                return totalVolume.plus(amount.times(price));
              },
              new BigNumber(0)
            ).toString(10),
            shareVolume: convertOnChainAmountToDisplayAmount(
              _.reduce(
                trades,
                (totalShareVolume: BigNumber, tradeRow: ParsedOrderEventLog) =>
                  totalShareVolume.plus(tradeRow.amountFilled),
                new BigNumber(0)
              ),
              tickSize
            ).toString(10), // the business definition of shareVolume should be the same as used with markets/outcomes.shareVolume (which currently is just summation of trades.amount)
          };
          return {
            tokenVolume: partialCandlestick.shareVolume, // tokenVolume is temporary, see note on Candlestick.tokenVolume
            ...partialCandlestick,
          };
        }
      );
    });
  }

  @Getter('getMarketPriceHistoryParams')
  static async getMarketPriceHistory(
    augur: Augur,
    db: DB,
    params: t.TypeOf<typeof Markets.getMarketPriceHistoryParams>
  ): Promise<MarketPriceHistory> {
    const orderFilledLogs = await db.findOrderFilledLogs({
      selector: { market: params.marketId, eventType: OrderEventType.Fill },
    });
    orderFilledLogs.sort((a: ParsedOrderEventLog, b: ParsedOrderEventLog) => {
      return new BigNumber(a.timestamp).minus(b.timestamp).toNumber();
    });

    return orderFilledLogs.reduce(
      (
        previousValue: MarketPriceHistory,
        currentValue: ParsedOrderEventLog
      ): MarketPriceHistory => {
        const outcomeString = new BigNumber(currentValue.outcome).toString(10);
        if (!previousValue[outcomeString]) {
          previousValue[outcomeString] = [];
        }
        previousValue[outcomeString].push({
          price: new BigNumber(currentValue.price).toString(10),
          amount: new BigNumber(currentValue.amount).toString(10),
          timestamp: new BigNumber(currentValue.timestamp).toString(10),
        });
        return previousValue;
      },
      {}
    );
  }

  @Getter('getMarketsParams')
  static async getMarkets(
    augur: Augur,
    db: DB,
    params: t.TypeOf<typeof Markets.getMarketsParams>
  ): Promise<MarketList> {
    // Validate params
    if (!(await augur.contracts.augur.isKnownUniverse_(params.universe))) {
      throw new Error('Unknown universe: ' + params.universe);
    }
    const validLiquiditySpreads = ['10', '15', '20', '100'];
    if (params.maxLiquiditySpread && !validLiquiditySpreads.includes(params.maxLiquiditySpread)) {
      throw new Error('Invalid maxLiquiditySpread');
    }

    // Set params defaults
    params.includeInvalidMarkets = typeof params.includeInvalidMarkets === 'undefined' ? true : params.includeInvalidMarkets;
    params.search = typeof params.search === 'undefined' ? '' : params.search;
    params.categories = typeof params.categories === 'undefined' ? [] : params.categories;
    params.sortBy = typeof params.sortBy === 'undefined' ? GetMarketsSortBy.marketOI : params.sortBy; // TODO: Make liquidity the default sort
    params.isSortDescending = typeof params.isSortDescending === 'undefined' ? true : params.isSortDescending;
    params.limit = typeof params.limit === 'undefined' ? 10 : params.limit;
    params.offset = typeof params.offset === 'undefined' ? 0 : params.offset;

    // Get MarketCreated logs for all markets with the specified filters
    const request = {
      selector: {
        universe: params.universe,
        marketCreator: params.creator,
        designatedReporter: params.designatedReporter,
      },
    };
    if (params.maxEndTime) {
      request.selector = Object.assign(request.selector, {
        endTime: { $lt: `0x${params.maxEndTime.toString(16)}` },
      });
    }
    let marketCreatedLogs = await db.findMarketCreatedLogs(request);

    // Filter out MarketCreated logs with fees > params.maxFee and key them by market ID
    let marketCreatorFeeDivisor: BigNumber | undefined = undefined;
    if (params.maxFee) {
      const universe = augur.getUniverse(params.universe);
      const reportingFeeDivisor = new BigNumber(
        (await universe.getOrCacheReportingFeeDivisor_()).toNumber()
      );
      const reportingFee = new BigNumber(1).div(reportingFeeDivisor);
      const marketCreatorFee = new BigNumber(params.maxFee).minus(reportingFee);
      marketCreatorFeeDivisor = new BigNumber(10 ** 18).multipliedBy(
        marketCreatorFee
      );
    }
    marketCreatedLogs = marketCreatedLogs.reduce(
      (previousValue: any, currentValue: MarketData) => {
        if (
          params.maxFee &&
          typeof marketCreatorFeeDivisor !== 'undefined' &&
          new BigNumber(currentValue.feeDivisor).gt(marketCreatorFeeDivisor)
        ) {
          return previousValue;
        }
        previousValue[currentValue.market] = currentValue;
        return previousValue;
      },
      []
    );

    // Sort search results by categories
    let marketsResults: any[]  = _.sortBy(
      await getMarketsSearchResults(params.universe, params.search, params.categories),
      ['category1', 'category2', 'category3']
    );

    // Create intersection array of marketsResults & marketCreatedLogs
    for (let i = marketsResults.length - 1; i >= 0; i--) {
      if (marketCreatedLogs[marketsResults[i].market]) {
        marketsResults[i] = Object.assign(marketsResults[i], marketCreatedLogs[marketsResults[i].market]);
      } else {
        marketsResults.splice(i, 1);
      }
    }

    // TODO: Break this section into a separate function
    let filteredOutCount = 0; // Markets excluded by maxLiquiditySpread & includeInvalidMarkets filters
    for (let i = marketsResults.length - 1; i >= 0; i--) {
      let includeMarket = true;

      if (params.disputeWindow) {
        const market = await augur.contracts.marketFromAddress(
          marketsResults[i]['market']
        );
        const disputeWindowAddress = await market.getDisputeWindow_();
        if (params.disputeWindow !== disputeWindowAddress) {
          includeMarket = false;
        }
      }

      if (params.reportingStates) {
        // TODO: Get reporting states for all markets as a batched call
        const marketFinalizedLogs = await db.findMarketFinalizedLogs({
          selector: { market: marketsResults[i]['market'] },
        });
        const reportingState = await getMarketReportingState(
          db,
          marketsResults[i],
          marketFinalizedLogs
        );
        if (!params.reportingStates.includes(reportingState)) {
          includeMarket = false;
        }
      }

      marketsResults[i]['timestamp'] = new BigNumber(marketsResults[i]['timestamp']).toString();
      marketsResults[i]['endTime'] = new BigNumber(marketsResults[i]['endTime']).toString();

      let marketData: MarketData[];
      if (
        params.maxLiquiditySpread ||
        params.includeInvalidMarkets ||
        params.sortBy === GetMarketsSortBy.liquidity ||
        params.sortBy === GetMarketsSortBy.marketOI ||
        params.sortBy === GetMarketsSortBy.volume
      ) {
        const request = {
          selector: {
            market: marketsResults[i]['market'],
          },
        };
        marketData = await db.findMarkets(request);
        if (
          params.sortBy === GetMarketsSortBy.liquidity ||
          params.sortBy === GetMarketsSortBy.marketOI ||
          params.sortBy === GetMarketsSortBy.volume
        ) {
          marketsResults[i][params.sortBy] = marketData[params.sortBy] ? new BigNumber(marketData[params.sortBy]).toString() : '0';
        }
        // @TODO Figure out why marketData is sometimes returning no results here
        if (
          (params.maxLiquiditySpread && marketData.length > 0 && marketData[0].liquidity && marketData[0].liquidity[params.maxLiquiditySpread] === '0') ||
          (params.includeInvalidMarkets === false && marketData.length > 0 && marketData[0].invalidFilter === true)
        ) {
          includeMarket = false;
          filteredOutCount++;
        }
      }

      if (!includeMarket) {
        marketsResults.splice(i, 1);
      }
    }

    if (params.sortBy === GetMarketsSortBy.lastTradedTimestamp) {
      // Create market ID => index mapping
      const keyedMarkets = {};
      for (let i = 0; i < marketsResults.length; i++) {
        keyedMarkets[marketsResults[i].market] = i;
      }
      const orderFilledLogs = await db.findOrderFilledLogs({
        selector: { market: { $in: marketsResults.map(marketsResult => marketsResult.market) } },
        fields: ['market', 'timestamp'],
      });
      // Assign lastTradedTimestamp value to each market in marketsResults
      for (let i = 0; i < orderFilledLogs.length; i++) {
        const currentTimestamp = parseInt(orderFilledLogs[i].timestamp, 16);
        if (
          !marketsResults[keyedMarkets[orderFilledLogs[i].market]][GetMarketsSortBy.lastTradedTimestamp] ||
          currentTimestamp > marketsResults[keyedMarkets[orderFilledLogs[i].market]][GetMarketsSortBy.lastTradedTimestamp]
        ) {
          marketsResults[keyedMarkets[orderFilledLogs[i].market]][GetMarketsSortBy.lastTradedTimestamp] = currentTimestamp;
        }
      }
      // For any markets with no trading, set the lastTradedTimestamp to 0
      for (let i = 0; i < marketsResults.length; i++) {
        if (!marketsResults[i][GetMarketsSortBy.lastTradedTimestamp]) {
          marketsResults[i][GetMarketsSortBy.lastTradedTimestamp] = 0;
        }
      }
    }

    // Sort & limit markets
    marketsResults = _.sortBy(marketsResults, [params.sortBy]);
    if (params.isSortDescending) {
      marketsResults = marketsResults.reverse();
    }
    marketsResults = marketsResults.slice(params.offset, params.offset + params.limit);

    const meta = getMarketsMeta(marketsResults, filteredOutCount);

    // Get markets info to return
    const marketsInfo = await Markets.getMarketsInfo(
      augur,
      db,
      { marketIds: marketsResults.map(marketInfo => marketInfo.market) }
    );
    // Re-sort marketsInfo since Markets.getMarketsInfo doesn't always return the desired order
    const filteredMarketsDetailsOrder = {};
    for (let i = 0; i < marketsResults.length; i++) {
      filteredMarketsDetailsOrder[marketsResults[i].market] = i;
    }
    marketsInfo.sort(
      (a, b) => {
        return filteredMarketsDetailsOrder[a.id] - filteredMarketsDetailsOrder[b.id];
      }
    );

    return {
      markets: marketsInfo,
      meta,
    };
  }

  @Getter('getMarketOrderBookParams')
  static async getMarketOrderBook(
    augur: Augur,
    db: DB,
    params: t.TypeOf<typeof Markets.getMarketOrderBookParams>
  ): Promise<MarketOrderBook> {
    const account = await augur.getAccount();
    const orders = await Trading.getOrders(augur, db, {
      ...params,
      orderState: OrderState.OPEN,
    });

    const processOrders = (
      unsortedOrders: {
        [orderId: string]: Order;
      },
      isbids = false
    ): OrderBook[] => {
      const sortedBuckets = bucketAndSortOrdersByPrice(unsortedOrders, isbids);
      const result: OrderBook[] = [];

      return Object.values(sortedBuckets).reduce((acc, bucket, index) => {
        const shares = bucket.reduce((v, order, index) => {
          return v.plus(order.amount);
        }, new BigNumber(0));

        const mySize = bucket
          .filter(order => order.owner === account)
          .reduce((v, order, index) => {
            return v.plus(order.amount);
          }, new BigNumber(0));

        const cumulativeShares =
          index > 0 ? shares.plus(acc[index - 1].cumulativeShares) : shares;

        acc.push({
          price: bucket[0].price,
          cumulativeShares: cumulativeShares.toString(),
          shares: shares.toString(),
          mySize: mySize.toString(),
        });
        return acc;
      }, result);
    };

    const processOutcome = (outcome: {
      [orderType: string]: { [orderId: string]: Order };
    }) => {
      const asks = processOrders(outcome[OrderType.Ask.toString()]);
      const bids = processOrders(outcome[OrderType.Bid.toString()], true);
      let spread = null;
      if (asks.length > 0 && bids.length > 0) {
        const bestAsk = asks.reduce(
          (p, a) => (new BigNumber(a.price).lt(p) ? new BigNumber(a.price) : p),
          new BigNumber(asks[0].price)
        );
        const bestBid = bids.reduce(
          (p, b) => (new BigNumber(b.price).gt(p) ? new BigNumber(b.price) : p),
          new BigNumber(bids[0].price)
        );
        spread = bestAsk.minus(bestBid).toString();
      }
      return {
        spread,
        asks,
        bids,
      };
    };

    const bucketAndSortOrdersByPrice = (unsortedOrders: {
      [orderId: string]: Order;
    },
    sortDescending = true
    ) => {
      if (!unsortedOrders) return [];
      const bucketsByPrice = _.groupBy<Order>(
        Object.values(unsortedOrders),
        order => order.price
      );
      const prickKeysSorted: string[] = sortDescending
        ? Object.keys(bucketsByPrice).sort((a, b) =>
            new BigNumber(b).minus(a).toNumber()
          )
        : Object.keys(bucketsByPrice).sort((a, b) =>
            new BigNumber(a).minus(b).toNumber()
          );

      return prickKeysSorted.map(k => bucketsByPrice[k]);
    };

    const processMarket = (orders: Orders) => {
      const outcomes = Object.values(orders)[0];
      if (!outcomes) {
        return {
          spread: null,
          asks: [],
          bids: [],
        };
      }
      return Object.keys(outcomes).reduce<MarketOrderBook['orderBook']>(
        (acc, outcome) => {
          acc[outcome] = processOutcome(outcomes[outcome]);
          return acc;
        },
        {}
      );
    };

    return {
      marketId: params.marketId,
      orderBook: processMarket(orders),
    };
  }

  @Getter('getMarketsInfoParams')
  static async getMarketsInfo(
    augur: Augur,
    db: DB,
    params: t.TypeOf<typeof Markets.getMarketsInfoParams>
  ): Promise<MarketInfo[]> {
    const marketCreatedLogs = await db.findMarketCreatedLogs({
      selector: { market: { $in: params.marketIds } },
    });

    return Promise.all(
      marketCreatedLogs.map(async marketCreatedLog => {
        const marketFinalizedLogs = (await db.findMarketFinalizedLogs({
          selector: { market: marketCreatedLog.market },
        })).reverse();
        const marketVolumeChangedLogs = (await db.findMarketVolumeChangedLogs({
          selector: { market: marketCreatedLog.market },
        })).reverse();
        const marketOIChangedLogs = (await db.findMarketOIChangedLogs({
          selector: { market: marketCreatedLog.market },
        })).reverse();

        const minPrice = new BigNumber(marketCreatedLog.prices[0]);
        const maxPrice = new BigNumber(marketCreatedLog.prices[1]);
        const numTicks = new BigNumber(marketCreatedLog.numTicks);
        const tickSize = numTicksToTickSize(numTicks, minPrice, maxPrice);
        const displayMinPrice = minPrice.dividedBy(QUINTILLION);
        const displayMaxPrice = maxPrice.dividedBy(QUINTILLION);
        const cumulativeScale = displayMaxPrice.minus(displayMinPrice);

        const reportingState = await getMarketReportingState(
          db,
          marketCreatedLog,
          marketFinalizedLogs
        );
        const needsMigration =
          reportingState === MarketReportingState.AwaitingForkMigration
            ? true
            : false;

        let consensus = null;
        let finalizationBlockNumber = null;
        let finalizationTime = null;
        if (marketFinalizedLogs.length > 0) {
          consensus = [];
          for (
            let i = 0;
            i < marketFinalizedLogs[0].winningPayoutNumerators.length;
            i++
          ) {
            consensus[i] = new BigNumber(
              marketFinalizedLogs[0].winningPayoutNumerators[i]
            ).toString(10);
          }
          finalizationBlockNumber = marketFinalizedLogs[0].blockNumber;
          finalizationTime = new BigNumber(
            marketFinalizedLogs[0].timestamp
          ).toString(10);
        }

        let marketType: string;
        if (marketCreatedLog.marketType === MarketType.YesNo) {
          marketType = MarketTypeName.YesNo;
        } else if (marketCreatedLog.marketType === MarketType.Categorical) {
          marketType = MarketTypeName.Categorical;
        } else {
          marketType = MarketTypeName.Scalar;
        }

        let categories = [];
        let description = null;
        let details = null;
        let resolutionSource = null;
        let backupSource = null;
        let scalarDenomination = null;
        if (marketCreatedLog.extraInfo) {
          const extraInfo = JSON.parse(marketCreatedLog.extraInfo);
          categories = extraInfo.categories ? extraInfo.categories : [];
          description = extraInfo.description ? extraInfo.description : null;
          details = extraInfo.longDescription
            ? extraInfo.longDescription
            : null;
          resolutionSource = extraInfo.resolutionSource
            ? extraInfo.resolutionSource
            : null;
          backupSource = extraInfo.backupSource
            ? extraInfo.backupSource
            : null;
          scalarDenomination = extraInfo._scalarDenomination
            ? extraInfo._scalarDenomination
            : null;
        }
        const marketCreatorFeeRate = new BigNumber(
          marketCreatedLog.feeDivisor
        ).dividedBy(QUINTILLION);
        const reportingFeeRate = new BigNumber(
          await augur.contracts.universe.getOrCacheReportingFeeDivisor_()
        ).dividedBy(QUINTILLION);
        const settlementFee = marketCreatorFeeRate.plus(reportingFeeRate);

        return Object.assign({
          id: marketCreatedLog.market,
          universe: marketCreatedLog.universe,
          marketType,
          numOutcomes:
            marketCreatedLog.outcomes.length > 0
              ? marketCreatedLog.outcomes.length + 1
              : 3,
          minPrice: displayMinPrice.toString(10),
          maxPrice: displayMaxPrice.toString(10),
          cumulativeScale: cumulativeScale.toString(10),
          author: marketCreatedLog.marketCreator,
          designatedReporter: marketCreatedLog.designatedReporter,
          creationBlock: marketCreatedLog.blockNumber,
          creationTime: marketCreatedLog.timestamp,
          categories,
          volume:
            marketVolumeChangedLogs.length > 0
              ? new BigNumber(marketVolumeChangedLogs[0].volume)
                  .dividedBy(QUINTILLION)
                  .toString()
              : '0',
          openInterest: marketOIChangedLogs.length > 0
          ? new BigNumber(marketOIChangedLogs[0].marketOI)
              .dividedBy(QUINTILLION)
              .toString()
          : '0',
          reportingState,
          needsMigration,
          endTime: new BigNumber(marketCreatedLog.endTime).toNumber(),
          finalizationBlockNumber,
          finalizationTime,
          description,
          scalarDenomination,
          marketCreatorFeeRate: marketCreatorFeeRate.toString(10),
          settlementFee: settlementFee.toString(10),
          reportingFeeRate: reportingFeeRate.toString(10),
          details,
          resolutionSource,
          backupSource,
          numTicks: numTicks.toString(10),
          tickSize: tickSize.toString(10),
          consensus,
          transactionHash: marketCreatedLog.transactionHash,
          outcomes: await getMarketOutcomes(
            db,
            marketCreatedLog,
            marketVolumeChangedLogs,
            scalarDenomination,
            tickSize,
            minPrice
          ),
          disputeInfo: await getMarketDisputeInfo(augur, db, marketCreatedLog.market),
        });
      })
    );
  }

  @Getter('getCategoriesParams')
  static async getCategories(
    augur: Augur,
    db: DB,
    params: t.TypeOf<typeof Markets.getCategoriesParams>
  ): Promise<string[]> {
    const marketCreatedLogs = await db.findMarketCreatedLogs({
      selector: { universe: params.universe },
    });
    const allCategories: any = {};
    for (let i = 0; i < marketCreatedLogs.length; i++) {
      if (marketCreatedLogs[i].extraInfo) {
        let categories: string[] = [];
        const extraInfo = JSON.parse(marketCreatedLogs[i].extraInfo);
        categories = extraInfo.categories ? extraInfo.categories : [];
        for (let j = 0; j < categories.length; j++) {
          if (!allCategories[categories[j]]) {
            allCategories[categories[j]] = null;
          }
        }
      }
    }
    return Object.keys(allCategories);
  }
}

function filterOrderFilledLogs(
  orderFilledLogs: ParsedOrderEventLog[],
  params: t.TypeOf<typeof Markets.getMarketPriceCandlestickParams>
): ParsedOrderEventLog[] {
  let filteredOrderFilledLogs = orderFilledLogs;
  if (params.outcome || params.start || params.end) {
    filteredOrderFilledLogs = orderFilledLogs.reduce(
      (
        previousValue: ParsedOrderEventLog[],
        currentValue: ParsedOrderEventLog
      ): ParsedOrderEventLog[] => {
        if (
          (params.outcome &&
            new BigNumber(currentValue.outcome).toString(10) !==
              params.outcome.toString(10)) ||
          (params.start &&
            new BigNumber(currentValue.timestamp).toNumber() <= params.start) ||
          (params.end &&
            new BigNumber(currentValue.timestamp).toNumber() >= params.end)
        ) {
          return previousValue;
        }
        previousValue.push(currentValue);
        return previousValue;
      },
      []
    );
  }
  return filteredOrderFilledLogs;
}

async function getMarketOutcomes(
  db: DB,
  marketCreatedLog: MarketCreatedLog,
  marketVolumeChangedLogs: MarketVolumeChangedLog[],
  scalarDenomination: string,
  tickSize: BigNumber,
  minPrice: BigNumber
): Promise<MarketInfoOutcome[]> {
  const outcomes: MarketInfoOutcome[] = [];
  const denomination = scalarDenomination ? scalarDenomination : 'N/A';
  if (marketCreatedLog.outcomes.length === 0) {
    const ordersFilled0 = (await db.findOrderFilledLogs({
      selector: { market: marketCreatedLog.market, outcome: '0x00' },
    })).reverse();
    const ordersFilled1 = (await db.findOrderFilledLogs({
      selector: { market: marketCreatedLog.market, outcome: '0x01' },
    })).reverse();
    const ordersFilled2 = (await db.findOrderFilledLogs({
      selector: { market: marketCreatedLog.market, outcome: '0x02' },
    })).reverse();
    outcomes.push({
      id: 0,
      price:
        ordersFilled0.length > 0
          ? convertOnChainPriceToDisplayPrice(
              new BigNumber(ordersFilled0[0].price),
              minPrice,
              tickSize
            ).toString(10)
          : null,
      description: 'Invalid',
      volume:
        marketVolumeChangedLogs.length === 0 ||
        marketVolumeChangedLogs[0].outcomeVolumes[0] === '0x00'
          ? '0'
          : new BigNumber(
              marketVolumeChangedLogs[0].outcomeVolumes[0]
            ).toString(10),
    });
    outcomes.push({
      id: 1,
      price:
        ordersFilled1.length > 0
          ? convertOnChainPriceToDisplayPrice(
              new BigNumber(ordersFilled1[0].price),
              minPrice,
              tickSize
            ).toString(10)
          : null,
      description: marketCreatedLog.marketType === 0 ? 'No' : denomination,
      volume:
        marketVolumeChangedLogs.length === 0 ||
        marketVolumeChangedLogs[0].outcomeVolumes[1] === '0x00'
          ? '0'
          : new BigNumber(
              marketVolumeChangedLogs[0].outcomeVolumes[1]
            ).toString(10),
    });
    outcomes.push({
      id: 2,
      price:
        ordersFilled2.length > 0
          ? convertOnChainPriceToDisplayPrice(
              new BigNumber(ordersFilled2[0].price),
              minPrice,
              tickSize
            ).toString(10)
          : null,
      description: marketCreatedLog.marketType === 0 ? 'Yes' : denomination,
      volume:
        marketVolumeChangedLogs.length === 0 ||
        marketVolumeChangedLogs[0].outcomeVolumes[2] === '0x00'
          ? '0'
          : new BigNumber(
              marketVolumeChangedLogs[0].outcomeVolumes[2]
            ).toString(10),
    });
  } else {
    const ordersFilled = (await db.findOrderFilledLogs({
      selector: { market: marketCreatedLog.market, outcome: '0x00' },
    })).reverse();
    outcomes.push({
      id: 0,
      price:
        ordersFilled.length > 0
          ? convertOnChainPriceToDisplayPrice(
              new BigNumber(ordersFilled[0].price),
              minPrice,
              tickSize
            ).toString(10)
          : null,
      description: 'Invalid',
      volume:
        marketVolumeChangedLogs.length === 0 ||
        marketVolumeChangedLogs[0].outcomeVolumes[0] === '0x00'
          ? '0'
          : new BigNumber(
              marketVolumeChangedLogs[0].outcomeVolumes[0]
            ).toString(10),
    });
    for (let i = 0; i < marketCreatedLog.outcomes.length; i++) {
      const ordersFilled = (await db.findOrderFilledLogs({
        selector: { market: marketCreatedLog.market, outcome: '0x0' + (i + 1) },
      })).reverse();
      const outcomeDescription = marketCreatedLog.outcomes[i].replace('0x', '');
      outcomes.push({
        id: i + 1,
        price:
          ordersFilled.length > 0
            ? convertOnChainPriceToDisplayPrice(
                new BigNumber(ordersFilled[0].price),
                minPrice,
                tickSize
              ).toString(10)
            : null,
        description: Buffer.from(outcomeDescription, 'hex').toString(),
        volume:
          marketVolumeChangedLogs.length === 0 ||
          marketVolumeChangedLogs[0].outcomeVolumes[i + 1] === '0x00'
            ? '0'
            : new BigNumber(
                marketVolumeChangedLogs[0].outcomeVolumes[i + 1]
              ).toString(10),
      });
    }
  }
  return outcomes;
}

export async function getMarketReportingState(
  db: DB,
  marketCreatedLog: MarketCreatedLog,
  marketFinalizedLogs: MarketFinalizedLog[]
): Promise<MarketReportingState> {
  const universeForkedLogs = (await db.findUniverseForkedLogs({
    selector: { universe: marketCreatedLog.universe },
  })).reverse();
  if (universeForkedLogs.length > 0) {
    if (universeForkedLogs[0].forkingMarket === marketCreatedLog.market) {
      return MarketReportingState.Forking;
    } else {
      if (marketFinalizedLogs.length > 0) {
        return  MarketReportingState.Finalized;
      } else {
        return  MarketReportingState.AwaitingForkMigration;
      }
    }
  } else {
    const timestampSetLogs = await db.findTimestampSetLogs({
      selector: { newTimestamp: { $type: 'string' } },
    });
    let currentTimestamp;
    if (timestampSetLogs.length > 0) {
      // Determine current timestamp since timestampSetLogs are not sorted by blockNumber
      currentTimestamp = new BigNumber(timestampSetLogs[0].newTimestamp);
      for (let i = 0; i < timestampSetLogs.length; i++) {
        if (
          new BigNumber(timestampSetLogs[i].newTimestamp).gt(currentTimestamp)
        ) {
          currentTimestamp = new BigNumber(timestampSetLogs[i].newTimestamp);
        }
      }
    } else {
      currentTimestamp = new BigNumber(Math.round(Date.now() / 1000));
    }
    if (new BigNumber(currentTimestamp).lt(marketCreatedLog.endTime)) {
      return  MarketReportingState.PreReporting;
    } else {
      const initialReportSubmittedLogs = (await db.findInitialReportSubmittedLogs(
        { selector: { market: marketCreatedLog.market } }
      )).reverse();
      const designatedReportingEndTime = new BigNumber(
        marketCreatedLog.endTime
      ).plus(SECONDS_IN_A_DAY);
      if (
        initialReportSubmittedLogs.length === 0 &&
        currentTimestamp.lte(designatedReportingEndTime)
      ) {
        return  MarketReportingState.DesignatedReporting;
      } else if (
        initialReportSubmittedLogs.length === 0 &&
        currentTimestamp.gt(designatedReportingEndTime)
      ) {
        return  MarketReportingState.OpenReporting;
      } else {
        if (marketFinalizedLogs.length > 0) {
          return  MarketReportingState.Finalized;
        } else {
          const disputeCrowdsourcerCompletedLogs = (await db.findDisputeCrowdsourcerCompletedLogs(
            { selector: { market: marketCreatedLog.market } }
          )).reverse();
          if (
            disputeCrowdsourcerCompletedLogs.length > 0 &&
            disputeCrowdsourcerCompletedLogs[0].pacingOn &&
            currentTimestamp.lt(
              disputeCrowdsourcerCompletedLogs[0].nextWindowStartTime
            )
          ) {
            return  MarketReportingState.AwaitingNextWindow;
          }
          return  MarketReportingState.CrowdsourcingDispute;
        }
      }
    }
  }
}

function getPeriodStartTime(
  globalStarttime: number,
  periodStartime: number,
  period: number
): number {
  const secondsSinceGlobalStart = periodStartime - globalStarttime;
  return (
    secondsSinceGlobalStart -
    (secondsSinceGlobalStart % period) +
    globalStarttime
  );
}

async function getMarketDisputeInfo(augur: Augur, db: DB, marketId: Address): Promise<DisputeInfo> {
  const stakeDetails = {};

  const market = augur.getMarket(marketId);
  const initialReportSubmittedLogs = await db.findInitialReportSubmittedLogs({
    selector: { market: marketId },
  });
  const numParticipants = await market.getNumParticipants_();
  if (initialReportSubmittedLogs.length > 0) {
    const disputeCrowdsourcerCreatedLogs = await db.findDisputeCrowdsourcerCreatedLogs({
      selector: { market: marketId },
    });
    const disputeCrowdsourcerCompletedLogs = await db.findDisputeCrowdsourcerCompletedLogs({
      selector: { market: marketId },
    });
    const stakeLogs: any[] = disputeCrowdsourcerCreatedLogs;
    if (initialReportSubmittedLogs[0]) stakeLogs.unshift(initialReportSubmittedLogs[0]);
    for (let i = 0; i < stakeLogs.length; i++) {
      let reportingParticipantId: Address;
      if (stakeLogs[i].hasOwnProperty('disputeCrowdsourcer')) {
        reportingParticipantId = stakeLogs[i].disputeCrowdsourcer;
      } else {
        reportingParticipantId = await market.getInitialReporter_();
      }
      const reportingParticipant = augur.contracts.getReportingParticipant(reportingParticipantId);
      const reportingStakeSize = stakeLogs[i].hasOwnProperty("disputeCrowdsourcer") ? await reportingParticipant.getSize_() : new BigNumber(0);
      const totalSupply = stakeLogs[i].hasOwnProperty("disputeCrowdsourcer") ? await reportingParticipant.totalSupply_() : new BigNumber(0);
      const payoutDistributionHash = await reportingParticipant.getPayoutDistributionHash_();
      const disputeCrowdsourcerCompletedLogs = await db.findDisputeCrowdsourcerCompletedLogs({
        selector: { disputeCrowdsourcer: reportingParticipantId },
      });
      const stakeCurrent = await reportingParticipant.getStake_();
<<<<<<< HEAD
      const stakeRemaining = stakeLogs[i].hasOwnProperty('size') ? await reportingParticipant.getRemainingToFill_() : new BigNumber(0);
=======
      const stakeRemaining = stakeLogs[i].hasOwnProperty("size") && totalSupply <= reportingStakeSize ? await reportingParticipant.getRemainingToFill_() : new BigNumber(0);
>>>>>>> d6a533ee
      const winningReportingParticipantId = await market.getWinningReportingParticipant_();
      const winningReportingParticipant = augur.contracts.getReportingParticipant(winningReportingParticipantId);
      if (!stakeDetails[payoutDistributionHash]) {
        // Create new StakeDetails for Payout Set
        const payout = await reportingParticipant.getPayoutNumerators_();
        let bondSizeCurrent: BigNumber;
        let stakeCompleted: BigNumber;
        if (stakeLogs[i].hasOwnProperty('amountStaked')) {
          bondSizeCurrent = new BigNumber(stakeLogs[i].amountStaked);
          stakeCompleted = bondSizeCurrent;
        } else {
          bondSizeCurrent = new BigNumber(stakeLogs[i].size);
          stakeCompleted = disputeCrowdsourcerCompletedLogs[0] ? new BigNumber(stakeLogs[i].size) : new BigNumber(0);
        }
        stakeDetails[payoutDistributionHash] =
          {
            payout,
            bondSizeCurrent,
            bondSizeTotal: bondSizeCurrent,
            stakeCurrent,
            stakeRemaining,
            stakeCompleted,
            tentativeWinning: await winningReportingParticipant.getPayoutDistributionHash_() === payoutDistributionHash ? true : false,
          };
      } else {
        // Update existing StakeDetails for Payout Set
        if (disputeCrowdsourcerCompletedLogs[0]) {
          stakeDetails[payoutDistributionHash].stakeCompleted = new BigNumber(stakeDetails[payoutDistributionHash].stakeCompleted).plus(stakeLogs[i].size);
        } else {
          stakeDetails[payoutDistributionHash].bondSizeCurrent = new BigNumber(stakeLogs[i].size);
          stakeDetails[payoutDistributionHash].stakeCurrent = stakeCurrent;
        }
        if (new BigNumber(stakeLogs[i].size).gt(stakeDetails[payoutDistributionHash].bondSizeTotal)) {
          stakeDetails[payoutDistributionHash].bondSizeTotal = stakeDetails[payoutDistributionHash].bondSizeTotal.plus(stakeLogs[i].size);
        }
        if (stakeRemaining.gt(0)) {
          stakeDetails[payoutDistributionHash].stakeRemaining = new BigNumber(stakeRemaining);
        }
      }
    }
  }
  const disputeWindowAddress = await market.getDisputeWindow_();
  let disputeWindowStartTime: string | null = null;
  let disputeWindowEndTime: string | null = null;
  if (disputeWindowAddress !== NULL_ADDRESS) {
    const disputeWindow = augur.contracts.disputeWindowFromAddress(disputeWindowAddress);
    disputeWindowStartTime = await disputeWindow.getStartTime_().toString();
    disputeWindowEndTime = await disputeWindow.getEndTime_().toString();
  }
  
  return {
    disputeWindow: {
      address: disputeWindowAddress,
      disputeRound: numParticipants.toString(),
      startTime: disputeWindowStartTime,
      endTime: disputeWindowEndTime,
    },
    disputePacingOn: await market.getDisputePacingOn_(),
    stakeCompletedTotal: (await market.getParticipantStake_()).toString(10),
    bondSizeOfNewStake: (await market.getParticipantStake_()).times(2).toString(10),
    stakes: await formatStakeDetails(db, marketId, Object.values(stakeDetails)),
  };
}

async function formatStakeDetails(db: DB, marketId: Address, stakeDetails: any[]): Promise<StakeDetails[]> {
  const formattedStakeDetails: StakeDetails[] = [];
  const marketCreatedLogs = await db.findMarketCreatedLogs({
    selector: { market: { $eq: marketId } },
  });

  const maxPrice = new BigNumber(marketCreatedLogs[0].prices[1]);
  const minPrice = new BigNumber(marketCreatedLogs[0].prices[0]);
  const numTicks = new BigNumber(marketCreatedLogs[0].numTicks);
  const tickSize = numTicksToTickSize(numTicks, minPrice, maxPrice);
  let marketType: string;
  if (marketCreatedLogs[0].marketType === MarketType.YesNo) {
    marketType = MarketTypeName.YesNo;
  } else if (marketCreatedLogs[0].marketType === MarketType.Categorical) {
    marketType = MarketTypeName.Categorical;
  } else {
    marketType = MarketTypeName.Scalar;
  }

  for (let i = 0; i < stakeDetails.length; i++) {
    formattedStakeDetails[i] = {
      outcome: calculatePayoutNumeratorsValue(
        convertOnChainPriceToDisplayPrice(maxPrice, minPrice, tickSize).toString(),
        convertOnChainPriceToDisplayPrice(minPrice, minPrice, tickSize).toString(),
        numTicks.toString(),
        marketType,
        stakeDetails[i].payout
      ),
      bondSizeCurrent: stakeDetails[i].bondSizeCurrent.toString(10),
      bondSizeTotal: stakeDetails[i].bondSizeTotal.toString(10),
      stakeCurrent: stakeDetails[i].stakeCurrent.toString(10),
      preFilledStake: stakeDetails[i].tentativeWinning && !(stakeDetails[i].stakeCurrent.isEqualTo(stakeDetails[i].stakeCompleted)) ? stakeDetails[i].stakeCurrent.toString(10) : "0",
      stakeRemaining: stakeDetails[i].stakeRemaining.toString(10),
      stakeCompleted: stakeDetails[i].stakeCompleted.toString(10),
      tentativeWinning: stakeDetails[i].tentativeWinning,
    };
  }
  return formattedStakeDetails;
}

function getMarketsMeta(
  marketsResults: any[],
  filteredOutCount: number
): MarketListMeta {
  const categories = {};
  for (let i = 0; i < marketsResults.length; i++) {
    const marketsResult = marketsResults[i];
    if (categories[marketsResult.category1]) {
      categories[marketsResult.category1]['count']++;
    } else {
      categories[marketsResult.category1] = {
        'count': 1,
        'children': {},
      };
    }
    if (categories[marketsResult.category1].children[marketsResult.category2]) {
      categories[marketsResult.category1].children[marketsResult.category2]['count']++;
    } else {
      categories[marketsResult.category1].children[marketsResult.category2] = {
        count: 1,
        children: {},
      };
    }
    if (categories[marketsResult.category1].children[marketsResult.category2].children[marketsResult.category3]) {
      categories[marketsResult.category1].children[marketsResult.category2].children[marketsResult.category3]['count']++;
    } else {
      categories[marketsResult.category1].children[marketsResult.category2].children[marketsResult.category3] = {
        count: 1,
      };
    }
  }
  return {
    categories,
    filteredOutCount,
    marketCount: marketsResults.length,
  };
}

async function getMarketsSearchResults(
  universe: string,
  query: string,
  categories: string[]
): Promise<Array<SearchResults<MarketFields>>> {
  const whereObj = { universe };
  for (let i = 0; i < categories.length; i++) {
    whereObj['category' + (i + 1)] = categories[i];
  }
  if (query) {
    return Augur.syncableFlexSearch.search(query, { where: whereObj });
  }
  return Augur.syncableFlexSearch.where(whereObj);
}<|MERGE_RESOLUTION|>--- conflicted
+++ resolved
@@ -1202,11 +1202,7 @@
         selector: { disputeCrowdsourcer: reportingParticipantId },
       });
       const stakeCurrent = await reportingParticipant.getStake_();
-<<<<<<< HEAD
-      const stakeRemaining = stakeLogs[i].hasOwnProperty('size') ? await reportingParticipant.getRemainingToFill_() : new BigNumber(0);
-=======
       const stakeRemaining = stakeLogs[i].hasOwnProperty("size") && totalSupply <= reportingStakeSize ? await reportingParticipant.getRemainingToFill_() : new BigNumber(0);
->>>>>>> d6a533ee
       const winningReportingParticipantId = await market.getWinningReportingParticipant_();
       const winningReportingParticipant = augur.contracts.getReportingParticipant(winningReportingParticipantId);
       if (!stakeDetails[payoutDistributionHash]) {
@@ -1256,7 +1252,7 @@
     disputeWindowStartTime = await disputeWindow.getStartTime_().toString();
     disputeWindowEndTime = await disputeWindow.getEndTime_().toString();
   }
-  
+
   return {
     disputeWindow: {
       address: disputeWindowAddress,
