import { BigNumber } from 'bignumber.js';
import * as t from 'io-ts';
import { DB } from '../db/DB';
import { Getter } from './Router';
<<<<<<< HEAD
import {
  Address,
  DisputeWindowCreatedLog, MarketCreatedLog,
  UniverseCreatedLog,
  UniverseForkedLog
} from '../logs/types';
import {
  Augur,
  calculatePayoutNumeratorsValue, GENESIS, getOutcomeDescriptionFromOutcome,
  MALFORMED_OUTCOME,
  marketTypeToName
} from '../../index';
import { NULL_ADDRESS } from './types';
import { ContractInterfaces } from '@augurproject/core';
=======
import { Address, DisputeWindowCreatedLog} from '../logs/types';
import {
  Augur,
  calculatePayoutNumeratorsValue, getOutcomeDescriptionFromOutcome,
  MALFORMED_OUTCOME,
  marketTypeToName
} from '../../index';
>>>>>>> 07a821e6

export interface DisputeWindow {
  address: Address;
  startTime: number;
  endTime: number;
  purchased: string;
  fees: string;
}

export interface NonForkingMigrationTotals {}
export interface MigrationTotals {
  marketId: string;
  outcomes: Outcome[];
}

<<<<<<< HEAD
export interface Outcome {
=======
interface Outcome {
>>>>>>> 07a821e6
  outcomeName: string;
  outcome: string; // non-scalar markets this is outcome id.
  amount: string; // atto-rep given to this outcome
  isMalformed: boolean;
  payoutNumerators: string[]; // not needed by UI, but 3rd parties might want it
  isInvalid: boolean; // for scalar markets
}

<<<<<<< HEAD
export interface UniverseDetails {
  address: string;
  creationTimestamp: number;
  outcomeName: string;
  totalRepSupply: string;
  totalOpenInterest: string;
  numberOfMarkets: number;
  children: UniverseDetails[];
}

=======
>>>>>>> 07a821e6
export class Universe {
  static getDisputeWindowParams = t.type({});
  static getForkMigrationTotalsParams = t.type({
    universe: t.string,
  });
<<<<<<< HEAD
  static getUniverseChildrenParams = t.type({
    universe: t.string,
  });
=======
>>>>>>> 07a821e6

  @Getter('getDisputeWindowParams')
  static async getDisputeWindow(augur: Augur, db: DB): Promise<DisputeWindow> {
    const universe = augur.addresses.Universe;

    const currentDisputeWindow = await getCurrentDisputeWindow(augur, db, universe);
    if (currentDisputeWindow === null) {
      return predictDisputeWindow(augur, db, universe);
    }

    const { disputeWindow, startTime, endTime } = currentDisputeWindow;
    const purchased = await getParticipationTokens(augur, disputeWindow);
    const fees = await getFees(augur, disputeWindow);
    return {
      address: disputeWindow,
      startTime: Number(startTime),
      endTime: Number(endTime),
      purchased: purchased.toString(),
      fees: fees.toString(),
    };
  }

  @Getter('getForkMigrationTotalsParams')
  static async getForkMigrationTotals(
    augur: Augur,
    db: DB,
    params: t.TypeOf<typeof Universe.getForkMigrationTotalsParams>
  ): Promise<MigrationTotals | NonForkingMigrationTotals> {
<<<<<<< HEAD
    const address = params.universe;
    const universeForkedLog = await getUniverseForkedLog(db, address);
    if (universeForkedLog === null) {
      return {};
    }

    const marketId = universeForkedLog.forkingMarket;
    const forkingMarketLog = await getMarket(db, marketId);
    const children = await getUniverseChildrenCreationLogs(db, address);
    const outcomes = await getOutcomes(augur, forkingMarketLog, children);

    return {
      marketId,
      outcomes,
    };
  }

  @Getter('getUniverseChildrenParams')
  static async getUniverseChildren(
    augur: Augur,
    db: DB,
    params: t.TypeOf<typeof Universe.getUniverseChildrenParams>
  ): Promise<UniverseDetails|null> {
    const address = params.universe;

    const details = await getUniverseDetails(augur, db, address);
    if (details === null) return null;

    const childrenUniverseCreatedLogs = await getUniverseChildrenCreationLogs(db, address);
    details.children = await Promise.all(childrenUniverseCreatedLogs.map(async (child) => {
      return getUniverseDetails(augur, db, child.childUniverse);
    }));

    return details;
  }
}

async function getUniverseDetails(augur: Augur, db: DB, address: string): Promise<UniverseDetails> {
  const universe = await augur.contracts.universeFromAddress(address);
  const universeCreationLog = await getUniverseCreationLog(db, address);
  if (universeCreationLog === null) return null;

  let outcomeName: string;
  if (universeCreationLog.parentUniverse === NULL_ADDRESS) {
    outcomeName = GENESIS;
  } else {
    // TODO this is the forking log of this universe...
    // but we need its parent's forking info
    const universeForkedLog = await getUniverseForkedLog(db, universeCreationLog.parentUniverse);
    const forkingMarketLog = await getMarket(db, universeForkedLog.forkingMarket); // the market that created this universe
    outcomeName = getOutcomeName(universeCreationLog, universeForkedLog, forkingMarketLog);
  }

  const creationTimestamp = Number(universeCreationLog.creationTimestamp);
  const totalRepSupply = (await getRepSupply(augur, universe)).toString();
  const totalOpenInterest = (await universe.getOpenInterestInAttoCash_()).toString();
  const numberOfMarkets = (await getMarketsForUniverse(db, address)).length;

  const children = []; // don't recurse

  return {
    address,
    creationTimestamp,
    outcomeName,
    totalRepSupply,
    totalOpenInterest,
    numberOfMarkets,
    children,
  };
}

function getOutcomeName(
  universeCreationLog: UniverseCreatedLog,
  universeForkedLog: UniverseForkedLog,
  forkingMarketLog: MarketCreatedLog
): string {
  const { marketType, prices, numTicks } = forkingMarketLog;
  const outcome = calculatePayoutNumeratorsValue(
    prices[0],
    prices[1],
    numTicks,
    marketTypeToName(marketType),
    universeCreationLog.payoutNumerators.map((bn) => bn.toString())
  );
  if (outcome === MALFORMED_OUTCOME) {
    return MALFORMED_OUTCOME;
  } else {
    return getOutcomeDescriptionFromOutcome(Number(outcome), forkingMarketLog);
  }
}

async function getOutcomes(
  augur: Augur,
  forkingMarket: MarketCreatedLog,
  children: UniverseCreatedLog[]
): Promise<Outcome[]> {
  const marketTypeName = marketTypeToName(forkingMarket.marketType);
  const numTicks = Number(forkingMarket.numTicks).toString(10);
  const minPrice = Number(forkingMarket.prices[0]).toString(10);
  const maxPrice = Number(forkingMarket.prices[forkingMarket.prices.length - 1]).toString(10);

  return Promise.all(children.map(async (child): Promise<Outcome> => {
    const payoutNumerators = child.payoutNumerators.map((hex) => Number(hex).toString(10));

    const outcome = calculatePayoutNumeratorsValue(maxPrice, minPrice, numTicks, marketTypeName, payoutNumerators);
    const isMalformed = outcome === MALFORMED_OUTCOME;

    const childUniverse = augur.contracts.universeFromAddress(child.childUniverse);
    const amount = (await getRepSupply(augur, childUniverse)).toString();

    return {
      outcomeName: isMalformed ? MALFORMED_OUTCOME : getOutcomeDescriptionFromOutcome(Number(outcome), forkingMarket),
      outcome,
      amount,
      isMalformed,
      payoutNumerators,
      isInvalid: (!isMalformed) && Number(payoutNumerators[0]) > 0,
    };
  }));
}

async function getRepSupply(augur: Augur, universe: ContractInterfaces.Universe): Promise<BigNumber> {
  const repTokenAddress = await universe.getReputationToken_();
  const repToken = augur.contracts.reputationTokenFromAddress(repTokenAddress, augur.networkId);
  return repToken.totalSupply_();
}

async function getMarket(db: DB, address: string): Promise<MarketCreatedLog|null> {
  const marketCreatedLogs = await db.findMarkets({
    selector: {
      market: address,
    },
  });

  if (marketCreatedLogs.length === 0) {
    return null; // no such market
  }

  return marketCreatedLogs[0];
}

async function getMarketsForUniverse(db: DB, address: string): Promise<MarketCreatedLog[]> {
  return db.findMarkets({
    selector: {
      universe: address,
    },
  });

=======
    const universeForkedLogs = await db.findUniverseForkedLogs({
      selector: {
        universe: params.universe,
      },
    });

    if (universeForkedLogs.length === 0) {
      return {};
    }

    const universe = universeForkedLogs[0];

    const forkingMarket = (await db.findMarkets({
      selector: {
        market: universe.forkingMarket,
      },
    }))[0];
    const marketTypeName = marketTypeToName(forkingMarket.marketType);
    const numTicks = Number(forkingMarket.numTicks).toString(10);
    const minPrice = Number(forkingMarket.prices[0]).toString(10);
    const maxPrice = Number(forkingMarket.prices[forkingMarket.prices.length - 1]).toString(10);

    const repTokenAddress = await (await augur.contracts.universeFromAddress(params.universe)).getReputationToken_();
    const repToken = augur.contracts.reputationTokenFromAddress(repTokenAddress, augur.networkId);
    const amount = (await repToken.totalSupply_()).toString();

    const children = await db.findUniverseCreatedLogs({
      selector: {
        parentUniverse: params.universe,
      },
    });

    const outcomes: Outcome[] = await Promise.all(children.map(async (child): Promise<Outcome> => {
      const payoutNumerators = child.payoutNumerators.map((hex) => Number(hex).toString(10));

      const outcome = calculatePayoutNumeratorsValue(maxPrice, minPrice, numTicks, marketTypeName, payoutNumerators);
      const isMalformed = outcome === MALFORMED_OUTCOME;

      return {
        outcomeName: isMalformed ? MALFORMED_OUTCOME : getOutcomeDescriptionFromOutcome(Number(outcome), forkingMarket),
        outcome,
        amount,
        isMalformed,
        payoutNumerators,
        isInvalid: (!isMalformed) && Number(payoutNumerators[0]) > 0,
      };
    }));

    return {
      marketId: universe.forkingMarket,
      outcomes,
    };
  }
>>>>>>> 07a821e6
}

async function getUniverseCreationLog(db: DB, address: string): Promise<UniverseCreatedLog|null> {
  const universeCreatedLogs = await db.findUniverseCreatedLogs({
    selector: {
      childUniverse: address,
    },
  });

  if (universeCreatedLogs.length === 0) {
    return null; // no such universe
  }

  return universeCreatedLogs[0];
}

async function getUniverseForkedLog(db: DB, address: string): Promise<UniverseForkedLog|null> {
  const universeForkedLogs = await db.findUniverseForkedLogs({
    selector: {
      universe: address,
    },
  });

  if (universeForkedLogs.length === 0) {
    return null; // universe doesn't exist or hasn't forked
  }

  return universeForkedLogs[0];
}

async function getUniverseChildrenCreationLogs(db: DB, address: string): Promise<UniverseCreatedLog[]> {
  return db.findUniverseCreatedLogs({
    selector: {
      parentUniverse: address,
    },
  });
}


async function predictDisputeWindow(augur: Augur, db: DB, universe: string): Promise<DisputeWindow> {
  const initial = false;
  const disputeRoundDurationSeconds = (await augur.contracts.universe.getDisputeRoundDurationInSeconds_(initial)).toNumber();
  const currentTime = await augur.getTimestamp();
  const previousDisputeWindowTime = currentTime.minus(disputeRoundDurationSeconds);
  const previousDisputeWindow = await getDisputeWindow(db, universe, previousDisputeWindowTime.toNumber());

  if (previousDisputeWindow !== null) { // Derive window from previous window
    return {
      address: '',
      startTime: Number(previousDisputeWindow.startTime) + disputeRoundDurationSeconds,
      endTime: Number(previousDisputeWindow.endTime) + disputeRoundDurationSeconds,
      purchased: '0',
      fees: '0',
    };
  } else { // Use a default for the clients
    return {
      address: '',
      startTime: 0,
      endTime: 0,
      purchased: '0',
      fees: '0',
    };
  }
}

async function getCurrentDisputeWindow(augur: Augur, db: DB, universe: string): Promise<DisputeWindowCreatedLog|null> {
  const now = (await augur.getTimestamp()).toNumber();
  return getDisputeWindow(db, universe, now);
}

async function getDisputeWindow(db: DB, universe: string, time: number): Promise<DisputeWindowCreatedLog|null> {
  const hexTime = `0x${new BigNumber(time).toString(16)}`;
  const logs = await db.findDisputeWindowCreatedLogs({
    selector: {
      universe,
      initial: false, // we only want standard (7-day) dispute windows for the getDisputeWindow getter
      $and: [
        // dispute window starts at startTime and ends before endTime
        { startTime: { $lte: hexTime} },
        { endTime: { $gt: hexTime} },
      ],
    },
  });

  if (logs.length === 0) {
    return null;
  } else if (logs.length === 1) {
    return logs[0];
  } else {
    throw Error(`Unexpected bad state: ${logs.length} simultaneous dispute windows.`);
  }
}

async function getParticipationTokens(augur: Augur, disputeWindow: Address): Promise<BigNumber> {
  const disputeWindowContract = augur.contracts.disputeWindowFromAddress(disputeWindow);
  return disputeWindowContract.totalSupply_();
}

async function getFees(augur: Augur, disputeWindow: Address): Promise<BigNumber> {
  return augur.contracts.cash.balanceOf_(disputeWindow);
}<|MERGE_RESOLUTION|>--- conflicted
+++ resolved
@@ -2,10 +2,10 @@
 import * as t from 'io-ts';
 import { DB } from '../db/DB';
 import { Getter } from './Router';
-<<<<<<< HEAD
 import {
   Address,
-  DisputeWindowCreatedLog, MarketCreatedLog,
+  DisputeWindowCreatedLog,
+  MarketCreatedLog,
   UniverseCreatedLog,
   UniverseForkedLog
 } from '../logs/types';
@@ -17,15 +17,6 @@
 } from '../../index';
 import { NULL_ADDRESS } from './types';
 import { ContractInterfaces } from '@augurproject/core';
-=======
-import { Address, DisputeWindowCreatedLog} from '../logs/types';
-import {
-  Augur,
-  calculatePayoutNumeratorsValue, getOutcomeDescriptionFromOutcome,
-  MALFORMED_OUTCOME,
-  marketTypeToName
-} from '../../index';
->>>>>>> 07a821e6
 
 export interface DisputeWindow {
   address: Address;
@@ -41,11 +32,7 @@
   outcomes: Outcome[];
 }
 
-<<<<<<< HEAD
 export interface Outcome {
-=======
-interface Outcome {
->>>>>>> 07a821e6
   outcomeName: string;
   outcome: string; // non-scalar markets this is outcome id.
   amount: string; // atto-rep given to this outcome
@@ -54,7 +41,6 @@
   isInvalid: boolean; // for scalar markets
 }
 
-<<<<<<< HEAD
 export interface UniverseDetails {
   address: string;
   creationTimestamp: number;
@@ -65,19 +51,14 @@
   children: UniverseDetails[];
 }
 
-=======
->>>>>>> 07a821e6
 export class Universe {
   static getDisputeWindowParams = t.type({});
   static getForkMigrationTotalsParams = t.type({
     universe: t.string,
   });
-<<<<<<< HEAD
   static getUniverseChildrenParams = t.type({
     universe: t.string,
   });
-=======
->>>>>>> 07a821e6
 
   @Getter('getDisputeWindowParams')
   static async getDisputeWindow(augur: Augur, db: DB): Promise<DisputeWindow> {
@@ -106,7 +87,6 @@
     db: DB,
     params: t.TypeOf<typeof Universe.getForkMigrationTotalsParams>
   ): Promise<MigrationTotals | NonForkingMigrationTotals> {
-<<<<<<< HEAD
     const address = params.universe;
     const universeForkedLog = await getUniverseForkedLog(db, address);
     if (universeForkedLog === null) {
@@ -255,61 +235,6 @@
     },
   });
 
-=======
-    const universeForkedLogs = await db.findUniverseForkedLogs({
-      selector: {
-        universe: params.universe,
-      },
-    });
-
-    if (universeForkedLogs.length === 0) {
-      return {};
-    }
-
-    const universe = universeForkedLogs[0];
-
-    const forkingMarket = (await db.findMarkets({
-      selector: {
-        market: universe.forkingMarket,
-      },
-    }))[0];
-    const marketTypeName = marketTypeToName(forkingMarket.marketType);
-    const numTicks = Number(forkingMarket.numTicks).toString(10);
-    const minPrice = Number(forkingMarket.prices[0]).toString(10);
-    const maxPrice = Number(forkingMarket.prices[forkingMarket.prices.length - 1]).toString(10);
-
-    const repTokenAddress = await (await augur.contracts.universeFromAddress(params.universe)).getReputationToken_();
-    const repToken = augur.contracts.reputationTokenFromAddress(repTokenAddress, augur.networkId);
-    const amount = (await repToken.totalSupply_()).toString();
-
-    const children = await db.findUniverseCreatedLogs({
-      selector: {
-        parentUniverse: params.universe,
-      },
-    });
-
-    const outcomes: Outcome[] = await Promise.all(children.map(async (child): Promise<Outcome> => {
-      const payoutNumerators = child.payoutNumerators.map((hex) => Number(hex).toString(10));
-
-      const outcome = calculatePayoutNumeratorsValue(maxPrice, minPrice, numTicks, marketTypeName, payoutNumerators);
-      const isMalformed = outcome === MALFORMED_OUTCOME;
-
-      return {
-        outcomeName: isMalformed ? MALFORMED_OUTCOME : getOutcomeDescriptionFromOutcome(Number(outcome), forkingMarket),
-        outcome,
-        amount,
-        isMalformed,
-        payoutNumerators,
-        isInvalid: (!isMalformed) && Number(payoutNumerators[0]) > 0,
-      };
-    }));
-
-    return {
-      marketId: universe.forkingMarket,
-      outcomes,
-    };
-  }
->>>>>>> 07a821e6
 }
 
 async function getUniverseCreationLog(db: DB, address: string): Promise<UniverseCreatedLog|null> {
