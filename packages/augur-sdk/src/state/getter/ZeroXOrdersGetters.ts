--- conflicted
+++ resolved
@@ -69,11 +69,7 @@
     const ignoreCrossOrders = params.ignoreCrossOrders
     const outcome = params.outcome !== undefined ? `0x0${params.outcome.toString()}` : null;
     const orderType = params.orderType !== undefined ? `0x0${params.orderType}` : null;
-<<<<<<< HEAD
-    const account = params.account ? getAddress(params.account) : null;
-=======
     const account = params.account ? ethers.utils.getAddress(params.account) : null;
->>>>>>> debe2f0b
     const accountOnly = account && !ignoreCrossOrders;
 
     let storedOrders: StoredOrder[];
@@ -124,10 +120,7 @@
       typeof params.expirationCutoffSeconds === 'number'
         ? params.expirationCutoffSeconds
         : 0,
-<<<<<<< HEAD
-=======
       augur.precision,
->>>>>>> debe2f0b
     );
     return ignoreCrossOrders ? ignoreCrossedOrders(book, account) : book;
   }
@@ -137,10 +130,7 @@
     storedOrders: StoredOrder[],
     ignoredOrderIds: string[],
     expirationCutoffSeconds: number,
-<<<<<<< HEAD
-=======
     precision: BigNumber,
->>>>>>> debe2f0b
   ): ZeroXOrders {
     let orders = storedOrders.map(storedOrder => {
       return {
