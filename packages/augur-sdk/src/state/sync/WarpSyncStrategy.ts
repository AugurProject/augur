import { EthersProvider } from '@augurproject/ethersjs-provider';
import { NullWarpSyncHash, SECONDS_IN_A_DAY } from '@augurproject/sdk-lite';
import { Log } from '@augurproject/types';
import { logger } from '@augurproject/utils';
<<<<<<< HEAD
import { Block } from 'ethers/providers';
=======
import { Block } from '@ethersproject/providers';
>>>>>>> debe2f0b
import _ from 'lodash';
import { WarpController } from '../../warp/WarpController';
import { DB } from '../db/DB';

const BULKSYNC_HORIZON = SECONDS_IN_A_DAY.multipliedBy(7).toNumber();

export class WarpSyncStrategy {
  constructor(
    protected warpSyncController: WarpController,
    protected onLogsAdded: (blockNumber: number, logs: Log[]) => Promise<void>,
    protected db: DB,
    protected provider: EthersProvider
  ) {}

  async pinHashByGatewayUrl(url: string) {
    return this.warpSyncController.pinHashByGatewayUrl(url);
  }

  async start(
    currentBlock: Block,
    ipfsRootHash?: string,
  ): Promise<number | undefined> {
    await this.warpSyncController.createInitialCheckpoint();

    // This is the warp hash for the value '0' which means there isn't yet a finalized hash.
    if (
      ipfsRootHash &&
      ipfsRootHash !== NullWarpSyncHash
    ) {
      return this.loadCheckpoints(ipfsRootHash, currentBlock);
    } else {
      // No hash, nothing more to do!
      return undefined;
    }
  }

  async loadCheckpoints(
    ipfsRootHash: string,
    currentBlock?: Block
  ): Promise<number | undefined> {
    const mostRecentWarpSync = await this.warpSyncController.getMostRecentWarpSync();
    if (
      !mostRecentWarpSync ||
      currentBlock.timestamp - mostRecentWarpSync.end.timestamp >
      BULKSYNC_HORIZON && mostRecentWarpSync.hash !== ipfsRootHash
    ) {
      let logs;
      let endBlockNumber;

      try {
        const checkpoint = await this.warpSyncController.getCheckpointFile(ipfsRootHash);
        logs = checkpoint.logs;
        endBlockNumber = checkpoint.endBlockNumber;
      } catch(e) {
        logger.error(`Couldn't get checkpoint file: ${e}`);
        return undefined;
      }

      // Blow it all away and refresh.
      logger.debug("Applying Warp Sync File");
      await this.warpSyncController.destroyAndRecreateDB();
      await this.warpSyncController.createInitialCheckpoint();

      const maxBlock = await this.processFile(logs);

      // Update the WarpSync checkpoint db.
      await this.db.warpCheckpoints.createCheckpoint(
        await this.provider.getBlock(endBlockNumber),
        ipfsRootHash
      );

      return maxBlock;
    }

    return undefined;
  }
  async processFile(logs: Log[]): Promise<number | undefined> {
    const maxBlockNumber = _.maxBy<number>(_.map(logs, 'blockNumber'), item =>
      Number(item)
    );
    const sortedLogs = _.orderBy(
      logs,
      ['blockNumber', 'logIndex'],
      ['asc', 'asc']
    );

    await this.onLogsAdded(maxBlockNumber, sortedLogs);

    return maxBlockNumber;
  }
}<|MERGE_RESOLUTION|>--- conflicted
+++ resolved
@@ -2,11 +2,7 @@
 import { NullWarpSyncHash, SECONDS_IN_A_DAY } from '@augurproject/sdk-lite';
 import { Log } from '@augurproject/types';
 import { logger } from '@augurproject/utils';
-<<<<<<< HEAD
-import { Block } from 'ethers/providers';
-=======
 import { Block } from '@ethersproject/providers';
->>>>>>> debe2f0b
 import _ from 'lodash';
 import { WarpController } from '../../warp/WarpController';
 import { DB } from '../db/DB';
