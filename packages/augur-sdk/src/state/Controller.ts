<<<<<<< HEAD
import { Augur } from "../Augur";
import { PouchDBFactoryType } from "./db/AbstractDB";
import { DB } from "./db/DB";
import { BlockAndLogStreamerListener } from "./db/BlockAndLogStreamerListener";

const settings = require("@augurproject/sdk/src/state/settings.json");
=======
import {Augur} from "../Augur";
import {DB} from "./db/DB";
import {BlockAndLogStreamerListener} from "./db/BlockAndLogStreamerListener";

const settings = require("./settings.json");
>>>>>>> 961cebb0

export class Controller {

  public constructor(
    private augur: Augur,
    private db: Promise<DB>,
    private blockAndLogStreamerListener: BlockAndLogStreamerListener,
  ) {
  }

<<<<<<< HEAD
  public fullTextSearch(eventName: string, query: string): Array<object> {
    return this.db.fullTextSearch(eventName, query);
  }

  public async createDb() {
    this.db = await DB.createAndInitializeDB(
      this.networkId,
      this.blockstreamDelay,
      this.defaultStartSyncBlockNumber,
      this.trackedUsers,
      this.augur,
      this.pouchDBFactory,
      this.blockAndLogStreamerListener,
    );
=======
  public async fullTextSearch(eventName: string, query: string) {
    const db = await this.db;
    return db.fullTextSearch(eventName, query);
>>>>>>> 961cebb0
  }

  public async run(): Promise<void> {
    try {
<<<<<<< HEAD
      if (!this.db) {
        await this.createDb();
      }
      await this.db.sync(
=======
      const db = await this.db;
      db.sync(
>>>>>>> 961cebb0
        this.augur,
        settings.chunkSize,
        settings.blockstreamDelay,
      );

      this.blockAndLogStreamerListener.listenForBlockRemoved(db.rollback.bind(db));
      this.blockAndLogStreamerListener.startBlockStreamListener();
    } catch (err) {
      console.log(err);
    }
  }
}<|MERGE_RESOLUTION|>--- conflicted
+++ resolved
@@ -1,17 +1,8 @@
-<<<<<<< HEAD
 import { Augur } from "../Augur";
-import { PouchDBFactoryType } from "./db/AbstractDB";
 import { DB } from "./db/DB";
 import { BlockAndLogStreamerListener } from "./db/BlockAndLogStreamerListener";
 
 const settings = require("@augurproject/sdk/src/state/settings.json");
-=======
-import {Augur} from "../Augur";
-import {DB} from "./db/DB";
-import {BlockAndLogStreamerListener} from "./db/BlockAndLogStreamerListener";
-
-const settings = require("./settings.json");
->>>>>>> 961cebb0
 
 export class Controller {
 
@@ -22,39 +13,15 @@
   ) {
   }
 
-<<<<<<< HEAD
-  public fullTextSearch(eventName: string, query: string): Array<object> {
-    return this.db.fullTextSearch(eventName, query);
-  }
-
-  public async createDb() {
-    this.db = await DB.createAndInitializeDB(
-      this.networkId,
-      this.blockstreamDelay,
-      this.defaultStartSyncBlockNumber,
-      this.trackedUsers,
-      this.augur,
-      this.pouchDBFactory,
-      this.blockAndLogStreamerListener,
-    );
-=======
   public async fullTextSearch(eventName: string, query: string) {
     const db = await this.db;
     return db.fullTextSearch(eventName, query);
->>>>>>> 961cebb0
   }
 
   public async run(): Promise<void> {
     try {
-<<<<<<< HEAD
-      if (!this.db) {
-        await this.createDb();
-      }
-      await this.db.sync(
-=======
       const db = await this.db;
       db.sync(
->>>>>>> 961cebb0
         this.augur,
         settings.chunkSize,
         settings.blockstreamDelay,
