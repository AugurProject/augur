--- conflicted
+++ resolved
@@ -58,11 +58,7 @@
     if (nullMarketLogs.length > 0) nullMarketLogs.forEach(l => this.augur.events.emit(l.name, {...l}));
   }
 
-<<<<<<< HEAD
-  private notifyNewBlockEvent = async (blockNumber: number): Promise<void> => {
-=======
   private notifyNewBlockEvent = async (blockNumber: number, logs: ParsedLog[]): Promise<void> => {
->>>>>>> 5513f00f
     let lowestBlock = await (await this
       .db).syncStatus.getLowestSyncingBlockForAllDBs();
 
