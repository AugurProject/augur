import { Augur, UserSpecificEvent, CustomEvent } from "../../Augur";
import { MetaDB, SequenceIds } from "./MetaDB";
import { PouchDBFactoryType } from "./AbstractDB";
import { SyncableDB } from "./SyncableDB";
import { SyncStatus } from "./SyncStatus";
import { TrackedUsers } from "./TrackedUsers";
import { UserSyncableDB } from "./UserSyncableDB";
import { IBlockAndLogStreamerListener, LogCallbackType } from "./BlockAndLogStreamerListener";
import {
  CompleteSetsPurchasedLog,
  CompleteSetsSoldLog,
  DisputeCrowdsourcerCompletedLog,
  DisputeCrowdsourcerContributionLog,
  DisputeCrowdsourcerRedeemedLog,
  DisputeWindowCreatedLog,
  InitialReporterRedeemedLog,
  InitialReportSubmittedLog,
  MarketCreatedLog,
  MarketFinalizedLog,
  MarketMigratedLog,
  MarketVolumeChangedLog,
  OrderEventLog,
  OrderEventType,
  OrderEventUint256Value,
  ParticipationTokensRedeemedLog,
  ProfitLossChangedLog,
  TimestampSetLog,
  TokenBalanceChangedLog,
  TradingProceedsClaimedLog,
  UniverseForkedLog,
} from "../logs/types";


export class DB {
  private networkId: number;
  private blockstreamDelay: number;
  private trackedUsers: TrackedUsers;
  private genericEventNames: Array<string>;
  private customEvents: Array<CustomEvent>;
  private userSpecificEvents: Array<UserSpecificEvent>;
  private syncableDatabases: { [dbName: string]: SyncableDB } = {};
  private metaDatabase: MetaDB; // TODO Remove this if derived DBs are not used.
  private blockAndLogStreamerListener: IBlockAndLogStreamerListener;
  public readonly pouchDBFactory: PouchDBFactoryType;
  public syncStatus: SyncStatus;

  public constructor(pouchDBFactory: PouchDBFactoryType) {
    this.pouchDBFactory = pouchDBFactory;
  }

  /**
   * Creates and returns a new dbController.
   *
   * @param {number} networkId Network on which to sync events
   * @param {number} blockstreamDelay Number of blocks by which to delay blockstream
   * @param {number} defaultStartSyncBlockNumber Block number at which to start sycing (if no higher block number has been synced)
   * @param {Array<string>} trackedUsers Array of user addresses for which to sync user-specific events
   * @param {Array<string>} genericEventNames Array of names for generic event types
   * @param {Array<CustomEvent>} customEvents Array of custom event objects
   * @param {Array<UserSpecificEvent>} userSpecificEvents Array of user-specific event objects
   * @param {PouchDBFactoryType} pouchDBFactory Factory function generatin PouchDB instance
   * @param {IBlockAndLogStreamerListener} blockAndLogStreamerListener Stream listener for blocks and logs
   * @returns {Promise<DB>} Promise to a DB controller object
   */
  public static async createAndInitializeDB<TBigNumber>(networkId: number, blockstreamDelay: number, defaultStartSyncBlockNumber: number, trackedUsers: Array<string>, genericEventNames: Array<string>, customEvents: Array<CustomEvent>, userSpecificEvents: Array<UserSpecificEvent>, pouchDBFactory: PouchDBFactoryType, blockAndLogStreamerListener: IBlockAndLogStreamerListener): Promise<DB> {
    const dbController = new DB(pouchDBFactory);
    await dbController.initializeDB(networkId, blockstreamDelay, defaultStartSyncBlockNumber, trackedUsers, genericEventNames, customEvents, userSpecificEvents, blockAndLogStreamerListener);
    return dbController;
  }

  /**
   * Creates databases to be used for syncing.
   *
   * @param {number} networkId Network on which to sync events
   * @param {number} blockstreamDelay Number of blocks by which to delay blockstream
   * @param {number} defaultStartSyncBlockNumber Block number at which to start sycing (if no higher block number has been synced)
   * @param {Array<string>} trackedUsers Array of user addresses for which to sync user-specific events
   * @param {Array<string>} genericEventNames Array of names for generic event types
   * @param {Array<UserSpecificEvent>} userSpecificEvents Array of user-specific event objects
   * @param blockAndLogStreamerListener
   * @return {Promise<void>}
   */
  public async initializeDB(networkId: number, blockstreamDelay: number, defaultStartSyncBlockNumber: number, trackedUsers: Array<string>, genericEventNames: Array<string>, customEvents: Array<CustomEvent>, userSpecificEvents: Array<UserSpecificEvent>, blockAndLogStreamerListener: IBlockAndLogStreamerListener): Promise<void> {
    this.networkId = networkId;
    this.blockstreamDelay = blockstreamDelay;
    this.syncStatus = new SyncStatus(networkId, defaultStartSyncBlockNumber, this.pouchDBFactory);
    this.trackedUsers = new TrackedUsers(networkId, this.pouchDBFactory);
    this.metaDatabase = new MetaDB(this, networkId, this.pouchDBFactory);
    this.genericEventNames = genericEventNames;
    this.customEvents = customEvents;
    this.userSpecificEvents = userSpecificEvents;
    this.blockAndLogStreamerListener = blockAndLogStreamerListener;

    // Create SyncableDBs for generic event types & UserSyncableDBs for user-specific event types
    for (let eventName of genericEventNames) {
      let fullTextSearchOptions = undefined;
      if (eventName === "MarketCreated") {
        fullTextSearchOptions = {
          doc: {
            id: "id",
            start: "start",
            end: "end",
            field: [
              "market",
              "topic",
              "description",
              "longDescription",
              "resolutionSource",
              "_scalarDenomination",
              "tags"
            ],
          },
        };
      }
      new SyncableDB(this, networkId, eventName, this.getDatabaseName(eventName), [], fullTextSearchOptions);
    }

    for (let customEvent of customEvents) {
      new SyncableDB(this, networkId, customEvent.eventName ? customEvent.eventName : customEvent.name, this.getDatabaseName(customEvent.name), customEvent.idFields);
    }

    for (let trackedUser of trackedUsers) {
      await this.trackedUsers.setUserTracked(trackedUser);
      for (let userSpecificEvent of userSpecificEvents) {
        new UserSyncableDB(this, networkId, userSpecificEvent.name, trackedUser, userSpecificEvent.numAdditionalTopics, userSpecificEvent.userTopicIndicies, userSpecificEvent.idFields);
      }
    }

    // Always start syncing from 10 blocks behind the lowest
    // last-synced block (in case of restarting after a crash)
    const startSyncBlockNumber = await this.getSyncStartingBlock();
    if (startSyncBlockNumber > this.syncStatus.defaultStartSyncBlockNumber) {
      console.log("Performing rollback of block " + startSyncBlockNumber + " onward");
      await this.rollback(startSyncBlockNumber);
    }

    // TODO If derived DBs are used, `this.metaDatabase.rollback` should also be called here
  }

  /**
   * Called from SyncableDB constructor once SyncableDB is successfully created.
   *
   * @param {SyncableDB} db dbController that utilizes the SyncableDB
   */
  public notifySyncableDBAdded(db: SyncableDB): void {
    this.syncableDatabases[db.dbName] = db;
  }

  public registerEventListener(eventName: string, callback: LogCallbackType): void {
    this.blockAndLogStreamerListener.listenForEvent(eventName, callback);
  }

  /**
   * Syncs generic events and user-specific events with blockchain and updates MetaDB info.
   *
   * @param {Augur} augur Augur object with which to sync
   * @param {number} chunkSize Number of blocks to retrieve at a time when syncing logs
   * @param {number} blockstreamDelay Number of blocks by which blockstream is behind the blockchain
   */
  public async sync(augur: Augur, chunkSize: number, blockstreamDelay: number): Promise<void> {
    let dbSyncPromises = [];
    const highestAvailableBlockNumber = await augur.provider.getBlockNumber();

    for (let trackedUser of await this.trackedUsers.getUsers()) {
      for (let userSpecificEvent of this.userSpecificEvents) {
        let dbName = this.getDatabaseName(userSpecificEvent.name, trackedUser);
        dbSyncPromises.push(
          this.syncableDatabases[dbName].sync(
            augur,
            chunkSize,
            blockstreamDelay,
            highestAvailableBlockNumber
          ));
      }
    }

    for (let genericEventName of this.genericEventNames) {
      let dbName = this.getDatabaseName(genericEventName);
      dbSyncPromises.push(
        this.syncableDatabases[dbName].sync(
          augur,
          chunkSize,
          blockstreamDelay,
          highestAvailableBlockNumber
        ));
    }

    for (let customEvent of this.customEvents) {
      let dbName = this.getDatabaseName(customEvent.name);
      dbSyncPromises.push(
        this.syncableDatabases[dbName].sync(
          augur,
          chunkSize,
          blockstreamDelay,
          highestAvailableBlockNumber
        ));
    }

    return Promise.all(dbSyncPromises).then(() => undefined)

    // TODO Call `this.metaDatabase.addNewBlock` here if derived DBs end up getting used
  }

  public fullTextSearch(eventName: string, query: string): Array<object> {
    return this.getSyncableDatabase(this.getDatabaseName(eventName)).fullTextSearch(query);
  }

  /**
   * Gets the block number at which to begin syncing. (That is, the lowest last-synced
   * block across all event log databases or the upload block number for this network.)
   *
   * TODO If derived DBs are used, the last-synced block in `this.metaDatabase`
   * should also be taken into account here.
   *
   * @returns {Promise<number>} Promise to the block number at which to begin syncing.
   */
  public async getSyncStartingBlock(): Promise<number> {
    let highestSyncBlocks = [];
    for (let eventName of this.genericEventNames) {
      highestSyncBlocks.push(await this.syncStatus.getHighestSyncBlock(this.getDatabaseName(eventName)));
    }
    for (let trackedUser of await this.trackedUsers.getUsers()) {
      for (let userSpecificEvent of this.userSpecificEvents) {
        highestSyncBlocks.push(await this.syncStatus.getHighestSyncBlock(this.getDatabaseName(userSpecificEvent.name, trackedUser)));
      }
    }
    const lowestLastSyncBlock = Math.min.apply(null, highestSyncBlocks);
    return Math.max.apply(null, [lowestLastSyncBlock - this.blockstreamDelay, this.syncStatus.defaultStartSyncBlockNumber]);
  }

  /**
   * Creates a name for a SyncableDB/UserSyncableDB based on `eventName` & `trackableUserAddress`.
   *
   * @param {string} eventName Event log name
   * @param {string=} trackableUserAddress User address to append to DB name
   */
  public getDatabaseName(eventName: string, trackableUserAddress?: string) {
    if (trackableUserAddress) {
      return this.networkId + "-" + eventName + "-" + trackableUserAddress;
    }
    return this.networkId + "-" + eventName;
  }

  /**
   * Gets a syncable database based upon the name
   *
   * @param {string} dbName The name of the database
   */
  public getSyncableDatabase(dbName: string): SyncableDB {
    return this.syncableDatabases[dbName];
  }

  /**
   * Returns the current update_seqs from all SyncableDBs/UserSyncableDBs.
   *
   * TODO Remove this function if derived DBs are not used.
   *
   * @returns {Promise<SequenceIds>} Promise to a SequenceIds object
   */
  public async getAllSequenceIds(): Promise<SequenceIds> {
    let sequenceIds: SequenceIds = {};
    for (let eventName of this.genericEventNames) {
      let dbName = this.getDatabaseName(eventName);
      let dbInfo = await this.syncableDatabases[dbName].getInfo();
      sequenceIds[dbName] = dbInfo.update_seq.toString();
    }
    for (let trackedUser of await this.trackedUsers.getUsers()) {
      for (let userSpecificEvent of this.userSpecificEvents) {
        let dbName = this.getDatabaseName(userSpecificEvent.name, trackedUser);
        let dbInfo = await this.syncableDatabases[dbName].getInfo();
        sequenceIds[dbName] = dbInfo.update_seq.toString();
      }
    }
    return sequenceIds;
  }

  /**
   * Rolls back all blocks from blockNumber onward.
   *
   * @param {number} blockNumber Oldest block number to delete
   */
  public async rollback(blockNumber: number): Promise<void> {
    let dbRollbackPromises = [];
    // Perform rollback on SyncableDBs & UserSyncableDBs
    for (let eventName of this.genericEventNames) {
      let dbName = this.getDatabaseName(eventName);
      dbRollbackPromises.push(this.syncableDatabases[dbName].rollback(blockNumber));
    }
    // TODO Figure out a way to handle concurrent request limit of 40
    await Promise.all(dbRollbackPromises)
      .catch(error => {
        throw error;
      });

    // Perform rollback on UserSyncableDBs
    for (let trackedUser of await this.trackedUsers.getUsers()) {
      for (let userSpecificEvent of this.userSpecificEvents) {
        let dbName = this.getDatabaseName(userSpecificEvent.name, trackedUser);
        dbRollbackPromises.push(this.syncableDatabases[dbName].rollback(blockNumber));
      }
    }
    // TODO Figure out a way to handle concurrent request limit of 40
    await Promise.all(dbRollbackPromises)
      .catch(error => {
        throw error;
      });

    // TODO If derived DBs end up getting used, call `this.metaDatabase.find`
    // here to get sequenceIds for blocks >= blockNumber. Then call
    // `this.metaDatabase.rollback` to remove those documents from derived DBs.
  }

  /**
   * Adds a new block to a SyncableDB/UserSyncableDB and updates MetaDB.
   *
   * TODO Define blockLogs interface
   *
   * @param {string} dbName Name of the database to which the block should be added
   * @param {any} blockLogs Logs from a new block
   */
  public async addNewBlock(dbName: string, blockLogs: any): Promise<void> {
    let db = this.syncableDatabases[dbName];
    if (!db) {
      throw new Error("Unknown DB name: " + dbName);
    }
    try {
      await db.addNewBlock(blockLogs[0].blockNumber, blockLogs);

      const highestSyncBlock = await this.syncStatus.getHighestSyncBlock(dbName);
      if (highestSyncBlock !== blockLogs[0].blockNumber) {
        throw new Error("Highest sync block is " + highestSyncBlock + "; newest block number is " + blockLogs[0].blockNumber);
      }

      // TODO If derived DBs end up getting used, call `this.getAllSequenceIds` here
      // and pass the returned sequenceIds into `this.metaDatabase.addNewBlock`.
    } catch (err) {
      throw err;
    }
  }

  // TODO Combine find functions into single function

  /**
   * Queries a SyncableDB.
   *
   * @param {string} dbName Name of the SyncableDB to query
   * @param {PouchDB.Find.FindRequest<{}>} request Query object
   * @returns {Promise<PouchDB.Find.FindResponse<{}>>} Promise to a FindResponse
   */
  public async findInSyncableDB(dbName: string, request: PouchDB.Find.FindRequest<{}>): Promise<PouchDB.Find.FindResponse<{}>> {
    return this.syncableDatabases[dbName].find(request);
  }

  /**
   * Queries the MetaDB.
   *
   * @param {PouchDB.Find.FindRequest<{}>} request Query object
   * @returns {Promise<PouchDB.Find.FindResponse<{}>>} Promise to a FindResponse
   */
  public async findInMetaDB(request: PouchDB.Find.FindRequest<{}>): Promise<PouchDB.Find.FindResponse<{}>> {
    return this.metaDatabase.find(request);
  }

  /**
   * Queries the CompleteSetsPurchased DB
   *
   * @param {PouchDB.Find.FindRequest<{}>} request Query object
   * @returns {Promise<Array<CompleteSetsPurchasedLog>>}
   */
  public async findCompleteSetsPurchasedLogs(request: PouchDB.Find.FindRequest<{}>): Promise<Array<CompleteSetsPurchasedLog>> {
    const results = await this.findInSyncableDB(this.getDatabaseName("CompleteSetsPurchased"), request);
    return results.docs as unknown as Array<CompleteSetsPurchasedLog>;
  }

  /**
   * Queries the CompleteSetsSold DB
   *
   * @param {PouchDB.Find.FindRequest<{}>} request Query object
   * @returns {Promise<Array<CompleteSetsSoldLog>>}
   */
  public async findCompleteSetsSoldLogs(request: PouchDB.Find.FindRequest<{}>): Promise<Array<CompleteSetsSoldLog>> {
    const results = await this.findInSyncableDB(this.getDatabaseName("CompleteSetsSold"), request);
    return results.docs as unknown as Array<CompleteSetsSoldLog>;
  }

  /**
   * Queries the DisputeCrowdsourcerCompleted DB
   *
   * @param {PouchDB.Find.FindRequest<{}>} request Query object
   * @returns {Promise<Array<InitialReportSubmittedLog>>}
   */
  public async findDisputeCrowdsourcerCompletedLogs(request: PouchDB.Find.FindRequest<{}>): Promise<Array<DisputeCrowdsourcerCompletedLog>> {
    const results = await this.findInSyncableDB(this.getDatabaseName("DisputeCrowdsourcerCompleted"), request);
    return results.docs as unknown as Array<DisputeCrowdsourcerCompletedLog>;
  }

  /**
<<<<<<< HEAD
   * Queries the DisputeCrowdsourcerContribution DB
   *
   * @param {PouchDB.Find.FindRequest<{}>} request Query object
   * @returns {Promise<Array<DisputeCrowdsourcerContributionLog>>}
   */
=======
 * Queries the DisputeCrowdsourcerContribution DB
 *
 * @param {PouchDB.Find.FindRequest<{}>} request Query object
 * @returns {Promise<Array<DisputeCrowdsourcerContributionLog>>}
 */
>>>>>>> f9621a6c
  public async findDisputeCrowdsourcerContributionLogs(request: PouchDB.Find.FindRequest<{}>): Promise<Array<DisputeCrowdsourcerContributionLog>> {
    const results = await this.findInSyncableDB(this.getDatabaseName("DisputeCrowdsourcerContribution"), request);
    return results.docs as unknown as Array<DisputeCrowdsourcerContributionLog>;
  }

  /**
   * Queries the DisputeCrowdsourcerRedeemed DB
   *
   * @param {PouchDB.Find.FindRequest<{}>} request Query object
   * @returns {Promise<Array<DisputeCrowdsourcerRedeemedLog>>}
   */
  public async findDisputeCrowdsourcerRedeemedLogs(request: PouchDB.Find.FindRequest<{}>): Promise<Array<DisputeCrowdsourcerRedeemedLog>> {
    const results = await this.findInSyncableDB(this.getDatabaseName("DisputeCrowdsourcerRedeemed"), request);
    return results.docs as unknown as Array<DisputeCrowdsourcerRedeemedLog>;
  }

  /**
   * Queries the DisputeWindowCreated DB
   *
   * @param {PouchDB.Find.FindRequest<{}>} request Query object
   * @returns {Promise<Array<DisputeWindowCreatedLog>>}
   */
  public async findDisputeWindowCreatedLogs(request: PouchDB.Find.FindRequest<{}>): Promise<Array<DisputeWindowCreatedLog>> {
    const results = await this.findInSyncableDB(this.getDatabaseName("DisputeWindowCreated"), request);
    return results.docs as unknown as Array<DisputeWindowCreatedLog>;
  }

  /**
   * Queries the InitialReporterRedeemed DB
   *
   * @param {PouchDB.Find.FindRequest<{}>} request Query object
   * @returns {Promise<Array<InitialReporterRedeemedLog>>}
   */
  public async findInitialReporterRedeemedLogs(request: PouchDB.Find.FindRequest<{}>): Promise<Array<InitialReporterRedeemedLog>> {
    const results = await this.findInSyncableDB(this.getDatabaseName("InitialReporterRedeemed"), request);
    return results.docs as unknown as Array<InitialReporterRedeemedLog>;
  }

  /**
   * Queries the InitialReportSubmitted DB
   *
   * @param {PouchDB.Find.FindRequest<{}>} request Query object
   * @returns {Promise<Array<InitialReportSubmittedLog>>}
   */
  public async findInitialReportSubmittedLogs(request: PouchDB.Find.FindRequest<{}>): Promise<Array<InitialReportSubmittedLog>> {
    const results = await this.findInSyncableDB(this.getDatabaseName("InitialReportSubmitted"), request);
    return results.docs as unknown as Array<InitialReportSubmittedLog>;
  }

  /**
   * Queries the MarketCreated DB
   *
   * @param {PouchDB.Find.FindRequest<{}>} request Query object
   * @returns {Promise<Array<MarketCreatedLog>>}
   */
  public async findMarketCreatedLogs(request: PouchDB.Find.FindRequest<{}>): Promise<Array<MarketCreatedLog>> {
    const results = await this.findInSyncableDB(this.getDatabaseName("MarketCreated"), request);
    return results.docs as unknown as Array<MarketCreatedLog>;
  }

  /**
   * Queries the MarketFinalized DB
   *
   * @param {PouchDB.Find.FindRequest<{}>} request Query object
   * @returns {Promise<Array<MarketFinalizedLog>>}
   */
  public async findMarketFinalizedLogs(request: PouchDB.Find.FindRequest<{}>): Promise<Array<MarketFinalizedLog>> {
    const results = await this.findInSyncableDB(this.getDatabaseName("MarketFinalized"), request);
    return results.docs as unknown as Array<MarketFinalizedLog>;
  }

  /**
   * Queries the MarketMigrated DB
   *
   * @param {PouchDB.Find.FindRequest<{}>} request Query object
   * @returns {Promise<Array<MarketMigratedLog>>}
   */
  public async findMarketMigratedLogs(request: PouchDB.Find.FindRequest<{}>): Promise<Array<MarketMigratedLog>> {
    const results = await this.findInSyncableDB(this.getDatabaseName("MarketMigrated"), request);
    return results.docs as unknown as Array<MarketMigratedLog>;
  }

  /**
   * Queries the MarketVolumeChanged DB
   *
   * @param {PouchDB.Find.FindRequest<{}>} request Query object
   * @returns {Promise<Array<MarketVolumeChangedLog>>}
   */
  public async findMarketVolumeChangedLogs(request: PouchDB.Find.FindRequest<{}>): Promise<Array<MarketVolumeChangedLog>> {
    const results = await this.findInSyncableDB(this.getDatabaseName("MarketVolumeChanged"), request);
    return results.docs as unknown as Array<MarketVolumeChangedLog>;
  }

  /**
   * Queries the OrderEvent DB for Cancel events
   *
   * @param {PouchDB.Find.FindRequest<{}>} request Query object
   * @returns {Promise<Array<OrderEventLog>>}
   */
  public async findOrderCanceledLogs(request: PouchDB.Find.FindRequest<{}>): Promise<Array<OrderEventLog>> {
    request.selector["eventType"] = OrderEventType.Cancel;
    const results = await this.findInSyncableDB(this.getDatabaseName("OrderEvent"), request);
    const logs = results.docs as unknown as Array<OrderEventLog>;
    for (const log of logs) log.timestamp = log.uint256Data[OrderEventUint256Value.timestamp];
    return logs;
  }

  /**
   * Queries the OrderEvent DB for Create events
   *
   * @param {PouchDB.Find.FindRequest<{}>} request Query object
   * @returns {Promise<Array<OrderEventLog>>}
   */
  public async findOrderCreatedLogs(request: PouchDB.Find.FindRequest<{}>): Promise<Array<OrderEventLog>> {
    request.selector["eventType"] = OrderEventType.Create;
    const results = await this.findInSyncableDB(this.getDatabaseName("OrderEvent"), request);
    const logs = results.docs as unknown as Array<OrderEventLog>;
    for (const log of logs) log.timestamp = log.uint256Data[OrderEventUint256Value.timestamp];
    return logs;
  }

  /**
   * Queries the OrderFilled DB
   *
   * @param {PouchDB.Find.FindRequest<{}>} request Query object
   * @returns {Promise<Array<OrderEventLog>>}
   */
  public async findOrderFilledLogs(request: PouchDB.Find.FindRequest<{}>): Promise<Array<OrderEventLog>> {
    request.selector["eventType"] = OrderEventType.Fill;
    const results = await this.findInSyncableDB(this.getDatabaseName("OrderEvent"), request);
    const logs = results.docs as unknown as Array<OrderEventLog>;
    for (const log of logs) log.timestamp = log.uint256Data[OrderEventUint256Value.timestamp];
    return logs;
  }

  /**
   * Queries the OrderFilled DB
   *
   * @param {PouchDB.Find.FindRequest<{}>} request Query object
   * @returns {Promise<Array<OrderEventLog>>}
   */
  public async findOrderPriceChangedLogs(request: PouchDB.Find.FindRequest<{}>): Promise<Array<OrderEventLog>> {
    request.selector["eventType"] = OrderEventType.PriceChanged;
    const results = await this.findInSyncableDB(this.getDatabaseName("OrderEvent"), request);
    const logs = results.docs as unknown as Array<OrderEventLog>;
    for (const log of logs) log.timestamp = log.uint256Data[OrderEventUint256Value.timestamp];
    return logs;
  }

  /*
   * Queries the ParticipationTokensRedeemed DB
   *
   * @param {PouchDB.Find.FindRequest<{}>} request Query object
   * @returns {Promise<Array<ParticipationTokensRedeemedLog>>}
   */
  public async findParticipationTokensRedeemedLogs(request: PouchDB.Find.FindRequest<{}>): Promise<Array<ParticipationTokensRedeemedLog>> {
    const results = await this.findInSyncableDB(this.getDatabaseName("ParticipationTokensRedeemed"), request);
    return results.docs as unknown as Array<ParticipationTokensRedeemedLog>;
  }

  /*
   * Queries the ProfitLossChanged DB
   *
   * @param {string} the user whose logs are being retreived
   * @param {PouchDB.Find.FindRequest<{}>} request Query object
   * @returns {Promise<Array<ProfitLossChangedLog>>}
   */
  public async findProfitLossChangedLogs(user: string, request: PouchDB.Find.FindRequest<{}>): Promise<Array<ProfitLossChangedLog>> {
    const results = await this.findInSyncableDB(this.getDatabaseName("ProfitLossChanged", user), request);
    return results.docs as unknown as Array<ProfitLossChangedLog>;
  }

  /**
   * Queries the TimestampSet DB
   *
   * @param {PouchDB.Find.FindRequest<{}>} request Query object
   * @returns {Promise<Array<TimestampSetLog>>}
   */
  public async findTimestampSetLogs(request: PouchDB.Find.FindRequest<{}>): Promise<Array<TimestampSetLog>> {
    const results = await this.findInSyncableDB(this.getDatabaseName("TimestampSet"), request);
    return results.docs as unknown as Array<TimestampSetLog>;
  }

  /*
   * Queries the TokenBalanceChanged DB
   *
   * @param {string} the user whose logs are being retreived
   * @param {PouchDB.Find.FindRequest<{}>} request Query object
   * @returns {Promise<Array<TokenBalanceChangedLog>>}
   */
  public async findTokenBalanceChangedLogs(user: string, request: PouchDB.Find.FindRequest<{}>): Promise<Array<TokenBalanceChangedLog>> {
    const results = await this.findInSyncableDB(this.getDatabaseName("TokenBalanceChanged", user), request);
    return results.docs as unknown as Array<TokenBalanceChangedLog>;
  }


  /**
   * Queries the TradingProceedsClaimed DB
   *
   * @param {PouchDB.Find.FindRequest<{}>} request Query object
   * @returns {Promise<Array<TradingProceedsClaimedLog>>}
   */
  public async findTradingProceedsClaimedLogs(request: PouchDB.Find.FindRequest<{}>): Promise<Array<TradingProceedsClaimedLog>> {
    const results = await this.findInSyncableDB(this.getDatabaseName("TradingProceedsClaimed"), request);
    return results.docs as unknown as Array<TradingProceedsClaimedLog>;
  }

  /**
   * Queries the UniverseForked DB
   *
   * @param {PouchDB.Find.FindRequest<{}>} request Query object
   * @returns {Promise<Array<UniverseForkedLog>>}
   */
  public async findUniverseForkedLogs(request: PouchDB.Find.FindRequest<{}>): Promise<Array<UniverseForkedLog>> {
    const results = await this.findInSyncableDB(this.getDatabaseName("UniverseForked"), request);
    return results.docs as unknown as Array<UniverseForkedLog>;
  }

  /**
   * Queries the CurrentOrders DB
   *
   * @param {PouchDB.Find.FindRequest<{}>} request Query object
   * @returns {Promise<Array<OrderEventLog>>}
   */
  public async findCurrentOrders(request: PouchDB.Find.FindRequest<{}>): Promise<Array<OrderEventLog>> {
    const results = await this.findInSyncableDB(this.getDatabaseName("CurrentOrders"), request);
    const logs = results.docs as unknown as Array<OrderEventLog>;
    for (const log of logs) log.timestamp = log.uint256Data[OrderEventUint256Value.timestamp];
    return logs;
  }
}<|MERGE_RESOLUTION|>--- conflicted
+++ resolved
@@ -395,19 +395,11 @@
   }
 
   /**
-<<<<<<< HEAD
-   * Queries the DisputeCrowdsourcerContribution DB
-   *
-   * @param {PouchDB.Find.FindRequest<{}>} request Query object
-   * @returns {Promise<Array<DisputeCrowdsourcerContributionLog>>}
-   */
-=======
  * Queries the DisputeCrowdsourcerContribution DB
  *
  * @param {PouchDB.Find.FindRequest<{}>} request Query object
  * @returns {Promise<Array<DisputeCrowdsourcerContributionLog>>}
  */
->>>>>>> f9621a6c
   public async findDisputeCrowdsourcerContributionLogs(request: PouchDB.Find.FindRequest<{}>): Promise<Array<DisputeCrowdsourcerContributionLog>> {
     const results = await this.findInSyncableDB(this.getDatabaseName("DisputeCrowdsourcerContribution"), request);
     return results.docs as unknown as Array<DisputeCrowdsourcerContributionLog>;
