import { Augur } from '../../Augur';
import { augurEmitter } from '../../events';
import { SECONDS_IN_A_DAY, SECONDS_IN_AN_HOUR, SubscriptionEventName } from '../../constants';
import { PouchDBFactoryType } from './AbstractDB';
import { SyncableDB } from './SyncableDB';
import { SyncStatus } from './SyncStatus';
import { TrackedUsers } from './TrackedUsers';
import { UserSyncableDB } from './UserSyncableDB';
import { DerivedDB } from './DerivedDB';
import { LiquidityDB, LiquidityLastUpdated, MarketHourlyLiquidity } from './LiquidityDB';
import { MarketDB } from './MarketDB';
import { IBlockAndLogStreamerListener, LogCallbackType } from './BlockAndLogStreamerListener';
import { Block } from 'ethers/providers';
import {
  CompleteSetsPurchasedLog,
  CompleteSetsSoldLog,
  DisputeCrowdsourcerCompletedLog,
  DisputeCrowdsourcerContributionLog,
  DisputeCrowdsourcerCreatedLog,
  DisputeCrowdsourcerRedeemedLog,
  DisputeWindowCreatedLog,
  GenericEventDBDescription,
  InitialReporterRedeemedLog,
  InitialReportSubmittedLog,
  MarketCreatedLog,
  MarketData,
  MarketFinalizedLog,
  MarketMigratedLog,
  MarketVolumeChangedLog,
  MarketOIChangedLog,
  OrderEventType,
  ParsedOrderEventLog,
  ParticipationTokensRedeemedLog,
  ProfitLossChangedLog,
  TimestampSetLog,
  TokenBalanceChangedLog,
  TradingProceedsClaimedLog,
  UniverseForkedLog,
<<<<<<< HEAD
  UniverseCreatedLog,
  MarketData,
  GenericEventDBDescription
} from "../logs/types";
import { ZeroXOrders, StoredOrder } from "./ZeroXOrders";
=======
} from '../logs/types';
import { ZeroXOrders, StoredOrder } from './ZeroXOrders';
>>>>>>> 4f3e5e93

export interface DerivedDBConfiguration {
  name: string;
  eventNames?: string[];
  idFields?: string[];
}

export interface UserSpecificDBConfiguration {
  name: string;
  eventName?: string;
  idFields?: string[];
  numAdditionalTopics: number;
  userTopicIndicies: number[];
}

export class DB {
  private networkId: number;
  private blockstreamDelay: number;
  private trackedUsers: TrackedUsers;
  private genericEventDBDescriptions: GenericEventDBDescription[];
  private syncableDatabases: { [dbName: string]: SyncableDB } = {};
  private derivedDatabases: { [dbName: string]: DerivedDB } = {};
  private liquidityDatabase: LiquidityDB;
  private marketDatabase: MarketDB;
  private zeroXOrders: ZeroXOrders;
  private blockAndLogStreamerListener: IBlockAndLogStreamerListener;
  private augur: Augur;
  readonly pouchDBFactory: PouchDBFactoryType;
  syncStatus: SyncStatus;

  readonly basicDerivedDBs: DerivedDBConfiguration[] = [
    {
      'name': 'CurrentOrders',
      'eventNames': ['OrderEvent'],
      'idFields': ['orderId'],
    },
  ];

  // TODO Update numAdditionalTopics/userTopicIndexes once contract events are updated
  readonly userSpecificDBs: UserSpecificDBConfiguration[] = [
    {
      'name': 'TokensTransferred',
      'numAdditionalTopics': 3,
      'userTopicIndicies': [1, 2],
    },
    {
      'name': 'ProfitLossChanged',
      'numAdditionalTopics': 3,
      'userTopicIndicies': [2],
    },
    {
      'name': 'TokenBalanceChanged',
      'numAdditionalTopics': 2,
      'userTopicIndicies': [1],
      'idFields': ['token'],
    },
  ];

  constructor(pouchDBFactory: PouchDBFactoryType) {
    this.pouchDBFactory = pouchDBFactory;
  }

  /**
   * Creates and returns a new dbController.
   *
   * @param {number} networkId Network on which to sync events
   * @param {number} blockstreamDelay Number of blocks by which to delay blockstream
   * @param {number} defaultStartSyncBlockNumber Block number at which to start sycing (if no higher block number has been synced)
   * @param {Array<string>} trackedUsers Array of user addresses for which to sync user-specific events
   * @param {Array<string>} genericEventNames Array of names for generic event types
   * @param {Array<DerivedDBConfiguration>} derivedDBConfigurations Array of custom event objects
   * @param {Array<UserSpecificDBConfiguration>} userSpecificDBConfiguration Array of user-specific event objects
   * @param {PouchDBFactoryType} pouchDBFactory Factory function generatin PouchDB instance
   * @param {IBlockAndLogStreamerListener} blockAndLogStreamerListener Stream listener for blocks and logs
   * @returns {Promise<DB>} Promise to a DB controller object
   */
  static createAndInitializeDB(networkId: number, blockstreamDelay: number, defaultStartSyncBlockNumber: number, trackedUsers: string[], augur: Augur, pouchDBFactory: PouchDBFactoryType, blockAndLogStreamerListener: IBlockAndLogStreamerListener): Promise<DB> {
    const dbController = new DB(pouchDBFactory);

    dbController.augur = augur;
    dbController.genericEventDBDescriptions = augur.genericEventDBDescriptions;

    return dbController.initializeDB(networkId, blockstreamDelay, defaultStartSyncBlockNumber, trackedUsers, blockAndLogStreamerListener);
  }

  /**
   * Creates databases to be used for syncing.
   *
   * @param {number} networkId Network on which to sync events
   * @param {number} blockstreamDelay Number of blocks by which to delay blockstream
   * @param {number} defaultStartSyncBlockNumber Block number at which to start sycing (if no higher block number has been synced)
   * @param {Array<string>} trackedUsers Array of user addresses for which to sync user-specific events
   * @param {Array<string>} genericEventNames Array of names for generic event types
   * @param {Array<UserSpecificDBConfiguration>} userSpecificDBConfiguration Array of user-specific event objects
   * @param blockAndLogStreamerListener
   * @return {Promise<void>}
   */
  async initializeDB(networkId: number, blockstreamDelay: number, defaultStartSyncBlockNumber: number, trackedUsers: string[], blockAndLogStreamerListener: IBlockAndLogStreamerListener): Promise<DB> {
    this.networkId = networkId;
    this.blockstreamDelay = blockstreamDelay;
    this.syncStatus = new SyncStatus(networkId, defaultStartSyncBlockNumber, this.pouchDBFactory);
    this.trackedUsers = new TrackedUsers(networkId, this.pouchDBFactory);
    this.blockAndLogStreamerListener = blockAndLogStreamerListener;

    // Create SyncableDBs for generic event types & UserSyncableDBs for user-specific event types
    for (const genericEventDBDescription of this.genericEventDBDescriptions) {
      new SyncableDB(this.augur, this, networkId, genericEventDBDescription.EventName, this.getDatabaseName(genericEventDBDescription.EventName), [], genericEventDBDescription.indexes);
    }

    for (const derivedDBConfiguration of this.basicDerivedDBs) {
      new DerivedDB(this, networkId, derivedDBConfiguration.name, derivedDBConfiguration.eventNames, derivedDBConfiguration.idFields);
    }

    this.liquidityDatabase = new LiquidityDB(this.augur, this, networkId, 'Liquidity');

    // Custom Derived DBs here
    this.marketDatabase = new MarketDB(this, networkId, this.augur);

    // Zero X Orders. Only on if a mesh client has been provided
    this.zeroXOrders = this.augur.zeroX ? await ZeroXOrders.create(this, networkId, this.augur): undefined;

    // add passed in tracked users to the tracked uses db
    for (const trackedUser of trackedUsers) {
      await this.trackedUsers.setUserTracked(trackedUser);
    }

    // iterate over all known tracked users
    for (const trackedUser of await this.trackedUsers.getUsers()) {
      for (const userSpecificEvent of this.userSpecificDBs) {
        new UserSyncableDB(this.augur, this, networkId, userSpecificEvent.name, trackedUser, userSpecificEvent.numAdditionalTopics, userSpecificEvent.userTopicIndicies, userSpecificEvent.idFields);
      }
    }

    // Always start syncing from 10 blocks behind the lowest
    // last-synced block (in case of restarting after a crash)
    const startSyncBlockNumber = await this.getSyncStartingBlock();
    if (startSyncBlockNumber > this.syncStatus.defaultStartSyncBlockNumber) {
      console.log('Performing rollback of block ' + startSyncBlockNumber + ' onward');
      await this.rollback(startSyncBlockNumber);
    }

    return this;
  }

  /**
   * Called from SyncableDB constructor once SyncableDB is successfully created.
   *
   * @param {SyncableDB} db dbController that utilizes the SyncableDB
   */
  notifySyncableDBAdded(db: SyncableDB): void {
    this.syncableDatabases[db.dbName] = db;
  }

  /**
   * Called from DerivedDB constructor once DerivedDB is successfully created.
   *
   * @param {DerivedDB} db dbController that utilizes the DerivedDB
   */
  notifyDerivedDBAdded(db: DerivedDB): void {
    this.derivedDatabases[db.dbName] = db;
  }

  notifyLiquidityDBAdded(db: LiquidityDB): void {
    this.liquidityDatabase = db;
  }

  registerEventListener(eventNames: string | string[], callback: LogCallbackType): void {
    this.blockAndLogStreamerListener.listenForEvent(eventNames, callback);
  }

  /**
   * Syncs generic events and user-specific events with blockchain and updates MetaDB info.
   *
   * @param {Augur} augur Augur object with which to sync
   * @param {number} chunkSize Number of blocks to retrieve at a time when syncing logs
   * @param {number} blockstreamDelay Number of blocks by which blockstream is behind the blockchain
   */
  async sync(augur: Augur, chunkSize: number, blockstreamDelay: number): Promise<void> {
    let dbSyncPromises = [];
    const highestAvailableBlockNumber = await augur.provider.getBlockNumber();

    console.log('Syncing generic log DBs');
    for (const genericEventDBDescription of this.genericEventDBDescriptions) {
      const dbName = this.getDatabaseName(genericEventDBDescription.EventName);
      dbSyncPromises.push(
        this.syncableDatabases[dbName].sync(
          augur,
          chunkSize,
          blockstreamDelay,
          highestAvailableBlockNumber
        )
      );
    }

    await Promise.all(dbSyncPromises);

    // Derived DBs are synced after generic log DBs complete
    console.log('Syncing derived DBs');
    dbSyncPromises = [];
    for (const derivedDBConfiguration of this.basicDerivedDBs) {
      const dbName = this.getDatabaseName(derivedDBConfiguration.name);
      dbSyncPromises.push(this.derivedDatabases[dbName].sync(highestAvailableBlockNumber));
    }

    await Promise.all(dbSyncPromises).then(() => undefined);

    // If no meshCLient provided will not exists
    if (this.zeroXOrders) await this.zeroXOrders.sync();

    // The Market DB syncs after the derived DBs, as it depends on a derived DB
    await this.marketDatabase.sync(highestAvailableBlockNumber);

    // Update LiquidityDatabase and set it to update whenever there's a new block
    await this.liquidityDatabase.recalculateLiquidity(augur, this, (await augur.getTimestamp()).toNumber());
    augurEmitter.on(SubscriptionEventName.NewBlock, (args) => this.liquidityDatabase.recalculateLiquidity(this.augur, this, args.timestamp));

    augurEmitter.emit(SubscriptionEventName.SDKReady, {
      eventName: SubscriptionEventName.SDKReady,
    });

    await this.syncUserData(chunkSize, blockstreamDelay, highestAvailableBlockNumber, augur);
  }

  /**
   * Syncs all UserSyncableDBs. (If a user has been added to this.trackedUsers and
   * does not have a UserSyncableDB, the UserSyncableDB will be created.)
   *
   * @param {Augur} augur Augur object with which to sync
   * @param {number} chunkSize Number of blocks to retrieve at a time when syncing logs
   * @param {number} blockstreamDelay Number of blocks by which blockstream is behind the blockchain
   * @param {number} highestAvailableBlockNumber Number of the highest available block
   */
  async syncUserData(chunkSize: number, blockstreamDelay: number, highestAvailableBlockNumber: number, augur: Augur): Promise<void> {
    const dbSyncPromises = [];
    console.log('Syncing user-specific log DBs');
    for (const trackedUser of await this.trackedUsers.getUsers()) {
      for (const userSpecificEvent of this.userSpecificDBs) {
        const dbName = this.getDatabaseName(userSpecificEvent.name, trackedUser);
        dbSyncPromises.push(
          this.syncableDatabases[dbName].sync(
            augur,
            chunkSize,
            blockstreamDelay,
            highestAvailableBlockNumber
          )
        );
      }
    }

    await Promise.all(dbSyncPromises);

    await this.emitUserDataSynced();
  }

  async addTrackedUser(account: string, chunkSize: number, blockstreamDelay: number): Promise<void> {
    const highestAvailableBlockNumber = await this.augur.provider.getBlockNumber();
    if (!(await this.trackedUsers.getUsers()).includes(account)) {
      await this.trackedUsers.setUserTracked(account);
      const dbSyncPromises = [];
      for (const userSpecificEvent of this.userSpecificDBs) {
        const dbName = this.getDatabaseName(userSpecificEvent.name, account);
        if (!this.getSyncableDatabase(dbName)) {
          // Create DB
          new UserSyncableDB(this.augur, this, this.networkId, userSpecificEvent.name, account, userSpecificEvent.numAdditionalTopics, userSpecificEvent.userTopicIndicies, userSpecificEvent.idFields);
          dbSyncPromises.push(
            this.syncableDatabases[dbName].sync(
              this.augur,
              chunkSize,
              blockstreamDelay,
              highestAvailableBlockNumber
            )
          );
        }
      }
    }

    await this.emitUserDataSynced();
  }

  async emitUserDataSynced(): Promise<void> {
    augurEmitter.emit(SubscriptionEventName.UserDataSynced, {
      eventName: SubscriptionEventName.UserDataSynced,
      trackedUsers: await this.trackedUsers.getUsers(),
    });
  }

  /**
   * Gets the block number at which to begin syncing. (That is, the lowest last-synced
   * block across all event log databases or the upload block number for this network.)
   *
   * @returns {Promise<number>} Promise to the block number at which to begin syncing.
   */
  async getSyncStartingBlock(): Promise<number> {
    const highestSyncBlocks = [];
    for (const genericEventDBDescription of this.genericEventDBDescriptions) {
      highestSyncBlocks.push(await this.syncStatus.getHighestSyncBlock(this.getDatabaseName(genericEventDBDescription.EventName)));
    }
    for (const trackedUser of await this.trackedUsers.getUsers()) {
      for (const userSpecificEvent of this.userSpecificDBs) {
        highestSyncBlocks.push(await this.syncStatus.getHighestSyncBlock(this.getDatabaseName(userSpecificEvent.name, trackedUser)));
      }
    }
    const lowestLastSyncBlock = Math.min.apply(null, highestSyncBlocks);
    return Math.max.apply(null, [lowestLastSyncBlock - this.blockstreamDelay, this.syncStatus.defaultStartSyncBlockNumber]);
  }

  /**
   * Creates a name for a SyncableDB/UserSyncableDB based on `eventName` & `trackableUserAddress`.
   *
   * @param {string} eventName Event log name
   * @param {string=} trackableUserAddress User address to append to DB name
   */
  getDatabaseName(eventName: string, trackableUserAddress?: string) {
    if (trackableUserAddress) {
      return this.networkId + '-' + eventName + '-' + trackableUserAddress;
    }
    return this.networkId + '-' + eventName;
  }

  /**
   * Gets a syncable database based upon the name
   *
   * @param {string} dbName The name of the database
   */
  getSyncableDatabase(dbName: string): SyncableDB {
    return this.syncableDatabases[dbName];
  }

  /**
   * Gets a derived database based upon the name
   *
   * @param {string} dbName The name of the database
   */
  getDerivedDatabase(dbName: string): DerivedDB {
    return this.derivedDatabases[dbName];
  }

  /**
   * Gets the liquidity database
   */
  getLiquidityDatabase(): LiquidityDB {
    return this.liquidityDatabase;
  }

  /**
   * Rolls back all blocks from blockNumber onward.
   *
   * @param {number} blockNumber Oldest block number to delete
   */
  rollback = async (blockNumber: number): Promise<void> => {
    const dbRollbackPromises = [];
    // Perform rollback on SyncableDBs & UserSyncableDBs
    for (const genericEventDBDescription of this.genericEventDBDescriptions) {
      const dbName = this.getDatabaseName(genericEventDBDescription.EventName);
      dbRollbackPromises.push(this.syncableDatabases[dbName].rollback(blockNumber));
    }

    // Perform rollback on UserSyncableDBs
    for (const trackedUser of await this.trackedUsers.getUsers()) {
      for (const userSpecificEvent of this.userSpecificDBs) {
        const dbName = this.getDatabaseName(userSpecificEvent.name, trackedUser);
        dbRollbackPromises.push(this.syncableDatabases[dbName].rollback(blockNumber));
      }
    }

    // Perform rollback on derived DBs
    for (const derivedDBConfiguration of this.basicDerivedDBs) {
      const dbName = this.getDatabaseName(derivedDBConfiguration.name);
      dbRollbackPromises.push(this.derivedDatabases[dbName].rollback(blockNumber));
    }

    dbRollbackPromises.push(this.marketDatabase.rollback(blockNumber));

    // TODO Figure out a way to handle concurrent request limit of 40
    await Promise.all(dbRollbackPromises).catch(error => { throw error; });
  }

  /**
   * Adds a new block to a SyncableDB/UserSyncableDB and updates MetaDB.
   *
   * TODO Define blockLogs interface
   *
   * @param {string} dbName Name of the database to which the block should be added
   * @param {any} blockLogs Logs from a new block
   */
  async addNewBlock(dbName: string, blockLogs: any): Promise<void> {
    const db = this.syncableDatabases[dbName];
    if (!db) {
      throw new Error('Unknown DB name: ' + dbName);
    }
    try {
      await db.addNewBlock(blockLogs[0].blockNumber, blockLogs);

      const highestSyncBlock = await this.syncStatus.getHighestSyncBlock(dbName);
      if (highestSyncBlock !== blockLogs[0].blockNumber) {
        throw new Error('Highest sync block is ' + highestSyncBlock + '; newest block number is ' + blockLogs[0].blockNumber);
      }
    } catch (err) {
      throw err;
    }
  }

  // TODO Combine find functions into single function

  /**
   * Queries a SyncableDB.
   *
   * @param {string} dbName Name of the SyncableDB to query
   * @param {PouchDB.Find.FindRequest<{}>} request Query object
   * @returns {Promise<PouchDB.Find.FindResponse<{}>>} Promise to a FindResponse
   */
  async findInSyncableDB(dbName: string, request: PouchDB.Find.FindRequest<{}>): Promise<PouchDB.Find.FindResponse<{}>> {
    if (this.syncableDatabases[dbName]) {
      return this.syncableDatabases[dbName].find(request);
    }
    else {
      return {} as PouchDB.Find.FindResponse<{}>;
    }
  }

  /**
   * Queries a DerivedDB.
   *
   * @param {string} dbName Name of the SyncableDB to query
   * @param {PouchDB.Find.FindRequest<{}>} request Query object
   * @returns {Promise<PouchDB.Find.FindResponse<{}>>} Promise to a FindResponse
   */
  async findInDerivedDB(dbName: string, request: PouchDB.Find.FindRequest<{}>): Promise<PouchDB.Find.FindResponse<{}>> {
    return this.derivedDatabases[dbName].find(request);
  }

  /**
   * Queries the CompleteSetsPurchased DB
   *
   * @param {PouchDB.Find.FindRequest<{}>} request Query object
   * @returns {Promise<Array<CompleteSetsPurchasedLog>>}
   */
  async findCompleteSetsPurchasedLogs(request: PouchDB.Find.FindRequest<{}>): Promise<CompleteSetsPurchasedLog[]> {
    const results = await this.findInSyncableDB(this.getDatabaseName('CompleteSetsPurchased'), request);
    return results.docs as unknown as CompleteSetsPurchasedLog[];
  }

  /**
   * Queries the CompleteSetsSold DB
   *
   * @param {PouchDB.Find.FindRequest<{}>} request Query object
   * @returns {Promise<Array<CompleteSetsSoldLog>>}
   */
  async findCompleteSetsSoldLogs(request: PouchDB.Find.FindRequest<{}>): Promise<CompleteSetsSoldLog[]> {
    const results = await this.findInSyncableDB(this.getDatabaseName('CompleteSetsSold'), request);
    return results.docs as unknown as CompleteSetsSoldLog[];
  }

  /**
   * Queries the DisputeCrowdsourcerCompleted DB
   *
   * @param {PouchDB.Find.FindRequest<{}>} request Query object
   * @returns {Promise<Array<DisputeCrowdsourcerCompletedLog>>}
   */
  async findDisputeCrowdsourcerCompletedLogs(request: PouchDB.Find.FindRequest<{}>): Promise<DisputeCrowdsourcerCompletedLog[]> {
    const results = await this.findInSyncableDB(this.getDatabaseName('DisputeCrowdsourcerCompleted'), request);
    return results.docs as unknown as DisputeCrowdsourcerCompletedLog[];
  }

  /**
   * Queries the DisputeCrowdsourcerContribution DB
   *
   * @param {PouchDB.Find.FindRequest<{}>} request Query object
   * @returns {Promise<Array<DisputeCrowdsourcerContributionLog>>}
   */
  async findDisputeCrowdsourcerContributionLogs(request: PouchDB.Find.FindRequest<{}>): Promise<DisputeCrowdsourcerContributionLog[]> {
    const results = await this.findInSyncableDB(this.getDatabaseName('DisputeCrowdsourcerContribution'), request);
    return results.docs as unknown as DisputeCrowdsourcerContributionLog[];
  }

  /**
   * Queries the DisputeCrowdsourcerCreated DB
   *
   * @param {PouchDB.Find.FindRequest<{}>} request Query object
   * @returns {Promise<Array<DisputeCrowdsourcerCreatedLog>>}
   */
  async findDisputeCrowdsourcerCreatedLogs(request: PouchDB.Find.FindRequest<{}>): Promise<DisputeCrowdsourcerCreatedLog[]> {
    const results = await this.findInSyncableDB(this.getDatabaseName('DisputeCrowdsourcerCreated'), request);
    return results.docs as unknown as DisputeCrowdsourcerCreatedLog[];
  }

  /**
   * Queries the DisputeCrowdsourcerRedeemed DB
   *
   * @param {PouchDB.Find.FindRequest<{}>} request Query object
   * @returns {Promise<Array<DisputeCrowdsourcerRedeemedLog>>}
   */
  async findDisputeCrowdsourcerRedeemedLogs(request: PouchDB.Find.FindRequest<{}>): Promise<DisputeCrowdsourcerRedeemedLog[]> {
    const results = await this.findInSyncableDB(this.getDatabaseName('DisputeCrowdsourcerRedeemed'), request);
    return results.docs as unknown as DisputeCrowdsourcerRedeemedLog[];
  }

  /**
   * Queries the DisputeWindowCreated DB
   *
   * @param {PouchDB.Find.FindRequest<{}>} request Query object
   * @returns {Promise<Array<DisputeWindowCreatedLog>>}
   */
  async findDisputeWindowCreatedLogs(request: PouchDB.Find.FindRequest<{}>): Promise<DisputeWindowCreatedLog[]> {
    const results = await this.findInSyncableDB(this.getDatabaseName('DisputeWindowCreated'), request);
    return results.docs as unknown as DisputeWindowCreatedLog[];
  }

  /**
   * Queries the InitialReporterRedeemed DB
   *
   * @param {PouchDB.Find.FindRequest<{}>} request Query object
   * @returns {Promise<Array<InitialReporterRedeemedLog>>}
   */
  async findInitialReporterRedeemedLogs(request: PouchDB.Find.FindRequest<{}>): Promise<InitialReporterRedeemedLog[]> {
    const results = await this.findInSyncableDB(this.getDatabaseName('InitialReporterRedeemed'), request);
    return results.docs as unknown as InitialReporterRedeemedLog[];
  }

  /**
   * Queries the InitialReportSubmitted DB
   *
   * @param {PouchDB.Find.FindRequest<{}>} request Query object
   * @returns {Promise<Array<InitialReportSubmittedLog>>}
   */
  async findInitialReportSubmittedLogs(request: PouchDB.Find.FindRequest<{}>): Promise<InitialReportSubmittedLog[]> {
    const results = await this.findInSyncableDB(this.getDatabaseName('InitialReportSubmitted'), request);
    return results.docs as unknown as InitialReportSubmittedLog[];
  }

  /**
   * Queries the MarketCreated DB
   *
   * @param {PouchDB.Find.FindRequest<{}>} request Query object
   * @returns {Promise<Array<MarketCreatedLog>>}
   */
  async findMarketCreatedLogs(request: PouchDB.Find.FindRequest<{}>): Promise<MarketCreatedLog[]> {
    const results = await this.findInSyncableDB(this.getDatabaseName('MarketCreated'), request);
    return results.docs as unknown as MarketCreatedLog[];
  }

  /**
   * Queries the MarketFinalized DB
   *
   * @param {PouchDB.Find.FindRequest<{}>} request Query object
   * @returns {Promise<Array<MarketFinalizedLog>>}
   */
  async findMarketFinalizedLogs(request: PouchDB.Find.FindRequest<{}>): Promise<MarketFinalizedLog[]> {
    const results = await this.findInSyncableDB(this.getDatabaseName('MarketFinalized'), request);
    return results.docs as unknown as MarketFinalizedLog[];
  }

  /**
   * Queries the MarketMigrated DB
   *
   * @param {PouchDB.Find.FindRequest<{}>} request Query object
   * @returns {Promise<Array<MarketMigratedLog>>}
   */
  async findMarketMigratedLogs(request: PouchDB.Find.FindRequest<{}>): Promise<MarketMigratedLog[]> {
    const results = await this.findInSyncableDB(this.getDatabaseName('MarketMigrated'), request);
    return results.docs as unknown as MarketMigratedLog[];
  }

  /**
   * Queries the MarketVolumeChanged DB
   *
   * @param {PouchDB.Find.FindRequest<{}>} request Query object
   * @returns {Promise<Array<MarketVolumeChangedLog>>}
   */
  async findMarketVolumeChangedLogs(request: PouchDB.Find.FindRequest<{}>): Promise<MarketVolumeChangedLog[]> {
    const results = await this.findInSyncableDB(this.getDatabaseName('MarketVolumeChanged'), request);
    return results.docs as unknown as MarketVolumeChangedLog[];
  }

  /**
   * Queries the MarketOIChanged DB
   *
   * @param {PouchDB.Find.FindRequest<{}>} request Query object
   * @returns {Promise<Array<MarketOIChangedLog>>}
   */
  async findMarketOIChangedLogs(request: PouchDB.Find.FindRequest<{}>): Promise<MarketOIChangedLog[]> {
    const results = await this.findInSyncableDB(this.getDatabaseName('MarketOIChanged'), request);
    return results.docs as unknown as MarketOIChangedLog[];
  }

  /**
   * Queries the OrderEvent DB for Cancel events
   *
   * @param {PouchDB.Find.FindRequest<{}>} request Query object
   * @returns {Promise<Array<ParsedOrderEventLog>>}
   */
  async findOrderCanceledLogs(request: PouchDB.Find.FindRequest<{}>): Promise<ParsedOrderEventLog[]> {
    request.selector['eventType'] = OrderEventType.Cancel;
    const results = await this.findInSyncableDB(this.getDatabaseName('OrderEvent'), request);
    const logs = results.docs as unknown as ParsedOrderEventLog[];
    for (const log of logs) log.timestamp = log.timestamp;
    return logs;
  }

  /**
   * Queries the OrderEvent DB for Create events
   *
   * @param {PouchDB.Find.FindRequest<{}>} request Query object
   * @returns {Promise<Array<ParsedOrderEventLog>>}
   */
  async findOrderCreatedLogs(request: PouchDB.Find.FindRequest<{}>): Promise<ParsedOrderEventLog[]> {
    request.selector['eventType'] = OrderEventType.Create;
    const results = await this.findInSyncableDB(this.getDatabaseName('OrderEvent'), request);
    const logs = results.docs as unknown as ParsedOrderEventLog[];
    for (const log of logs) log.timestamp = log.timestamp;
    return logs;
  }

  /**
   * Queries the OrderEvent DB for Fill events
   *
   * @param {PouchDB.Find.FindRequest<{}>} request Query object
   * @returns {Promise<Array<ParsedOrderEventLog>>}
   */
  async findOrderFilledLogs(request: PouchDB.Find.FindRequest<{}>): Promise<ParsedOrderEventLog[]> {
    request.selector['eventType'] = OrderEventType.Fill;
    const results = await this.findInSyncableDB(this.getDatabaseName('OrderEvent'), request);
    const logs = results.docs as unknown as ParsedOrderEventLog[];
    for (const log of logs) log.timestamp = log.timestamp;
    return logs;
  }

  /**
   * Queries the ParticipationTokensRedeemed DB
   *
   * @param {PouchDB.Find.FindRequest<{}>} request Query object
   * @returns {Promise<Array<ParticipationTokensRedeemedLog>>}
   */
  async findParticipationTokensRedeemedLogs(request: PouchDB.Find.FindRequest<{}>): Promise<ParticipationTokensRedeemedLog[]> {
    const results = await this.findInSyncableDB(this.getDatabaseName('ParticipationTokensRedeemed'), request);
    return results.docs as unknown as ParticipationTokensRedeemedLog[];
  }

  /**
   * Queries the ProfitLossChanged DB
   *
   * @param {string} the user whose logs are being retreived
   * @param {PouchDB.Find.FindRequest<{}>} request Query object
   * @returns {Promise<Array<ProfitLossChangedLog>>}
   */
  async findProfitLossChangedLogs(user: string, request: PouchDB.Find.FindRequest<{}>): Promise<ProfitLossChangedLog[]> {
    const results = await this.findInSyncableDB(this.getDatabaseName('ProfitLossChanged', user), request);
    return results.docs as unknown as ProfitLossChangedLog[];
  }

  /**
   * Queries the TimestampSet DB
   *
   * @param {PouchDB.Find.FindRequest<{}>} request Query object
   * @returns {Promise<Array<TimestampSetLog>>}
   */
  async findTimestampSetLogs(request: PouchDB.Find.FindRequest<{}>): Promise<TimestampSetLog[]> {
    const results = await this.findInSyncableDB(this.getDatabaseName('TimestampSet'), request);
    return results.docs as unknown as TimestampSetLog[];
  }

  /**
   * Queries the TokenBalanceChanged DB
   *
   * @param {string} the user whose logs are being retreived
   * @param {PouchDB.Find.FindRequest<{}>} request Query object
   * @returns {Promise<Array<TokenBalanceChangedLog>>}
   */
  async findTokenBalanceChangedLogs(user: string, request: PouchDB.Find.FindRequest<{}>): Promise<TokenBalanceChangedLog[]> {
    const results = await this.findInSyncableDB(this.getDatabaseName('TokenBalanceChanged', user), request);
    return results.docs as unknown as TokenBalanceChangedLog[];
  }

  /**
   * Queries the TradingProceedsClaimed DB
   *
   * @param {PouchDB.Find.FindRequest<{}>} request Query object
   * @returns {Promise<Array<TradingProceedsClaimedLog>>}
   */
  async findTradingProceedsClaimedLogs(request: PouchDB.Find.FindRequest<{}>): Promise<TradingProceedsClaimedLog[]> {
    const results = await this.findInSyncableDB(this.getDatabaseName('TradingProceedsClaimed'), request);
    return results.docs as unknown as TradingProceedsClaimedLog[];
  }

  /**
   * Queries the UniverseForked DB
   *
   * @param {PouchDB.Find.FindRequest<{}>} request Query object
   * @returns {Promise<Array<UniverseForkedLog>>}
   */
  async findUniverseCreatedLogs(request: PouchDB.Find.FindRequest<{}>): Promise<UniverseCreatedLog[]> {
    const results = await this.findInSyncableDB(this.getDatabaseName("UniverseCreated"), request);
    return results.docs as unknown as UniverseCreatedLog[];
  }

  /**
   * Queries the UniverseCreated DB
   *
   * @param {PouchDB.Find.FindRequest<{}>} request Query object
   * @returns {Promise<Array<UniverseForkedLog>>}
   */
  async findUniverseForkedLogs(request: PouchDB.Find.FindRequest<{}>): Promise<UniverseForkedLog[]> {
    const results = await this.findInSyncableDB(this.getDatabaseName('UniverseForked'), request);
    return results.docs as unknown as UniverseForkedLog[];
  }

  /**
   * Queries the CurrentOrders DB
   *
   * @param {PouchDB.Find.FindRequest<{}>} request Query object
   * @returns {Promise<Array<ParsedOrderEventLog>>}
   */
  async findCurrentOrderLogs(request: PouchDB.Find.FindRequest<{}>): Promise<ParsedOrderEventLog[]> {
    const results = await this.findInDerivedDB(this.getDatabaseName('CurrentOrders'), request);
    const logs = results.docs as unknown as ParsedOrderEventLog[];
    for (const log of logs) log.timestamp = log.timestamp;
    return logs;
  }

  /**
   * Queries the ZeroXOrders DB
   *
   * @param {PouchDB.Find.FindRequest<{}>} request Query object
   * @returns {Promise<Array<StoredOrder>>}
   */
  async findZeroXOrderLogs(request: PouchDB.Find.FindRequest<{}>): Promise<StoredOrder[]> {
    if (!this.zeroXOrders) throw new Error("ZeroX orders not available as no mesh client was provided");
    const results = await this.zeroXOrders.find(request);
    const logs = results.docs as unknown as StoredOrder[];
    return logs;
  }

  /**
   * Queries the Markets DB
   *
   * @param {PouchDB.Find.FindRequest<{}>} request Query object
   * @returns {Promise<Array<MarketData>>}
   */
  async findMarkets(request: PouchDB.Find.FindRequest<{}>): Promise<MarketData[]> {
    const results = await this.findInDerivedDB(this.getDatabaseName('Markets'), request);
    return results.docs as unknown as MarketData[];
  }

  /**
   * Returns the current time, either using the Time contract, or by using the latest block timestamp.
   */
  async getCurrentTime(): Promise<number>  {
    const time = this.augur.contracts.getTime();

    if (this.augur.contracts.isTimeControlled(time)) {
      return (await time.getTimestamp_()).toNumber();
    } else {
      return (await this.augur.provider.getBlock(await this.augur.provider.getBlockNumber())).timestamp;
    }
  }

  /**
   * Queries the Liquidity DB for hourly liquidity of markets
   *
   * @param {number} currentTimestamp Timestamp of the latest block
   * @param {string?} marketIds Array of market IDs to filter by
   * @returns {Promise<MarketHourlyLiquidity[]>}
   */
  async findRecentMarketsLiquidityDocs(currentTimestamp: number, marketIds?: string[]): Promise<MarketHourlyLiquidity[]> {
    const secondsPerHour = SECONDS_IN_AN_HOUR.toNumber();
    const mostRecentOnTheHourTimestamp = currentTimestamp - (currentTimestamp % secondsPerHour);
    const selectorConditions: any[] = [
      { _id: { $ne: 'lastUpdated' } },
      { timestamp: { $gte: mostRecentOnTheHourTimestamp - (SECONDS_IN_A_DAY).toNumber() } },
    ];
    if (marketIds) {
      selectorConditions.push(
        { market: { $in: marketIds } }
      );
    }
    const marketsLiquidity = await this.liquidityDatabase.find({
      selector: {
        $and: selectorConditions,
      },
    });

    return marketsLiquidity.docs as unknown as MarketHourlyLiquidity[];
  }

  /**
   * Queries the Liquidity DB for hourly liquidity of all markets
   *
   * @returns {Promise<number|undefined>}
   */
  async findLiquidityLastUpdatedTimestamp(): Promise<number|undefined> {
    const lastUpdatedResults = await this.liquidityDatabase.find({
      selector: {
        _id: { $eq: 'lastUpdated' },
      },
    });
    const lastUpdatedDocs = lastUpdatedResults.docs as unknown as LiquidityLastUpdated[];
    if (lastUpdatedDocs.length > 0) {
      return lastUpdatedDocs[0].timestamp;
    }
    return undefined;
  }
}<|MERGE_RESOLUTION|>--- conflicted
+++ resolved
@@ -36,16 +36,11 @@
   TokenBalanceChangedLog,
   TradingProceedsClaimedLog,
   UniverseForkedLog,
-<<<<<<< HEAD
   UniverseCreatedLog,
   MarketData,
   GenericEventDBDescription
-} from "../logs/types";
-import { ZeroXOrders, StoredOrder } from "./ZeroXOrders";
-=======
 } from '../logs/types';
 import { ZeroXOrders, StoredOrder } from './ZeroXOrders';
->>>>>>> 4f3e5e93
 
 export interface DerivedDBConfiguration {
   name: string;
