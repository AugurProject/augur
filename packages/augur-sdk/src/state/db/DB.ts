import Dexie from 'dexie';
import { Augur } from '../../Augur';
import {
  LogCallbackType,
  LogFilterAggregatorInterface,
} from '../logs/LogFilterAggregator';
import {
  CancelledOrderLog,
  CancelLog,
  CompleteSetsPurchasedLog,
  CompleteSetsSoldLog,
  CurrentOrder,
  DisputeCrowdsourcerCompletedLog,
  DisputeCrowdsourcerContributionLog,
  DisputeCrowdsourcerCreatedLog,
  DisputeCrowdsourcerRedeemedLog,
  DisputeDoc,
  DisputeWindowCreatedLog,
  GenericEventDBDescription,
  InitialReporterRedeemedLog,
  InitialReporterTransferredLog,
  InitialReportSubmittedLog,
  MarketCreatedLog,
  MarketData,
  MarketFinalizedLog,
  MarketMigratedLog,
  MarketOIChangedLog,
  MarketParticipantsDisavowedLog,
  MarketTransferredLog,
  MarketVolumeChangedLog,
  OrderEventLog,
  ParsedOrderEventLog,
  ParticipationTokensRedeemedLog,
  ProfitLossChangedLog,
  ReportingParticipantDisavowedLog,
  ShareTokenBalanceChangedLog,
  TimestampSetLog,
  TokenBalanceChangedLog,
  TokensMinted,
  TokensTransferredLog,
  TradingProceedsClaimedLog,
  TransferBatchLog,
  TransferSingleLog,
  UniverseCreatedLog,
  UniverseForkedLog,
  ReportingFeeChangedLog,
} from '../logs/types';
import { BaseSyncableDB } from './BaseSyncableDB';
import { CancelledOrdersDB } from './CancelledOrdersDB';
import { CurrentOrdersDatabase } from './CurrentOrdersDB';
import { DelayedSyncableDB } from './DelayedSyncableDB';
import { DisputeDatabase } from './DisputeDB';
import { MarketDB } from './MarketDB';
import { ParsedOrderEventDB } from './ParsedOrderEventDB';
import { SyncableDB } from './SyncableDB';
import { SyncStatus } from './SyncStatus';
<<<<<<< HEAD
import { WarpCheckpoints } from './WarpCheckpoints';
=======
import { WarpSyncCheckpointsDB } from './WarpSyncCheckpointsDB';
import { WarpSyncDB } from './WarpSyncDB';
>>>>>>> 5513f00f
import { StoredOrder, ZeroXOrders } from './ZeroXOrders';

interface Schemas {
  [table: string]: string;
}

export interface DerivedDBConfiguration {
  name: string;
  eventNames?: string[];
  idFields?: string[];
}

export class DB {
  private blockstreamDelay: number;
  private syncableDatabases: { [dbName: string]: BaseSyncableDB } = {};
  private disputeDatabase: DisputeDatabase;
  private currentOrdersDatabase: CurrentOrdersDatabase;
  public marketDatabase: MarketDB;
  private cancelledOrdersDatabase: CancelledOrdersDB;
  private parsedOrderEventDatabase: ParsedOrderEventDB;
  private zeroXOrders: ZeroXOrders;
  syncStatus: SyncStatus;
<<<<<<< HEAD
  warpCheckpoints: WarpCheckpoints;
=======
  warpCheckpoints: WarpSyncCheckpointsDB;
  warpSync: WarpSyncDB;
>>>>>>> 5513f00f

  readonly genericEventDBDescriptions: GenericEventDBDescription[] = [
    { EventName: 'CompleteSetsPurchased', indexes: ['timestamp'] },
    { EventName: 'CompleteSetsSold', indexes: ['timestamp'] },
    { EventName: 'DisputeCrowdsourcerCompleted', indexes: ['market', 'timestamp', 'disputeCrowdsourcer'] },
    { EventName: 'DisputeCrowdsourcerContribution', indexes: ['timestamp', 'market', '[universe+reporter]'] },
    { EventName: 'DisputeCrowdsourcerCreated', indexes: ['disputeCrowdsourcer'] },
    { EventName: 'DisputeCrowdsourcerRedeemed', indexes: ['timestamp', 'reporter'] },
    { EventName: 'DisputeWindowCreated', indexes: [] },
    { EventName: 'InitialReporterRedeemed', indexes: ['timestamp', 'reporter'] },
    { EventName: 'InitialReportSubmitted', indexes: ['timestamp', 'reporter', '[universe+reporter]'] },
    { EventName: 'InitialReporterTransferred', indexes: [] },
    { EventName: 'MarketCreated', indexes: ['market', 'timestamp', '[universe+timestamp]'] },
    { EventName: 'MarketFinalized', indexes: ['market'] },
    { EventName: 'MarketMigrated', indexes: ['market'] },
    { EventName: 'MarketParticipantsDisavowed', indexes: [] },
    { EventName: 'MarketTransferred', indexes: [] },
    { EventName: 'MarketVolumeChanged', indexes: [], primaryKey: 'market' },
    { EventName: 'MarketOIChanged', indexes: [], primaryKey: 'market' },
    { EventName: 'OrderEvent', indexes: ['market', 'timestamp', 'orderId', '[universe+eventType+timestamp]', '[market+eventType]', 'eventType', 'orderCreator', 'orderFiller'] },
    { EventName: 'Cancel', indexes: [], primaryKey: 'orderHash' },
    { EventName: 'ParticipationTokensRedeemed', indexes: ['timestamp'] },
    { EventName: 'ProfitLossChanged', indexes: ['[universe+account+timestamp]', 'account'] },
    { EventName: 'ReportingParticipantDisavowed', indexes: [] },
    { EventName: 'TimestampSet', indexes: ['newTimestamp'] },
    { EventName: 'TokenBalanceChanged', indexes: ['[universe+owner+tokenType]'], primaryKey: '[owner+token]' },
    { EventName: 'TokensMinted', indexes: [] },
    { EventName: 'TokensTransferred', indexes: [] },
    { EventName: 'ReportingFeeChanged', indexes: ['universe'] },
    { EventName: 'TradingProceedsClaimed', indexes: ['timestamp'] },
    { EventName: 'UniverseCreated', indexes: ['childUniverse', 'parentUniverse'] },
    { EventName: 'UniverseForked', indexes: ['universe'] },
    { EventName: 'TransferSingle', indexes: []},
    { EventName: 'TransferBatch', indexes: []},
    { EventName: 'ShareTokenBalanceChanged', indexes: ['[universe+account]'], primaryKey: '[account+market+outcome]'},
  ];

  constructor(readonly dexieDB: Dexie, readonly logFilters: LogFilterAggregatorInterface, private augur:Augur) {
    logFilters.listenForBlockRemoved(this.rollback.bind(this));
  }

  /**
   * Creates and returns a new dbController.
   *
   * @param {number} networkId Network on which to sync events
   * @param logFilterAggregator object responsible for routing logs to individual db tables.
   * @param augur
   * @param uploadBlockNumber
   * @returns {Promise<DB>} Promise to a DB controller object
   */
  static createAndInitializeDB(networkId: number, logFilterAggregator:LogFilterAggregatorInterface, augur: Augur, enableZeroX= false): Promise<DB> {
    const dbName = `augur-${networkId}`;
    const dbController = new DB(new Dexie(dbName), logFilterAggregator, augur);

    dbController.augur = augur;

    return dbController.initializeDB(networkId, enableZeroX);
  }

  /**
   * Creates databases to be used for syncing.
   *
   * @param {number} networkId Network on which to sync events
   * @param uploadBlockNumber
   * @return {Promise<void>}
   */
  async initializeDB(networkId: number, enableZeroX: boolean, uploadBlockNumber = 0): Promise<DB> {
    const schemas = this.generateSchemas();

    this.dexieDB.version(1).stores(schemas);

    await this.dexieDB.open();

    this.syncStatus = new SyncStatus(networkId, uploadBlockNumber, this);
<<<<<<< HEAD
    this.warpCheckpoints = new WarpCheckpoints(networkId, this);
=======
    this.warpCheckpoints = new WarpSyncCheckpointsDB(networkId, this);
    this.warpSync = new WarpSyncDB(networkId, this);
>>>>>>> 5513f00f

    // Create SyncableDBs for generic event types & UserSyncableDBs for user-specific event types
    for (const genericEventDBDescription of this.genericEventDBDescriptions) {
      new SyncableDB(this.augur, this, networkId, genericEventDBDescription.EventName, genericEventDBDescription.EventName, genericEventDBDescription.indexes);

      if(genericEventDBDescription.primaryKey) {
        new DelayedSyncableDB(this.augur, this, networkId, genericEventDBDescription.EventName, `${genericEventDBDescription.EventName}Rollup`, genericEventDBDescription.indexes);
      }
    }
    // Custom Derived DBs here
    this.disputeDatabase = new DisputeDatabase(this, networkId, 'Dispute', ['InitialReportSubmitted', 'DisputeCrowdsourcerCreated', 'DisputeCrowdsourcerContribution', 'DisputeCrowdsourcerCompleted'], this.augur);
    this.currentOrdersDatabase = new CurrentOrdersDatabase(this, networkId, 'CurrentOrders', ['OrderEvent'], this.augur);
    this.marketDatabase = new MarketDB(this, networkId, this.augur);
    this.parsedOrderEventDatabase = new ParsedOrderEventDB(this, networkId, this.augur);
    this.cancelledOrdersDatabase = new CancelledOrdersDB(this, networkId, this.augur);

    if (enableZeroX) {
      this.zeroXOrders = ZeroXOrders.create(this, networkId, this.augur);
    }

    // Always start syncing from 10 blocks behind the lowest
    // last-synced block (in case of restarting after a crash)
    const startSyncBlockNumber = await this.getSyncStartingBlock();
    if (startSyncBlockNumber > this.syncStatus.defaultStartSyncBlockNumber) {
<<<<<<< HEAD
      console.log('Performing rollback of block ' + startSyncBlockNumber + ' onward');
      await this.rollback(startSyncBlockNumber);
=======
      console.log('Performing rollback of block ' + (startSyncBlockNumber - 1) + ' onward');
      await this.rollback(startSyncBlockNumber - 1);
>>>>>>> 5513f00f
    }

    return this;
  }

  generateSchemas() : Schemas {
    const schemas: Schemas = {};
    for (const genericEventDBDescription of this.genericEventDBDescriptions) {
      if (genericEventDBDescription.primaryKey) {
        const fields = [genericEventDBDescription.primaryKey,'blockNumber'].concat(genericEventDBDescription.indexes);
        schemas[`${genericEventDBDescription.EventName}Rollup`] = fields.join(',');
      }
      const fields = ['[blockNumber+logIndex]','blockNumber'].concat(genericEventDBDescription.indexes);
      schemas[genericEventDBDescription.EventName] = fields.join(',');
    }
    schemas['Markets'] = 'market,reportingState,universe,marketCreator,timestamp,finalized,blockNumber';
    schemas['CurrentOrders'] = 'orderId,[market+open],[market+outcome+orderType],orderCreator,orderFiller,blockNumber';
    schemas['Dispute'] = '[market+payoutNumerators],market,blockNumber';
    schemas['ParsedOrderEvents'] = '[blockNumber+logIndex],blockNumber,market,timestamp,orderId,[universe+eventType+timestamp],[market+eventType],eventType,orderCreator,orderFiller';
    schemas['ZeroXOrders'] = 'orderHash,[market+outcome+orderType],orderCreator,blockNumber';
    schemas['CancelledOrders'] = 'orderHash,[makerAddress+market]';
    schemas['SyncStatus'] = 'eventName,blockNumber,syncing';
    schemas['Rollback'] = ',[tableName+rollbackBlockNumber]';
<<<<<<< HEAD
    schemas['WarpCheckpoints'] = '++_id,begin.number,end.number';
=======
    schemas['WarpSync'] = '[begin.number+end.number],end.number';
    schemas['WarpSyncCheckpoints'] = '++_id,begin.number,end.number';
>>>>>>> 5513f00f
    return schemas;
  }

  /**
   * Called from SyncableDB constructor once SyncableDB is successfully created.
   *
   * @param {SyncableDB} db dbController that utilizes the SyncableDB
   */
  notifySyncableDBAdded(db: BaseSyncableDB): void {
    this.syncableDatabases[db.dbName] = db;
  }

  registerEventListener(eventNames: string | string[], callback: LogCallbackType): void {
    this.logFilters.listenForEvent(eventNames, callback);
  }

  /**
   * Gets the block number at which to begin syncing. (That is, the lowest last-synced
   * block across all event log databases or the upload block number for this network.)
   *
   * @returns {Promise<number>} Promise to the block number at which to begin syncing.
   */
  async getSyncStartingBlock(): Promise<number> {
    const highestSyncBlocks = [];
    for (const genericEventDBDescription of this.genericEventDBDescriptions) {
      highestSyncBlocks.push(await this.syncStatus.getHighestSyncBlock(
        genericEventDBDescription.EventName));
    }

<<<<<<< HEAD
    return Math.min(...highestSyncBlocks);
=======
    return Math.min(...highestSyncBlocks) + 1;
>>>>>>> 5513f00f
  }

  /**
   * Syncs generic events and user-specific events with blockchain and updates MetaDB info.
   */
  async sync(highestAvailableBlockNumber?: number): Promise<void> {
    const dbSyncPromises = [];
    if(!highestAvailableBlockNumber) {
      highestAvailableBlockNumber = await this.augur.provider.getBlockNumber();
    }

    for (const {EventName:dbName, primaryKey } of this.genericEventDBDescriptions) {
      if (primaryKey) {
        dbSyncPromises.push(
          this.syncableDatabases[`${dbName}Rollup`].sync(
            highestAvailableBlockNumber,
          ),
        );
      }
    }

    await Promise.all(dbSyncPromises);

    // Derived DBs are synced after generic log DBs complete
    console.log('Syncing derived DBs');

    await this.disputeDatabase.sync(highestAvailableBlockNumber);
    await this.currentOrdersDatabase.sync(highestAvailableBlockNumber);
    await this.cancelledOrdersDatabase.sync(highestAvailableBlockNumber);

    // The Market DB syncs after the derived DBs, as it depends on a derived DB
    await this.marketDatabase.sync(highestAvailableBlockNumber);
  }

  /**
   * Rolls back all blocks from blockNumber onward.
   *
   * @param {number} blockNumber Oldest block number to delete
   */
  rollback = async (blockNumber: number): Promise<void> => {
    const dbRollbackPromises = [];
    // Perform rollback on SyncableDBs & rollups
    for (const genericEventDBDescription of this.genericEventDBDescriptions) {
      const dbName = genericEventDBDescription.EventName;
      dbRollbackPromises.push(this.syncableDatabases[dbName].rollback(blockNumber));

      if (genericEventDBDescription.primaryKey) {
        dbRollbackPromises.push(
          this.syncableDatabases[`${genericEventDBDescription.EventName}Rollup`].rollback(
            blockNumber,
          ),
        );
      }
    }

    // Perform rollback on derived DBs
    dbRollbackPromises.push(this.disputeDatabase.rollback(blockNumber));
    dbRollbackPromises.push(this.currentOrdersDatabase.rollback(blockNumber));
    dbRollbackPromises.push(this.marketDatabase.rollback(blockNumber));
    dbRollbackPromises.push(this.parsedOrderEventDatabase.rollback(blockNumber));

    // TODO Figure out a way to handle concurrent request limit of 40
    await Promise.all(dbRollbackPromises).catch(error => { throw error; });
  }

  /**
   * Adds a new block to a SyncableDB/UserSyncableDB and updates MetaDB.
   *
   * TODO Define blockLogs interface
   *
   * @param {string} dbName Name of the database to which the block should be added
   * @param {any} blockLogs Logs from a new block
   */
  async addNewBlock(dbName: string, blockLogs: any): Promise<void> {
    const db = this.syncableDatabases[dbName];
    if (!db) {
      throw new Error('Unknown DB name: ' + dbName);
    }
    try {
      await db.addNewBlock(blockLogs[0].blockNumber, blockLogs);

      const highestSyncBlock = await this.syncStatus.getHighestSyncBlock(dbName);
      if (highestSyncBlock !== blockLogs[0].blockNumber) {
        throw new Error('Highest sync block is ' + highestSyncBlock + '; newest block number is ' + blockLogs[0].blockNumber);
      }
    } catch (err) {
      throw err;
    }
  }

  /**
   * Queries a DB to get a row count.
   *
   * @param {string} dbName Name of the DB to query
   * @param request Optional request Query object to narrow results
   * @returns {Promise<number>} Promise to a number of rows
   */
  async getNumRowsFromDB(dbName: string, request?: {}): Promise<number> {
    const fullDBName = dbName;
    const table: Dexie.Table<any, any> = this.dexieDB[fullDBName];

    if (request) {
      const results = await table.where(request);
      return results.count();
    }

    return table.count();
  }

  get CompleteSetsPurchased() { return this.dexieDB.table<CompleteSetsPurchasedLog>('CompleteSetsPurchased'); }
  get CompleteSetsSold() { return this.dexieDB.table<CompleteSetsSoldLog>('CompleteSetsSold'); }
  get DisputeCrowdsourcerContribution() { return this.dexieDB.table<DisputeCrowdsourcerContributionLog>('DisputeCrowdsourcerContribution'); }
  get DisputeCrowdsourcerCompleted() { return this.dexieDB.table<DisputeCrowdsourcerCompletedLog>('DisputeCrowdsourcerCompleted'); }
  get DisputeCrowdsourcerCreated() { return this.dexieDB.table<DisputeCrowdsourcerCreatedLog>('DisputeCrowdsourcerCreated'); }
  get DisputeCrowdsourcerRedeemed() { return this.dexieDB.table<DisputeCrowdsourcerRedeemedLog>('DisputeCrowdsourcerRedeemed'); }
  get DisputeWindowCreated() { return this.dexieDB.table<DisputeWindowCreatedLog>('DisputeWindowCreated'); }
  get InitialReporterRedeemed() { return this.dexieDB.table<InitialReporterRedeemedLog>('InitialReporterRedeemed'); }
  get InitialReportSubmitted() { return this.dexieDB.table<InitialReportSubmittedLog>('InitialReportSubmitted'); }
  get InitialReporterTransferred() { return this.dexieDB.table<InitialReporterTransferredLog>('InitialReporterTransferred'); }
  get MarketCreated() { return this.dexieDB.table<MarketCreatedLog>('MarketCreated'); }
  get MarketFinalized() { return this.dexieDB.table<MarketFinalizedLog>('MarketFinalized'); }
  get MarketMigrated() { return this.dexieDB.table<MarketMigratedLog>('MarketMigrated'); }
  get MarketParticipantsDisavowed() { return this.dexieDB.table<MarketParticipantsDisavowedLog>('MarketParticipantsDisavowed'); }
  get MarketTransferred() { return this.dexieDB.table<MarketTransferredLog>('MarketTransferred'); }
  get MarketVolumeChanged() { return this.dexieDB.table<MarketVolumeChangedLog>('MarketVolumeChanged'); }
  get MarketVolumeChangedRollup() { return this.dexieDB.table<MarketVolumeChangedLog>('MarketVolumeChangedRollup'); }
  get MarketOIChanged() { return this.dexieDB.table<MarketOIChangedLog>('MarketOIChanged'); }
  get MarketOIChangedRollup() { return this.dexieDB.table<MarketOIChangedLog>('MarketOIChangedRollup'); }
  get OrderEvent() { return this.dexieDB.table<OrderEventLog>('OrderEvent'); }
  get Cancel() { return this.dexieDB['Cancel'] as Dexie.Table<CancelLog, any>; }
  get CancelRollup() { return this.dexieDB['CancelRollup'] as Dexie.Table<CancelLog, any>; }
  get CancelledOrders() { return this.dexieDB['CancelledOrders'] as Dexie.Table<CancelledOrderLog, any>; }
  get ParticipationTokensRedeemed() { return this.dexieDB.table<ParticipationTokensRedeemedLog>('ParticipationTokensRedeemed'); }
  get ProfitLossChanged() { return this.dexieDB.table<ProfitLossChangedLog>('ProfitLossChanged'); }
  get ReportingParticipantDisavowed() { return this.dexieDB.table<ReportingParticipantDisavowedLog>('ReportingParticipantDisavowed'); }
  get TimestampSet() { return this.dexieDB.table<TimestampSetLog>('TimestampSet'); }
  get TokenBalanceChanged() { return this.dexieDB.table<TokenBalanceChangedLog>('TokenBalanceChanged'); }
  get TokenBalanceChangedRollup() { return this.dexieDB.table<TokenBalanceChangedLog>('TokenBalanceChangedRollup'); }
  get TokensMinted() { return this.dexieDB.table<TokensMinted>('TokensMinted'); }
  get TokensTransferred() { return this.dexieDB.table<TokensTransferredLog>('TokensTransferred'); }
  get TradingProceedsClaimed() { return this.dexieDB.table<TradingProceedsClaimedLog>('TradingProceedsClaimed'); }
  get UniverseCreated() { return this.dexieDB.table<UniverseCreatedLog>('UniverseCreated'); }
  get UniverseForked() { return this.dexieDB.table<UniverseForkedLog>('UniverseForked'); }
  get TransferSingle() { return this.dexieDB.table<TransferSingleLog>('TransferSingle'); }
  get TransferBatch() { return this.dexieDB.table<TransferBatchLog>('TransferBatch'); }
  get ShareTokenBalanceChanged() { return this.dexieDB.table<ShareTokenBalanceChangedLog>('ShareTokenBalanceChanged'); }
  get ShareTokenBalanceChangedRollup() { return this.dexieDB.table<ShareTokenBalanceChangedLog>('ShareTokenBalanceChangedRollup'); }
  get Markets() { return this.dexieDB.table<MarketData>('Markets'); }
  get ParsedOrderEvent() { return this.dexieDB.table<ParsedOrderEventLog>('ParsedOrderEvents'); }
  get Dispute() { return this.dexieDB.table<DisputeDoc>('Dispute'); }
  get CurrentOrders() { return this.dexieDB.table<CurrentOrder>('CurrentOrders'); }
  get ZeroXOrders() { return this.dexieDB.table<StoredOrder>('ZeroXOrders'); }
  get ReportingFeeChanged() { return this.dexieDB.table<ReportingFeeChangedLog>('ReportingFeeChanged') }
}<|MERGE_RESOLUTION|>--- conflicted
+++ resolved
@@ -54,12 +54,8 @@
 import { ParsedOrderEventDB } from './ParsedOrderEventDB';
 import { SyncableDB } from './SyncableDB';
 import { SyncStatus } from './SyncStatus';
-<<<<<<< HEAD
-import { WarpCheckpoints } from './WarpCheckpoints';
-=======
 import { WarpSyncCheckpointsDB } from './WarpSyncCheckpointsDB';
 import { WarpSyncDB } from './WarpSyncDB';
->>>>>>> 5513f00f
 import { StoredOrder, ZeroXOrders } from './ZeroXOrders';
 
 interface Schemas {
@@ -82,12 +78,8 @@
   private parsedOrderEventDatabase: ParsedOrderEventDB;
   private zeroXOrders: ZeroXOrders;
   syncStatus: SyncStatus;
-<<<<<<< HEAD
-  warpCheckpoints: WarpCheckpoints;
-=======
   warpCheckpoints: WarpSyncCheckpointsDB;
   warpSync: WarpSyncDB;
->>>>>>> 5513f00f
 
   readonly genericEventDBDescriptions: GenericEventDBDescription[] = [
     { EventName: 'CompleteSetsPurchased', indexes: ['timestamp'] },
@@ -162,12 +154,8 @@
     await this.dexieDB.open();
 
     this.syncStatus = new SyncStatus(networkId, uploadBlockNumber, this);
-<<<<<<< HEAD
-    this.warpCheckpoints = new WarpCheckpoints(networkId, this);
-=======
     this.warpCheckpoints = new WarpSyncCheckpointsDB(networkId, this);
     this.warpSync = new WarpSyncDB(networkId, this);
->>>>>>> 5513f00f
 
     // Create SyncableDBs for generic event types & UserSyncableDBs for user-specific event types
     for (const genericEventDBDescription of this.genericEventDBDescriptions) {
@@ -192,13 +180,8 @@
     // last-synced block (in case of restarting after a crash)
     const startSyncBlockNumber = await this.getSyncStartingBlock();
     if (startSyncBlockNumber > this.syncStatus.defaultStartSyncBlockNumber) {
-<<<<<<< HEAD
-      console.log('Performing rollback of block ' + startSyncBlockNumber + ' onward');
-      await this.rollback(startSyncBlockNumber);
-=======
       console.log('Performing rollback of block ' + (startSyncBlockNumber - 1) + ' onward');
       await this.rollback(startSyncBlockNumber - 1);
->>>>>>> 5513f00f
     }
 
     return this;
@@ -222,12 +205,8 @@
     schemas['CancelledOrders'] = 'orderHash,[makerAddress+market]';
     schemas['SyncStatus'] = 'eventName,blockNumber,syncing';
     schemas['Rollback'] = ',[tableName+rollbackBlockNumber]';
-<<<<<<< HEAD
-    schemas['WarpCheckpoints'] = '++_id,begin.number,end.number';
-=======
     schemas['WarpSync'] = '[begin.number+end.number],end.number';
     schemas['WarpSyncCheckpoints'] = '++_id,begin.number,end.number';
->>>>>>> 5513f00f
     return schemas;
   }
 
@@ -257,11 +236,7 @@
         genericEventDBDescription.EventName));
     }
 
-<<<<<<< HEAD
-    return Math.min(...highestSyncBlocks);
-=======
     return Math.min(...highestSyncBlocks) + 1;
->>>>>>> 5513f00f
   }
 
   /**
