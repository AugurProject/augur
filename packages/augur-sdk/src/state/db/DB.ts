--- conflicted
+++ resolved
@@ -196,46 +196,21 @@
     let dbSyncPromises = [];
     const highestAvailableBlockNumber = await augur.provider.getBlockNumber();
 
-<<<<<<< HEAD
-    for (let trackedUser of await this.trackedUsers.getUsers()) {
-      for (let userSpecificEvent of this.userSpecificDBs) {
-        let dbName = this.getDatabaseName(userSpecificEvent.name, trackedUser);
-=======
     for (const trackedUser of await this.trackedUsers.getUsers()) {
-      for (const userSpecificEvent of this.userSpecificEvents) {
+      for (const userSpecificEvent of this.userSpecificDBs) {
         const dbName = this.getDatabaseName(userSpecificEvent.name, trackedUser);
-        try {
-          dbSyncPromises.push(
-            this.syncableDatabases[dbName].sync(
-              augur,
-              chunkSize,
-              blockstreamDelay,
-              highestAvailableBlockNumber
-            ));
-        } catch (e) {
-          console.log("Issue syncing", dbName);
-        }
-      }
-    }
-
-    for (const genericEventName of this.genericEventNames) {
-      const dbName = this.getDatabaseName(genericEventName);
-      try {
->>>>>>> b224a02e
         dbSyncPromises.push(
           this.syncableDatabases[dbName].sync(
             augur,
             chunkSize,
             blockstreamDelay,
             highestAvailableBlockNumber
-          ));
-      } catch (e) {
-        console.log("Issue syncing", dbName);
+          )
+        );
       }
     }
 
-<<<<<<< HEAD
-    for (let genericEventName of this.genericEventNames) {
+    for (const genericEventName of this.genericEventNames) {
       let dbName = this.getDatabaseName(genericEventName);
       dbSyncPromises.push(
         this.syncableDatabases[dbName].sync(
@@ -243,37 +218,20 @@
           chunkSize,
           blockstreamDelay,
           highestAvailableBlockNumber
-        ));
+        )
+      );
     }
 
     await Promise.all(dbSyncPromises);
 
     // Derived DBs are synced after generic log DBs complete
     dbSyncPromises = [];
-    for (let derivedDBConfiguration of this.basicDerivedDBs) {
-      let dbName = this.getDatabaseName(derivedDBConfiguration.name);
+    for (const derivedDBConfiguration of this.basicDerivedDBs) {
+      const dbName = this.getDatabaseName(derivedDBConfiguration.name);
       dbSyncPromises.push(this.derivedDatabases[dbName].sync(highestAvailableBlockNumber));
     }
 
     dbSyncPromises.push(this.marketDatabase.sync(highestAvailableBlockNumber));
-=======
-    for (const customEvent of this.customEvents) {
-      const dbName = this.getDatabaseName(customEvent.name);
-      try {
-        dbSyncPromises.push(
-          this.syncableDatabases[dbName].sync(
-            augur,
-            chunkSize,
-            blockstreamDelay,
-            highestAvailableBlockNumber
-          ));
-      } catch (e) {
-        console.log("Issue syncing", dbName);
-      }
-    }
-
-    return Promise.all(dbSyncPromises).then(() => undefined);
->>>>>>> b224a02e
 
     return await Promise.all(dbSyncPromises).then(() => undefined);
   }
@@ -294,13 +252,8 @@
     for (const eventName of this.genericEventNames) {
       highestSyncBlocks.push(await this.syncStatus.getHighestSyncBlock(this.getDatabaseName(eventName)));
     }
-<<<<<<< HEAD
-    for (let trackedUser of await this.trackedUsers.getUsers()) {
-      for (let userSpecificEvent of this.userSpecificDBs) {
-=======
     for (const trackedUser of await this.trackedUsers.getUsers()) {
-      for (const userSpecificEvent of this.userSpecificEvents) {
->>>>>>> b224a02e
+      for (const userSpecificEvent of this.userSpecificDBs) {
         highestSyncBlocks.push(await this.syncStatus.getHighestSyncBlock(this.getDatabaseName(userSpecificEvent.name, trackedUser)));
       }
     }
@@ -335,26 +288,8 @@
    *
    * @param {string} dbName The name of the database
    */
-<<<<<<< HEAD
   public getDerivedDatabase(dbName: string): DerivedDB {
     return this.derivedDatabases[dbName];
-=======
-  public async getAllSequenceIds(): Promise<SequenceIds> {
-    let sequenceIds: SequenceIds = {};
-    for (const eventName of this.genericEventNames) {
-      let dbName = this.getDatabaseName(eventName);
-      let dbInfo = await this.syncableDatabases[dbName].getInfo();
-      sequenceIds[dbName] = dbInfo.update_seq.toString();
-    }
-    for (const trackedUser of await this.trackedUsers.getUsers()) {
-      for (const userSpecificEvent of this.userSpecificEvents) {
-        const dbName = this.getDatabaseName(userSpecificEvent.name, trackedUser);
-        const dbInfo = await this.syncableDatabases[dbName].getInfo();
-        sequenceIds[dbName] = dbInfo.update_seq.toString();
-      }
-    }
-    return sequenceIds;
->>>>>>> b224a02e
   }
 
   /**
@@ -380,22 +315,10 @@
       });
 
     // Perform rollback on UserSyncableDBs
-<<<<<<< HEAD
-    for (let trackedUser of await this.trackedUsers.getUsers()) {
-      for (let userSpecificEvent of this.userSpecificDBs) {
-        let dbName = this.getDatabaseName(userSpecificEvent.name, trackedUser);
+    for (const trackedUser of await this.trackedUsers.getUsers()) {
+      for (const userSpecificEvent of this.userSpecificDBs) {
+        const dbName = this.getDatabaseName(userSpecificEvent.name, trackedUser);
         dbRollbackPromises.push(this.syncableDatabases[dbName].rollback(blockNumber));
-=======
-    for (const trackedUser of await this.trackedUsers.getUsers()) {
-      for (const userSpecificEvent of this.userSpecificEvents) {
-        const dbName = this.getDatabaseName(userSpecificEvent.name, trackedUser);
-        try {
-          dbRollbackPromises.push(this.syncableDatabases[dbName].rollback(blockNumber));
-        } catch (e) {
-          console.log("Issue rolling back", dbName);
-        }
-
->>>>>>> b224a02e
       }
     }
     // TODO Figure out a way to handle concurrent request limit of 40
