--- conflicted
+++ resolved
@@ -1,19 +1,10 @@
 import Dexie from 'dexie';
 import { Augur } from '../../Augur';
-<<<<<<< HEAD
-import { SubscriptionEventName } from '../../constants';
 import {
   LogCallbackType,
   LogFilterAggregatorInterface,
 } from '../logs/LogFilterAggregator';
 import {
-=======
-import {
-  LogCallbackType,
-  LogFilterAggregatorInterface,
-} from '../logs/LogFilterAggregator';
-import {
->>>>>>> 4fa250f5
   CancelledOrderLog,
   CancelLog,
   CompleteSetsPurchasedLog,
@@ -36,12 +27,8 @@
   MarketOIChangedLog,
   MarketParticipantsDisavowedLog,
   MarketTransferredLog,
-<<<<<<< HEAD
-  MarketVolumeChangedLog, OrderEventLog,
-=======
   MarketVolumeChangedLog,
   OrderEventLog,
->>>>>>> 4fa250f5
   ParsedOrderEventLog,
   ParticipationTokensRedeemedLog,
   ProfitLossChangedLog,
@@ -56,18 +43,12 @@
   TransferSingleLog,
   UniverseCreatedLog,
   UniverseForkedLog,
-<<<<<<< HEAD
-} from '../logs/types';
-import { CancelledOrdersDB } from './CancelledOrdersDB';
-import { CurrentOrdersDatabase } from './CurrentOrdersDB';
-=======
   ReportingFeeChangedLog,
 } from '../logs/types';
 import { BaseSyncableDB } from './BaseSyncableDB';
 import { CancelledOrdersDB } from './CancelledOrdersDB';
 import { CurrentOrdersDatabase } from './CurrentOrdersDB';
 import { DelayedSyncableDB } from './DelayedSyncableDB';
->>>>>>> 4fa250f5
 import { DisputeDatabase } from './DisputeDB';
 import { MarketDB } from './MarketDB';
 import { ParsedOrderEventDB } from './ParsedOrderEventDB';
@@ -178,11 +159,7 @@
       new SyncableDB(this.augur, this, networkId, genericEventDBDescription.EventName, genericEventDBDescription.EventName, genericEventDBDescription.indexes);
 
       if(genericEventDBDescription.primaryKey) {
-<<<<<<< HEAD
-        new SyncableDB(this.augur, this, networkId, genericEventDBDescription.EventName, `${genericEventDBDescription.EventName}Rollup`, genericEventDBDescription.indexes);
-=======
         new DelayedSyncableDB(this.augur, this, networkId, genericEventDBDescription.EventName, `${genericEventDBDescription.EventName}Rollup`, genericEventDBDescription.indexes);
->>>>>>> 4fa250f5
       }
     }
     // Custom Derived DBs here
@@ -251,26 +228,14 @@
   async getSyncStartingBlock(): Promise<number> {
     const highestSyncBlocks = [];
     for (const genericEventDBDescription of this.genericEventDBDescriptions) {
-<<<<<<< HEAD
-      highestSyncBlocks.push(await this.syncStatus.getHighestSyncBlock(genericEventDBDescription.EventName));
-=======
       highestSyncBlocks.push(await this.syncStatus.getHighestSyncBlock(
         genericEventDBDescription.EventName));
->>>>>>> 4fa250f5
     }
 
     return Math.min(...highestSyncBlocks);
   }
 
   /**
-<<<<<<< HEAD
-   * Gets a syncable database based upon the name
-   *
-   * @param {string} dbName The name of the database
-   */
-  getSyncableDatabase(dbName: string): SyncableDB {
-    return this.syncableDatabases[dbName];
-=======
    * Syncs generic events and user-specific events with blockchain and updates MetaDB info.
    */
   async sync(highestAvailableBlockNumber?: number): Promise<void> {
@@ -300,7 +265,6 @@
 
     // The Market DB syncs after the derived DBs, as it depends on a derived DB
     await this.marketDatabase.sync(highestAvailableBlockNumber);
->>>>>>> 4fa250f5
   }
 
   /**
@@ -421,8 +385,5 @@
   get Dispute() { return this.dexieDB.table<DisputeDoc>('Dispute'); }
   get CurrentOrders() { return this.dexieDB.table<CurrentOrder>('CurrentOrders'); }
   get ZeroXOrders() { return this.dexieDB.table<StoredOrder>('ZeroXOrders'); }
-<<<<<<< HEAD
-=======
   get ReportingFeeChanged() { return this.dexieDB.table<ReportingFeeChangedLog>('ReportingFeeChanged') }
->>>>>>> 4fa250f5
 }