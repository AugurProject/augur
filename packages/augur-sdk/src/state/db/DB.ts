import { Augur } from "../../Augur";
import { augurEmitter } from "../../events";
import { SubscriptionEventName } from "../../constants";
import { PouchDBFactoryType } from "./AbstractDB";
import { SyncableDB } from "./SyncableDB";
import { SyncStatus } from "./SyncStatus";
import { TrackedUsers } from "./TrackedUsers";
import { UserSyncableDB } from "./UserSyncableDB";
import { DerivedDB } from "./DerivedDB";
import { MarketDB } from "./MarketDB";
import { IBlockAndLogStreamerListener, LogCallbackType } from "./BlockAndLogStreamerListener";
import {
  CompleteSetsPurchasedLog,
  CompleteSetsSoldLog,
  DisputeCrowdsourcerCompletedLog,
  DisputeCrowdsourcerContributionLog,
  DisputeCrowdsourcerCreatedLog,
  DisputeCrowdsourcerRedeemedLog,
  DisputeWindowCreatedLog,
  InitialReporterRedeemedLog,
  InitialReportSubmittedLog,
  MarketCreatedLog,
  MarketFinalizedLog,
  MarketMigratedLog,
  MarketVolumeChangedLog,
  MarketOIChangedLog,
  OrderEventType,
  ParsedOrderEventLog,
  ParticipationTokensRedeemedLog,
  ProfitLossChangedLog,
  TimestampSetLog,
  TokenBalanceChangedLog,
  TradingProceedsClaimedLog,
  UniverseForkedLog,
  MarketData,
  GenericEventDBDescription
} from "../logs/types";
import { ZeroXOrders, StoredOrder } from "./ZeroXOrders";

export interface DerivedDBConfiguration {
  name: string;
  eventNames?: string[];
  idFields?: string[];
}

export interface UserSpecificDBConfiguration {
  name: string;
  eventName?: string;
  idFields?: string[];
  numAdditionalTopics: number;
  userTopicIndicies: number[];
}

export class DB {
  private networkId: number;
  private blockstreamDelay: number;
  private trackedUsers: TrackedUsers;
  private genericEventDBDescriptions: GenericEventDBDescription[];
  private syncableDatabases: { [dbName: string]: SyncableDB } = {};
  private derivedDatabases: { [dbName: string]: DerivedDB } = {};
  private marketDatabase: MarketDB;
  private zeroXOrders: ZeroXOrders;
  private blockAndLogStreamerListener: IBlockAndLogStreamerListener;
  private augur: Augur;
  readonly pouchDBFactory: PouchDBFactoryType;
  syncStatus: SyncStatus;

  readonly basicDerivedDBs: DerivedDBConfiguration[] = [
    {
      "name": "CurrentOrders",
      "eventNames": ["OrderEvent"],
      "idFields": ["orderId"],
    },
  ];

  // TODO Update numAdditionalTopics/userTopicIndexes once contract events are updated
  readonly userSpecificDBs: UserSpecificDBConfiguration[] = [
    {
      "name": "TokensTransferred",
      "numAdditionalTopics": 3,
      "userTopicIndicies": [1, 2],
    },
    {
      "name": "ProfitLossChanged",
      "numAdditionalTopics": 3,
      "userTopicIndicies": [2],
    },
    {
      "name": "TokenBalanceChanged",
      "numAdditionalTopics": 2,
      "userTopicIndicies": [1],
      "idFields": ["token"],
    },
  ];

  constructor(pouchDBFactory: PouchDBFactoryType) {
    this.pouchDBFactory = pouchDBFactory;
  }

  /**
   * Creates and returns a new dbController.
   *
   * @param {number} networkId Network on which to sync events
   * @param {number} blockstreamDelay Number of blocks by which to delay blockstream
   * @param {number} defaultStartSyncBlockNumber Block number at which to start sycing (if no higher block number has been synced)
   * @param {Array<string>} trackedUsers Array of user addresses for which to sync user-specific events
   * @param {Array<string>} genericEventNames Array of names for generic event types
   * @param {Array<DerivedDBConfiguration>} derivedDBConfigurations Array of custom event objects
   * @param {Array<UserSpecificDBConfiguration>} userSpecificDBConfiguration Array of user-specific event objects
   * @param {PouchDBFactoryType} pouchDBFactory Factory function generatin PouchDB instance
   * @param {IBlockAndLogStreamerListener} blockAndLogStreamerListener Stream listener for blocks and logs
   * @returns {Promise<DB>} Promise to a DB controller object
   */
  static createAndInitializeDB(networkId: number, blockstreamDelay: number, defaultStartSyncBlockNumber: number, trackedUsers: string[], augur: Augur, pouchDBFactory: PouchDBFactoryType, blockAndLogStreamerListener: IBlockAndLogStreamerListener): Promise<DB> {
    const dbController = new DB(pouchDBFactory);

    dbController.augur = augur;
    dbController.genericEventDBDescriptions = augur.genericEventDBDescriptions;

    return dbController.initializeDB(networkId, blockstreamDelay, defaultStartSyncBlockNumber, trackedUsers, blockAndLogStreamerListener);
  }

  /**
   * Creates databases to be used for syncing.
   *
   * @param {number} networkId Network on which to sync events
   * @param {number} blockstreamDelay Number of blocks by which to delay blockstream
   * @param {number} defaultStartSyncBlockNumber Block number at which to start sycing (if no higher block number has been synced)
   * @param {Array<string>} trackedUsers Array of user addresses for which to sync user-specific events
   * @param {Array<string>} genericEventNames Array of names for generic event types
   * @param {Array<UserSpecificDBConfiguration>} userSpecificDBConfiguration Array of user-specific event objects
   * @param blockAndLogStreamerListener
   * @return {Promise<void>}
   */
  async initializeDB(networkId: number, blockstreamDelay: number, defaultStartSyncBlockNumber: number, trackedUsers: string[], blockAndLogStreamerListener: IBlockAndLogStreamerListener): Promise<DB> {
    this.networkId = networkId;
    this.blockstreamDelay = blockstreamDelay;
    this.syncStatus = new SyncStatus(networkId, defaultStartSyncBlockNumber, this.pouchDBFactory);
    this.trackedUsers = new TrackedUsers(networkId, this.pouchDBFactory);
    this.blockAndLogStreamerListener = blockAndLogStreamerListener;

    // Create SyncableDBs for generic event types & UserSyncableDBs for user-specific event types
    for (const genericEventDBDescription of this.genericEventDBDescriptions) {
      new SyncableDB(this.augur, this, networkId, genericEventDBDescription.EventName, this.getDatabaseName(genericEventDBDescription.EventName), [], genericEventDBDescription.indexes);
    }

    for (const derivedDBConfiguration of this.basicDerivedDBs) {
      new DerivedDB(this, networkId, derivedDBConfiguration.name, derivedDBConfiguration.eventNames, derivedDBConfiguration.idFields);
    }

    // Custom Derived DBs here
    this.marketDatabase = new MarketDB(this, networkId, this.augur);

    // Zero X Orders. Only on if a mesh client has been provided
    this.zeroXOrders = this.augur.zeroX ? await ZeroXOrders.create(this, networkId, this.augur): undefined;

    // add passed in tracked users to the tracked uses db
    for (const trackedUser of trackedUsers) {
      await this.trackedUsers.setUserTracked(trackedUser);
    }

    // iterate over all known tracked users
    for (const trackedUser of await this.trackedUsers.getUsers()) {
      for (const userSpecificEvent of this.userSpecificDBs) {
        new UserSyncableDB(this.augur, this, networkId, userSpecificEvent.name, trackedUser, userSpecificEvent.numAdditionalTopics, userSpecificEvent.userTopicIndicies, userSpecificEvent.idFields);
      }
    }

    // Always start syncing from 10 blocks behind the lowest
    // last-synced block (in case of restarting after a crash)
    const startSyncBlockNumber = await this.getSyncStartingBlock();
    if (startSyncBlockNumber > this.syncStatus.defaultStartSyncBlockNumber) {
      console.log("Performing rollback of block " + startSyncBlockNumber + " onward");
      await this.rollback(startSyncBlockNumber);
    }

    return this;
  }

  /**
   * Called from SyncableDB constructor once SyncableDB is successfully created.
   *
   * @param {SyncableDB} db dbController that utilizes the SyncableDB
   */
  notifySyncableDBAdded(db: SyncableDB): void {
    this.syncableDatabases[db.dbName] = db;
  }

  /**
   * Called from DerivedDB constructor once DerivedDB is successfully created.
   *
   * @param {DerivedDB} db dbController that utilizes the DerivedDB
   */
  notifyDerivedDBAdded(db: DerivedDB): void {
    this.derivedDatabases[db.dbName] = db;
  }

  registerEventListener(eventNames: string | string[], callback: LogCallbackType): void {
    this.blockAndLogStreamerListener.listenForEvent(eventNames, callback);
  }

  /**
   * Syncs generic events and user-specific events with blockchain and updates MetaDB info.
   *
   * @param {Augur} augur Augur object with which to sync
   * @param {number} chunkSize Number of blocks to retrieve at a time when syncing logs
   * @param {number} blockstreamDelay Number of blocks by which blockstream is behind the blockchain
   */
  async sync(augur: Augur, chunkSize: number, blockstreamDelay: number): Promise<void> {
    let dbSyncPromises = [];
    const highestAvailableBlockNumber = await augur.provider.getBlockNumber();

    console.log('Syncing generic log DBs');
    for (const genericEventDBDescription of this.genericEventDBDescriptions) {
      const dbName = this.getDatabaseName(genericEventDBDescription.EventName);
      dbSyncPromises.push(
        this.syncableDatabases[dbName].sync(
          augur,
          chunkSize,
          blockstreamDelay,
          highestAvailableBlockNumber
        )
      );
    }

    await Promise.all(dbSyncPromises);

    // Derived DBs are synced after generic log DBs complete
    console.log('Syncing derived DBs');
    dbSyncPromises = [];
    for (const derivedDBConfiguration of this.basicDerivedDBs) {
      const dbName = this.getDatabaseName(derivedDBConfiguration.name);
      dbSyncPromises.push(this.derivedDatabases[dbName].sync(highestAvailableBlockNumber));
    }

    await Promise.all(dbSyncPromises).then(() => undefined);

<<<<<<< HEAD
    // If no meshCLient provided will not exists
    if (this.zeroXOrders) await this.zeroXOrders.sync();

    // The Market DB syncs last as it depends on a derived DB
    return this.marketDatabase.sync(highestAvailableBlockNumber);
=======
    // The Market DB syncs after the derived DBs, as it depends on a derived DB
    await this.marketDatabase.sync(highestAvailableBlockNumber);

    augurEmitter.emit(SubscriptionEventName.SDKReady, {
      eventName: SubscriptionEventName.SDKReady,
    });

    await this.syncUserData(chunkSize, blockstreamDelay, highestAvailableBlockNumber, augur);
  }

  /**
   * Syncs all UserSyncableDBs. (If a user has been added to this.trackedUsers and
   * does not have a UserSyncableDB, the UserSyncableDB will be created.)
   *
   * @param {Augur} augur Augur object with which to sync
   * @param {number} chunkSize Number of blocks to retrieve at a time when syncing logs
   * @param {number} blockstreamDelay Number of blocks by which blockstream is behind the blockchain
   * @param {number} highestAvailableBlockNumber Number of the highest available block
   */
  async syncUserData(chunkSize: number, blockstreamDelay: number, highestAvailableBlockNumber: number, augur: Augur): Promise<void> {
    const dbSyncPromises = [];
    console.log('Syncing user-specific log DBs');
    for (const trackedUser of await this.trackedUsers.getUsers()) {
      for (const userSpecificEvent of this.userSpecificDBs) {
        const dbName = this.getDatabaseName(userSpecificEvent.name, trackedUser);
        dbSyncPromises.push(
          this.syncableDatabases[dbName].sync(
            augur,
            chunkSize,
            blockstreamDelay,
            highestAvailableBlockNumber
          )
        );
      }
    }

    await Promise.all(dbSyncPromises);

    await this.emitUserDataSynced();
  }

  async addTrackedUser(account: string, chunkSize: number, blockstreamDelay: number): Promise<void> {
    const highestAvailableBlockNumber = await this.augur.provider.getBlockNumber();
    if (!(await this.trackedUsers.getUsers()).includes(account)) {
      await this.trackedUsers.setUserTracked(account);
      const dbSyncPromises = [];
      for (const userSpecificEvent of this.userSpecificDBs) {
        const dbName = this.getDatabaseName(userSpecificEvent.name, account);
        if (!this.getSyncableDatabase(dbName)) {
          // Create DB
          new UserSyncableDB(this.augur, this, this.networkId, userSpecificEvent.name, account, userSpecificEvent.numAdditionalTopics, userSpecificEvent.userTopicIndicies, userSpecificEvent.idFields);
          dbSyncPromises.push(
            this.syncableDatabases[dbName].sync(
              this.augur,
              chunkSize,
              blockstreamDelay,
              highestAvailableBlockNumber
            )
          );
        }
      }
    }

    await this.emitUserDataSynced();
  }

  async emitUserDataSynced(): Promise<void> {
    augurEmitter.emit(SubscriptionEventName.UserDataSynced, {
      eventName: SubscriptionEventName.UserDataSynced,
      trackedUsers: await this.trackedUsers.getUsers(),
    });
>>>>>>> 9253813b
  }

  /**
   * Gets the block number at which to begin syncing. (That is, the lowest last-synced
   * block across all event log databases or the upload block number for this network.)
   *
   * @returns {Promise<number>} Promise to the block number at which to begin syncing.
   */
  async getSyncStartingBlock(): Promise<number> {
    const highestSyncBlocks = [];
    for (const genericEventDBDescription of this.genericEventDBDescriptions) {
      highestSyncBlocks.push(await this.syncStatus.getHighestSyncBlock(this.getDatabaseName(genericEventDBDescription.EventName)));
    }
    for (const trackedUser of await this.trackedUsers.getUsers()) {
      for (const userSpecificEvent of this.userSpecificDBs) {
        highestSyncBlocks.push(await this.syncStatus.getHighestSyncBlock(this.getDatabaseName(userSpecificEvent.name, trackedUser)));
      }
    }
    const lowestLastSyncBlock = Math.min.apply(null, highestSyncBlocks);
    return Math.max.apply(null, [lowestLastSyncBlock - this.blockstreamDelay, this.syncStatus.defaultStartSyncBlockNumber]);
  }

  /**
   * Creates a name for a SyncableDB/UserSyncableDB based on `eventName` & `trackableUserAddress`.
   *
   * @param {string} eventName Event log name
   * @param {string=} trackableUserAddress User address to append to DB name
   */
  getDatabaseName(eventName: string, trackableUserAddress?: string) {
    if (trackableUserAddress) {
      return this.networkId + "-" + eventName + "-" + trackableUserAddress;
    }
    return this.networkId + "-" + eventName;
  }

  /**
   * Gets a syncable database based upon the name
   *
   * @param {string} dbName The name of the database
   */
  getSyncableDatabase(dbName: string): SyncableDB {
    return this.syncableDatabases[dbName];
  }

  /**
   * Gets a derived database based upon the name
   *
   * @param {string} dbName The name of the database
   */
  getDerivedDatabase(dbName: string): DerivedDB {
    return this.derivedDatabases[dbName];
  }

  /**
   * Rolls back all blocks from blockNumber onward.
   *
   * @param {number} blockNumber Oldest block number to delete
   */
  rollback = async (blockNumber: number): Promise<void> => {
    const dbRollbackPromises = [];
    // Perform rollback on SyncableDBs & UserSyncableDBs
    for (const genericEventDBDescription of this.genericEventDBDescriptions) {
      const dbName = this.getDatabaseName(genericEventDBDescription.EventName);
      dbRollbackPromises.push(this.syncableDatabases[dbName].rollback(blockNumber));
    }

    // Perform rollback on UserSyncableDBs
    for (const trackedUser of await this.trackedUsers.getUsers()) {
      for (const userSpecificEvent of this.userSpecificDBs) {
        const dbName = this.getDatabaseName(userSpecificEvent.name, trackedUser);
        dbRollbackPromises.push(this.syncableDatabases[dbName].rollback(blockNumber));
      }
    }

    // Perform rollback on derived DBs
    for (const derivedDBConfiguration of this.basicDerivedDBs) {
      const dbName = this.getDatabaseName(derivedDBConfiguration.name);
      dbRollbackPromises.push(this.derivedDatabases[dbName].rollback(blockNumber));
    }

    dbRollbackPromises.push(this.marketDatabase.rollback(blockNumber));

    // TODO Figure out a way to handle concurrent request limit of 40
    await Promise.all(dbRollbackPromises).catch(error => { throw error; });
  }

  /**
   * Adds a new block to a SyncableDB/UserSyncableDB and updates MetaDB.
   *
   * TODO Define blockLogs interface
   *
   * @param {string} dbName Name of the database to which the block should be added
   * @param {any} blockLogs Logs from a new block
   */
  async addNewBlock(dbName: string, blockLogs: any): Promise<void> {
    const db = this.syncableDatabases[dbName];
    if (!db) {
      throw new Error("Unknown DB name: " + dbName);
    }
    try {
      await db.addNewBlock(blockLogs[0].blockNumber, blockLogs);

      const highestSyncBlock = await this.syncStatus.getHighestSyncBlock(dbName);
      if (highestSyncBlock !== blockLogs[0].blockNumber) {
        throw new Error("Highest sync block is " + highestSyncBlock + "; newest block number is " + blockLogs[0].blockNumber);
      }
    } catch (err) {
      throw err;
    }
  }

  // TODO Combine find functions into single function

  /**
   * Queries a SyncableDB.
   *
   * @param {string} dbName Name of the SyncableDB to query
   * @param {PouchDB.Find.FindRequest<{}>} request Query object
   * @returns {Promise<PouchDB.Find.FindResponse<{}>>} Promise to a FindResponse
   */
  async findInSyncableDB(dbName: string, request: PouchDB.Find.FindRequest<{}>): Promise<PouchDB.Find.FindResponse<{}>> {
    if (this.syncableDatabases[dbName]) {
      return this.syncableDatabases[dbName].find(request);
    }
    else {
      return {} as PouchDB.Find.FindResponse<{}>;
    }
  }

  /**
   * Queries a DerivedDB.
   *
   * @param {string} dbName Name of the SyncableDB to query
   * @param {PouchDB.Find.FindRequest<{}>} request Query object
   * @returns {Promise<PouchDB.Find.FindResponse<{}>>} Promise to a FindResponse
   */
  async findInDerivedDB(dbName: string, request: PouchDB.Find.FindRequest<{}>): Promise<PouchDB.Find.FindResponse<{}>> {
    return this.derivedDatabases[dbName].find(request);
  }

  /**
   * Queries the CompleteSetsPurchased DB
   *
   * @param {PouchDB.Find.FindRequest<{}>} request Query object
   * @returns {Promise<Array<CompleteSetsPurchasedLog>>}
   */
  async findCompleteSetsPurchasedLogs(request: PouchDB.Find.FindRequest<{}>): Promise<CompleteSetsPurchasedLog[]> {
    const results = await this.findInSyncableDB(this.getDatabaseName("CompleteSetsPurchased"), request);
    return results.docs as unknown as CompleteSetsPurchasedLog[];
  }

  /**
   * Queries the CompleteSetsSold DB
   *
   * @param {PouchDB.Find.FindRequest<{}>} request Query object
   * @returns {Promise<Array<CompleteSetsSoldLog>>}
   */
  async findCompleteSetsSoldLogs(request: PouchDB.Find.FindRequest<{}>): Promise<CompleteSetsSoldLog[]> {
    const results = await this.findInSyncableDB(this.getDatabaseName("CompleteSetsSold"), request);
    return results.docs as unknown as CompleteSetsSoldLog[];
  }

  /**
   * Queries the DisputeCrowdsourcerCompleted DB
   *
   * @param {PouchDB.Find.FindRequest<{}>} request Query object
   * @returns {Promise<Array<DisputeCrowdsourcerCompletedLog>>}
   */
  async findDisputeCrowdsourcerCompletedLogs(request: PouchDB.Find.FindRequest<{}>): Promise<DisputeCrowdsourcerCompletedLog[]> {
    const results = await this.findInSyncableDB(this.getDatabaseName("DisputeCrowdsourcerCompleted"), request);
    return results.docs as unknown as DisputeCrowdsourcerCompletedLog[];
  }

  /**
   * Queries the DisputeCrowdsourcerContribution DB
   *
   * @param {PouchDB.Find.FindRequest<{}>} request Query object
   * @returns {Promise<Array<DisputeCrowdsourcerContributionLog>>}
   */
  async findDisputeCrowdsourcerContributionLogs(request: PouchDB.Find.FindRequest<{}>): Promise<DisputeCrowdsourcerContributionLog[]> {
    const results = await this.findInSyncableDB(this.getDatabaseName("DisputeCrowdsourcerContribution"), request);
    return results.docs as unknown as DisputeCrowdsourcerContributionLog[];
  }

  /**
   * Queries the DisputeCrowdsourcerCreated DB
   *
   * @param {PouchDB.Find.FindRequest<{}>} request Query object
   * @returns {Promise<Array<DisputeCrowdsourcerCreatedLog>>}
   */
  async findDisputeCrowdsourcerCreatedLogs(request: PouchDB.Find.FindRequest<{}>): Promise<DisputeCrowdsourcerCreatedLog[]> {
    const results = await this.findInSyncableDB(this.getDatabaseName("DisputeCrowdsourcerCreated"), request);
    return results.docs as unknown as DisputeCrowdsourcerCreatedLog[];
  }

  /**
   * Queries the DisputeCrowdsourcerRedeemed DB
   *
   * @param {PouchDB.Find.FindRequest<{}>} request Query object
   * @returns {Promise<Array<DisputeCrowdsourcerRedeemedLog>>}
   */
  async findDisputeCrowdsourcerRedeemedLogs(request: PouchDB.Find.FindRequest<{}>): Promise<DisputeCrowdsourcerRedeemedLog[]> {
    const results = await this.findInSyncableDB(this.getDatabaseName("DisputeCrowdsourcerRedeemed"), request);
    return results.docs as unknown as DisputeCrowdsourcerRedeemedLog[];
  }

  /**
   * Queries the DisputeWindowCreated DB
   *
   * @param {PouchDB.Find.FindRequest<{}>} request Query object
   * @returns {Promise<Array<DisputeWindowCreatedLog>>}
   */
  async findDisputeWindowCreatedLogs(request: PouchDB.Find.FindRequest<{}>): Promise<DisputeWindowCreatedLog[]> {
    const results = await this.findInSyncableDB(this.getDatabaseName("DisputeWindowCreated"), request);
    return results.docs as unknown as DisputeWindowCreatedLog[];
  }

  /**
   * Queries the InitialReporterRedeemed DB
   *
   * @param {PouchDB.Find.FindRequest<{}>} request Query object
   * @returns {Promise<Array<InitialReporterRedeemedLog>>}
   */
  async findInitialReporterRedeemedLogs(request: PouchDB.Find.FindRequest<{}>): Promise<InitialReporterRedeemedLog[]> {
    const results = await this.findInSyncableDB(this.getDatabaseName("InitialReporterRedeemed"), request);
    return results.docs as unknown as InitialReporterRedeemedLog[];
  }

  /**
   * Queries the InitialReportSubmitted DB
   *
   * @param {PouchDB.Find.FindRequest<{}>} request Query object
   * @returns {Promise<Array<InitialReportSubmittedLog>>}
   */
  async findInitialReportSubmittedLogs(request: PouchDB.Find.FindRequest<{}>): Promise<InitialReportSubmittedLog[]> {
    const results = await this.findInSyncableDB(this.getDatabaseName("InitialReportSubmitted"), request);
    return results.docs as unknown as InitialReportSubmittedLog[];
  }

  /**
   * Queries the MarketCreated DB
   *
   * @param {PouchDB.Find.FindRequest<{}>} request Query object
   * @returns {Promise<Array<MarketCreatedLog>>}
   */
  async findMarketCreatedLogs(request: PouchDB.Find.FindRequest<{}>): Promise<MarketCreatedLog[]> {
    const results = await this.findInSyncableDB(this.getDatabaseName("MarketCreated"), request);
    return results.docs as unknown as MarketCreatedLog[];
  }

  /**
   * Queries the MarketFinalized DB
   *
   * @param {PouchDB.Find.FindRequest<{}>} request Query object
   * @returns {Promise<Array<MarketFinalizedLog>>}
   */
  async findMarketFinalizedLogs(request: PouchDB.Find.FindRequest<{}>): Promise<MarketFinalizedLog[]> {
    const results = await this.findInSyncableDB(this.getDatabaseName("MarketFinalized"), request);
    return results.docs as unknown as MarketFinalizedLog[];
  }

  /**
   * Queries the MarketMigrated DB
   *
   * @param {PouchDB.Find.FindRequest<{}>} request Query object
   * @returns {Promise<Array<MarketMigratedLog>>}
   */
  async findMarketMigratedLogs(request: PouchDB.Find.FindRequest<{}>): Promise<MarketMigratedLog[]> {
    const results = await this.findInSyncableDB(this.getDatabaseName("MarketMigrated"), request);
    return results.docs as unknown as MarketMigratedLog[];
  }

  /**
   * Queries the MarketVolumeChanged DB
   *
   * @param {PouchDB.Find.FindRequest<{}>} request Query object
   * @returns {Promise<Array<MarketVolumeChangedLog>>}
   */
  async findMarketVolumeChangedLogs(request: PouchDB.Find.FindRequest<{}>): Promise<MarketVolumeChangedLog[]> {
    const results = await this.findInSyncableDB(this.getDatabaseName("MarketVolumeChanged"), request);
    return results.docs as unknown as MarketVolumeChangedLog[];
  }

  /**
   * Queries the MarketOIChanged DB
   *
   * @param {PouchDB.Find.FindRequest<{}>} request Query object
   * @returns {Promise<Array<MarketOIChangedLog>>}
   */
  async findMarketOIChangedLogs(request: PouchDB.Find.FindRequest<{}>): Promise<MarketOIChangedLog[]> {
    const results = await this.findInSyncableDB(this.getDatabaseName("MarketOIChanged"), request);
    return results.docs as unknown as MarketOIChangedLog[];
  }

  /**
   * Queries the OrderEvent DB for Cancel events
   *
   * @param {PouchDB.Find.FindRequest<{}>} request Query object
   * @returns {Promise<Array<ParsedOrderEventLog>>}
   */
  async findOrderCanceledLogs(request: PouchDB.Find.FindRequest<{}>): Promise<ParsedOrderEventLog[]> {
    request.selector["eventType"] = OrderEventType.Cancel;
    const results = await this.findInSyncableDB(this.getDatabaseName("OrderEvent"), request);
    const logs = results.docs as unknown as ParsedOrderEventLog[];
    for (const log of logs) log.timestamp = log.timestamp;
    return logs;
  }

  /**
   * Queries the OrderEvent DB for Create events
   *
   * @param {PouchDB.Find.FindRequest<{}>} request Query object
   * @returns {Promise<Array<ParsedOrderEventLog>>}
   */
  async findOrderCreatedLogs(request: PouchDB.Find.FindRequest<{}>): Promise<ParsedOrderEventLog[]> {
    request.selector["eventType"] = OrderEventType.Create;
    const results = await this.findInSyncableDB(this.getDatabaseName("OrderEvent"), request);
    const logs = results.docs as unknown as ParsedOrderEventLog[];
    for (const log of logs) log.timestamp = log.timestamp;
    return logs;
  }

  /**
   * Queries the OrderEvent DB for Fill events
   *
   * @param {PouchDB.Find.FindRequest<{}>} request Query object
   * @returns {Promise<Array<ParsedOrderEventLog>>}
   */
  async findOrderFilledLogs(request: PouchDB.Find.FindRequest<{}>): Promise<ParsedOrderEventLog[]> {
    request.selector["eventType"] = OrderEventType.Fill;
    const results = await this.findInSyncableDB(this.getDatabaseName("OrderEvent"), request);
    const logs = results.docs as unknown as ParsedOrderEventLog[];
    for (const log of logs) log.timestamp = log.timestamp;
    return logs;
  }

  /**
   * Queries the ParticipationTokensRedeemed DB
   *
   * @param {PouchDB.Find.FindRequest<{}>} request Query object
   * @returns {Promise<Array<ParticipationTokensRedeemedLog>>}
   */
  async findParticipationTokensRedeemedLogs(request: PouchDB.Find.FindRequest<{}>): Promise<ParticipationTokensRedeemedLog[]> {
    const results = await this.findInSyncableDB(this.getDatabaseName("ParticipationTokensRedeemed"), request);
    return results.docs as unknown as ParticipationTokensRedeemedLog[];
  }

  /**
   * Queries the ProfitLossChanged DB
   *
   * @param {string} the user whose logs are being retreived
   * @param {PouchDB.Find.FindRequest<{}>} request Query object
   * @returns {Promise<Array<ProfitLossChangedLog>>}
   */
  async findProfitLossChangedLogs(user: string, request: PouchDB.Find.FindRequest<{}>): Promise<ProfitLossChangedLog[]> {
    const results = await this.findInSyncableDB(this.getDatabaseName("ProfitLossChanged", user), request);
    return results.docs as unknown as ProfitLossChangedLog[];
  }

  /**
   * Queries the TimestampSet DB
   *
   * @param {PouchDB.Find.FindRequest<{}>} request Query object
   * @returns {Promise<Array<TimestampSetLog>>}
   */
  async findTimestampSetLogs(request: PouchDB.Find.FindRequest<{}>): Promise<TimestampSetLog[]> {
    const results = await this.findInSyncableDB(this.getDatabaseName("TimestampSet"), request);
    return results.docs as unknown as TimestampSetLog[];
  }

  /**
   * Queries the TokenBalanceChanged DB
   *
   * @param {string} the user whose logs are being retreived
   * @param {PouchDB.Find.FindRequest<{}>} request Query object
   * @returns {Promise<Array<TokenBalanceChangedLog>>}
   */
  async findTokenBalanceChangedLogs(user: string, request: PouchDB.Find.FindRequest<{}>): Promise<TokenBalanceChangedLog[]> {
    const results = await this.findInSyncableDB(this.getDatabaseName("TokenBalanceChanged", user), request);
    return results.docs as unknown as TokenBalanceChangedLog[];
  }


  /**
   * Queries the TradingProceedsClaimed DB
   *
   * @param {PouchDB.Find.FindRequest<{}>} request Query object
   * @returns {Promise<Array<TradingProceedsClaimedLog>>}
   */
  async findTradingProceedsClaimedLogs(request: PouchDB.Find.FindRequest<{}>): Promise<TradingProceedsClaimedLog[]> {
    const results = await this.findInSyncableDB(this.getDatabaseName("TradingProceedsClaimed"), request);
    return results.docs as unknown as TradingProceedsClaimedLog[];
  }

  /**
   * Queries the UniverseForked DB
   *
   * @param {PouchDB.Find.FindRequest<{}>} request Query object
   * @returns {Promise<Array<UniverseForkedLog>>}
   */
  async findUniverseForkedLogs(request: PouchDB.Find.FindRequest<{}>): Promise<UniverseForkedLog[]> {
    const results = await this.findInSyncableDB(this.getDatabaseName("UniverseForked"), request);
    return results.docs as unknown as UniverseForkedLog[];
  }

  /**
   * Queries the CurrentOrders DB
   *
   * @param {PouchDB.Find.FindRequest<{}>} request Query object
   * @returns {Promise<Array<ParsedOrderEventLog>>}
   */
  async findCurrentOrderLogs(request: PouchDB.Find.FindRequest<{}>): Promise<ParsedOrderEventLog[]> {
    const results = await this.findInDerivedDB(this.getDatabaseName("CurrentOrders"), request);
    const logs = results.docs as unknown as ParsedOrderEventLog[];
    for (const log of logs) log.timestamp = log.timestamp;
    return logs;
  }

  /**
   * Queries the ZeroXOrders DB
   *
   * @param {PouchDB.Find.FindRequest<{}>} request Query object
   * @returns {Promise<Array<StoredOrder>>}
   */
  async findZeroXOrderLogs(request: PouchDB.Find.FindRequest<{}>): Promise<StoredOrder[]> {
    if (!this.zeroXOrders) throw new Error("ZeroX orders not available as no mesh client was provided");
    const results = await this.zeroXOrders.find(request);
    const logs = results.docs as unknown as StoredOrder[];
    return logs;
  }

  /**
   * Queries the Markets DB
   *
   * @param {PouchDB.Find.FindRequest<{}>} request Query object
   * @returns {Promise<Array<MarketData>>}
   */
  async findMarkets(request: PouchDB.Find.FindRequest<{}>): Promise<MarketData[]> {
    const results = await this.findInDerivedDB(this.getDatabaseName("Markets"), request);
    return results.docs as unknown as MarketData[];
  }
}<|MERGE_RESOLUTION|>--- conflicted
+++ resolved
@@ -235,13 +235,9 @@
 
     await Promise.all(dbSyncPromises).then(() => undefined);
 
-<<<<<<< HEAD
     // If no meshCLient provided will not exists
     if (this.zeroXOrders) await this.zeroXOrders.sync();
 
-    // The Market DB syncs last as it depends on a derived DB
-    return this.marketDatabase.sync(highestAvailableBlockNumber);
-=======
     // The Market DB syncs after the derived DBs, as it depends on a derived DB
     await this.marketDatabase.sync(highestAvailableBlockNumber);
 
@@ -313,7 +309,6 @@
       eventName: SubscriptionEventName.UserDataSynced,
       trackedUsers: await this.trackedUsers.getUsers(),
     });
->>>>>>> 9253813b
   }
 
   /**
