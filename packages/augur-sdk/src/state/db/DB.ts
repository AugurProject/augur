import { Augur } from "../../Augur";
import { PouchDBFactoryType } from "./AbstractDB";
import { SyncableDB } from "./SyncableDB";
import { SyncStatus } from "./SyncStatus";
import { TrackedUsers } from "./TrackedUsers";
import { UserSyncableDB } from "./UserSyncableDB";
import { DerivedDB } from "./DerivedDB";
import { MarketDB } from "./MarketDB";
import { IBlockAndLogStreamerListener, LogCallbackType } from "./BlockAndLogStreamerListener";
import {
  CompleteSetsPurchasedLog,
  CompleteSetsSoldLog,
  DisputeCrowdsourcerCompletedLog,
  DisputeCrowdsourcerContributionLog,
  DisputeCrowdsourcerCreatedLog,
  DisputeCrowdsourcerRedeemedLog,
  DisputeWindowCreatedLog,
  InitialReporterRedeemedLog,
  InitialReportSubmittedLog,
  MarketCreatedLog,
  MarketFinalizedLog,
  MarketMigratedLog,
  MarketVolumeChangedLog,
  MarketOIChangedLog,
  OrderEventType,
  ParsedOrderEventLog,
  ParticipationTokensRedeemedLog,
  ProfitLossChangedLog,
  TimestampSetLog,
  TokenBalanceChangedLog,
  TradingProceedsClaimedLog,
  UniverseForkedLog,
  MarketData,
} from "../logs/types";

export interface DerivedDBConfiguration {
  name: string;
  eventNames?: string[];
  idFields?: string[];
}

export interface UserSpecificDBConfiguration {
  name: string;
  eventName?: string;
  idFields?: string[];
  numAdditionalTopics: number;
  userTopicIndicies: number[];
}

export class DB {
  private networkId: number;
  private blockstreamDelay: number;
  private trackedUsers: TrackedUsers;
<<<<<<< HEAD
  private genericEventNames: Array<string>;
  public syncableDatabases: { [dbName: string]: SyncableDB } = {};
=======
  private genericEventNames: string[];
  private syncableDatabases: { [dbName: string]: SyncableDB } = {};
>>>>>>> 5f41df08
  private derivedDatabases: { [dbName: string]: DerivedDB } = {};
  private marketDatabase: MarketDB;
  private blockAndLogStreamerListener: IBlockAndLogStreamerListener;
  private augur: Augur;
  readonly pouchDBFactory: PouchDBFactoryType;
  syncStatus: SyncStatus;

  readonly basicDerivedDBs: DerivedDBConfiguration[] = [
    {
      "name": "CurrentOrders",
      "eventNames": ["OrderEvent"],
      "idFields": ["orderId"],
    },
  ];

  // TODO Update numAdditionalTopics/userTopicIndexes once contract events are updated
  readonly userSpecificDBs: UserSpecificDBConfiguration[] = [
    {
      "name": "TokensTransferred",
      "numAdditionalTopics": 3,
      "userTopicIndicies": [1, 2],
    },
    {
      "name": "ProfitLossChanged",
      "numAdditionalTopics": 3,
      "userTopicIndicies": [2],
    },
    {
      "name": "TokenBalanceChanged",
      "numAdditionalTopics": 2,
      "userTopicIndicies": [1],
      "idFields": ["token"],
    },
  ];

  constructor(pouchDBFactory: PouchDBFactoryType) {
    this.pouchDBFactory = pouchDBFactory;
  }

  /**
   * Creates and returns a new dbController.
   *
   * @param {number} networkId Network on which to sync events
   * @param {number} blockstreamDelay Number of blocks by which to delay blockstream
   * @param {number} defaultStartSyncBlockNumber Block number at which to start sycing (if no higher block number has been synced)
   * @param {Array<string>} trackedUsers Array of user addresses for which to sync user-specific events
   * @param {Array<string>} genericEventNames Array of names for generic event types
   * @param {Array<DerivedDBConfiguration>} derivedDBConfigurations Array of custom event objects
   * @param {Array<UserSpecificDBConfiguration>} userSpecificDBConfiguration Array of user-specific event objects
   * @param {PouchDBFactoryType} pouchDBFactory Factory function generatin PouchDB instance
   * @param {IBlockAndLogStreamerListener} blockAndLogStreamerListener Stream listener for blocks and logs
   * @returns {Promise<DB>} Promise to a DB controller object
   */
  static createAndInitializeDB(networkId: number, blockstreamDelay: number, defaultStartSyncBlockNumber: number, trackedUsers: string[], augur: Augur, pouchDBFactory: PouchDBFactoryType, blockAndLogStreamerListener: IBlockAndLogStreamerListener): Promise<DB> {
    const dbController = new DB(pouchDBFactory);

    dbController.augur = augur;
    dbController.genericEventNames = augur.genericEventNames;

    return dbController.initializeDB(networkId, blockstreamDelay, defaultStartSyncBlockNumber, trackedUsers, blockAndLogStreamerListener);
  }

  /**
   * Creates databases to be used for syncing.
   *
   * @param {number} networkId Network on which to sync events
   * @param {number} blockstreamDelay Number of blocks by which to delay blockstream
   * @param {number} defaultStartSyncBlockNumber Block number at which to start sycing (if no higher block number has been synced)
   * @param {Array<string>} trackedUsers Array of user addresses for which to sync user-specific events
   * @param {Array<string>} genericEventNames Array of names for generic event types
   * @param {Array<UserSpecificDBConfiguration>} userSpecificDBConfiguration Array of user-specific event objects
   * @param blockAndLogStreamerListener
   * @return {Promise<void>}
   */
  async initializeDB(networkId: number, blockstreamDelay: number, defaultStartSyncBlockNumber: number, trackedUsers: string[], blockAndLogStreamerListener: IBlockAndLogStreamerListener): Promise<DB> {
    this.networkId = networkId;
    this.blockstreamDelay = blockstreamDelay;
    this.syncStatus = new SyncStatus(networkId, defaultStartSyncBlockNumber, this.pouchDBFactory);
    this.trackedUsers = new TrackedUsers(networkId, this.pouchDBFactory);
    this.blockAndLogStreamerListener = blockAndLogStreamerListener;

    // Create SyncableDBs for generic event types & UserSyncableDBs for user-specific event types
    for (const eventName of this.genericEventNames) {
      new SyncableDB(this.augur, this, networkId, eventName, this.getDatabaseName(eventName), []);
    }

    for (const derivedDBConfiguration of this.basicDerivedDBs) {
      new DerivedDB(this, networkId, derivedDBConfiguration.name, derivedDBConfiguration.eventNames, derivedDBConfiguration.idFields);
    }

    // Custom Derived DBs here
    this.marketDatabase = new MarketDB(this, networkId, this.augur);

    // add passed in tracked users to the tracked uses db
    for (const trackedUser of trackedUsers) {
      await this.trackedUsers.setUserTracked(trackedUser);
    }

    // iterate over all known tracked users
    for (const trackedUser of await this.trackedUsers.getUsers()) {
      for (const userSpecificEvent of this.userSpecificDBs) {
        new UserSyncableDB(this.augur, this, networkId, userSpecificEvent.name, trackedUser, userSpecificEvent.numAdditionalTopics, userSpecificEvent.userTopicIndicies, userSpecificEvent.idFields);
      }
    }

    // Always start syncing from 10 blocks behind the lowest
    // last-synced block (in case of restarting after a crash)
    const startSyncBlockNumber = await this.getSyncStartingBlock();
    if (startSyncBlockNumber > this.syncStatus.defaultStartSyncBlockNumber) {
      console.log("Performing rollback of block " + startSyncBlockNumber + " onward");
      await this.rollback(startSyncBlockNumber);
    }

    return this;
  }

  /**
   * Called from SyncableDB constructor once SyncableDB is successfully created.
   *
   * @param {SyncableDB} db dbController that utilizes the SyncableDB
   */
  notifySyncableDBAdded(db: SyncableDB): void {
    this.syncableDatabases[db.dbName] = db;
  }

  /**
   * Called from DerivedDB constructor once DerivedDB is successfully created.
   *
   * @param {DerivedDB} db dbController that utilizes the DerivedDB
   */
  notifyDerivedDBAdded(db: DerivedDB): void {
    this.derivedDatabases[db.dbName] = db;
  }

  registerEventListener(eventName: string, callback: LogCallbackType): void {
    this.blockAndLogStreamerListener.listenForEvent(eventName, callback);
  }

  /**
   * Syncs generic events and user-specific events with blockchain and updates MetaDB info.
   *
   * @param {Augur} augur Augur object with which to sync
   * @param {number} chunkSize Number of blocks to retrieve at a time when syncing logs
   * @param {number} blockstreamDelay Number of blocks by which blockstream is behind the blockchain
   */
  async sync(augur: Augur, chunkSize: number, blockstreamDelay: number): Promise<void> {
    let dbSyncPromises = [];
    const highestAvailableBlockNumber = await augur.provider.getBlockNumber();

    for (const trackedUser of await this.trackedUsers.getUsers()) {
      for (const userSpecificEvent of this.userSpecificDBs) {
        const dbName = this.getDatabaseName(userSpecificEvent.name, trackedUser);
        if (this.syncableDatabases[dbName])
          dbSyncPromises.push(
            this.syncableDatabases[dbName].sync(
              augur,
              chunkSize,
              blockstreamDelay,
              highestAvailableBlockNumber
            )
          );
      }
    }

    console.log(`Syncing generic log DBs`);
    for (const genericEventName of this.genericEventNames) {
      let dbName = this.getDatabaseName(genericEventName);
      if (this.syncableDatabases[dbName])
        dbSyncPromises.push(
          this.syncableDatabases[dbName].sync(
            augur,
            chunkSize,
            blockstreamDelay,
            highestAvailableBlockNumber
          )
        );
<<<<<<< HEAD
=======
      }
    }

    console.log(`Syncing generic log DBs`);
    for (const genericEventName of this.genericEventNames) {
      const dbName = this.getDatabaseName(genericEventName);
      dbSyncPromises.push(
        this.syncableDatabases[dbName].sync(
          augur,
          chunkSize,
          blockstreamDelay,
          highestAvailableBlockNumber
        )
      );
>>>>>>> 5f41df08
    }

    await Promise.all(dbSyncPromises);

    // Derived DBs are synced after generic log DBs complete
    console.log(`Syncing derived DBs`);
    dbSyncPromises = [];
    for (const derivedDBConfiguration of this.basicDerivedDBs) {
      const dbName = this.getDatabaseName(derivedDBConfiguration.name);
      dbSyncPromises.push(this.derivedDatabases[dbName].sync(highestAvailableBlockNumber));
    }

    await Promise.all(dbSyncPromises).then(() => undefined);


    // The Market DB syncs last as it depends on a derived DB
    return this.marketDatabase.sync(highestAvailableBlockNumber);
  }

  fullTextMarketSearch(query: string): object[] {
    return this.marketDatabase.fullTextSearch(query);
  }

  /**
   * Gets the block number at which to begin syncing. (That is, the lowest last-synced
   * block across all event log databases or the upload block number for this network.)
   *
   *
   * @returns {Promise<number>} Promise to the block number at which to begin syncing.
   */
  async getSyncStartingBlock(): Promise<number> {
    const highestSyncBlocks = [];
    for (const eventName of this.genericEventNames) {
      highestSyncBlocks.push(await this.syncStatus.getHighestSyncBlock(this.getDatabaseName(eventName)));
    }
    for (const trackedUser of await this.trackedUsers.getUsers()) {
      for (const userSpecificEvent of this.userSpecificDBs) {
        highestSyncBlocks.push(await this.syncStatus.getHighestSyncBlock(this.getDatabaseName(userSpecificEvent.name, trackedUser)));
      }
    }
    const lowestLastSyncBlock = Math.min.apply(null, highestSyncBlocks);
    return Math.max.apply(null, [lowestLastSyncBlock - this.blockstreamDelay, this.syncStatus.defaultStartSyncBlockNumber]);
  }

  /**
   * Creates a name for a SyncableDB/UserSyncableDB based on `eventName` & `trackableUserAddress`.
   *
   * @param {string} eventName Event log name
   * @param {string=} trackableUserAddress User address to append to DB name
   */
  getDatabaseName(eventName: string, trackableUserAddress?: string) {
    if (trackableUserAddress) {
      return this.networkId + "-" + eventName + "-" + trackableUserAddress;
    }
    return this.networkId + "-" + eventName;
  }

  /**
   * Gets a syncable database based upon the name
   *
   * @param {string} dbName The name of the database
   */
  getSyncableDatabase(dbName: string): SyncableDB {
    return this.syncableDatabases[dbName];
  }

  /**
   * Gets a derived database based upon the name
   *
   * @param {string} dbName The name of the database
   */
  getDerivedDatabase(dbName: string): DerivedDB {
    return this.derivedDatabases[dbName];
  }

  /**
   * Rolls back all blocks from blockNumber onward.
   *
   * @param {number} blockNumber Oldest block number to delete
   */
  rollback = async (blockNumber: number): Promise<void> => {
    const dbRollbackPromises = [];
    // Perform rollback on SyncableDBs & UserSyncableDBs
    for (const eventName of this.genericEventNames) {
      const dbName = this.getDatabaseName(eventName);
      if (this.syncableDatabases[dbName])
        dbRollbackPromises.push(this.syncableDatabases[dbName].rollback(blockNumber));
    }

    // Perform rollback on UserSyncableDBs
    for (const trackedUser of await this.trackedUsers.getUsers()) {
      for (const userSpecificEvent of this.userSpecificDBs) {
        const dbName = this.getDatabaseName(userSpecificEvent.name, trackedUser);
        if (this.syncableDatabases[dbName])
          dbRollbackPromises.push(this.syncableDatabases[dbName].rollback(blockNumber));
      }
    }

    // Perform rollback on derived DBs
    for (const derivedDBConfiguration of this.basicDerivedDBs) {
      const dbName = this.getDatabaseName(derivedDBConfiguration.name);
      dbRollbackPromises.push(this.derivedDatabases[dbName].rollback(blockNumber));
    }

    dbRollbackPromises.push(this.marketDatabase.rollback(blockNumber));

    // TODO Figure out a way to handle concurrent request limit of 40
    await Promise.all(dbRollbackPromises).catch(error => { throw error; });
  }

  /**
   * Adds a new block to a SyncableDB/UserSyncableDB and updates MetaDB.
   *
   * TODO Define blockLogs interface
   *
   * @param {string} dbName Name of the database to which the block should be added
   * @param {any} blockLogs Logs from a new block
   */
  async addNewBlock(dbName: string, blockLogs: any): Promise<void> {
    const db = this.syncableDatabases[dbName];
    if (!db) {
      throw new Error("Unknown DB name: " + dbName);
    }
    try {
      await db.addNewBlock(blockLogs[0].blockNumber, blockLogs);

      const highestSyncBlock = await this.syncStatus.getHighestSyncBlock(dbName);
      if (highestSyncBlock !== blockLogs[0].blockNumber) {
        throw new Error("Highest sync block is " + highestSyncBlock + "; newest block number is " + blockLogs[0].blockNumber);
      }
    } catch (err) {
      throw err;
    }
  }

  // TODO Combine find functions into single function

  /**
   * Queries a SyncableDB.
   *
   * @param {string} dbName Name of the SyncableDB to query
   * @param {PouchDB.Find.FindRequest<{}>} request Query object
   * @returns {Promise<PouchDB.Find.FindResponse<{}>>} Promise to a FindResponse
   */
  async findInSyncableDB(dbName: string, request: PouchDB.Find.FindRequest<{}>): Promise<PouchDB.Find.FindResponse<{}>> {
    return this.syncableDatabases[dbName].find(request);
  }

  /**
   * Queries a DerivedDB.
   *
   * @param {string} dbName Name of the SyncableDB to query
   * @param {PouchDB.Find.FindRequest<{}>} request Query object
   * @returns {Promise<PouchDB.Find.FindResponse<{}>>} Promise to a FindResponse
   */
  async findInDerivedDB(dbName: string, request: PouchDB.Find.FindRequest<{}>): Promise<PouchDB.Find.FindResponse<{}>> {
    return this.derivedDatabases[dbName].find(request);
  }

  /**
   * Queries the CompleteSetsPurchased DB
   *
   * @param {PouchDB.Find.FindRequest<{}>} request Query object
   * @returns {Promise<Array<CompleteSetsPurchasedLog>>}
   */
  async findCompleteSetsPurchasedLogs(request: PouchDB.Find.FindRequest<{}>): Promise<CompleteSetsPurchasedLog[]> {
    const results = await this.findInSyncableDB(this.getDatabaseName("CompleteSetsPurchased"), request);
    return results.docs as unknown as CompleteSetsPurchasedLog[];
  }

  /**
   * Queries the CompleteSetsSold DB
   *
   * @param {PouchDB.Find.FindRequest<{}>} request Query object
   * @returns {Promise<Array<CompleteSetsSoldLog>>}
   */
  async findCompleteSetsSoldLogs(request: PouchDB.Find.FindRequest<{}>): Promise<CompleteSetsSoldLog[]> {
    const results = await this.findInSyncableDB(this.getDatabaseName("CompleteSetsSold"), request);
    return results.docs as unknown as CompleteSetsSoldLog[];
  }

  /**
   * Queries the DisputeCrowdsourcerCompleted DB
   *
   * @param {PouchDB.Find.FindRequest<{}>} request Query object
   * @returns {Promise<Array<DisputeCrowdsourcerCompletedLog>>}
   */
  async findDisputeCrowdsourcerCompletedLogs(request: PouchDB.Find.FindRequest<{}>): Promise<DisputeCrowdsourcerCompletedLog[]> {
    const results = await this.findInSyncableDB(this.getDatabaseName("DisputeCrowdsourcerCompleted"), request);
    return results.docs as unknown as DisputeCrowdsourcerCompletedLog[];
  }

  /**
   * Queries the DisputeCrowdsourcerContribution DB
   *
   * @param {PouchDB.Find.FindRequest<{}>} request Query object
   * @returns {Promise<Array<DisputeCrowdsourcerContributionLog>>}
   */
  async findDisputeCrowdsourcerContributionLogs(request: PouchDB.Find.FindRequest<{}>): Promise<DisputeCrowdsourcerContributionLog[]> {
    const results = await this.findInSyncableDB(this.getDatabaseName("DisputeCrowdsourcerContribution"), request);
    return results.docs as unknown as DisputeCrowdsourcerContributionLog[];
  }

  /**
   * Queries the DisputeCrowdsourcerCreated DB
   *
   * @param {PouchDB.Find.FindRequest<{}>} request Query object
   * @returns {Promise<Array<DisputeCrowdsourcerCreatedLog>>}
   */
  async findDisputeCrowdsourcerCreatedLogs(request: PouchDB.Find.FindRequest<{}>): Promise<DisputeCrowdsourcerCreatedLog[]> {
    const results = await this.findInSyncableDB(this.getDatabaseName("DisputeCrowdsourcerCreated"), request);
    return results.docs as unknown as DisputeCrowdsourcerCreatedLog[];
  }

  /**
   * Queries the DisputeCrowdsourcerRedeemed DB
   *
   * @param {PouchDB.Find.FindRequest<{}>} request Query object
   * @returns {Promise<Array<DisputeCrowdsourcerRedeemedLog>>}
   */
  async findDisputeCrowdsourcerRedeemedLogs(request: PouchDB.Find.FindRequest<{}>): Promise<DisputeCrowdsourcerRedeemedLog[]> {
    const results = await this.findInSyncableDB(this.getDatabaseName("DisputeCrowdsourcerRedeemed"), request);
    return results.docs as unknown as DisputeCrowdsourcerRedeemedLog[];
  }

  /**
   * Queries the DisputeWindowCreated DB
   *
   * @param {PouchDB.Find.FindRequest<{}>} request Query object
   * @returns {Promise<Array<DisputeWindowCreatedLog>>}
   */
  async findDisputeWindowCreatedLogs(request: PouchDB.Find.FindRequest<{}>): Promise<DisputeWindowCreatedLog[]> {
    const results = await this.findInSyncableDB(this.getDatabaseName("DisputeWindowCreated"), request);
    return results.docs as unknown as DisputeWindowCreatedLog[];
  }

  /**
   * Queries the InitialReporterRedeemed DB
   *
   * @param {PouchDB.Find.FindRequest<{}>} request Query object
   * @returns {Promise<Array<InitialReporterRedeemedLog>>}
   */
  async findInitialReporterRedeemedLogs(request: PouchDB.Find.FindRequest<{}>): Promise<InitialReporterRedeemedLog[]> {
    const results = await this.findInSyncableDB(this.getDatabaseName("InitialReporterRedeemed"), request);
    return results.docs as unknown as InitialReporterRedeemedLog[];
  }

  /**
   * Queries the InitialReportSubmitted DB
   *
   * @param {PouchDB.Find.FindRequest<{}>} request Query object
   * @returns {Promise<Array<InitialReportSubmittedLog>>}
   */
  async findInitialReportSubmittedLogs(request: PouchDB.Find.FindRequest<{}>): Promise<InitialReportSubmittedLog[]> {
    const results = await this.findInSyncableDB(this.getDatabaseName("InitialReportSubmitted"), request);
    return results.docs as unknown as InitialReportSubmittedLog[];
  }

  /**
   * Queries the MarketCreated DB
   *
   * @param {PouchDB.Find.FindRequest<{}>} request Query object
   * @returns {Promise<Array<MarketCreatedLog>>}
   */
  async findMarketCreatedLogs(request: PouchDB.Find.FindRequest<{}>): Promise<MarketCreatedLog[]> {
    const results = await this.findInSyncableDB(this.getDatabaseName("MarketCreated"), request);
    return results.docs as unknown as MarketCreatedLog[];
  }

  /**
   * Queries the MarketFinalized DB
   *
   * @param {PouchDB.Find.FindRequest<{}>} request Query object
   * @returns {Promise<Array<MarketFinalizedLog>>}
   */
  async findMarketFinalizedLogs(request: PouchDB.Find.FindRequest<{}>): Promise<MarketFinalizedLog[]> {
    const results = await this.findInSyncableDB(this.getDatabaseName("MarketFinalized"), request);
    return results.docs as unknown as MarketFinalizedLog[];
  }

  /**
   * Queries the MarketMigrated DB
   *
   * @param {PouchDB.Find.FindRequest<{}>} request Query object
   * @returns {Promise<Array<MarketMigratedLog>>}
   */
  async findMarketMigratedLogs(request: PouchDB.Find.FindRequest<{}>): Promise<MarketMigratedLog[]> {
    const results = await this.findInSyncableDB(this.getDatabaseName("MarketMigrated"), request);
    return results.docs as unknown as MarketMigratedLog[];
  }

  /**
   * Queries the MarketVolumeChanged DB
   *
   * @param {PouchDB.Find.FindRequest<{}>} request Query object
   * @returns {Promise<Array<MarketVolumeChangedLog>>}
   */
  async findMarketVolumeChangedLogs(request: PouchDB.Find.FindRequest<{}>): Promise<MarketVolumeChangedLog[]> {
    const results = await this.findInSyncableDB(this.getDatabaseName("MarketVolumeChanged"), request);
    return results.docs as unknown as MarketVolumeChangedLog[];
  }

  /**
   * Queries the MarketOIChanged DB
   *
   * @param {PouchDB.Find.FindRequest<{}>} request Query object
   * @returns {Promise<Array<MarketOIChangedLog>>}
   */
  async findMarketOIChangedLogs(request: PouchDB.Find.FindRequest<{}>): Promise<MarketOIChangedLog[]> {
    const results = await this.findInSyncableDB(this.getDatabaseName("MarketOIChanged"), request);
    return results.docs as unknown as MarketOIChangedLog[];
  }

  /**
   * Queries the OrderEvent DB for Cancel events
   *
   * @param {PouchDB.Find.FindRequest<{}>} request Query object
   * @returns {Promise<Array<ParsedOrderEventLog>>}
   */
  async findOrderCanceledLogs(request: PouchDB.Find.FindRequest<{}>): Promise<ParsedOrderEventLog[]> {
    request.selector["eventType"] = OrderEventType.Cancel;
    const results = await this.findInSyncableDB(this.getDatabaseName("OrderEvent"), request);
    const logs = results.docs as unknown as ParsedOrderEventLog[];
    for (const log of logs) log.timestamp = log.timestamp;
    return logs;
  }

  /**
   * Queries the OrderEvent DB for Create events
   *
   * @param {PouchDB.Find.FindRequest<{}>} request Query object
   * @returns {Promise<Array<ParsedOrderEventLog>>}
   */
  async findOrderCreatedLogs(request: PouchDB.Find.FindRequest<{}>): Promise<ParsedOrderEventLog[]> {
    request.selector["eventType"] = OrderEventType.Create;
    const results = await this.findInSyncableDB(this.getDatabaseName("OrderEvent"), request);
    const logs = results.docs as unknown as ParsedOrderEventLog[];
    for (const log of logs) log.timestamp = log.timestamp;
    return logs;
  }

  /**
   * Queries the OrderEvent DB for Fill events
   *
   * @param {PouchDB.Find.FindRequest<{}>} request Query object
   * @returns {Promise<Array<ParsedOrderEventLog>>}
   */
  async findOrderFilledLogs(request: PouchDB.Find.FindRequest<{}>): Promise<ParsedOrderEventLog[]> {
    request.selector["eventType"] = OrderEventType.Fill;
    const results = await this.findInSyncableDB(this.getDatabaseName("OrderEvent"), request);
    const logs = results.docs as unknown as ParsedOrderEventLog[];
    for (const log of logs) log.timestamp = log.timestamp;
    return logs;
  }

  /**
   * Queries the OrderEvent DB for PriceChanged events
   *
   * @param {PouchDB.Find.FindRequest<{}>} request Query object
   * @returns {Promise<Array<ParsedOrderEventLog>>}
   */
  async findOrderPriceChangedLogs(request: PouchDB.Find.FindRequest<{}>): Promise<ParsedOrderEventLog[]> {
    request.selector["eventType"] = OrderEventType.PriceChanged;
    const results = await this.findInSyncableDB(this.getDatabaseName("OrderEvent"), request);
    const logs = results.docs as unknown as ParsedOrderEventLog[];
    for (const log of logs) log.timestamp = log.timestamp;
    return logs;
  }

  /*
   * Queries the ParticipationTokensRedeemed DB
   *
   * @param {PouchDB.Find.FindRequest<{}>} request Query object
   * @returns {Promise<Array<ParticipationTokensRedeemedLog>>}
   */
  async findParticipationTokensRedeemedLogs(request: PouchDB.Find.FindRequest<{}>): Promise<ParticipationTokensRedeemedLog[]> {
    const results = await this.findInSyncableDB(this.getDatabaseName("ParticipationTokensRedeemed"), request);
    return results.docs as unknown as ParticipationTokensRedeemedLog[];
  }

  /*
   * Queries the ProfitLossChanged DB
   *
   * @param {string} the user whose logs are being retreived
   * @param {PouchDB.Find.FindRequest<{}>} request Query object
   * @returns {Promise<Array<ProfitLossChangedLog>>}
   */
  async findProfitLossChangedLogs(user: string, request: PouchDB.Find.FindRequest<{}>): Promise<ProfitLossChangedLog[]> {
    const results = await this.findInSyncableDB(this.getDatabaseName("ProfitLossChanged", user), request);
    return results.docs as unknown as ProfitLossChangedLog[];
  }

  /**
   * Queries the TimestampSet DB
   *
   * @param {PouchDB.Find.FindRequest<{}>} request Query object
   * @returns {Promise<Array<TimestampSetLog>>}
   */
  async findTimestampSetLogs(request: PouchDB.Find.FindRequest<{}>): Promise<TimestampSetLog[]> {
    const results = await this.findInSyncableDB(this.getDatabaseName("TimestampSet"), request);
    return results.docs as unknown as TimestampSetLog[];
  }

  /*
   * Queries the TokenBalanceChanged DB
   *
   * @param {string} the user whose logs are being retreived
   * @param {PouchDB.Find.FindRequest<{}>} request Query object
   * @returns {Promise<Array<TokenBalanceChangedLog>>}
   */
  async findTokenBalanceChangedLogs(user: string, request: PouchDB.Find.FindRequest<{}>): Promise<TokenBalanceChangedLog[]> {
    const results = await this.findInSyncableDB(this.getDatabaseName("TokenBalanceChanged", user), request);
    return results.docs as unknown as TokenBalanceChangedLog[];
  }


  /**
   * Queries the TradingProceedsClaimed DB
   *
   * @param {PouchDB.Find.FindRequest<{}>} request Query object
   * @returns {Promise<Array<TradingProceedsClaimedLog>>}
   */
  async findTradingProceedsClaimedLogs(request: PouchDB.Find.FindRequest<{}>): Promise<TradingProceedsClaimedLog[]> {
    const results = await this.findInSyncableDB(this.getDatabaseName("TradingProceedsClaimed"), request);
    return results.docs as unknown as TradingProceedsClaimedLog[];
  }

  /**
   * Queries the UniverseForked DB
   *
   * @param {PouchDB.Find.FindRequest<{}>} request Query object
   * @returns {Promise<Array<UniverseForkedLog>>}
   */
  async findUniverseForkedLogs(request: PouchDB.Find.FindRequest<{}>): Promise<UniverseForkedLog[]> {
    const results = await this.findInSyncableDB(this.getDatabaseName("UniverseForked"), request);
    return results.docs as unknown as UniverseForkedLog[];
  }

  /**
   * Queries the CurrentOrders DB
   *
   * @param {PouchDB.Find.FindRequest<{}>} request Query object
   * @returns {Promise<Array<ParsedOrderEventLog>>}
   */
  async findCurrentOrderLogs(request: PouchDB.Find.FindRequest<{}>): Promise<ParsedOrderEventLog[]> {
    const results = await this.findInDerivedDB(this.getDatabaseName("CurrentOrders"), request);
    const logs = results.docs as unknown as ParsedOrderEventLog[];
    for (const log of logs) log.timestamp = log.timestamp;
    return logs;
  }

  /**
   * Queries the Markets DB
   *
   * @param {PouchDB.Find.FindRequest<{}>} request Query object
   * @returns {Promise<Array<MarketData>>}
   */
  async findMarkets(request: PouchDB.Find.FindRequest<{}>): Promise<MarketData[]> {
    const results = await this.findInDerivedDB(this.getDatabaseName("Markets"), request);
    return results.docs as unknown as MarketData[];
  }
}<|MERGE_RESOLUTION|>--- conflicted
+++ resolved
@@ -51,13 +51,8 @@
   private networkId: number;
   private blockstreamDelay: number;
   private trackedUsers: TrackedUsers;
-<<<<<<< HEAD
-  private genericEventNames: Array<string>;
-  public syncableDatabases: { [dbName: string]: SyncableDB } = {};
-=======
   private genericEventNames: string[];
   private syncableDatabases: { [dbName: string]: SyncableDB } = {};
->>>>>>> 5f41df08
   private derivedDatabases: { [dbName: string]: DerivedDB } = {};
   private marketDatabase: MarketDB;
   private blockAndLogStreamerListener: IBlockAndLogStreamerListener;
@@ -224,23 +219,6 @@
 
     console.log(`Syncing generic log DBs`);
     for (const genericEventName of this.genericEventNames) {
-      let dbName = this.getDatabaseName(genericEventName);
-      if (this.syncableDatabases[dbName])
-        dbSyncPromises.push(
-          this.syncableDatabases[dbName].sync(
-            augur,
-            chunkSize,
-            blockstreamDelay,
-            highestAvailableBlockNumber
-          )
-        );
-<<<<<<< HEAD
-=======
-      }
-    }
-
-    console.log(`Syncing generic log DBs`);
-    for (const genericEventName of this.genericEventNames) {
       const dbName = this.getDatabaseName(genericEventName);
       dbSyncPromises.push(
         this.syncableDatabases[dbName].sync(
@@ -250,7 +228,6 @@
           highestAvailableBlockNumber
         )
       );
->>>>>>> 5f41df08
     }
 
     await Promise.all(dbSyncPromises);
