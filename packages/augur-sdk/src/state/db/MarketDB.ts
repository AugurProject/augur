--- conflicted
+++ resolved
@@ -540,10 +540,7 @@
           log['outcomes'],
           log['extraInfo'].longDescription,
           log['endTime'],
-<<<<<<< HEAD
-=======
           log['timestamp'],
->>>>>>> 8075fad1
           errors
         );
         if (errors.length > 0)
