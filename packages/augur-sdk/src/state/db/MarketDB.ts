--- conflicted
+++ resolved
@@ -71,8 +71,6 @@
     this.augur.events.subscribe('DB:updated:ZeroXOrders', (orderEvents) => this.markMarketLiquidityAsDirty(orderEvents.market));
     this.augur.events.subscribe(SubscriptionEventName.NewBlock, this.processNewBlock);
     this.augur.events.subscribe(SubscriptionEventName.TimestampSet, this.processTimestampSet);
-<<<<<<< HEAD
-=======
 
     // Don't call this interval during tests
     if (process.env.NODE_ENV !== 'test') {
@@ -97,7 +95,6 @@
       await this.augur.syncableFlexSearch.addMarketCreatedDocs(marketDocs);
     }
   }
->>>>>>> 4fa250f5
 
     // Don't call this interval during tests
     if (process.env.NODE_ENV !== 'test') {
@@ -150,11 +147,7 @@
 
     let marketsData;
     if (marketIds.length === 0) {
-<<<<<<< HEAD
-      marketsData = await this.table.toArray();
-=======
       marketsData = await this.allDocs();
->>>>>>> 4fa250f5
       ids = marketsData.map(data => data.market);
     } else {
       marketsData = await this.table.where('market').anyOf(marketIds).toArray();
