--- conflicted
+++ resolved
@@ -123,11 +123,7 @@
     return result;
   }
 
-<<<<<<< HEAD
-  syncOrderBooks = async (marketIds: string[], isFirstSync = false): Promise<void> => {;
-=======
   syncOrderBooks = async (marketIds: string[], isFirstSync = false): Promise<void> => {
->>>>>>> a6cfd162
     let ids = marketIds;
     const highestSyncedBlockNumber = await this.syncStatus.getHighestSyncBlock(this.dbName);
     const documents = [];
