import * as _ from 'lodash';
import { Augur } from '../../Augur';
import { DerivedDB } from './DerivedDB';
import { DB } from './DB';
import {
  CLAIM_GAS_COST,
  EULERS_NUMBER,
  INVALID_OUTCOME,
  MINIMUM_INVALID_ORDER_VALUE_IN_ATTO_DAI,
  SECONDS_IN_A_DAY,
  SECONDS_IN_A_YEAR,
  WORST_CASE_FILL,
  DEFAULT_GAS_PRICE_IN_GWEI,
  MAX_TRADE_GAS_PERCENTAGE_DIVISOR,
  orderTypes,
  MarketReportingState,
} from '../../constants';
import { NewBlock } from "../../events";
import { MarketData, MarketType, OrderTypeHex, TimestampSetLog, UnixTimestamp } from '../logs/types';
import { BigNumber } from 'bignumber.js';
import { OrderBook } from '../../api/Liquidity';
import { ParsedLog } from '@augurproject/types';
import { QUINTILLION, padHex } from '../../utils';
import { SubscriptionEventName } from '../../constants';
import { Block } from 'ethereumjs-blockstream';
import { isTemplateMarket } from '@augurproject/artifacts';

interface MarketOrderBookData {
  _id: string;
  invalidFilter: number;
  liquidity: LiquidityResults;
}

interface LiquidityResults {
  [liquidity: number]: number;
}

let liquidityCheckInterval = null;
const liquidityDirty = new Set();

/**
 * Market specific derived DB intended for filtering purposes
 */
export class MarketDB extends DerivedDB {
  readonly liquiditySpreads = [10, 15, 20, 100];
  private readonly docProcessMap;

  constructor(db: DB, networkId: number, augur: Augur) {
    super(db, networkId, 'Markets', [
      'MarketCreated',
      'MarketVolumeChanged',
      'MarketOIChanged',
      'InitialReportSubmitted',
      'DisputeCrowdsourcerCompleted',
      'MarketFinalized',
      'MarketParticipantsDisavowed',
      'MarketMigrated',
    ], augur);

    this.docProcessMap = {
      'MarketCreated': this.processMarketCreated.bind(this),
      'InitialReportSubmitted': this.processInitialReportSubmitted,
      'DisputeCrowdsourcerCompleted': this.processDisputeCrowdsourcerCompleted.bind(this),
      'MarketFinalized': this.processMarketFinalized,
      'MarketVolumeChanged': this.processMarketVolumeChanged,
      'MarketOIChanged': this.processMarketOIChanged,
      'MarketParticipantsDisavowed': this.processMarketParticipantsDisavowed,
      'MarketMigrated': this.processMarketMigrated,
    };

    this.augur.events.subscribe('DB:updated:ZeroXOrders', (orderEvents) => this.markMarketLiquidityAsDirty(orderEvents.market));
    this.augur.events.subscribe(SubscriptionEventName.NewBlock, this.processNewBlock);
    this.augur.events.subscribe(SubscriptionEventName.TimestampSet, this.processTimestampSet);

    // Don't call this interval during tests
    if (process.env.NODE_ENV !== 'test') {
      if (!liquidityCheckInterval) {
        // call recalc liquidity every 3mins
        const THREE_MINS_IN_MS = 180000;
        liquidityCheckInterval = setInterval(async () => {
          if (liquidityDirty.size > 0) {
            const marketIdsToCheck = Array.from(liquidityDirty) as string[];
            await this.syncOrderBooks(marketIdsToCheck);
            liquidityDirty.clear();
          }
        },THREE_MINS_IN_MS);
      }
    }
  }

  syncFTS = async (): Promise<void> => {
    if (this.augur.syncableFlexSearch) {
      let marketDocs = await this.allDocs();
      marketDocs = marketDocs.slice(0, marketDocs.length);
      await this.augur.syncableFlexSearch.addMarketCreatedDocs(marketDocs);
    }
  }

  async doSync(highestAvailableBlockNumber: number): Promise<void> {
    this.syncing = true;
    await super.doSync(highestAvailableBlockNumber);
    await this.syncOrderBooks([]);
    const timestamp = (await this.augur.getTimestamp()).toNumber();
    await this.processTimestamp(timestamp, highestAvailableBlockNumber);
    await this.syncFTS();
    this.syncing = false;
  }

  async handleMergeEvent(
    blocknumber: number, logs: ParsedLog[],
    syncing = false): Promise<number> {

    const result = await super.handleMergeEvent(blocknumber, logs, syncing);

    await this.syncOrderBooks([]);

    const timestamp = (await this.augur.getTimestamp()).toNumber();
    await this.processTimestamp(timestamp, result);
    await this.syncFTS();
    return result;
  }

  syncOrderBooks = async (marketIds: string[]): Promise<void> => {;
    let ids = marketIds;
    const highestSyncedBlockNumber = await this.syncStatus.getHighestSyncBlock(this.dbName);
    const documents = [];

    let marketsData;
    if (marketIds.length === 0) {
      marketsData = await this.allDocs();
      ids = marketsData.map(data => data.market);
    } else {
      marketsData = await this.table.where('market').anyOf(marketIds).toArray();
    }

    const reportingFeeDivisor = await this.augur.contracts.universe.getReportingFeeDivisor_();
    // TODO Get ETH -> DAI price via uniswap when we integrate that as an oracle
    const ETHInAttoDAI = new BigNumber(200).multipliedBy(10**18);

    const marketDataById = _.keyBy(marketsData, 'market');
    for (const marketId of ids) {
      if (Object.keys(marketDataById).includes(marketId)) {
        const doc = await this.getOrderBookData(this.augur, marketId, marketDataById[marketId], reportingFeeDivisor, ETHInAttoDAI);
        // This is needed to make rollbacks work properly
        doc['blockNumber'] = highestSyncedBlockNumber;
        doc['market'] = marketId;
        documents.push(doc);
      }
    }

    await this.saveDocuments(documents);
  }

  markMarketLiquidityAsDirty(marketId: string) {
    liquidityDirty.add(marketId);
  }

  markMarketLiquidityAsDirty(marketId: string) {
    liquidityDirty.add(marketId);
  }

  async getOrderBookData(augur: Augur, marketId: string, marketData: MarketData, reportingFeeDivisor: BigNumber, ETHInAttoDAI: BigNumber): Promise<MarketOrderBookData> {
    const numOutcomes = marketData.outcomes && marketData.outcomes.length > 0 ? marketData.outcomes.length + 1 : 3;
    const estimatedTradeGasCost = WORST_CASE_FILL[numOutcomes - 1];
    const estimatedGasCost = ETHInAttoDAI.multipliedBy(DEFAULT_GAS_PRICE_IN_GWEI).div(10**9);
    const estimatedTradeGasCostInAttoDai = estimatedGasCost.multipliedBy(estimatedTradeGasCost);
    const estimatedClaimGasCostInAttoDai = estimatedGasCost.multipliedBy(CLAIM_GAS_COST);
    const feePerCashInAttoCash = new BigNumber(marketData.feePerCashInAttoCash);
    const feeDivisor = new BigNumber(marketData.feeDivisor);
    const numTicks = new BigNumber(marketData.numTicks);
    const feeMultiplier = new BigNumber(1).minus(new BigNumber(1).div(reportingFeeDivisor)).minus(new BigNumber(1).div(feeDivisor));
    const orderBook = await this.getOrderBook(marketData, numOutcomes, estimatedTradeGasCostInAttoDai);
    const invalidFilter = await this.recalcInvalidFilter(orderBook, marketData, feeMultiplier, estimatedTradeGasCostInAttoDai, estimatedClaimGasCostInAttoDai);

    let marketOrderBookData = {
      _id: marketId,
      invalidFilter,
      hasRecentlyDepletedLiquidity: false,
      lastPassingLiquidityCheck: 0,
      liquidity: {},
    };

    for (const spread of this.liquiditySpreads) {
      const liquidity = await this.augur.liquidity.getLiquidityForSpread({
        orderBook,
        numTicks,
        marketType: marketData.marketType,
        reportingFeeDivisor,
        feePerCashInAttoCash,
        numOutcomes,
        spread,
      });
      marketOrderBookData.liquidity[spread] = liquidity.toFixed().padStart(30, '0');
    }

    const spread10 = new BigNumber(marketOrderBookData.liquidity[10]);
    const spread15 = new BigNumber(marketOrderBookData.liquidity[15]);
    const lastSpread10 = marketData.liquidity ? new BigNumber(marketData.liquidity[10]) : new BigNumber(0);
    const lastSpread15 = marketData.liquidity ? new BigNumber(marketData.liquidity[15]) : new BigNumber(0);

    const passesSpreadCheck = (spread10.gt(0) || spread15.gt(0));
    // Keep track when a market has under a 15% spread. Used for `hasRecentlyDepletedLiquidity`
    if (passesSpreadCheck) {
      const now = Math.floor(Date.now() / 1000);
      marketOrderBookData.lastPassingLiquidityCheck = now;
    } else if (lastSpread10.gt(0) || lastSpread15.gt(0)) {
      marketOrderBookData.lastPassingLiquidityCheck = marketData.lastPassingLiquidityCheck;
    } else if (marketData.hasRecentlyDepletedLiquidity) {
      marketOrderBookData.lastPassingLiquidityCheck = marketData.lastPassingLiquidityCheck;
    }

    const prevInvalidFilter = marketData.invalidFilter;
    const prevHasRecentlyDepletedLiquidity = marketData.hasRecentlyDepletedLiquidity;
    const currentIvalidFilter = marketOrderBookData.invalidFilter;

    // Add markets that recently became invalid to Recently Depleted Liquidity
    if (passesSpreadCheck) {
      if (!prevInvalidFilter && currentIvalidFilter ||
          (prevInvalidFilter && currentIvalidFilter && prevHasRecentlyDepletedLiquidity)) {
        marketOrderBookData.hasRecentlyDepletedLiquidity = true;
      } else {
        marketOrderBookData.hasRecentlyDepletedLiquidity = await this.hasRecentlyDepletedLiquidity(marketData, marketOrderBookData.liquidity, marketOrderBookData.lastPassingLiquidityCheck);
      }
    } else {
      marketOrderBookData.hasRecentlyDepletedLiquidity = await this.hasRecentlyDepletedLiquidity(marketData, marketOrderBookData.liquidity, marketOrderBookData.lastPassingLiquidityCheck);
    }

    return marketOrderBookData;
  }

  async getOrderBook(marketData: MarketData, numOutcomes: number, estimatedTradeGasCostInAttoDai: BigNumber): Promise<OrderBook> {
    let outcomes = ['0x00', '0x01', '0x02'];

    if (marketData.outcomes && marketData.outcomes.length > 0) {
      outcomes = [];
      for (let i = 0; i <= marketData.outcomes.length; i++) {
        outcomes = outcomes.concat('0x0' + i);
      }
    }

    let allOutcomesAllOrderTypes = [];

    for (const outcome of outcomes) {
      for (const orderType of orderTypes) {
        allOutcomesAllOrderTypes = allOutcomesAllOrderTypes.concat([[marketData.market, outcome, orderType]]);
      }
    }

    const currentOrdersResponse = await this.stateDB.ZeroXOrders
      .where('[market+outcome+orderType]')
      .anyOf(allOutcomesAllOrderTypes)
      .and((order) => order.amount > '0x00')
      .and((order) => {
        const expirationTimeSeconds = Number(order.signedOrder.expirationTimeSeconds);
        const nowInSeconds = Math.round(+new Date() / 1000);
        return expirationTimeSeconds - nowInSeconds > 70;
      })
      .toArray();

    const currentOrdersByOutcome = _.groupBy(currentOrdersResponse, (order) => new BigNumber(order.outcome).toNumber());
    for (let outcome = 0; outcome < numOutcomes; outcome++) {
      if (currentOrdersByOutcome[outcome] === undefined) currentOrdersByOutcome[outcome] = [];
    }

    const outcomeBidAskOrders = Object.keys(currentOrdersByOutcome).map((outcomeOrders) => {
      // Cut out orders where gas costs > 2% of the trade
      const sufficientlyLargeOrders = _.filter(currentOrdersByOutcome[outcomeOrders], (order) => {
        const gasCost = new BigNumber(order.amount).multipliedBy(marketData.numTicks).div(MAX_TRADE_GAS_PERCENTAGE_DIVISOR);
        const maxGasCost = gasCost.multipliedBy(2); // 2%
        return maxGasCost.gte(estimatedTradeGasCostInAttoDai);
      });

      const groupedByOrderType = _.groupBy(sufficientlyLargeOrders, 'orderType');
      const bids = groupedByOrderType ? _.reverse(_.sortBy(groupedByOrderType[OrderTypeHex.Bid], 'price')) : [];
      const asks = groupedByOrderType ? _.sortBy(groupedByOrderType[OrderTypeHex.Ask], 'price') : [];
      return {
        bids,
        asks,
      };
    });

    const data = outcomeBidAskOrders.map(order => {
      if (order.bids === undefined) {
        order.bids = [];
      }

      if (order.asks === undefined) {
        order.asks = [];
      }

      return order;
    });
    return data;
  }

  // A Market is marked as True in the invalidFilter if the best bid for Invalid on the book would not be profitable to take were the market Valid
  async recalcInvalidFilter(orderbook: OrderBook, marketData: MarketData, feeMultiplier: BigNumber, estimatedTradeGasCostInAttoDai: BigNumber, estimatedClaimGasCostInAttoDai: BigNumber): Promise<number> {
    if (orderbook[INVALID_OUTCOME].bids.length < 1) return 0;

    const bestBid = orderbook[INVALID_OUTCOME].bids[0];

    const bestBidAmount = new BigNumber(bestBid.amount);
    const bestBidPrice = new BigNumber(bestBid.price);
    const numTicks = new BigNumber(marketData.numTicks);

    let timeTillMarketFinalizesInSeconds = new BigNumber(marketData.endTime).minus((new Date).getTime()/1000);
    if (timeTillMarketFinalizesInSeconds.lt(0)) timeTillMarketFinalizesInSeconds = new BigNumber(0);
    const timeTillMarketFinalizesInYears = timeTillMarketFinalizesInSeconds.div(SECONDS_IN_A_YEAR);

    let validRevenue = bestBidAmount.multipliedBy(numTicks);
    validRevenue = validRevenue.multipliedBy(feeMultiplier);
    validRevenue = validRevenue.multipliedBy((EULERS_NUMBER ** timeTillMarketFinalizesInYears.multipliedBy(-.15).precision(14).toNumber()).toPrecision(14));
    validRevenue = validRevenue.minus(estimatedTradeGasCostInAttoDai).minus(estimatedClaimGasCostInAttoDai);

    const validCost = bestBidAmount.multipliedBy(numTicks.minus(bestBidPrice));

    const validProfit = validRevenue.minus(validCost);

    return validProfit.gt(MINIMUM_INVALID_ORDER_VALUE_IN_ATTO_DAI) ? 1 : 0;
  }

  protected processDoc(log: ParsedLog): ParsedLog {
    const processFunc = this.docProcessMap[log.name];
    if (processFunc) {
      return processFunc({
        ...log
      });
    }
    return {
      ...log
    };
  }

  private processMarketCreated = (log: ParsedLog): ParsedLog => {
    log['isWarpSync'] = log.marketCreator.toLowerCase() === this.augur.addresses.WarpSync.toLowerCase();
    log['reportingState'] = MarketReportingState.PreReporting;
    log['finalized'] = 0;
    log['invalidFilter'] = 0;
    log['marketOI'] = '0x00';
    log['volume'] = '0x00';
    log['disputeRound'] = '0x00';
    log['totalRepStakedInMarket'] = '0x00';
    log['hasRecentlyDepletedLiquidity'] = 0;
    log['liquidity'] = {
      0: '000000000000000000000000000000',
      10: '000000000000000000000000000000',
      15: '000000000000000000000000000000',
      20: '000000000000000000000000000000',
      100: '000000000000000000000000000000'
    }
    log['lastPassingLiquidityCheck'] = 0;
    log['feeDivisor'] = new BigNumber(1).dividedBy(new BigNumber(log['feePerCashInAttoCash'], 16).dividedBy(QUINTILLION)).toNumber();
    log['feePercent'] = new BigNumber(log['feePerCashInAttoCash'], 16).div(QUINTILLION).toNumber();
    log['lastTradedTimestamp'] = 0;
    log['timestamp'] = new BigNumber(log['timestamp'], 16).toNumber();
    log['creationTime'] = log['timestamp'];
    log['endTime'] = new BigNumber(log['endTime'], 16).toNumber();
    log['outcomes'] = _.map(log['outcomes'], (rawOutcome) => {
      return Buffer.from(rawOutcome.replace('0x', ''), 'hex').toString().trim().replace(/\0/g, '');
    });
    try {
      log['extraInfo'] = JSON.parse(log['extraInfo']);
      log['extraInfo'].categories = log['extraInfo'].categories.map((category) => category.toLowerCase());
      if(log['extraInfo'].template) {
        let errors = [];
        log['isTemplate'] = isTemplateMarket(log['extraInfo'].description, log['extraInfo'].template, log['outcomes'], log['extraInfo'].longDescription, log['endTime'], errors);
        if (errors.length > 0) console.error(log['extraInfo'].description, errors);
      }
    } catch (err) {
      log['extraInfo'] = {};
    }
    if (this.augur.syncableFlexSearch) {
      this.augur.syncableFlexSearch.addMarketCreatedDocs([log as unknown as MarketData]);
    }
    return log;
  }

  private processInitialReportSubmitted(log: ParsedLog): ParsedLog {
    log['reportingState'] = MarketReportingState.CrowdsourcingDispute;
    log['totalRepStakedInMarket'] = padHex(log['amountStaked']);
    log['tentativeWinningPayoutNumerators'] = log['payoutNumerators']
    log['disputeRound'] = '0x01';
    return log;
  }

  private processDisputeCrowdsourcerCompleted(log: ParsedLog): ParsedLog {
    const pacingOn: boolean = log['pacingOn'];
    log['reportingState'] = pacingOn ? MarketReportingState.AwaitingNextWindow : MarketReportingState.CrowdsourcingDispute;
    log['tentativeWinningPayoutNumerators'] = log['payoutNumerators'];
    log['totalRepStakedInMarket'] = padHex(log['totalRepStakedInMarket']);
    return log;
  }

  private processMarketFinalized(log: ParsedLog): ParsedLog {
    log['reportingState'] = MarketReportingState.Finalized;
    log['finalizationBlockNumber'] = log['blockNumber'];
    log['finalizationTime'] = new BigNumber(log['timestamp'], 16).toNumber();
    log['finalized'] = 1;
    return log;
  }

  private processMarketVolumeChanged(log: ParsedLog): ParsedLog {
    log['volume'] = padHex(log['volume']);
    log['lastTradedTimestamp'] = new BigNumber(log['timestamp'], 16).toNumber();
    return log;
  }

  private processMarketOIChanged(log: ParsedLog): ParsedLog {
    log['marketOI'] = padHex(log['marketOI']);
    return log;
  }

  private processMarketParticipantsDisavowed(log: ParsedLog): ParsedLog {
    log['disavowed'] = 1;
    return log;
  }

  private processMarketMigrated(log: ParsedLog): ParsedLog {
    log['universe'] = log['newUniverse'];
    return log;
  }

  processNewBlock = async (block: NewBlock): Promise<void> => {
    await this.processTimestamp(block.timestamp, block.highestAvailableBlockNumber);
  };

  processTimestampSet = async (log: TimestampSetLog): Promise<void> => {
    const timestamp = new BigNumber(log.newTimestamp).toNumber();
    await this.processTimestamp(timestamp, log.blockNumber)
  };

  private async processTimestamp(timestamp: UnixTimestamp, blockNumber: number): Promise<void> {
    await this.waitOnLock(this.HANDLE_MERGE_EVENT_LOCK, 2000, 50);

    const eligibleMarketDocs = await this.table.where("reportingState").anyOfIgnoreCase([
      MarketReportingState.PreReporting,
      MarketReportingState.DesignatedReporting,
      MarketReportingState.CrowdsourcingDispute,
      MarketReportingState.AwaitingNextWindow,
    ]).toArray();
    const eligibleMarketsData = eligibleMarketDocs as unknown as MarketData[];
    const updateDocs = [];

    for (const marketData of eligibleMarketsData) {
      let reportingState: MarketReportingState = null;
      const marketEnd = marketData.endTime;
      const openReportingStart = marketEnd + SECONDS_IN_A_DAY.toNumber() + 1;

      if (marketData.nextWindowEndTime && timestamp >= marketData.nextWindowEndTime) {
        reportingState = MarketReportingState.AwaitingFinalization;
      } else if (marketData.nextWindowStartTime && timestamp >= marketData.nextWindowStartTime) {
        reportingState = MarketReportingState.CrowdsourcingDispute;
      } else if ((marketData.reportingState === MarketReportingState.PreReporting || marketData.reportingState === MarketReportingState.DesignatedReporting) && timestamp >= openReportingStart) {
          reportingState = MarketReportingState.OpenReporting;
      } else if (marketData.reportingState === MarketReportingState.PreReporting && timestamp >= marketEnd && timestamp < openReportingStart) {
          reportingState = MarketReportingState.DesignatedReporting;
      }

      if (reportingState && reportingState != marketData.reportingState) {
        updateDocs.push({
          market: marketData.market,
          blockNumber,
          reportingState
        });
      }
    }

    if (updateDocs.length > 0) {
<<<<<<< HEAD
      await this.bulkUpsertDocuments(updateDocs);
=======
      await this.saveDocuments(updateDocs);
>>>>>>> 5513f00f
      this.augur.events.emitAfter(SubscriptionEventName.NewBlock, SubscriptionEventName.ReportingStateChanged, { data: updateDocs });
    }
  }

  // A market's liquidity is considered recently depleted if it had liquidity under
  // a 15% spread in the last 24 hours, but doesn't currently have liquidity
  async hasRecentlyDepletedLiquidity(marketData: MarketData, currentLiquiditySpreads, currentLastPassingLiquidityCheck): Promise<boolean>  {
    const moreThantwentyFourHoursAgo = (date) => {
      const twentyFourHours = Date.now() - (60 * 60 * 24 * 1000);
      return twentyFourHours > date;
    }

    const lastPassingLiquidityCheck = currentLastPassingLiquidityCheck * 1000;
    const liquidity15Percent = new BigNumber(currentLiquiditySpreads[10]);
    const liquidity10Percent = new BigNumber(currentLiquiditySpreads[15]);
    const currentlyHasLiquidity = liquidity10Percent.gt(0) || liquidity15Percent.gt(0)
    let hadLiquidityInLast24Hour = false;

    if (marketData.lastPassingLiquidityCheck === 0) {
      hadLiquidityInLast24Hour = false;
    }
    else if (moreThantwentyFourHoursAgo(lastPassingLiquidityCheck)) {
      hadLiquidityInLast24Hour = false;
    }
    else if (!moreThantwentyFourHoursAgo(lastPassingLiquidityCheck)) {
      hadLiquidityInLast24Hour = true;
    }

    // had liquidity under a 15% spread in the last 24 hours, but doesn't currently have liquidity
    if (hadLiquidityInLast24Hour && !currentlyHasLiquidity) {
      return true;
    } else {
      return false;
    }
  }
}<|MERGE_RESOLUTION|>--- conflicted
+++ resolved
@@ -155,10 +155,6 @@
     liquidityDirty.add(marketId);
   }
 
-  markMarketLiquidityAsDirty(marketId: string) {
-    liquidityDirty.add(marketId);
-  }
-
   async getOrderBookData(augur: Augur, marketId: string, marketData: MarketData, reportingFeeDivisor: BigNumber, ETHInAttoDAI: BigNumber): Promise<MarketOrderBookData> {
     const numOutcomes = marketData.outcomes && marketData.outcomes.length > 0 ? marketData.outcomes.length + 1 : 3;
     const estimatedTradeGasCost = WORST_CASE_FILL[numOutcomes - 1];
@@ -466,11 +462,7 @@
     }
 
     if (updateDocs.length > 0) {
-<<<<<<< HEAD
-      await this.bulkUpsertDocuments(updateDocs);
-=======
       await this.saveDocuments(updateDocs);
->>>>>>> 5513f00f
       this.augur.events.emitAfter(SubscriptionEventName.NewBlock, SubscriptionEventName.ReportingStateChanged, { data: updateDocs });
     }
   }
