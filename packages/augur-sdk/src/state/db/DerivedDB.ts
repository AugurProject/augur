import * as _ from 'lodash';
import { Augur } from '../../Augur';
import { SubscriptionEventName } from '../../constants';
import { BaseDocument } from './AbstractTable';
import { Log, ParsedLog } from '@augurproject/types';
import { DB } from './DB';
import { sleep } from '../utils/utils';
import { RollbackTable } from './RollbackTable';

export interface Document extends BaseDocument {
  blockNumber: number;
}

/**
 * Stores derived data from multiple logs and post-log processing
 */
export class DerivedDB extends RollbackTable {
  protected stateDB: DB;
  private mergeEventNames: string[];
  private name: string;
  private updatingHighestSyncBlock = false;
  protected requiresOrder: boolean = false;
  // For preventing race conditions between log-processing events and other
  // events like controller:new:block, with the assumption that log processing
  // should happen first.
  protected locks: {[name: string]: boolean} = {};
  protected readonly HANDLE_MERGE_EVENT_LOCK = 'handleMergeEvent';

  protected augur;

  constructor(
    db: DB,
    networkId: number,
    name: string,
    mergeEventNames: string[],
    augur: Augur
  ) {
    super(networkId, augur, name, db);
    this.mergeEventNames = mergeEventNames;
    this.stateDB = db;
    this.name = name;

    augur.events.once(SubscriptionEventName.BulkSyncComplete, this.onBulkSyncComplete.bind(this));
  }

  protected async bulkUpsertDocuments(documents: BaseDocument[]): Promise<void> {
    for (let document of documents) {
      const documentID = this.getIDValue(document);
      await this.upsertDocument(documentID, document);
    }
  }

  async onBulkSyncComplete() {
    this.stateDB.registerEventListener(this.mergeEventNames, this.handleMergeEvent.bind(this));
  }

  // For a group of documents/logs for a particular event type get the latest per id and update the DB documents for the corresponding ids
  async handleMergeEvent (
    blocknumber: number,
    logs: ParsedLog[],
    syncing = false
  ): Promise<number> {
    logs = _.cloneDeep(logs);

    let documentsByIdByTopic = null;
    if (logs.length > 0) {
      const documentsById = _.groupBy(logs, this.getIDValue.bind(this));
      documentsByIdByTopic = _.flatMap(documentsById, idDocuments => {
        const mostRecentTopics = _.flatMap(_.groupBy(idDocuments, 'topics[0]'), documents => {
          return documents.reduce((val, doc) => {
              if (val.blockNumber < doc.blockNumber || (val.blockNumber === doc.blockNumber && val.logIndex < doc.logIndex)) {
                return doc;
              }
              return val;
            },
            documents[0]
          );
        });

        return _.map(mostRecentTopics, this.processDoc.bind(this));
      });

      documentsByIdByTopic = _.sortBy(documentsByIdByTopic, ['blockNumber', 'logIndex'], ['asc', 'asc']);
      await this.bulkUpsertDocuments(documentsByIdByTopic);
    }

    await this.syncStatus.setHighestSyncBlock(
      this.dbName,
      blocknumber,
      syncing
    );
    this.updatingHighestSyncBlock = false;
    if (logs.length > 0) {
<<<<<<< HEAD
      this.augur.events.emit(`DerivedDB:updated:${this.name}`, { data: documentsByIdByTopic });
=======
      this.augur.events.emitAfter(SubscriptionEventName.NewBlock, `DerivedDB:updated:${this.name}`, { data: documentsByIdByTopic });
>>>>>>> 7c59d1a8
    }

    return blocknumber;
  };

  // No-op by default. Can be overriden to provide custom document processing before being upserted into the DB.
  protected processDoc(log: ParsedLog): ParsedLog {
    return log;
  }

  protected lock(name: string) {
    this.locks[name] = true;
  }

  protected async waitOnLock(lock: string, maxTimeMS: number, periodMS: number): Promise<void> {
    for (let i = 0; i < (maxTimeMS / periodMS); i++) {
      if (!this.locks[lock]) {
        return;
      }
      await sleep(periodMS);
    }
    throw Error(`timeout: lock ${lock} on ${this.name} DB did not release after ${maxTimeMS}ms`);
  }

  protected clearLocks() {
    this.locks = {};
  }
}<|MERGE_RESOLUTION|>--- conflicted
+++ resolved
@@ -91,11 +91,7 @@
     );
     this.updatingHighestSyncBlock = false;
     if (logs.length > 0) {
-<<<<<<< HEAD
-      this.augur.events.emit(`DerivedDB:updated:${this.name}`, { data: documentsByIdByTopic });
-=======
       this.augur.events.emitAfter(SubscriptionEventName.NewBlock, `DerivedDB:updated:${this.name}`, { data: documentsByIdByTopic });
->>>>>>> 7c59d1a8
     }
 
     return blocknumber;
