--- conflicted
+++ resolved
@@ -133,8 +133,6 @@
         this.augur.events.once(SubscriptionEventName.ZeroXReady, this.sync.bind(this));
       }
     })
-<<<<<<< HEAD
-=======
   }
 
   protected async bulkUpsertDocuments(documents: BaseDocument[]): Promise<void> {
@@ -142,7 +140,6 @@
       delete document.constructor;
     }
     await this.table.bulkPut(documents);
->>>>>>> 7c59d1a8
   }
 
   static create(db: DB, networkId: number, augur: Augur): ZeroXOrders {
@@ -227,11 +224,7 @@
       }, signedOrder);
     });
 
-<<<<<<< HEAD
-    if (ordersToAdd.length > 0) this.augur.zeroX.addOrders(ordersToAdd);
-=======
     if (ordersToAdd.length > 0) await this.augur.zeroX.addOrders(ordersToAdd);
->>>>>>> 7c59d1a8
     console.log(`Synced ${orders.length } ZeroX Orders`);
   }
 
