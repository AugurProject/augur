--- conflicted
+++ resolved
@@ -122,7 +122,6 @@
   processOrder(order: OrderInfo): StoredOrder {
     const augurOrderData = this.parseAssetData(order.signedOrder.makerAssetData);
     // Currently the API for mesh browser and the client API diverge here but we dont want to do string parsing per order to be compliant for the browser case
-<<<<<<< HEAD
     const signedOrder = order.signedOrder;
     return {
       market: augurOrderData.market,
@@ -133,6 +132,7 @@
       exchange: augurOrderData.exchange,
       orderHash: order.orderHash,
       amount: order.fillableTakerAssetAmount.toFixed(),
+      orderCreator: signedOrder.makerAddress,
       signedOrder: {
         signature: signedOrder.signature,
         senderAddress: signedOrder.senderAddress,
@@ -150,11 +150,6 @@
         expirationTimeSeconds: signedOrder.expirationTimeSeconds.toFixed(),
       },
     }
-=======
-    const amount = order.fillableTakerAssetAmount.toFixed();
-    const savedOrder = Object.assign({ orderCreator: order.signedOrder.makerAddress, signedOrder: order.signedOrder, amount, orderHash: order.orderHash }, augurOrderData);
-    return savedOrder;
->>>>>>> 2ab354b4
   }
 
   parseAssetData(assetData: string): OrderData {
