
import * as _ from 'lodash';
import { AbstractTable, BaseDocument } from './AbstractTable';
import { SyncStatus } from './SyncStatus';
import { Augur } from '../../Augur';
import { DB } from './DB';
import { MarketData, MarketType } from '../logs/types';
import { OrderEventType, SubscriptionEventName } from '../../constants';
<<<<<<< HEAD
import { getTradeInterval } from '../../utils';
=======
import { getTradeInterval, convertDisplayAmountToOnChainAmount } from '../../utils';
>>>>>>> 5513f00f
import { OrderInfo, OrderEvent, BigNumber } from '@0x/mesh-rpc-client';
import { getAddress } from 'ethers/utils/address';
import { defaultAbiCoder, ParamType } from 'ethers/utils';
import { BigNumber as BN} from 'ethers/utils';
<<<<<<< HEAD
import moment, { Moment } from 'moment';
import { sleep } from '../utils/utils';
import { syncBuiltinESMExports } from 'module';
=======
>>>>>>> 5513f00f

// This database clears its contents on every sync.
// The primary purposes for even storing this data are:
// 1. To recalculate liquidity metrics. This can be stale so when the derived market DB is synced it should not wait for this to complete (it will already have recorded liquidity data from previous syncs)
// 2. To cache market orderbooks so a complete pull isnt needed on every subsequent load.

const EXPECTED_ASSET_DATA_LENGTH = 2122;

const DEFAULT_TRADE_INTERVAL = new BigNumber(10**17);

const multiAssetDataAbi: ParamType[] = [
  { name: 'amounts', type: 'uint256[]' },
  { name: 'nestedAssetData', type: 'bytes[]' },
];

// Original ABI from Go
// [
//   {
//     constant: false,
//     inputs: [
//       { name: 'address', type: 'address' },
//       { name: 'ids', type: 'uint256[]' },
//       { name: 'values', type: 'uint256[]' },
//       { name: 'callbackData', type: 'bytes' },
//     ],
//     name: 'ERC1155Assets',
//     outputs: [],
//     payable: false,
//     stateMutability: 'nonpayable',
//     type: 'function',
//   },
// ];
const erc1155AssetDataAbi: ParamType[] = [
  { name: 'address', type: 'address' },
  { name: 'ids', type: 'uint256[]' },
  { name: 'values', type: 'uint256[]' },
  { name: 'callbackData', type: 'bytes' },
];

export interface ParsedAssetDataResults {
  orderData: OrderData;
  multiAssetData: any;
}

export interface OrderData {
  market: string;
  price: string;
  outcome: string;
  orderType: string;
  invalidOrder?: boolean;
}

export interface Document extends BaseDocument {
  blockNumber: number;
}

export interface SnapshotCounterDocument extends BaseDocument {
  snapshotCounter: number;
}

export interface StoredOrder extends OrderData {
  orderHash: string,
  signedOrder: StoredSignedOrder,
  amount: string,
  numberAmount: BigNumber,
  orderCreator: string,
  orderId?: string,
}

export interface StoredSignedOrder {
  signature: string;
  senderAddress: string;
  makerAddress: string;
  takerAddress: string;
  makerFee: string;
  takerFee: string;
  makerAssetAmount: string;
  takerAssetAmount: string;
  makerAssetData: string;
  takerAssetData: string;
  salt: string;
  exchangeAddress: string;
  feeRecipientAddress: string;
  expirationTimeSeconds: string;
}

/**
 * Stores 0x orders
 */
export class ZeroXOrders extends AbstractTable {
  protected syncStatus: SyncStatus;
  protected stateDB: DB;
  private augur: Augur;
  readonly tradeTokenAddress: string;
  readonly cashAssetData: string;
  readonly shareAssetData: string;
  readonly takerAssetData: string;
  private pastOrders: _.Dictionary<StoredOrder>;

  constructor(
    db: DB,
    networkId: number,
    augur: Augur
  ) {
    super(networkId, 'ZeroXOrders', db.dexieDB);
    this.syncStatus = db.syncStatus;
    this.stateDB = db;
    this.augur = augur;
    this.tradeTokenAddress = this.augur.addresses.ZeroXTrade.substr(2).toLowerCase(); // normalize and remove the 0x
    const cashTokenAddress = this.augur.addresses.Cash.substr(2).toLowerCase(); // normalize and remove the 0x
    const shareTokenAddress = this.augur.addresses.ShareToken.substr(2).toLowerCase(); // normalize and remove the 0x
    this.cashAssetData = `0xf47261b0000000000000000000000000${cashTokenAddress}`;
    this.shareAssetData = `0xa7cb5fb7000000000000000000000000${shareTokenAddress}000000000000000000000000000000000000000000000000000000000000008000000000000000000000000000000000000000000000000000000000000000a000000000000000000000000000000000000000000000000000000000000000c0000000000000000000000000000000000000000000000000000000000000000000000000000000000000000000000000000000000000000000000000000000000000000000000000000000000000000000000000000000000000000000000000`;
    this.takerAssetData = `0xa7cb5fb7000000000000000000000000${this.tradeTokenAddress}000000000000000000000000000000000000000000000000000000000000008000000000000000000000000000000000000000000000000000000000000000a000000000000000000000000000000000000000000000000000000000000000c0000000000000000000000000000000000000000000000000000000000000000000000000000000000000000000000000000000000000000000000000000000000000000000000000000000000000000000000000000000000000000000000000`;

    this.subscribeToOrderEvents();

    this.clearDBAndCacheOrders().then(() => {
      if (augur.zeroX.isReady()) {
        this.sync();
      } else {
        this.augur.events.once(SubscriptionEventName.ZeroXReady, this.sync.bind(this));
      }
    })
  }

<<<<<<< HEAD
  protected async bulkUpsertDocuments(documents: BaseDocument[]): Promise<void> {
    for (const document of documents) {
      delete document.constructor;
    }
    await this.table.bulkPut(documents);
=======
  protected async saveDocuments(documents: BaseDocument[]): Promise<void> {
    return super.bulkPutDocuments(documents);
>>>>>>> 5513f00f
  }

  static create(db: DB, networkId: number, augur: Augur): ZeroXOrders {
    const zeroXOrders = new ZeroXOrders(db, networkId, augur);
    return zeroXOrders;
  }

  async clearDBAndCacheOrders(): Promise<void> {
    // Note: This does mean if a user reloads before syncing the old orders could be lost if they previous to that had not broadcast their orders completely somehow
    this.pastOrders = _.keyBy(await this.allDocs(), "orderHash");
    await this.clearDB();
  }

  subscribeToOrderEvents() {
    // This only works if `zeroX` has been set on the augur instance and
    // it doesn't get over-written so... something.
    this.augur.events.on('ZeroX:Mesh:OrderEvent', (orderEvents) => this.handleOrderEvent(orderEvents));
    this.augur.events.on('ZeroX:RPC:OrderEvent', (orderEvents) => this.handleOrderEvent(orderEvents));
  }

  async handleOrderEvent(orderEvents: OrderEvent[]): Promise<void> {
    if (orderEvents.length < 1) return;

    const filteredOrders = _.filter(orderEvents, this.validateOrder.bind(this));
    let documents: StoredOrder[] = _.map(filteredOrders, this.processOrder.bind(this));

    // Remove Canceled, Expired, and Invalid Orders and emit event
    const canceledOrders = _.keyBy(
      _.filter(filteredOrders, (orderEvent => orderEvent.endState === 'CANCELLED' || orderEvent.endState === 'EXPIRED' || orderEvent.endState === 'INVALID' || orderEvent.endState === 'UNFUNDED')),
      "orderHash"
    );

    for (const d of documents) {
      if (canceledOrders[d.orderHash]) {
        documents = _.filter(documents, (orderEvent => orderEvent.orderHash !== d.orderHash));
        this.table.where('orderHash').equals(d.orderHash).delete();
        this.augur.events.emit('OrderEvent', {eventType: OrderEventType.Cancel, orderId: d.orderHash,...d});
        this.augur.events.emit('DB:updated:ZeroXOrders', {eventType: OrderEventType.Cancel, orderId: d.orderHash,...d});
      }
    }

    // Deal with partial fills and emit event
    const filledOrders = _.keyBy(
      _.filter(filteredOrders, (orderEvent => orderEvent.endState === 'FILLED' || orderEvent.endState === 'FULLY_FILLED')),
      "orderHash"
    );

    documents = _.filter(documents, this.validateStoredOrder.bind(this));
    await this.saveDocuments(documents);
    for (const d of documents) {
      const eventType = filledOrders[d.orderHash] ? OrderEventType.Fill : OrderEventType.Create;
      this.augur.events.emit('OrderEvent', {eventType, orderId: d.orderHash,...d});
      this.augur.events.emit('DB:updated:ZeroXOrders', {eventType, orderId: d.orderHash,...d});
    }
  }

  async sync(): Promise<void> {
    console.log("Syncing ZeroX Orders");
    const orders: OrderInfo[] = await this.augur.zeroX.getOrders();
    let documents;
    if (orders && orders.length > 0) {
      documents = _.filter(orders, this.validateOrder.bind(this));
      documents = _.map(documents, this.processOrder.bind(this));
      const marketIds: string[] = _.uniq(_.map(documents, 'market'));
      const markets = _.keyBy(await this.stateDB.Markets.where('market').anyOf(marketIds).toArray(), 'market');
      documents = _.filter(documents, (document) => {
        return this.validateStoredOrder(document, markets);
      });
      _.each(documents, (doc) => { delete this.pastOrders[doc.orderHash] });
<<<<<<< HEAD
      await this.bulkUpsertDocuments(documents);
=======
      await this.saveDocuments(documents);
>>>>>>> 5513f00f
      for (const d of documents) {
        this.augur.events.emit('OrderEvent', {eventType: OrderEventType.Create, ...d});
      }
    }
    const chainId = Number(this.augur.networkId);
    const ordersToAdd = _.map(_.values(this.pastOrders), (order) => {
      const signedOrder = order.signedOrder;
      return Object.assign({
        chainId,
        makerFeeAssetData: "0x",
        takerFeeAssetData: "0x",
      }, signedOrder);
    });

    if (ordersToAdd.length > 0) await this.augur.zeroX.addOrders(ordersToAdd);
    console.log(`Synced ${orders.length } ZeroX Orders`);
  }

  validateOrder(order: OrderInfo): boolean {
    if (!order.signedOrder.makerAssetAmount.eq(order.signedOrder.takerAssetAmount)) return false;
    if (order.signedOrder.makerAssetData.length !== EXPECTED_ASSET_DATA_LENGTH) return false;
    if (order.signedOrder.takerAssetData !== this.takerAssetData) return false;
    return true;
  }

  validateStoredOrder(storedOrder: StoredOrder, markets: _.Dictionary<MarketData>): boolean {
    // Validate the order is a multiple of the recommended trade interval
    let tradeInterval = DEFAULT_TRADE_INTERVAL;
    const marketData = markets[storedOrder.market];
    if (storedOrder.invalidOrder) return false;
    if (marketData && marketData.marketType == MarketType.Scalar) {
      tradeInterval = getTradeInterval(new BigNumber(marketData.prices[0]), new BigNumber(marketData.prices[1]), new BigNumber(marketData.numTicks));
    }
    if (!storedOrder['numberAmount'].mod(tradeInterval).isEqualTo(0)) return false;

    if (storedOrder.numberAmount.isEqualTo(0)) {
      console.log('Deleting filled order');
      this.table.where('orderHash').equals(storedOrder.orderHash).delete();
      this.augur.events.emit('OrderEvent', {eventType: OrderEventType.Fill, orderId: storedOrder.orderHash,...storedOrder});
      this.augur.events.emit('DB:updated:ZeroXOrders', {eventType: OrderEventType.Fill, orderId: storedOrder.orderHash,...storedOrder});
      return false;
    }
    return true;
  }

  processOrder(order: OrderInfo): StoredOrder {
    const augurOrderData = this.parseAssetDataAndValidate(order.signedOrder.makerAssetData);
    const signedOrder = order.signedOrder;
    return {
      orderId: order.orderHash,
      market: augurOrderData.market,
      price: augurOrderData.price,
      outcome: augurOrderData.outcome,
      orderType: augurOrderData.orderType,
      orderHash: order.orderHash,
      amount: order.fillableTakerAssetAmount.toFixed(),
      numberAmount: order.fillableTakerAssetAmount,
      orderCreator: getAddress(signedOrder.makerAddress),
      signedOrder: {
        signature: signedOrder.signature,
        senderAddress: getAddress(signedOrder.senderAddress),
        makerAddress: getAddress(signedOrder.makerAddress),
        takerAddress: getAddress(signedOrder.takerAddress),
        makerFee: signedOrder.makerFee.toFixed(),
        takerFee: signedOrder.takerFee.toFixed(),
        makerAssetAmount: signedOrder.makerAssetAmount.toFixed(),
        takerAssetAmount: signedOrder.takerAssetAmount.toFixed(),
        makerAssetData: signedOrder.makerAssetData,
        takerAssetData: signedOrder.takerAssetData,
        salt: signedOrder.salt.toFixed(),
        exchangeAddress: getAddress(signedOrder.exchangeAddress),
        feeRecipientAddress: signedOrder.feeRecipientAddress,
        expirationTimeSeconds: signedOrder.expirationTimeSeconds.toFixed(),
      },
    }
  }

  parseAssetDataAndValidate(assetData: string): OrderData {
    try {
      const { orderData, multiAssetData } = ZeroXOrders.parseAssetData(assetData);
      orderData.invalidOrder = !this.isValidMultiAssetFormat(multiAssetData);
      return orderData;
    } catch(e) {
      throw new Error(`Validation raised error. Error: ${e}`);
    }
  }

  static parseAssetData(assetData: string): ParsedAssetDataResults {
    try {
      const multiAssetData = defaultAbiCoder.decode(multiAssetDataAbi, `0x${assetData.slice(10)}`);
      const nestedAssetData = multiAssetData[1] as string[];
      const orderData = ZeroXOrders.parseTradeAssetData(nestedAssetData[0]);
      return {
        orderData,
        multiAssetData
      };
    } catch(e) {
      throw new Error(`Order not in multi-asset format. Error: ${e}`);
    }
  }

  isValidMultiAssetFormat(multiAssetData: any): boolean {
    const amounts = multiAssetData[0] as BigNumber[];
    if (amounts.length != 3) return false;
    if (!amounts[0].eq(1)) return false;
    if (!amounts[1].eq(0)) return false;
    if (!amounts[2].eq(0)) return false;
    const nestedAssetData = multiAssetData[1] as string[];
    const tradeTokenAssetData = nestedAssetData[0];
    const cashAssetData = nestedAssetData[1];
    const shareAssetData = nestedAssetData[2];
    if (tradeTokenAssetData.substr(34, 40) !== this.tradeTokenAddress) return false;
    if (cashAssetData != this.cashAssetData) return false;
    if (shareAssetData != this.shareAssetData) return false;
    return true;
  }

  static parseTradeAssetData(assetData: string): OrderData {
    // Remove the first 10 characters because assetData is prefixed in 0x, and then contains a selector.
    // Drop the selector and add back to 0x prefix so the AbiDecoder will treat it properly as hex.
    const decoded = defaultAbiCoder.decode(erc1155AssetDataAbi, `0x${assetData.slice(10)}`);
    const ids = decoded[1] as BigNumber[];

    if (ids.length !== 1) {
      throw new Error('More than one ID passed into 0x order');
    }

    // No idea why the BigNumber instance returned here just wont serialize to hex
    // Since `ids[n]` is a BigNumber, it is possible for the higher order bits
    // to all be 0. This will result in the tokenid serialization here to be
    // less than the expected full 32 bytes (64 characters in hex).
    let tokenid = new BN(`${ids[0].toString()}`).toHexString().substr(2).padStart(64, '0');

    // From ZeroXTrade.sol
    //  assembly {
    //      _market := shr(96, and(_tokenId, 0xFFFFFFFFFFFFFFFFFFFFFFFFFFFFFFFFFFFFFFFF000000000000000000000000))
    //      _price := shr(16,  and(_tokenId, 0x0000000000000000000000000000000000000000FFFFFFFFFFFFFFFFFFFF0000))
    //      _outcome := shr(8, and(_tokenId, 0x000000000000000000000000000000000000000000000000000000000000FF00))
    //      _type :=           and(_tokenId, 0x00000000000000000000000000000000000000000000000000000000000000FF)
    //  }
    return {
      market: getAddress(`0x${tokenid.substr(0, 40)}`),
      price: `0x${tokenid.substr(40, 20)}`,
      outcome: `0x${tokenid.substr(60, 2)}`,
      orderType: `0x${tokenid.substr(62, 2)}`,
    };
  }
}<|MERGE_RESOLUTION|>--- conflicted
+++ resolved
@@ -6,21 +6,11 @@
 import { DB } from './DB';
 import { MarketData, MarketType } from '../logs/types';
 import { OrderEventType, SubscriptionEventName } from '../../constants';
-<<<<<<< HEAD
-import { getTradeInterval } from '../../utils';
-=======
 import { getTradeInterval, convertDisplayAmountToOnChainAmount } from '../../utils';
->>>>>>> 5513f00f
 import { OrderInfo, OrderEvent, BigNumber } from '@0x/mesh-rpc-client';
 import { getAddress } from 'ethers/utils/address';
 import { defaultAbiCoder, ParamType } from 'ethers/utils';
 import { BigNumber as BN} from 'ethers/utils';
-<<<<<<< HEAD
-import moment, { Moment } from 'moment';
-import { sleep } from '../utils/utils';
-import { syncBuiltinESMExports } from 'module';
-=======
->>>>>>> 5513f00f
 
 // This database clears its contents on every sync.
 // The primary purposes for even storing this data are:
@@ -147,16 +137,8 @@
     })
   }
 
-<<<<<<< HEAD
-  protected async bulkUpsertDocuments(documents: BaseDocument[]): Promise<void> {
-    for (const document of documents) {
-      delete document.constructor;
-    }
-    await this.table.bulkPut(documents);
-=======
   protected async saveDocuments(documents: BaseDocument[]): Promise<void> {
     return super.bulkPutDocuments(documents);
->>>>>>> 5513f00f
   }
 
   static create(db: DB, networkId: number, augur: Augur): ZeroXOrders {
@@ -226,11 +208,7 @@
         return this.validateStoredOrder(document, markets);
       });
       _.each(documents, (doc) => { delete this.pastOrders[doc.orderHash] });
-<<<<<<< HEAD
-      await this.bulkUpsertDocuments(documents);
-=======
       await this.saveDocuments(documents);
->>>>>>> 5513f00f
       for (const d of documents) {
         this.augur.events.emit('OrderEvent', {eventType: OrderEventType.Create, ...d});
       }
