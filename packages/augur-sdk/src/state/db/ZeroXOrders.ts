
import * as _ from 'lodash';
import { AbstractTable, BaseDocument } from './AbstractTable';
import { SyncStatus } from './SyncStatus';
import { Augur } from '../../Augur';
import { DB } from './DB';
import { MarketData, MarketType } from '../logs/types';
import { OrderEventType } from '../../constants';
import { OrderInfo, OrderEvent, BigNumber } from '@0x/mesh-rpc-client';
import { getAddress } from 'ethers/utils/address';
import { defaultAbiCoder, ParamType } from 'ethers/utils';
import { SignedOrder } from '@0x/types';
import { BigNumber as BN} from 'ethers/utils';
import moment, { Moment } from 'moment';

// This database clears its contents on every sync.
// The primary purposes for even storing this data are:
// 1. To recalculate liquidity metrics. This can be stale so when the derived market DB is synced it should not wait for this to complete (it will already have recorded liquidity data from previous syncs)
// 2. To cache market orderbooks so a complete pull isnt needed on every subsequent load.

const EXPECTED_ASSET_DATA_LENGTH = 2122;

const DEFAULT_TRADE_INTERVAL = new BigNumber(10**17);
const TRADE_INTERVAL_VALUE = new BigNumber(10**19);
const MIN_TRADE_INTERVAL = new BigNumber(10**14);

const multiAssetDataAbi: ParamType[] = [
  { name: 'amounts', type: 'uint256[]' },
  { name: 'nestedAssetData', type: 'bytes[]' },
];

// Original ABI from Go
// [
//   {
//     constant: false,
//     inputs: [
//       { name: 'address', type: 'address' },
//       { name: 'ids', type: 'uint256[]' },
//       { name: 'values', type: 'uint256[]' },
//       { name: 'callbackData', type: 'bytes' },
//     ],
//     name: 'ERC1155Assets',
//     outputs: [],
//     payable: false,
//     stateMutability: 'nonpayable',
//     type: 'function',
//   },
// ];
const erc1155AssetDataAbi: ParamType[] = [
  { name: 'address', type: 'address' },
  { name: 'ids', type: 'uint256[]' },
  { name: 'values', type: 'uint256[]' },
  { name: 'callbackData', type: 'bytes' },
];

export interface OrderData {
  market: string;
  price: string;
  outcome: string;
  orderType: string;
}

export interface Document extends BaseDocument {
  blockNumber: number;
}

export interface SnapshotCounterDocument extends BaseDocument {
  snapshotCounter: number;
}

export interface StoredOrder extends OrderData {
  orderHash: string,
  signedOrder: StoredSignedOrder,
  amount: string,
  numberAmount: BigNumber,
  orderCreator: string,
  orderId?: string,
}

export interface StoredSignedOrder {
  signature: string;
  senderAddress: string;
  makerAddress: string;
  takerAddress: string;
  makerFee: string;
  takerFee: string;
  makerAssetAmount: string;
  takerAssetAmount: string;
  makerAssetData: string;
  takerAssetData: string;
  salt: string;
  exchangeAddress: string;
  feeRecipientAddress: string;
  expirationTimeSeconds: string;
}

/**
 * Stores 0x orders
 */
export class ZeroXOrders extends AbstractTable {
  protected syncStatus: SyncStatus;
  protected stateDB: DB;
  private augur: Augur;
  readonly tradeTokenAddress: string;
  readonly cashAssetData: string;
  readonly shareAssetData: string;
  readonly takerAssetData: string;
  private pastOrders: _.Dictionary<StoredOrder>;

  constructor(
    db: DB,
    networkId: number,
    augur: Augur
  ) {
    super(networkId, 'ZeroXOrders', db.dexieDB);
    this.syncStatus = db.syncStatus;
    this.stateDB = db;
    this.augur = augur;
    this.tradeTokenAddress = this.augur.addresses.ZeroXTrade.substr(2).toLowerCase(); // normalize and remove the 0x
    const cashTokenAddress = this.augur.addresses.Cash.substr(2).toLowerCase(); // normalize and remove the 0x
    const shareTokenAddress = this.augur.addresses.ShareToken.substr(2).toLowerCase(); // normalize and remove the 0x
    this.cashAssetData = `0xf47261b0000000000000000000000000${cashTokenAddress}`;
    this.shareAssetData = `0xa7cb5fb7000000000000000000000000${shareTokenAddress}000000000000000000000000000000000000000000000000000000000000008000000000000000000000000000000000000000000000000000000000000000a000000000000000000000000000000000000000000000000000000000000000c0000000000000000000000000000000000000000000000000000000000000000000000000000000000000000000000000000000000000000000000000000000000000000000000000000000000000000000000000000000000000000000000000`;
    this.takerAssetData = `0xa7cb5fb7000000000000000000000000${this.tradeTokenAddress}000000000000000000000000000000000000000000000000000000000000008000000000000000000000000000000000000000000000000000000000000000a000000000000000000000000000000000000000000000000000000000000000c0000000000000000000000000000000000000000000000000000000000000000000000000000000000000000000000000000000000000000000000000000000000000000000000000000000000000000000000000000000000000000000000000`;

    this.subscribeToOrderEvents();
  }

  static async create(db: DB, networkId: number, augur: Augur): Promise<ZeroXOrders> {
    const zeroXOrders = new ZeroXOrders(db, networkId, augur);
    zeroXOrders.clearDBAndCacheOrders();
    return zeroXOrders;
  }

  async clearDBAndCacheOrders(): Promise<void> {
    // Note: This does mean if a user reloads before syncing the old orders could be lost if they previous to that had not broadcast their orders completely somehow
    this.pastOrders = _.keyBy(await this.table.toArray(), "orderHash");
    await this.clearDB();
  }

  subscribeToOrderEvents() {
    // This only works if `zeroX` has been set on the augur instance and
    // it doesn't get over-written so... something.
    this.augur.events.on('ZeroX:Mesh:OrderEvent', (orderEvents) => this.handleOrderEvent(orderEvents));
    this.augur.events.on('ZeroX:RPC:OrderEvent', (orderEvents) => this.handleOrderEvent(orderEvents));
  }

  async handleOrderEvent(orderEvents: OrderEvent[]): Promise<void> {
    if (orderEvents.length < 1) return;

    const filteredOrders = _.filter(orderEvents, this.validateOrder.bind(this));
    let documents: StoredOrder[] = _.map(filteredOrders, this.processOrder.bind(this));

    // Remove Canceled, Expired, and Invalid Orders and emit event
    const canceledOrders = _.keyBy(
      _.filter(filteredOrders, (orderEvent => orderEvent.endState === 'CANCELLED' || orderEvent.endState === 'EXPIRED' || orderEvent.endState === 'INVALID')),
      "orderHash"
    );

    for (const d of documents) {
      if (canceledOrders[d.orderHash]) {
        documents = _.filter(documents, (orderEvent => orderEvent.orderHash !== d.orderHash));
        this.table.where('orderHash').equals(d.orderHash).delete();
        this.augur.events.emit('OrderEvent', {eventType: OrderEventType.Cancel, orderId: d.orderHash,...d});
      }
    }

    // Deal with partial fills and emit event
    const filledOrders = _.keyBy(
      _.filter(filteredOrders, (orderEvent => orderEvent.endState === 'FILLED')),
      "orderHash"
    );

    documents = _.filter(documents, this.validateStoredOrder.bind(this));
    await this.bulkUpsertDocuments(documents);
    for (const d of documents) {
      const eventType = filledOrders[d.orderHash] ? OrderEventType.Fill : OrderEventType.Create;
      this.augur.events.emit('OrderEvent', {eventType, orderId: d.orderHash,...d});
    }
  }

  async sync(): Promise<void> {
<<<<<<< HEAD
    var orders: OrderInfo[] = await this.augur.zeroX.getOrders();
=======
    console.log("Syncing ZeroX Orders");
    const orders: OrderInfo[] = await this.augur.zeroX.getOrders();
>>>>>>> 9310d65b
    let documents;
    if (orders && orders.length > 0) {
      documents = _.filter(orders, this.validateOrder.bind(this));
      documents = _.map(documents, this.processOrder.bind(this));
      const marketIds: string[] = _.uniq(_.map(documents, 'market'));
      const markets = _.keyBy(await this.stateDB.Markets.where('market').anyOf(marketIds).toArray(), 'market');
      documents = _.filter(documents, (document) => {
        return this.validateStoredOrder(document, markets);
      });
      _.each(documents, (doc) => { delete this.pastOrders[doc.orderHash] });
      documents = documents.concat(_.values(this.pastOrders));
      await this.bulkUpsertDocuments(documents);
      for (const d of documents) {
        this.augur.events.emit('OrderEvent', {eventType: OrderEventType.Create, ...d});
      }
    }
    console.log(`Synced ${orders.length } ZeroX Orders`);
  }

  validateOrder(order: OrderInfo): boolean {
    if (!order.signedOrder.makerAssetAmount.eq(order.signedOrder.takerAssetAmount)) return false;
    if (order.signedOrder.makerAssetData.length !== EXPECTED_ASSET_DATA_LENGTH) return false;
    if (order.signedOrder.takerAssetData !== this.takerAssetData) return false;
    const assetData = order.signedOrder.makerAssetData;
    const multiAssetData = defaultAbiCoder.decode(multiAssetDataAbi, `0x${assetData.slice(10)}`);
    const nestedAssetData = multiAssetData[1] as string[];
    const decoded = defaultAbiCoder.decode(erc1155AssetDataAbi, `0x${nestedAssetData[0].slice(10)}`);
    const values = decoded[2] as BigNumber[];
    if (values[0]["_hex"] != "0x01") return false;
    if (values.length > 1) return false;
    return true;
  }

  validateStoredOrder(storedOrder: StoredOrder, markets: _.Dictionary<MarketData>): boolean {
    // Validate the order is a multiple of the recommended trade interval
    let tradeInterval = DEFAULT_TRADE_INTERVAL;
    const marketData = markets[storedOrder.market];
    if (marketData && marketData.marketType == MarketType.Scalar) {
      tradeInterval = BigNumber.max(TRADE_INTERVAL_VALUE.dividedBy(marketData.numTicks).dividedBy(MIN_TRADE_INTERVAL).multipliedBy(MIN_TRADE_INTERVAL), MIN_TRADE_INTERVAL);
    }
    if (!storedOrder['numberAmount'].mod(tradeInterval).isEqualTo(0)) return false;

    if (storedOrder.numberAmount.isEqualTo(0)) {
      console.log('Deleting filled order');
      this.table.where('orderHash').equals(storedOrder.orderHash).delete();
      this.augur.events.emit('OrderEvent', {eventType: OrderEventType.Fill, orderId: storedOrder.orderHash,...storedOrder});
      return false;
    }

    const multiAssetData = defaultAbiCoder.decode(multiAssetDataAbi, `0x${storedOrder.signedOrder.makerAssetData.slice(10)}`);
    const amounts = multiAssetData[0] as BigNumber[];
    if (amounts.length != 3) return false;
    if (!amounts[0].eq(1)) return false;
    if (!amounts[1].eq(0)) return false;
    if (!amounts[2].eq(0)) return false;
    const nestedAssetData = multiAssetData[1] as string[];
    const tradeTokenAssetData = nestedAssetData[0];
    const cashAssetData = nestedAssetData[1];
    const shareAssetData = nestedAssetData[2];
    if (tradeTokenAssetData.substr(34, 40) !== this.tradeTokenAddress) return false;
    if (cashAssetData != this.cashAssetData) return false;
    if (shareAssetData != this.shareAssetData) return false;
    return true;
  }

  processOrder(order: OrderInfo): StoredOrder {
    const augurOrderData = ZeroXOrders.parseAssetData(order.signedOrder.makerAssetData);
    // Currently the API for mesh browser and the client API diverge here but we dont want to do string parsing per order to be compliant for the browser case
    const signedOrder = order.signedOrder;
    return {
      orderId: order.orderHash,
      market: augurOrderData.market,
      price: augurOrderData.price,
      outcome: augurOrderData.outcome,
      orderType: augurOrderData.orderType,
      orderHash: order.orderHash,
      amount: order.fillableTakerAssetAmount.toFixed(),
      numberAmount: order.fillableTakerAssetAmount,
      orderCreator: getAddress(signedOrder.makerAddress),
      signedOrder: {
        signature: signedOrder.signature,
        senderAddress: getAddress(signedOrder.senderAddress),
        makerAddress: getAddress(signedOrder.makerAddress),
        takerAddress: getAddress(signedOrder.takerAddress),
        makerFee: signedOrder.makerFee.toFixed(),
        takerFee: signedOrder.takerFee.toFixed(),
        makerAssetAmount: signedOrder.makerAssetAmount.toFixed(),
        takerAssetAmount: signedOrder.takerAssetAmount.toFixed(),
        makerAssetData: signedOrder.makerAssetData,
        takerAssetData: signedOrder.takerAssetData,
        salt: signedOrder.salt.toFixed(),
        exchangeAddress: getAddress(signedOrder.exchangeAddress),
        feeRecipientAddress: signedOrder.feeRecipientAddress,
        expirationTimeSeconds: signedOrder.expirationTimeSeconds.toFixed(),
      },
    }
  }

  static parseAssetData(assetData: string): OrderData {
    try {
      const multiAssetData = defaultAbiCoder.decode(multiAssetDataAbi, `0x${assetData.slice(10)}`);
      const nestedAssetData = multiAssetData[1] as string[];
      return ZeroXOrders.parseTradeAssetData(nestedAssetData[0]);
    } catch(e) {
      throw new Error("Cancel for order not in multi-asset format")
    }
  }

  static parseTradeAssetData(assetData: string): OrderData {
    // Remove the first 10 characters because assetData is prefixed in 0x, and then contains a selector.
    // Drop the selector and add back to 0x prefix so the AbiDecoder will treat it properly as hex.
    const decoded = defaultAbiCoder.decode(erc1155AssetDataAbi, `0x${assetData.slice(10)}`);
    const address = decoded[0] as string;
    const ids = decoded[1] as BigNumber[];
    const values = decoded[2] as BigNumber[];
    const callbackData = decoded[3] as string;

    if (ids.length !== 1) {
      throw new Error('More than one ID passed into 0x order');
    }

    // No idea why the BigNumber instance returned here just wont serialize to hex
    const tokenid = new BN(`${ids[0].toString()}`).toHexString().substr(2);
    // From ZeroXTrade.sol
    //  assembly {
    //      _market := shr(96, and(_tokenId, 0xFFFFFFFFFFFFFFFFFFFFFFFFFFFFFFFFFFFFFFFF000000000000000000000000))
    //      _price := shr(16,  and(_tokenId, 0x0000000000000000000000000000000000000000FFFFFFFFFFFFFFFFFFFF0000))
    //      _outcome := shr(8, and(_tokenId, 0x000000000000000000000000000000000000000000000000000000000000FF00))
    //      _type :=           and(_tokenId, 0x00000000000000000000000000000000000000000000000000000000000000FF)
    //  }
    return {
      market: getAddress(`0x${tokenid.substr(0, 40)}`),
      price: `0x${tokenid.substr(40, 20)}`,
      outcome: `0x${tokenid.substr(60, 2)}`,
      orderType: `0x${tokenid.substr(62, 2)}`,
    };
  }
}<|MERGE_RESOLUTION|>--- conflicted
+++ resolved
@@ -180,12 +180,8 @@
   }
 
   async sync(): Promise<void> {
-<<<<<<< HEAD
-    var orders: OrderInfo[] = await this.augur.zeroX.getOrders();
-=======
     console.log("Syncing ZeroX Orders");
     const orders: OrderInfo[] = await this.augur.zeroX.getOrders();
->>>>>>> 9310d65b
     let documents;
     if (orders && orders.length > 0) {
       documents = _.filter(orders, this.validateOrder.bind(this));
