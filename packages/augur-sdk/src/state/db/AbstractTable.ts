--- conflicted
+++ resolved
@@ -1,8 +1,5 @@
 import { Dexie } from 'dexie';
-<<<<<<< HEAD
-=======
 import * as _ from 'lodash';
->>>>>>> 5513f00f
 
 export type PrimitiveID = string | number | Date;
 
@@ -56,13 +53,6 @@
     return this.table.get(id);
   }
 
-<<<<<<< HEAD
-  protected async bulkUpsertDocuments(documents: BaseDocument[]): Promise<void> {
-    for (const document of documents) {
-      delete document.constructor;
-    }
-    await this.table.bulkAdd(documents);
-=======
   protected async bulkAddDocuments(documents: BaseDocument[]): Promise<void> {
     for (const document of documents) {
       delete document.constructor;
@@ -90,7 +80,6 @@
 
   protected async saveDocuments(documents: BaseDocument[]): Promise<void> {
     return this.bulkUpsertDocuments(documents);
->>>>>>> 5513f00f
   }
 
   protected async upsertDocument(documentID: ID, document: BaseDocument): Promise<void> {
