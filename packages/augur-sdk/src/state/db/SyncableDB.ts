import * as _ from "lodash";
import { AbstractDB, BaseDocument } from "./AbstractDB";
import { Augur } from "../../Augur";
import { DB } from "./DB";
import { Log, ParsedLog } from "@augurproject/types";
import { SyncStatus } from "./SyncStatus";
import { augurEmitter } from "../../events";

export interface Document extends BaseDocument {
  blockNumber: number;
}

/**
 * Stores event logs for non-user-specific events.
 */
export class SyncableDB extends AbstractDB {
  protected augur: Augur;
  protected eventName: string;
  private syncStatus: SyncStatus;
  private idFields: string[];
  private syncing: boolean;
  private rollingBack: boolean;

  constructor(
    augur: Augur,
    db: DB,
    networkId: number,
    eventName: string,
    dbName: string = db.getDatabaseName(eventName),
    idFields: string[] = []
  ) {
    super(networkId, dbName, db.pouchDBFactory);
    this.augur = augur;
    this.eventName = eventName;
    this.syncStatus = db.syncStatus;
    this.idFields = idFields;
    this.db.createIndex({
      index: {
        fields: ['blockNumber'],
      },
    });
    if (this.idFields.length > 0) {
      this.db.createIndex({
        index: {
          fields: this.idFields,
        },
      });
    }
    db.notifySyncableDBAdded(this);
    db.registerEventListener(this.eventName, this.addNewBlock);

    this.syncing = false;
    this.rollingBack = false;
  }

  async sync(augur: Augur, chunkSize: number, blockStreamDelay: number, highestAvailableBlockNumber: number): Promise<void> {
    this.syncing = true;

    let highestSyncedBlockNumber = await this.syncStatus.getHighestSyncBlock(this.dbName);

    const goalBlock = highestAvailableBlockNumber - blockStreamDelay;
    while (highestSyncedBlockNumber < goalBlock) {
      const endBlockNumber = Math.min(highestSyncedBlockNumber + chunkSize, highestAvailableBlockNumber);
      const logs = await this.getLogs(augur, highestSyncedBlockNumber, endBlockNumber);
      highestSyncedBlockNumber = await this.addNewBlock(endBlockNumber, logs);
    }

    this.syncing = false;
    await this.syncStatus.updateSyncingToFalse(this.dbName);

    // TODO Make any external calls as needed (such as pushing user's balance to UI)
  }

  private parseLogArrays(logs: ParsedLog[]): void {
    for (let i = 0; i < logs.length; i++) {
      logs[i].kycToken = logs[i].addressData[0];
      logs[i].orderCreator = logs[i].addressData[1];
      logs[i].orderFiller = logs[i].addressData[2];

      logs[i].price = logs[i].uint256Data[0];
      logs[i].amount = logs[i].uint256Data[1];
      logs[i].outcome = logs[i].uint256Data[2];
      logs[i].tokenRefund = logs[i].uint256Data[3];
      logs[i].sharesRefund = logs[i].uint256Data[4];
      logs[i].fees = logs[i].uint256Data[5];
      logs[i].amountFilled = logs[i].uint256Data[6];
      logs[i].timestamp = logs[i].uint256Data[7];
      logs[i].sharesEscrowed = logs[i].uint256Data[8];
      logs[i].tokensEscrowed = logs[i].uint256Data[9];

      delete logs[i].addressData;
      delete logs[i].uint256Data;
    }
  }

<<<<<<< HEAD
  public addNewBlock = async (blocknumber: number, logs: Array<ParsedLog>): Promise<number> => {
    // don't do anything until rollback is complete. We'll sync back to this block later
    if (this.rollingBack) {
      return -1;
    }

=======
  addNewBlock = async (blocknumber: number, logs: ParsedLog[]): Promise<number> => {
>>>>>>> 5f41df08
    if (this.eventName === "OrderEvent") {
      this.parseLogArrays(logs);
    }

    let success = true;
    let documents;
    if (logs.length > 0) {
      documents = _.map(logs, this.processLog.bind(this));
      // If this is a table which is keyed by fields (meaning we are doing updates to a value instead of pulling in a history of events) we only want the most recent document for any given id
      if (this.idFields.length > 0) {
        documents = _.values(_.mapValues(_.groupBy(documents, "_id"), (idDocuments) => {
          return _.reduce(idDocuments, (val, doc) => {
            if (val.blockNumber < doc.blockNumber) {
              val = doc;
            } else if (val.blockNumber === doc.blockNumber && val.logIndex < doc.logIndex) {
              val = doc;
            }
            return val;
          }, idDocuments[0]);
        }));
      }
      documents = _.sortBy(documents, "_id");

      success = await this.bulkUpsertOrderedDocuments(documents[0]._id, documents);
    }
    if (success) {
      if (documents && (documents as any[]).length) {
        _.each(documents, (document: any) => {
          augurEmitter.emit(this.eventName, {
            eventName: this.eventName,
            ...document,
          });
        });
      }

      // try this twice for now
      await this.syncStatus.setHighestSyncBlock(this.dbName, blocknumber, this.syncing);

      // let the controller know a new block was added so it can update the UI
      augurEmitter.emit("controller:new:block", {});
    } else {
      throw new Error(`Unable to add new block`);
    }

    return blocknumber;
  }

  async rollback(blockNumber: number): Promise<void> {
    // Remove each change from blockNumber onward
    this.rollingBack = true;

    try {
      const blocksToRemove = await this.db.find({
        selector: { blockNumber: { $gte: blockNumber } },
        fields: ['_id', 'blockNumber', '_rev'],
      });
      for (const doc of blocksToRemove.docs) {
        await this.db.remove(doc._id, doc._rev);
      }
      await this.syncStatus.setHighestSyncBlock(this.dbName, --blockNumber, this.syncing, true);
    } catch (err) {
      console.error(err);
    }

    this.rollingBack = false;
  }

  protected async getLogs(augur: Augur, startBlock: number, endBlock: number): Promise<ParsedLog[]> {
    return augur.events.getLogs(this.eventName, startBlock, endBlock);
  }

  protected processLog(log: Log): BaseDocument {
    if (!log.blockNumber) throw new Error(`Corrupt log: ${JSON.stringify(log)}`);
    let _id = "";
    // TODO: This works in bulk sync currently because we process logs chronologically. When we switch to reverse chrono for bulk sync we'll need to add more logic
    if (this.idFields.length > 0) {
      // need to preserve order of fields in id
      for (const fieldName of this.idFields) {
        _id += _.get(log, fieldName);
      }
    } else {
      _id = `${(log.blockNumber + 10000000000).toPrecision(21)}${log.logIndex}`;
    }
    return Object.assign(
      { _id },
      log
    );
  }

  getFullEventName(): string {
    return this.eventName;
  }
}<|MERGE_RESOLUTION|>--- conflicted
+++ resolved
@@ -93,16 +93,13 @@
     }
   }
 
-<<<<<<< HEAD
-  public addNewBlock = async (blocknumber: number, logs: Array<ParsedLog>): Promise<number> => {
+
+  addNewBlock = async (blocknumber: number, logs: ParsedLog[]): Promise<number> => {
     // don't do anything until rollback is complete. We'll sync back to this block later
     if (this.rollingBack) {
       return -1;
     }
 
-=======
-  addNewBlock = async (blocknumber: number, logs: ParsedLog[]): Promise<number> => {
->>>>>>> 5f41df08
     if (this.eventName === "OrderEvent") {
       this.parseLogArrays(logs);
     }
