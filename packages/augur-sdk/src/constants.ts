--- conflicted
+++ resolved
@@ -60,11 +60,8 @@
   ZeroXStatusRestarting = 'ZeroX:Status:Restarting',
   ZeroXStatusError = 'ZeroX:Status:Error',
   WarpSyncHashUpdated = 'WarpSyncHashUpdated',
-<<<<<<< HEAD
   LiquidityPoolUpdated = 'LiquidityPoolUpdated',
-=======
   DBUpdatedZeroXOrders = 'DB:updated:ZeroXOrders',
->>>>>>> 277f630d
 }
 
 export enum TXEventName {
