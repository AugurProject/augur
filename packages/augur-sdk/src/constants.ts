import { utils as ethersUtils } from "ethers";
import { OrderEventType as LogOrderEventType } from "./state/logs/types";
import { BigNumber } from "bignumber.js";

export const NULL_ADDRESS = "0x0000000000000000000000000000000000000000";

export enum ACCOUNT_TYPES {
  U_PORT = "uPort",
  LEDGER = "ledger",
  PRIVATE_KEY = "privateKey",
  UNLOCKED_ETHEREUM_NODE = "unlockedEthereumNode",
  META_MASK = "metaMask",
  TREZOR = "trezor",
  EDGE = "edge",
}

export enum SubscriptionEventName {
  BulkSyncComplete = "BulkSyncComplete",
  CompleteSetsPurchased = "CompleteSetsPurchased",
  CompleteSetsSold = "CompleteSetsSold",
  DisputeCrowdsourcerCompleted = "DisputeCrowdsourcerCompleted",
  DisputeCrowdsourcerContribution = "DisputeCrowdsourcerContribution",
  DisputeCrowdsourcerCreated = "DisputeCrowdsourcerCreated",
  DisputeCrowdsourcerRedeemed = "DisputeCrowdsourcerRedeemed",
  DisputeWindowCreated = "DisputeWindowCreated",
  InitialReportSubmitted = "InitialReportSubmitted",
  InitialReporterRedeemed = "InitialReporterRedeemed",
  InitialReporterTransferred = "InitialReporterTransferred",
  MarketCreated = "MarketCreated",
  MarketFinalized = "MarketFinalized",
  MarketMigrated = "MarketMigrated",
  MarketParticipantsDisavowed = "MarketParticipantsDisavowed",
  MarketTransferred = "MarketTransferred",
  MarketVolumeChanged = "MarketVolumeChanged",
  MarketOIChanged = "MarketOIChanged",
  NewBlock = "NewBlock",
  OrderEvent = "OrderEvent",
  ParticipationTokensRedeemed = "ParticipationTokensRedeemed",
  ProfitLossChanged = "ProfitLossChanged",
  ReportingParticipantDisavowed = "ReportingParticipantDisavowed",
  SDKReady = "SDKReady",
<<<<<<< HEAD
=======
  OrderBooksSynced = "OrderBooksSynced",
>>>>>>> a6cfd162
  TimestampSet = "TimestampSet",
  TokenBalanceChanged = "TokenBalanceChanged",
  TokensBurned = "TokensBurned",
  TokensMinted = "TokensMinted",
  TokensTransferred = "TokensTransferred",
  ReportingFeeChanged = "ReportingFeeChanged",
  TradingProceedsClaimed = "TradingProceedsClaimed",
  UniverseCreated = "UniverseCreated",
  UniverseForked = "UniverseForked",
  UserDataSynced = "UserDataSynced",
  MarketsUpdated = "updated:Markets",
  DBMarketCreatedEvent = "DerivedDB:updated:Markets",
  ReportingStateChanged = "ReportingStateChanged",
  ZeroXReady = "ZeroXReady",
  WarpSyncHashUpdated = "WarpSyncHashUpdated",
}

export enum TXEventName {
  AwaitingSigning = "AwaitingSigning",
  Pending = "Pending",
  Success = "Success",
  Failure = "Failure",
  RelayerDown = "RelayerDown",
  FeeTooLow = "FeeTooLow",
}

export function isSubscriptionEventName(eventName: string): string | null {
  let retVal = -1;

  Object.values(SubscriptionEventName).every((value: any, index: number): boolean => {
    if (value === eventName) {
      retVal = index;
      return false;
    }
    return true;
  });

  if (retVal !== -1) {
    return eventName;
  }

  return null;
}

export enum ControlMessageType {
  BulkOrphansCheckFinished = "BulkOrphansCheckFinished",
  BulkOrphansCheckStarted = "BulkOrphansCheckStarted",
  BulkSyncFinished = "BulkSyncFinished",
  BulkSyncStarted = "BulkSyncStarted",
  ServerError = "ServerError",
  ServerStart = "ServerStart",
  WebsocketClose = "WebsocketClose",
  WebsocketError = "WebsocketError",
}

export const ETHER = new ethersUtils.BigNumber(10).pow(18);

export const TRADE_GAS_BUFFER = new BigNumber("600000", 10);

export const MAX_FILLS_PER_TX = new BigNumber("3", 10);

export const MAX_GAS_LIMIT_FOR_TRADE = new BigNumber("3500000", 10);

export const PLACE_ORDER_NO_SHARES = {
  2: new BigNumber("547694", 10),
  3: new BigNumber("562138", 10),
  4: new BigNumber("576582", 10),
  5: new BigNumber("591026", 10),
  6: new BigNumber("605470", 10),
  7: new BigNumber("619914", 10),
  8: new BigNumber("634358", 10),
};

export const PLACE_ORDER_WITH_SHARES = {
  2: new BigNumber("695034", 10),
  3: new BigNumber("794664", 10),
  4: new BigNumber("894294", 10),
  5: new BigNumber("993924", 10),
  6: new BigNumber("1093554", 10),
  7: new BigNumber("1193184", 10),
  8: new BigNumber("1292814", 10),
};

export const WORST_CASE_FILL = {
  2: new BigNumber("935219", 10),
  3: new BigNumber("996763", 10),
  4: new BigNumber("1058302", 10),
  5: new BigNumber("1119834", 10),
  6: new BigNumber("1181369", 10),
  7: new BigNumber("1242902", 10),
  8: new BigNumber("1242902", 10),
};

export const CLAIM_GAS_COST = new BigNumber(794379);

export const ORDER_TYPES = {
  BID: new BigNumber(0),
  ASK: new BigNumber(1),
};

export const MALFORMED_OUTCOME = 'malformed outcome';

export const INVALID_OUTCOME = 0;

export const MAX_TRADE_GAS_PERCENTAGE_DIVISOR = 100;

export const DEFAULT_GAS_PRICE_IN_GWEI = 4;

export const EULERS_NUMBER = 2.71828182845905;

export const MINIMUM_INVALID_ORDER_VALUE_IN_ATTO_DAI = new BigNumber(10).multipliedBy(10**18); // $10 minimum profit on selling Invalid for the filter to trigger

export const SECONDS_IN_AN_HOUR = new BigNumber(3600, 10);

export const SECONDS_IN_A_DAY = new BigNumber(86400, 10);

export const SECONDS_IN_A_YEAR = new BigNumber(SECONDS_IN_A_DAY).multipliedBy(365);

export const GENESIS = 'Genesis';

export const INIT_REPORTING_FEE_DIVISOR = '100';

export enum MarketReportingStateByNum {
  'PreReporting',
  'DesignatedReporting',
  'OpenReporting',
  'CrowdsourcingDispute',
  'AwaitingNextWindow',
  'AwaitingFinalization',
  'Finalized',
  'Forking',
  'AwaitingForkMigration'
}

export enum MarketReportingState {
  PreReporting = 'PreReporting',
  DesignatedReporting = 'DesignatedReporting',
  OpenReporting = 'OpenReporting',
  CrowdsourcingDispute = 'CrowdsourcingDispute',
  AwaitingNextWindow = 'AwaitingNextWindow',
  AwaitingFinalization = 'AwaitingFinalization',
  Finalized = 'Finalized',
  Forking = 'Forking',
  AwaitingForkMigration = 'AwaitingForkMigration'
}

export enum OrderEventType {
  Create = LogOrderEventType.Create,
  Cancel = LogOrderEventType.Cancel,
  Fill   = LogOrderEventType.Fill,
  Expire = 3
}

export const orderTypes = ['0x00', '0x01'];<|MERGE_RESOLUTION|>--- conflicted
+++ resolved
@@ -39,10 +39,7 @@
   ProfitLossChanged = "ProfitLossChanged",
   ReportingParticipantDisavowed = "ReportingParticipantDisavowed",
   SDKReady = "SDKReady",
-<<<<<<< HEAD
-=======
   OrderBooksSynced = "OrderBooksSynced",
->>>>>>> a6cfd162
   TimestampSet = "TimestampSet",
   TokenBalanceChanged = "TokenBalanceChanged",
   TokensBurned = "TokensBurned",
