import * as Sync from "../state/Sync";
import { API } from "../state/getter/API";
import { BaseConnector } from "./baseConnector";
import { SubscriptionEventName } from "../constants";
import { Subscriptions } from "../subscriptions";
import { Callback, augurEmitter, SubscriptionType } from "../events";

<<<<<<< HEAD
export class SEOConnector extends Connector {
  public api: API;
=======
export class SEOConnector extends BaseConnector {
  private api: API;
>>>>>>> 7fbcbc4f
  private events = new Subscriptions(augurEmitter);

  public async connect(ethNodeUrl: string, account?: string): Promise<any> {
    this.api = await Sync.start(ethNodeUrl, account, { adapter: "memory" });
  }

  public async disconnect(): Promise<any> {
  }

  public bindTo<R, P>(f: (db: any, augur: any, params: P) => Promise<R>): (params: P) => Promise<R> {
    return async (params: P): Promise<R> => {
      return this.api.route(f.name, params);
    };
  }

  public async on(eventName: SubscriptionEventName | string, callback: Callback): Promise<void> {
    const wrappedCallack = super.callbackWrapper(callback);

    const subscription: string = this.events.subscribe(eventName, wrappedCallack);
    this.subscriptions[eventName] = { id: subscription, callback: wrappedCallack };
  }

  public async off(eventName: SubscriptionEventName | string): Promise<void> {
    const subscription = this.subscriptions[eventName];
    if (subscription) {
      delete this.subscriptions[eventName];
      return this.events.unsubscribe(subscription.id);
    }
  }
}<|MERGE_RESOLUTION|>--- conflicted
+++ resolved
@@ -5,13 +5,8 @@
 import { Subscriptions } from "../subscriptions";
 import { Callback, augurEmitter, SubscriptionType } from "../events";
 
-<<<<<<< HEAD
-export class SEOConnector extends Connector {
-  public api: API;
-=======
 export class SEOConnector extends BaseConnector {
   private api: API;
->>>>>>> 7fbcbc4f
   private events = new Subscriptions(augurEmitter);
 
   public async connect(ethNodeUrl: string, account?: string): Promise<any> {
