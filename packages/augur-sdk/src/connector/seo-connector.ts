import { PouchDBFactory } from "../state/db/AbstractDB";
import * as Sync from "../state/Sync";
import { API } from "../state/getter/API";
import { BaseConnector } from "./baseConnector";
import { SubscriptionEventName } from "../constants";
import { Subscriptions } from "../subscriptions";
import { Callback, augurEmitter, SubscriptionType } from "../events";

export class SEOConnector extends BaseConnector {
  private api: API;
  private events = new Subscriptions(augurEmitter);

  async connect(ethNodeUrl: string, account?: string): Promise<any> {
<<<<<<< HEAD
    this.api = await Sync.start(ethNodeUrl, account, { adapter: "memory" }, true);
=======
    this.api = await Sync.start(ethNodeUrl, account, true, PouchDBFactory({ adapter: "memory" }));
>>>>>>> 1aed5933
  }

  async syncUserData(account: string): Promise<any> {
    return;
  }

  async disconnect(): Promise<any> {
  }

  bindTo<R, P>(f: (db: any, augur: any, params: P) => Promise<R>): (params: P) => Promise<R> {
    return async (params: P): Promise<R> => {
      return this.api.route(f.name, params);
    };
  }

  async on(eventName: SubscriptionEventName | string, callback: Callback): Promise<void> {
    const wrappedCallack = super.callbackWrapper(callback);

    const subscription: string = this.events.subscribe(eventName, wrappedCallack);
    this.subscriptions[eventName] = { id: subscription, callback: wrappedCallack };
  }

  async off(eventName: SubscriptionEventName | string): Promise<void> {
    const subscription = this.subscriptions[eventName];
    if (subscription) {
      delete this.subscriptions[eventName];
      return this.events.unsubscribe(subscription.id);
    }
  }
}<|MERGE_RESOLUTION|>--- conflicted
+++ resolved
@@ -1,21 +1,17 @@
-import { PouchDBFactory } from "../state/db/AbstractDB";
-import * as Sync from "../state/Sync";
-import { API } from "../state/getter/API";
-import { BaseConnector } from "./baseConnector";
-import { SubscriptionEventName } from "../constants";
-import { Subscriptions } from "../subscriptions";
-import { Callback, augurEmitter, SubscriptionType } from "../events";
+import { PouchDBFactory } from '../state/db/AbstractDB';
+import * as Sync from '../state/Sync';
+import { API } from '../state/getter/API';
+import { BaseConnector } from './baseConnector';
+import { SubscriptionEventName } from '../constants';
+import { Subscriptions } from '../subscriptions';
+import { Callback, augurEmitter, SubscriptionType } from '../events';
 
 export class SEOConnector extends BaseConnector {
   private api: API;
   private events = new Subscriptions(augurEmitter);
 
   async connect(ethNodeUrl: string, account?: string): Promise<any> {
-<<<<<<< HEAD
-    this.api = await Sync.start(ethNodeUrl, account, { adapter: "memory" }, true);
-=======
-    this.api = await Sync.start(ethNodeUrl, account, true, PouchDBFactory({ adapter: "memory" }));
->>>>>>> 1aed5933
+    this.api = await Sync.start(ethNodeUrl, account, true, PouchDBFactory({ adapter: 'memory' }));
   }
 
   async syncUserData(account: string): Promise<any> {
