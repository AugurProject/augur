--- conflicted
+++ resolved
@@ -265,18 +265,17 @@
     return this.bindTo(Status.getSyncData)({});
   }
 
-<<<<<<< HEAD
   getZeroXOrders = (params: Parameters<typeof ZeroXOrdersGetters.getZeroXOrders>[2]) => {
     delete params.sortBy;
     return this.bindTo(ZeroXOrdersGetters.getZeroXOrders)(params);
-=======
+  }
+
   syncUserData = (account: string): void => {
     Augur.connector.syncUserData(account);
   }
 
   setSigner = (signer: EthersSigner): void => {
     this.dependencies.setSigner(signer);
->>>>>>> 9253813b
   }
 
   getTradingHistory = this.bindTo(Trading.getTradingHistory);
