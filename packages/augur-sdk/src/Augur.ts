--- conflicted
+++ resolved
@@ -18,20 +18,6 @@
 import { Accounts } from "./state/getter/Accounts";
 import { getAddress } from "ethers/utils/address";
 
-<<<<<<< HEAD
-export interface CustomEvent {
-  name: string;
-  eventName?: string;
-  idFields?: string[];
-}
-
-export interface UserSpecificEvent extends CustomEvent {
-  numAdditionalTopics: number;
-  userTopicIndicies: number[];
-}
-
-=======
->>>>>>> 509515d8
 export class Augur<TProvider extends Provider = Provider> {
   public readonly provider: TProvider;
   private readonly dependencies: ContractDependenciesEthers;
