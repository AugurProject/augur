import { Accounts } from "./state/getter/Accounts";
import { BigNumber } from 'bignumber.js';
import { Callback, TXStatusCallback } from "./events";
import { BaseConnector } from "./connector/baseConnector";
import { ContractAddresses, NetworkId } from "@augurproject/artifacts";
import { TransactionStatusCallback, TransactionStatus, EthersSigner } from "contract-dependencies-ethers";
import { ContractDependenciesGnosis } from "contract-dependencies-gnosis";
import { IGnosisRelayAPI } from "@augurproject/gnosis-relay-api";
import { ContractInterfaces } from "@augurproject/core";
import { Contracts } from "./api/Contracts";
import { CreateYesNoMarketParams, CreateCategoricalMarketParams, CreateScalarMarketParams, Market } from "./api/Market";
import { Gnosis } from "./api/Gnosis";
import { EmptyConnector } from "./connector/empty-connector";
import { Events } from "./api/Events";
import { Markets } from "./state/getter/Markets";
<<<<<<< HEAD
import { ZeroXOrdersGetters } from "./state/getter/ZeroXOrdersGetters";
=======
import { Universe } from "./state/getter/Universe";
>>>>>>> 12859a8c
import { Provider } from "./ethereum/Provider";
import { Status } from "./state/getter/status";
import { TXStatus } from "./event-handlers";
import { Trade, PlaceTradeDisplayParams, SimulateTradeData } from "./api/Trade";
import { Trading } from "./state/getter/Trading";
import { Users } from "./state/getter/Users";
import { getAddress } from "ethers/utils/address";
import { isSubscriptionEventName, SubscriptionEventName, TXEventName } from "./constants";
import { Liquidity } from "./api/Liquidity";
import { TransactionResponse } from "ethers/providers";
import { SyncableFlexSearch } from "./state/db/SyncableFlexSearch";
import { GenericEventDBDescription } from "./state/logs/types";
import { ZeroX } from "./api/ZeroX";
import { WSClient } from '@0x/mesh-rpc-client';
import { Arrayish } from "ethers/utils";

export class Augur<TProvider extends Provider = Provider> {
  readonly provider: TProvider;
  readonly signer: EthersSigner;
  private readonly dependencies: ContractDependenciesGnosis;

  readonly networkId: NetworkId;
  readonly events: Events;
  readonly addresses: ContractAddresses;
  readonly contracts: Contracts;
  readonly trade: Trade;
  readonly market: Market;
  readonly gnosis: Gnosis;
<<<<<<< HEAD
  readonly zeroX: ZeroX;
=======
  readonly universe: Universe;
>>>>>>> 12859a8c
  static syncableFlexSearch: SyncableFlexSearch;
  static connector: BaseConnector;
  readonly liquidity: Liquidity;

  private txSuccessCallback: TXStatusCallback;
  private txAwaitingSigningCallback: TXStatusCallback;
  private txPendingCallback: TXStatusCallback;
  private txFailureCallback: TXStatusCallback;

  readonly genericEventDBDescriptions: GenericEventDBDescription[] = [
    { EventName: "CompleteSetsPurchased", indexes: []},
    { EventName: "CompleteSetsSold", indexes: []},
    { EventName: "DisputeCrowdsourcerCompleted", indexes: ["market"]},
    { EventName: "DisputeCrowdsourcerContribution", indexes: []},
    { EventName: "DisputeCrowdsourcerCreated", indexes: []},
    { EventName: "DisputeCrowdsourcerRedeemed", indexes: []},
    { EventName: "DisputeWindowCreated", indexes: []},
    { EventName: "InitialReporterRedeemed", indexes: []},
    { EventName: "InitialReportSubmitted", indexes: []},
    { EventName: "InitialReporterTransferred", indexes: []},
    { EventName: "MarketCreated", indexes: ["market"]},
    { EventName: "MarketFinalized", indexes: ["market"]},
    { EventName: "MarketMigrated", indexes: ["market"]},
    { EventName: "MarketParticipantsDisavowed", indexes: []},
    { EventName: "MarketTransferred", indexes: []},
    { EventName: "MarketVolumeChanged", indexes: []},
    { EventName: "MarketOIChanged", indexes: []},
    { EventName: "OrderEvent", indexes: []},
    { EventName: "ParticipationTokensRedeemed", indexes: []},
    { EventName: "ReportingParticipantDisavowed", indexes: []},
    { EventName: "TimestampSet", indexes: ["newTimestamp"]},
    { EventName: "TradingProceedsClaimed", indexes: []},
    { EventName: "UniverseCreated", indexes: []},
    { EventName: "UniverseForked", indexes: ["universe"]},
  ];

  constructor(provider: TProvider, dependencies: ContractDependenciesGnosis, networkId: NetworkId, addresses: ContractAddresses, connector: BaseConnector = new EmptyConnector(), gnosisRelay: IGnosisRelayAPI = undefined, enableFlexSearch = false, meshClient: WSClient = undefined) {
    this.provider = provider;
    this.dependencies = dependencies;
    this.signer = this.dependencies.signer;
    this.networkId = networkId;
    if (!Augur.connector || connector.constructor.name !== "EmptyConnector") {
      Augur.connector = connector;
    }

    // API
    this.addresses = addresses;
    this.contracts = new Contracts(this.addresses, this.dependencies);
    this.trade = new Trade(this);
    this.market = new Market(this);
    this.liquidity = new Liquidity(this);
    this.events = new Events(this.provider, this.addresses.Augur);
    this.universe = new Universe();
    this.gnosis = new Gnosis(this.provider, gnosisRelay, this);
    this.zeroX = meshClient ? new ZeroX(this, meshClient) : undefined;
    if (enableFlexSearch && !Augur.syncableFlexSearch) {
      Augur.syncableFlexSearch = new SyncableFlexSearch();
    }
    this.registerTransactionStatusEvents();
  }

  static async create<TProvider extends Provider = Provider>(provider: TProvider, dependencies: ContractDependenciesGnosis, addresses: ContractAddresses, connector: BaseConnector = new EmptyConnector(), gnosisRelay: IGnosisRelayAPI = undefined, enableFlexSearch = false, meshClient: WSClient = undefined): Promise<Augur> {
    // has to be static because of the way we instantiate boundTo methods
    if (!Augur.connector || connector.constructor.name !== "EmptyConnector") {
      Augur.connector = connector;
    }

    const networkId = await provider.getNetworkId();
    const augur = new Augur<TProvider>(provider, dependencies, networkId, addresses, connector, gnosisRelay, enableFlexSearch, meshClient);

    await augur.contracts.setReputationToken(networkId);

    return augur;
  }

  async getTransaction(hash: string): Promise<TransactionResponse> {
    const tx = await this.dependencies.provider.getTransaction(hash);
    return tx;
  }

  async listAccounts() {
    return this.dependencies.provider.listAccounts();
  }

  async signMessage(message: Arrayish) {
    return this.dependencies.signer.signMessage(message);
  }

  async signDigest(message: Arrayish) {
    return this.dependencies.signer.signDigest(message);
  }

  async getTimestamp() {
    return this.contracts.augur.getTimestamp_();
  }

  async getEthBalance(address: string): Promise<string> {
    const balance = await this.dependencies.provider.getBalance(address);
    return balance.toString();
  }

  async getGasPrice(): Promise<BigNumber> {
    const balance = await this.dependencies.provider.getGasPrice();
    return new BigNumber(balance.toString());
  }

  async getAccount(): Promise<string | null> {
    let account;
    if (this.dependencies.useSafe) {
      account = this.dependencies.safeAddress;
    } else {
      account = await this.dependencies.address;
    }
    if (!account) return account;
    return getAddress(account);
  }

  async sendETH(address: string, value: BigNumber): Promise<void> {
    const transaction = {
      to: address,
      data: "0x",
      value
    };
    const ethersTransaction = this.dependencies.transactionToEthersTransaction(transaction);
    await this.dependencies.signer.sendTransaction(ethersTransaction);
  }

  setGnosisSafeAddress(safeAddress: string): void {
    this.dependencies.setSafeAddress(safeAddress);
  }

  setUseGnosisSafe(useSafe: boolean): void {
    this.dependencies.setUseSafe(useSafe);
  }

  setUseGnosisRelay(useRelay: boolean): void {
    this.dependencies.setUseRelay(useRelay);
  }

  getUniverse(address: string): ContractInterfaces.Universe {
    return this.contracts.universeFromAddress(address);
  }

  getMarket(address: string): ContractInterfaces.Market {
    return new ContractInterfaces.Market(this.dependencies, address);
  }

  getOrders(): ContractInterfaces.Orders {
    return new ContractInterfaces.Orders(this.dependencies, this.addresses.Orders);
  }

  registerTransactionStatusCallback(key: string, callback: TransactionStatusCallback): void {
    this.dependencies.registerTransactionStatusCallback(key, callback);
  }

  deRegisterTransactionStatusCallback(key: string): void {
    this.dependencies.deRegisterTransactionStatusCallback(key);
  }

  deRegisterAllTransactionStatusCallbacks(): void {
    this.dependencies.deRegisterAllTransactionStatusCallbacks();
  }

  async connect(ethNodeUrl: string, account?: string): Promise<any> {
    return Augur.connector.connect(ethNodeUrl, account);
  }

  async disconnect(): Promise<any> {
    return Augur.connector.disconnect();
  }

  bindTo<R, P>(f: (db: any, augur: any, params: P) => Promise<R>): (params: P) => Promise<R> {
    return Augur.connector && Augur.connector.bindTo(f);
  }

  async on(eventName: SubscriptionEventName | TXEventName | string, callback: Callback | TXStatusCallback): Promise<void> {
    if (isSubscriptionEventName(eventName)) {
      return Augur.connector.on(eventName, callback as Callback);
    }
    else if (eventName === TXEventName.AwaitingSigning) {
      this.txAwaitingSigningCallback = callback;
    }
    else if (eventName === TXEventName.Pending) {
      this.txPendingCallback = callback;
    }
    else if (eventName === TXEventName.Success) {
      this.txSuccessCallback = callback;
    }
    else if (eventName === TXEventName.Failure) {
      this.txFailureCallback = callback;
    }
  }

  async off(eventName: SubscriptionEventName | TXEventName | string): Promise<void> {
    if (isSubscriptionEventName(eventName)) {
      return Augur.connector.off(eventName);
    }
    else if (eventName === TXEventName.AwaitingSigning) {
      this.txAwaitingSigningCallback = null;
    }
    else if (eventName === TXEventName.Pending) {
      this.txPendingCallback = null;
    }
    else if (eventName === TXEventName.Success) {
      this.txSuccessCallback = null;
    }
    else if (eventName === TXEventName.Failure) {
      this.txFailureCallback = null;
    }
  }

  getMarkets = (params: Parameters<typeof Markets.getMarkets>[2]) => {
    // sortBy param broken. See #2437.
    delete params.sortBy;
    return this.bindTo(Markets.getMarkets)(params);
  }

  getMarketsInfo = this.bindTo(Markets.getMarketsInfo);

  getSyncData = () => {
    return this.bindTo(Status.getSyncData)({});
  }

  getZeroXOrders = (params: Parameters<typeof ZeroXOrdersGetters.getZeroXOrders>[2]) => {
    delete params.sortBy;
    return this.bindTo(ZeroXOrdersGetters.getZeroXOrders)(params);
  }

  syncUserData = (account: string): void => {
    Augur.connector.syncUserData(account);
  }

  setSigner = (signer: EthersSigner): void => {
    this.dependencies.setSigner(signer);
  }

  getTradingHistory = this.bindTo(Trading.getTradingHistory);
  getAllOrders = this.bindTo(Trading.getAllOrders);
  getTradingOrders = this.bindTo(Trading.getOrders);
  getMarketOrderBook = this.bindTo(Markets.getMarketOrderBook);

  getMarketPriceCandlesticks = this.bindTo(Markets.getMarketPriceCandlesticks);

  getUserTradingPositions = this.bindTo(Users.getUserTradingPositions);
  getProfitLoss = this.bindTo(Users.getProfitLoss);
  getProfitLossSummary = this.bindTo(Users.getProfitLossSummary);
  getAccountTransactionHistory = this.bindTo(Accounts.getAccountTransactionHistory);
  getAccountReportingHistory = this.bindTo(Accounts.getAccountReportingHistory);
  getDisputeWindow = this.bindTo(Universe.getDisputeWindow);

  async simulateTrade(params: PlaceTradeDisplayParams): Promise<SimulateTradeData> {
    return this.trade.simulateTrade(params);
  }

  async placeTrade(params: PlaceTradeDisplayParams): Promise<void> {
    return this.trade.placeTrade(params);
  }

  async createYesNoMarket(params: CreateYesNoMarketParams): Promise<ContractInterfaces.Market> {
    return this.market.createYesNoMarket(params);
  }

  async createCategoricalMarket(params: CreateCategoricalMarketParams): Promise<ContractInterfaces.Market> {
    return this.market.createCategoricalMarket(params);
  }

  async createScalarMarket(params: CreateScalarMarketParams): Promise<ContractInterfaces.Market> {
    return this.market.createScalarMarket(params);
  }

  async simulateTradeGasLimit(params: PlaceTradeDisplayParams): Promise<BigNumber> {
    return this.trade.simulateTradeGasLimit(params);
  }

  private registerTransactionStatusEvents() {
    this.registerTransactionStatusCallback("Transaction Status Handler", (transaction, status, hash) => {

      if (status === TransactionStatus.SUCCESS && this.txSuccessCallback) {
        const txn: TXStatus = {
          transaction,
          eventName: TXEventName.Success,
          hash,
        } as TXStatus;
        this.txSuccessCallback(txn);
      } else if (status === TransactionStatus.AWAITING_SIGNING && this.txAwaitingSigningCallback) {
        const txn: TXStatus = {
          transaction,
          eventName: TXEventName.AwaitingSigning,
          hash,
        } as TXStatus;
        this.txAwaitingSigningCallback(txn);
      } else if (status === TransactionStatus.PENDING && this.txPendingCallback) {
        const txn: TXStatus = {
          transaction,
          eventName: TXEventName.Pending,
          hash,
        } as TXStatus;
        this.txPendingCallback(txn);
      } else if (status === TransactionStatus.FAILURE && this.txFailureCallback) {
        const txn: TXStatus = {
          transaction,
          eventName: TXEventName.Failure,
          hash,
        } as TXStatus;
        this.txFailureCallback(txn);
      }
    });
  }
}<|MERGE_RESOLUTION|>--- conflicted
+++ resolved
@@ -13,11 +13,8 @@
 import { EmptyConnector } from "./connector/empty-connector";
 import { Events } from "./api/Events";
 import { Markets } from "./state/getter/Markets";
-<<<<<<< HEAD
 import { ZeroXOrdersGetters } from "./state/getter/ZeroXOrdersGetters";
-=======
 import { Universe } from "./state/getter/Universe";
->>>>>>> 12859a8c
 import { Provider } from "./ethereum/Provider";
 import { Status } from "./state/getter/status";
 import { TXStatus } from "./event-handlers";
@@ -46,11 +43,8 @@
   readonly trade: Trade;
   readonly market: Market;
   readonly gnosis: Gnosis;
-<<<<<<< HEAD
+
   readonly zeroX: ZeroX;
-=======
-  readonly universe: Universe;
->>>>>>> 12859a8c
   static syncableFlexSearch: SyncableFlexSearch;
   static connector: BaseConnector;
   readonly liquidity: Liquidity;
