--- conflicted
+++ resolved
@@ -12,12 +12,7 @@
       - 60559:60559 # P2PWebSocketsPort
     environment:
       - ETHEREUM_CHAIN_ID=${ETHEREUM_CHAIN_ID}
-<<<<<<< HEAD
-      - USE_BOOTSTRAP_LIST=true
-      - BOOTSTRAP_LIST=
-=======
       - USE_BOOTSTRAP_LIST=false
->>>>>>> 5513f00f
       - VERBOSITY=5 # 5=debug 6=trace
       - P2P_BIND_ADDRS=/ip4/0.0.0.0/tcp/60558,/ip4/0.0.0.0/tcp/60559/ws
       - P2P_ADVERTISE_ADDRS=/ip4/127.0.0.1/tcp/60558/ipfs/16Uiu2HAmRMgvPQV2UYKXuuCnNaFLpc36PhLp2UKVcL1ePseVcz4y,/ip4/127.0.0.1/tcp/60559/ws/ipfs/16Uiu2HAmRMgvPQV2UYKXuuCnNaFLpc36PhLp2UKVcL1ePseVcz4y
@@ -99,11 +94,7 @@
       - augur
 
   0x-mesh-standalone:
-<<<<<<< HEAD
-    image: 0xorg/mesh:pre-release-9.0.0-wss-support
-=======
     image: 0xorg/mesh:9.0.1
->>>>>>> 5513f00f
     restart: on-failure
     hostname: 0x
     depends_on:
