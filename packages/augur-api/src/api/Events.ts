import { Provider, Log, ParsedLog } from "..";
import { abi } from "@augurproject/artifacts";
import { Abi } from "ethereum";

export class Events {
    private readonly provider: Provider;
    private readonly augurAddress: string;

    public constructor(provider: Provider, augurAddress: string) {
        this.provider = provider;
        this.augurAddress = augurAddress;
        this.provider.storeAbiData(abi.Augur as Abi, "Augur");
    }

    public async getLogs(eventName: string, fromBlock: number, toBlock: number, additionalTopics?: Array<string | Array<string>>): Promise<Array<ParsedLog>> {
        let topics: Array<string | Array<string>> = this.getEventTopics(eventName);
        if (additionalTopics) {
            topics = topics.concat(additionalTopics);
        }
        const logs = await this.provider.getLogs({fromBlock, toBlock, topics, address: this.augurAddress});
        return this.parseLogs(logs);
    }

    public getEventTopics = (eventName: string) => {
        return [this.provider.getEventTopic("Augur", eventName)];
    };

<<<<<<< HEAD
  public parseLogs = (logs: Log[]): ParsedLog[] => {
=======
    public parseLogs = (logs: Array<Log>): Array<ParsedLog> => {
>>>>>>> f303dc9b
        return logs.map((log) => {
            const logValues = this.provider.parseLogValues("Augur", log);
            return Object.assign(
                logValues,
                {
                    blockNumber: log.blockNumber,
                    blockHash: log.blockHash,
                    transactionIndex: log.transactionIndex,
                    removed: log.removed,
                    transactionLogIndex: log.transactionLogIndex,
                    transactionHash: log.transactionHash,
                    logIndex: log.logIndex,
                    topics: log.topics
<<<<<<< HEAD
                }
            )
=======
                },
            );
>>>>>>> f303dc9b
        });
    }
}<|MERGE_RESOLUTION|>--- conflicted
+++ resolved
@@ -25,11 +25,7 @@
         return [this.provider.getEventTopic("Augur", eventName)];
     };
 
-<<<<<<< HEAD
-  public parseLogs = (logs: Log[]): ParsedLog[] => {
-=======
     public parseLogs = (logs: Array<Log>): Array<ParsedLog> => {
->>>>>>> f303dc9b
         return logs.map((log) => {
             const logValues = this.provider.parseLogValues("Augur", log);
             return Object.assign(
@@ -43,13 +39,8 @@
                     transactionHash: log.transactionHash,
                     logIndex: log.logIndex,
                     topics: log.topics
-<<<<<<< HEAD
-                }
-            )
-=======
                 },
             );
->>>>>>> f303dc9b
         });
     }
 }