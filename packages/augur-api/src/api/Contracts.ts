import { GenericAugurInterfaces } from "@augurproject/core";
import { ContractAddresses } from "@augurproject/artifacts";

export type SomeRepToken<TBigNumber> = GenericAugurInterfaces.ReputationToken<TBigNumber> | GenericAugurInterfaces.TestNetReputationToken<TBigNumber>;

export class Contracts<TBigNumber> {
  public augur: GenericAugurInterfaces.Augur<TBigNumber>;
  public universe: GenericAugurInterfaces.Universe<TBigNumber>;
  public cash: GenericAugurInterfaces.Cash<TBigNumber>;
  public reputationToken: SomeRepToken<TBigNumber> | null = null;
  private readonly dependencies: GenericAugurInterfaces.Dependencies<TBigNumber>;

  public constructor (addresses: ContractAddresses, dependencies: GenericAugurInterfaces.Dependencies<TBigNumber>) {
    this.dependencies = dependencies;
    this.augur = new GenericAugurInterfaces.Augur<TBigNumber>(dependencies, addresses.Augur);
    this.universe = new GenericAugurInterfaces.Universe<TBigNumber>(dependencies, addresses.Universe);
    this.cash = new GenericAugurInterfaces.Cash<TBigNumber>(dependencies, addresses.Cash);
  }

<<<<<<< HEAD
  public async setReputationToken(testnet: boolean = false) {
    const Class = testnet ? GenericAugurInterfaces.TestNetReputationToken : GenericAugurInterfaces.ReputationToken;
=======
  public async setReputationToken(networkId: string) {
    const Class = networkId === "1" ? GenericAugurInterfaces.ReputationToken : GenericAugurInterfaces.TestNetReputationToken;
>>>>>>> 03d3edfb
    const address = await this.universe.getReputationToken_();
    this.reputationToken = new Class<TBigNumber>(this.dependencies, address);
  }

  public marketFromAddress(address: string): GenericAugurInterfaces.Market<TBigNumber> {
    return new GenericAugurInterfaces.Market<TBigNumber>(this.dependencies, address);
  }
}<|MERGE_RESOLUTION|>--- conflicted
+++ resolved
@@ -17,13 +17,8 @@
     this.cash = new GenericAugurInterfaces.Cash<TBigNumber>(dependencies, addresses.Cash);
   }
 
-<<<<<<< HEAD
-  public async setReputationToken(testnet: boolean = false) {
-    const Class = testnet ? GenericAugurInterfaces.TestNetReputationToken : GenericAugurInterfaces.ReputationToken;
-=======
   public async setReputationToken(networkId: string) {
     const Class = networkId === "1" ? GenericAugurInterfaces.ReputationToken : GenericAugurInterfaces.TestNetReputationToken;
->>>>>>> 03d3edfb
     const address = await this.universe.getReputationToken_();
     this.reputationToken = new Class<TBigNumber>(this.dependencies, address);
   }
