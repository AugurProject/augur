{
  "name": "@augurproject/api",
  "version": "1.0.0-0",
  "description": "Augur API",
  "author": "The Augur Developers <team@augur.net>",
  "license": "MIT",
  "main": "build",
  "directories": {
    "src": "src"
  },
  "scripts": {
    "version": "yarn rebuild",
    "lint": "tslint -c tslint.json -p . ./src/*.ts ./src/**/*.ts ./src/**/**/*.ts ./src/**/**/**/*.ts",
    "build": "tsc -b",
    "watch": "tsc -b -w",
    "nuke": "rm -f package-lock.json; rm -f yarn.lock; rm -rf node_modules; yarn clean",
    "prepare": "tsc",
    "prepush": "yarn lint"
  },
  "repository": {
    "type": "git",
    "url": "git+https://github.com/AugurProject/augur.git"
  },
  "bugs": {
    "url": "https://github.com/AugurProject/augur/issues"
  },
  "homepage": "https://github.com/AugurProject/augur#readme",
  "dependencies": {
    "async": "2.6.2",
    "express": "4.16.4",
    "io-ts": "1.4.2",
    "lodash": "4.17.11",
    "postinstall-build": "5.0.3",
    "@augurproject/core": "2.0.0-0",
    "@augurproject/artifacts": "10.0.0-0"
  },
  "devDependencies": {
    "@augurproject/types": "10.0.0-0",
<<<<<<< HEAD
    "ts-node": "8.0.3"
=======
    "@types/jest": "24.0.4",
    "ts-node": "8.0.3",
    "jest": "22.4.4",
    "ts-jest": "23.10.5"
>>>>>>> f303dc9b
  },
  "buildDependencies": [
    "typescript"
  ]
}<|MERGE_RESOLUTION|>--- conflicted
+++ resolved
@@ -36,14 +36,10 @@
   },
   "devDependencies": {
     "@augurproject/types": "10.0.0-0",
-<<<<<<< HEAD
+    "@types/jest": "24.0.4",
+    "jest": "22.4.4",
+    "ts-jest": "23.10.5",
     "ts-node": "8.0.3"
-=======
-    "@types/jest": "24.0.4",
-    "ts-node": "8.0.3",
-    "jest": "22.4.4",
-    "ts-jest": "23.10.5"
->>>>>>> f303dc9b
   },
   "buildDependencies": [
     "typescript"
