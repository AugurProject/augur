import { abi } from '@augurproject/artifacts';
import { BigNumber } from 'bignumber.js';
import { Transaction, TransactionReceipt, AbiFunction, AbiParameter } from 'contract-dependencies';
import { EthersProvider } from '@augurproject/ethersjs-provider';
import {
  ContractDependenciesEthers,
  EthersSigner,
  TransactionMetadata,
  TransactionStatus,
} from 'contract-dependencies-ethers';
import { AsyncQueue, queue } from 'async';
import { ethers } from 'ethers';
import * as _ from 'lodash';
import { RelayClient, PreparedTransaction } from './relayclient';
import { formatBytes32String } from 'ethers/utils';


const NULL_ADDRESS = "0x0000000000000000000000000000000000000000";
const RELAY_HUB_ADDRESS = "0xD216153c06E857cD7f72665E0aF1d7D82172F494";
const MIN_GAS_PRICE = new BigNumber(20e9); // Min: 1 Gwei
const DEFAULT_GAS_PRICE = new BigNumber(20e9); // Default: GasPrice: 4 Gwei

const GSN_RELAY_CALL_STATUS = {
  0: "OK",                      // The transaction was successfully relayed and execution successful - never included in the event
  1: "RelayedCallFailed",       // The transaction was relayed, but the relayed call failed
  2: "PreRelayedFailed",        // The transaction was not relayed due to preRelatedCall reverting
  3: "PostRelayedFailed",       // The transaction was relayed and reverted due to postRelatedCall reverting
  4: "RecipientBalanceChanged"  // The transaction was relayed and reverted due to the recipient's balance changing
}

interface SigningQueueTask {
  tx: Transaction<ethers.utils.BigNumber>,
};

interface RelayerQueueTask {
  tx: PreparedTransaction,
  txMetadata: TransactionMetadata
};

export class ContractDependenciesGSN extends ContractDependenciesEthers {
  useRelay: boolean = false;
  useWallet: boolean = false;
  walletAddress: string = null;
  relayClient: RelayClient;
  relayHub: ethers.Contract;
  augurWalletRegistry: ethers.Contract;
  referralAddress: string = NULL_ADDRESS;
  fingerprint: string = formatBytes32String('');

  _currentNonce = -1;

  _signingQueue: AsyncQueue<SigningQueueTask> = queue(async (task: SigningQueueTask) => {
    if (this._currentNonce === -1) {
      const nonce = await this.relayHub.getNonce(await this.signer.getAddress());
      this._currentNonce = nonce.toNumber();
    }
    const result = await this.validateAndSign(task.tx);
    this._currentNonce++;
    return result;
  });

  _relayQueue: AsyncQueue<RelayerQueueTask> = queue(async (request: RelayerQueueTask) => {
    const txHash: string = await this.execTransaction(request.tx);

    this.onTransactionStatusChanged(
      request.txMetadata,
      TransactionStatus.PENDING,
      txHash
    );

    return this.provider.waitForTransaction(txHash);
  });

  constructor(
    readonly provider: EthersProvider,
    signer: EthersSigner,
    augurWalletRegistryAddress: string,
    public gasPrice: BigNumber = DEFAULT_GAS_PRICE,
    address?: string
  ) {
    super(provider, signer, address);
    this.relayClient = new RelayClient(this.provider, { verbose: true });
    this.relayHub = new ethers.Contract(
      RELAY_HUB_ADDRESS,
      abi['RelayHub'],
      provider
    );
    this.augurWalletRegistry = new ethers.Contract(
      augurWalletRegistryAddress,
      abi['AugurWalletRegistry'],
      provider
    );
  }

  static async create(
    provider: EthersProvider,
    signer: EthersSigner,
    augurWalletRegistryAddress: string,
    gasPrice: BigNumber = DEFAULT_GAS_PRICE,
    address?: string): Promise<ContractDependenciesGSN> {
      const dependencies = new ContractDependenciesGSN(provider, signer, augurWalletRegistryAddress, gasPrice, address);
      if (dependencies.signer) {
        const signerAddress = await dependencies.signer.getAddress();
        dependencies.walletAddress = await dependencies.augurWalletRegistry.getCreate2WalletAddress(signerAddress);;
      }
      return dependencies;
  }

  setUseWallet(useWallet: boolean): void {
    this.useWallet = useWallet;
  }

  setUseRelay(useRelay: boolean): void {
    this.useRelay = useRelay;
  }

  setReferralAddress(referralAddress: string): void {
    this.referralAddress = referralAddress;
  }

  setFingerprint(fingerprint: string): void {
    this.fingerprint = fingerprint;
  }

  setGasPrice(gasPrice: BigNumber): void {
    if (gasPrice.lt(MIN_GAS_PRICE)) gasPrice = MIN_GAS_PRICE;
    this.gasPrice = gasPrice;
  }

  async submitTransaction(transaction: Transaction<BigNumber>): Promise<TransactionReceipt> {
    if (!this.signer) throw new Error('Attempting to sign a transaction while not providing a signer');
    const tx = this.transactionToEthersTransaction(transaction);
    const txMetadataKey = `0x${transaction.data.substring(10)}`;
    const txMetadata = this.transactionDataMetaData[txMetadataKey];
    this.onTransactionStatusChanged(txMetadata, TransactionStatus.AWAITING_SIGNING);
    let hash = undefined;
    try {
      const receipt = await this.sendTransaction(tx, txMetadata);
      hash = receipt.transactionHash;
      let status = receipt.status === 1 ? TransactionStatus.SUCCESS : TransactionStatus.FAILURE;
      if (this.useRelay && receipt.status === 1) {
        // Even though the TX was a "success" the actual delegated call may have failed so we check that status here.
        const transactionRelayedLog = this.relayHub.interface.parseLog(receipt.logs.pop());
        const callStatus = new BigNumber(transactionRelayedLog.values.status)
        if (callStatus.gt(0)) {
          status = TransactionStatus.FAILURE;
          const reason = GSN_RELAY_CALL_STATUS[callStatus.toNumber()];
          console.error(`TX ${txMetadata.name} with hash ${hash} failed. Error Reason: ${reason}`)
        }
      }
      this.onTransactionStatusChanged(txMetadata, status, hash);
      // ethers has `status` on the receipt as optional, even though it isn't and never will be undefined if using a modern network (which this is designed for)
      return receipt as TransactionReceipt;
    } catch (e) {
      this.onTransactionStatusChanged(txMetadata, TransactionStatus.FAILURE, hash);
      throw e;
    } finally {
      delete this.transactionDataMetaData[txMetadataKey];
    }
  }

  async validateAndSign(tx: Transaction<ethers.utils.BigNumber>): Promise<PreparedTransaction> {
    const relayOptions = this.relayClient.getTransactionOptions(tx, this.gasPrice.toNumber());
    const preparedTx = await this.relayClient.selectRelayAndGetTxHash(tx.data, relayOptions, this._currentNonce);
    preparedTx.signature = await this.signer.signMessage(ethers.utils.arrayify(preparedTx.txHash));
    return preparedTx;
  }

  async sendTransaction(
    tx: Transaction<ethers.utils.BigNumber>,
    txMetadata: TransactionMetadata
  ): Promise<ethers.providers.TransactionReceipt> {
    if (this.useWallet) {
      tx = this.convertToWalletTx(tx);
    }
<<<<<<< HEAD
    
=======

    if (this.useRelay && tx.to != this.augurWalletRegistry.address) {
      throw new Error("Cannot use GSN relay to process TXs except to create a wallet or send wallet transaction execution requests");
    }

>>>>>>> 3de8c07b
    // Just use normal signing/sending if we're not using the relay
    if (!this.useRelay) {
      return super.sendTransaction(tx, txMetadata);
    }

    if (this.useRelay && tx.to != this.augurWalletRegistry.address) {
      throw new Error("Cannot use GSN relay to process TXs except to create a wallet or send wallet transaction execution requests");
    }

    const relayTransaction = await this.signTransaction(tx);

    return this.waitForTx({ tx: relayTransaction, txMetadata });
  }

  async signTransaction(tx: Transaction<ethers.utils.BigNumber>) {
    return new Promise<PreparedTransaction>((resolve, reject) => {
      this._signingQueue.push( {tx }, (error, value: PreparedTransaction) => {
        if(error) reject(error);
        else resolve(value);
      });
    });
  }

  async waitForTx(task: RelayerQueueTask): Promise<ethers.providers.TransactionReceipt> {
    return new Promise((resolve, reject) => {
      this._relayQueue.push(task, (error, value: ethers.providers.TransactionReceipt) => {
        if(error) reject(error);
        else resolve(value);
      });
    });
  }

  convertToWalletTx(tx: Transaction<ethers.utils.BigNumber>): Transaction<ethers.utils.BigNumber> {
    const proxiedTxData =  this.augurWalletRegistry.interface.functions['executeWalletTransaction'].encode([tx.to, tx.data, tx.value, this.referralAddress, this.fingerprint]);
    tx.data = proxiedTxData;
    tx.to = this.augurWalletRegistry.address;
    tx.value = new ethers.utils.BigNumber(0);
    return tx;
  }

  async execTransaction(
    relayTransaction: PreparedTransaction
  ): Promise<string> {
    const txHash = await this.relayClient.sendTransaction(relayTransaction);
    return txHash;
  }
}<|MERGE_RESOLUTION|>--- conflicted
+++ resolved
@@ -173,22 +173,14 @@
     if (this.useWallet) {
       tx = this.convertToWalletTx(tx);
     }
-<<<<<<< HEAD
-    
-=======
-
-    if (this.useRelay && tx.to != this.augurWalletRegistry.address) {
+
+    if (this.useRelay && tx.to !== this.augurWalletRegistry.address) {
       throw new Error("Cannot use GSN relay to process TXs except to create a wallet or send wallet transaction execution requests");
     }
 
->>>>>>> 3de8c07b
     // Just use normal signing/sending if we're not using the relay
     if (!this.useRelay) {
       return super.sendTransaction(tx, txMetadata);
-    }
-
-    if (this.useRelay && tx.to != this.augurWalletRegistry.address) {
-      throw new Error("Cannot use GSN relay to process TXs except to create a wallet or send wallet transaction execution requests");
     }
 
     const relayTransaction = await this.signTransaction(tx);
