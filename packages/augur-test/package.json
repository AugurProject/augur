--- conflicted
+++ resolved
@@ -32,13 +32,9 @@
     "@augurproject/artifacts": "10.0.0-0",
     "@augurproject/core": "2.0.0-0",
     "@augurproject/ethersjs-provider": "1.0.0-0",
+    "@augurproject/state": "1.0.0-0",
     "contract-dependencies-ethers": "1.0.0-0",
-<<<<<<< HEAD
-    "ganache-core": "^2.4.0"
-=======
-    "@augurproject/state": "1.0.0-0",
     "ganache-core": "2.4.0"
->>>>>>> f303dc9b
   },
   "devDependencies": {
     "@types/jest": "24.0.4",
