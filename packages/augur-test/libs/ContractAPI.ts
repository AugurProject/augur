--- conflicted
+++ resolved
@@ -1,14 +1,8 @@
 import { ethers } from "ethers";
-<<<<<<< HEAD
-import { Augur } from "@augurproject/api";
-import { GenericAugurInterfaces } from "@augurproject/core";
-import { stringTo32ByteHex } from "@augurproject/core/source/libraries/HelperFunctions";
-import { MarketType } from "@augurproject/state/src/api/types";
-=======
-import { stringTo32ByteHex, NULL_ADDRESS} from "./Utils";
 import { Augur } from "@augurproject/api";
 import { GenericAugurInterfaces, EthersFastSubmitWallet } from "@augurproject/core";
->>>>>>> 65e428c8
+import { stringTo32ByteHex, NULL_ADDRESS} from "./Utils";
+import { MarketType } from "@augurproject/state/src/api/types";
 import { EthersProvider } from "@augurproject/ethersjs-provider";
 import { AccountList } from "./LocalAugur";
 import { ContractDependenciesEthers } from "contract-dependencies-ethers";
@@ -41,20 +35,19 @@
   public async createMarket(universe: GenericAugurInterfaces.Universe<ethers.utils.BigNumber>, outcomes: Array<string>, marketType: MarketType, endTime: ethers.utils.BigNumber, feePerEthInWei: ethers.utils.BigNumber, affiliateFeeDivisor: ethers.utils.BigNumber, designatedReporter: string): Promise<GenericAugurInterfaces.Market<ethers.utils.BigNumber>> {
     const marketCreationFee = await universe.getOrCacheMarketCreationCost_();
 
-<<<<<<< HEAD
-    await this.augur.contracts.cash.faucet(marketCreationFee);
+    await this.faucet(marketCreationFee);
 
     let marketAddress;
     if (marketType === MarketType.YesNo) {
       marketAddress = await universe.createYesNoMarket_(endTime, feePerEthInWei, affiliateFeeDivisor, designatedReporter, stringTo32ByteHex(" "), "description", "");
       if (!marketAddress || marketAddress === "0x") {
-        throw new Error("Unable to get address for new market.");
+        throw new Error("Unable to get address for new yes/no market.");
       }
       await universe.createYesNoMarket(endTime, feePerEthInWei, affiliateFeeDivisor, designatedReporter, stringTo32ByteHex(" "), "description", "");
     } else if (marketType === MarketType.Categorical) {
       marketAddress = await universe.createCategoricalMarket_(endTime, feePerEthInWei, affiliateFeeDivisor, designatedReporter, outcomes, stringTo32ByteHex(" "), "description", "");
       if (!marketAddress || marketAddress === "0x") {
-        throw new Error("Unable to get address for new market.");
+        throw new Error("Unable to get address for new categorical market.");
       }
       await universe.createCategoricalMarket(endTime, feePerEthInWei, affiliateFeeDivisor, designatedReporter, outcomes, stringTo32ByteHex(" "), "description", "");
     } else {
@@ -63,15 +56,9 @@
       const numTicks = new ethers.utils.BigNumber(4000);
       marketAddress = await universe.createScalarMarket_(endTime, feePerEthInWei, affiliateFeeDivisor, designatedReporter, minPrice, maxPrice, numTicks, stringTo32ByteHex(" "), "description", "");
       if (!marketAddress || marketAddress === "0x") {
-        throw new Error("Unable to get address for new market.");
+        throw new Error("Unable to get address for new scalar market.");
       }
       await universe.createScalarMarket(endTime, feePerEthInWei, affiliateFeeDivisor, designatedReporter, minPrice, maxPrice, numTicks, stringTo32ByteHex(" "), "description", "");
-=======
-    await this.faucet(marketCreationFee);
-    const marketAddress = await universe.createCategoricalMarket_(endTime, feePerEthInWei, affiliateFeeDivisor, designatedReporter, outcomes, stringTo32ByteHex(" "), "description", "");
-    if (!marketAddress || marketAddress === "0x") {
-      throw new Error("Unable to get address for new categorical market.");
->>>>>>> 65e428c8
     }
 
     return this.augur.contracts.marketFromAddress(marketAddress);
