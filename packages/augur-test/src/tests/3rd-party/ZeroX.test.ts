--- conflicted
+++ resolved
@@ -15,53 +15,6 @@
 import { Addresses, ContractAddresses, NetworkId } from '@augurproject/artifacts';
 import { GnosisRelayAPI, GnosisSafeState } from '@augurproject/gnosis-relay-api';
 
-<<<<<<< HEAD
-async function calculateSafeAddress(person: ContractAPI, initialPayment=new BigNumber(1e21)) {
-  return person.augur.gnosis.calculateGnosisSafeAddress(person.account.publicKey, '0x0');
-}
-
-async function getOrCreateSafe(person: ContractAPI, initialPayment=new BigNumber(1e21)): Promise<string> {
-  try {
-    const safeResponse = await person.createGnosisSafeViaRelay(person.augur.addresses.Cash);
-    return safeResponse.safe
-  } catch (e) {
-    return calculateSafeAddress(person, initialPayment);
-  }
-}
-
-async function getSafeStatus(person: ContractAPI, safe: string) {
-  const status = await person.augur.checkSafe(person.account.publicKey, safe);
-  if (typeof status === 'string') {
-    return status;
-  } else if (typeof status === 'object' && typeof status.status === 'string') {
-    return status.status
-  } else {
-    throw Error(`Received erroneous response when deploying safe via relay: "${status}"`);
-  }
-}
-
-async function fundSafe(person: ContractAPI, safe=undefined, amount=new BigNumber(1e21)) {
-  safe = safe || await getOrCreateSafe(person, amount);
-
-  await person.faucet(new BigNumber(1e21));
-  await person.transferCash(safe, new BigNumber(1e21));
-
-  let status: string;
-  for (let i = 0; i < 10; i++) {
-    status = await getSafeStatus(person, safe);
-    if (status !== GnosisSafeState.WAITING_FOR_FUNDS) {
-      break;
-    }
-    await sleep(2000);
-  }
-
-  await sleep(10000);
-
-  return safe;
-}
-
-=======
->>>>>>> 263ec0d4
 describe('3rd Party :: ZeroX :: ', () => {
   let john: ContractAPI;
   let mary: ContractAPI;
