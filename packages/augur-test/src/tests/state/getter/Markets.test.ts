import { API } from '@augurproject/sdk/build/state/getter/API';
import {
  GetMarketsSortBy,
  MarketInfo,
  MarketList,
  MarketOrderBook,
  MarketReportingState,
  SECONDS_IN_A_DAY,
} from '@augurproject/sdk/build/state/getter/Markets';
import { DB } from '@augurproject/sdk/build/state/db/DB';
import { makeDbMock, makeProvider } from '../../../libs';
import { ContractAPI, ACCOUNTS, loadSeedFile, defaultSeedPath } from '@augurproject/tools';
import { NULL_ADDRESS, stringTo32ByteHex } from '../../../libs/Utils';
import { BigNumber } from 'bignumber.js';
import { ORDER_TYPES } from '@augurproject/sdk';
import { ContractInterfaces } from '@augurproject/core';

const mock = makeDbMock();

const outcome0 = new BigNumber(0);
const outcome1 = new BigNumber(1);
describe('State API :: Markets :: ', () => {
  let db: Promise<DB>;
  let api: API;
  let john: ContractAPI;
  let mary: ContractAPI;

  beforeAll(async () => {
    const seed = await loadSeedFile(defaultSeedPath);
    const provider = await makeProvider(seed, ACCOUNTS);

    john = await ContractAPI.userWrapper(ACCOUNTS[0], provider, seed.addresses);
    mary = await ContractAPI.userWrapper(ACCOUNTS[1], provider, seed.addresses);
    db = mock.makeDB(john.augur, ACCOUNTS);
    api = new API(john.augur, db);
    await john.approveCentralAuthority();
    await mary.approveCentralAuthority();
  }, 120000);

  // NOTE: Full-text searching is also tested in MarketDerivedDB.test.ts
  test(':getMarkets', async () => {
    const universe = john.augur.contracts.universe;
    let endTime = (await john.getTimestamp()).plus(SECONDS_IN_A_DAY);
    const lowFeePerCashInAttoCash = new BigNumber(10).pow(18).div(20); // 5% creator fee
    const highFeePerCashInAttoCash = new BigNumber(10).pow(18).div(10); // 10% creator fee
    const affiliateFeeDivisor = new BigNumber(0);
    const designatedReporter = john.account.publicKey;
    const yesNoMarket1 = await john.createYesNoMarket({
      endTime,
      feePerCashInAttoCash: lowFeePerCashInAttoCash,
      affiliateFeeDivisor,
      designatedReporter,
      extraInfo: '{"categories": ["yesNo 1 primary", "yesNo 1 secondary", "yesNo 1 tertiary"], "description": "yesNo description 1", "longDescription": "yesNo longDescription 1", "resolutionSource": "http://www.blah.com", "backupSource": "http://www.blah2.com"}',
    });
    const yesNoMarket2 = await john.createYesNoMarket({
      endTime,
      feePerCashInAttoCash: lowFeePerCashInAttoCash,
      affiliateFeeDivisor,
      designatedReporter,
      extraInfo: '{"categories": ["yesNo 2 primary", "yesNo 2 secondary", "yesNo 2 tertiary"], "description": "yesNo description 2", "longDescription": "yesNo longDescription 2"}',
    });
    const categoricalMarket1 = await john.createCategoricalMarket({
      endTime,
      feePerCashInAttoCash: lowFeePerCashInAttoCash,
      affiliateFeeDivisor,
      designatedReporter,
      outcomes: [stringTo32ByteHex('A'), stringTo32ByteHex('B'), stringTo32ByteHex('C')],
      extraInfo: '{"categories": ["categorical 1 primary", "categorical 1 secondary", "categorical 1 tertiary"], "description": "categorical description 1", "longDescription": "categorical longDescription 1"}',
    });
    const categoricalMarket2 = await john.createCategoricalMarket({
      endTime,
      feePerCashInAttoCash: highFeePerCashInAttoCash,
      affiliateFeeDivisor,
      designatedReporter,
      outcomes: [stringTo32ByteHex('A'), stringTo32ByteHex('B'), stringTo32ByteHex('C')],
      extraInfo: '{"categories": ["categorical 2 primary", "categorical 2 secondary", "categorical 2 tertiary"], "description": "categorical description 2", "longDescription": "categorical longDescription 2"}',
    });
    const scalarMarket1 = await john.createScalarMarket({
      endTime,
      feePerCashInAttoCash: highFeePerCashInAttoCash,
      affiliateFeeDivisor,
      designatedReporter,
      prices: [new BigNumber(0), new BigNumber(100)],
      numTicks: new BigNumber(100),
      extraInfo: '{"categories": ["scalar 1 primary", "scalar 1 secondary", "scalar 1 tertiary"], "description": "scalar description 1", "longDescription": "scalar longDescription 1", "_scalarDenomination": "scalar denom 1"}',
    });
    endTime = endTime.plus(1);
    const scalarMarket2 = await john.createScalarMarket({
      endTime,
      feePerCashInAttoCash: highFeePerCashInAttoCash,
      affiliateFeeDivisor,
      designatedReporter,
      prices: [new BigNumber(0), new BigNumber(100)],
      numTicks: new BigNumber(100),
      extraInfo: '{"categories": ["scalar 2 primary", "scalar 2 secondary", "scalar 2 tertiary"], "description": "scalar description 2", "longDescription": "scalar longDescription 2", "_scalarDenomination": "scalar denom 2"}',
    });
    endTime = endTime.minus(1);

    const actualDB = await db;
    await actualDB.sync(john.augur, mock.constants.chunkSize, 0);

    let marketList: MarketList;

    // Test invalid universe address
    let errorMessage = '';
    try {
      await api.route('getMarkets', {
        universe: NULL_ADDRESS,
      });
    } catch (error) {
      errorMessage = error.message;
    }
    expect(errorMessage).toEqual(
      'Unknown universe: ' + NULL_ADDRESS
    );

    // Test creator
    marketList = await api.route('getMarkets', {
      universe: universe.address,
      creator: ACCOUNTS[0].publicKey,
      isSortDescending: false,
    });
    expect(marketList.markets.length).toEqual(6);
    expect(marketList.markets[0].id).toEqual(categoricalMarket1.address);
    expect(marketList.markets[1].id).toEqual(categoricalMarket2.address);
    expect(marketList.markets[2].id).toEqual(scalarMarket1.address);
    expect(marketList.markets[3].id).toEqual(scalarMarket2.address);
    expect(marketList.markets[4].id).toEqual(yesNoMarket1.address);
    expect(marketList.markets[5].id).toEqual(yesNoMarket2.address);

    marketList = await api.route('getMarkets', {
      universe: universe.address,
      sortBy: GetMarketsSortBy.endTime,
      isSortDescending: false,
      offset: 1,
      limit: 4,
    });
    expect(marketList.markets.length).toEqual(4);
    expect(marketList.markets[0].id).toEqual(categoricalMarket2.address);
    expect(marketList.markets[1].id).toEqual(scalarMarket1.address);
    expect(marketList.markets[2].id).toEqual(yesNoMarket1.address);
    expect(marketList.markets[3].id).toEqual(yesNoMarket2.address);
    marketList = await api.route('getMarkets', {
      universe: universe.address,
      creator: NULL_ADDRESS,
    });
    expect(marketList).toEqual({
      markets: [],
      meta: {
        categories: {},
        filteredOutCount: 0,
        marketCount: 0,
      },
    });

    // Test maxEndTime
    marketList = await api.route('getMarkets', {
      universe: universe.address,
      maxEndTime: endTime.toNumber(),
    });
    expect(marketList).toEqual({
      markets: [],
      meta: {
        categories: {},
        filteredOutCount: 0,
        marketCount: 0,
      },
    });

    marketList = await api.route('getMarkets', {
      universe: universe.address,
      maxEndTime: endTime.plus(2).toNumber(),
      isSortDescending: false,
    });
    expect(marketList.markets.length).toEqual(6);
    expect(marketList.markets[0].id).toEqual(categoricalMarket1.address);
    expect(marketList.markets[1].id).toEqual(categoricalMarket2.address);
    expect(marketList.markets[2].id).toEqual(scalarMarket1.address);
    expect(marketList.markets[3].id).toEqual(scalarMarket2.address);
    expect(marketList.markets[4].id).toEqual(yesNoMarket1.address);
    expect(marketList.markets[5].id).toEqual(yesNoMarket2.address);

    // Test designatedReporter
    marketList = await api.route('getMarkets', {
      universe: universe.address,
      designatedReporter: ACCOUNTS[0].publicKey,
      isSortDescending: false,
    });
    expect(marketList.markets.length).toEqual(6);
    expect(marketList.markets[0].id).toEqual(categoricalMarket1.address);
    expect(marketList.markets[1].id).toEqual(categoricalMarket2.address);
    expect(marketList.markets[2].id).toEqual(scalarMarket1.address);
    expect(marketList.markets[3].id).toEqual(scalarMarket2.address);
    expect(marketList.markets[4].id).toEqual(yesNoMarket1.address);
    expect(marketList.markets[5].id).toEqual(yesNoMarket2.address);

    marketList = await api.route('getMarkets', {
      universe: universe.address,
      designatedReporter: NULL_ADDRESS,
    });
    expect(marketList).toEqual({
      markets: [],
      meta: {
        categories: {},
        filteredOutCount: 0,
        marketCount: 0,
      },
    });

    // Test maxFee
    marketList = await api.route('getMarkets', {
      universe: universe.address,
      maxFee: '0.05',
    });
    expect(marketList).toEqual({
      markets: [],
      meta: {
        categories: {},
        filteredOutCount: 0,
        marketCount: 0,
      },
    });

    marketList = await api.route('getMarkets', {
      universe: universe.address,
      maxFee: '0.06',
      isSortDescending: false,
    });
    expect(marketList.markets.length).toEqual(3);
    expect(marketList.markets[0].id).toEqual(categoricalMarket1.address);
    expect(marketList.markets[1].id).toEqual(yesNoMarket1.address);
    expect(marketList.markets[2].id).toEqual(yesNoMarket2.address);

    marketList = await api.route('getMarkets', {
      universe: universe.address,
      maxFee: '0.11',
      isSortDescending: false,
    });
    expect(marketList.markets.length).toEqual(6);
    expect(marketList.markets[0].id).toEqual(categoricalMarket1.address);
    expect(marketList.markets[1].id).toEqual(categoricalMarket2.address);
    expect(marketList.markets[2].id).toEqual(scalarMarket1.address);
    expect(marketList.markets[3].id).toEqual(scalarMarket2.address);
    expect(marketList.markets[4].id).toEqual(yesNoMarket1.address);
    expect(marketList.markets[5].id).toEqual(yesNoMarket2.address);

    // Test search & categories params
    marketList = await api.route('getMarkets', {
      universe: universe.address,
      search: 'scalar description 1',
    });
    expect(marketList.markets.length).toEqual(1);
    expect(marketList.markets[0].id).toEqual(scalarMarket1.address);

    marketList = await api.route('getMarkets', {
      universe: universe.address,
      search: 'scalar',
      categories: [
        'scalar 2 primary',
        'scalar 2 secondary',
        'scalar 2 tertiary',
      ],
    });
    expect(marketList.markets.length).toEqual(1);
    expect(marketList.markets[0].id).toEqual(scalarMarket2.address);

    marketList = await api.route('getMarkets', {
      universe: universe.address,
      search: ACCOUNTS[0].publicKey,
      isSortDescending: false,
    });
    expect(marketList.markets.length).toEqual(6);
    expect(marketList.markets[0].id).toEqual(categoricalMarket1.address);
    expect(marketList.markets[1].id).toEqual(categoricalMarket2.address);
    expect(marketList.markets[2].id).toEqual(scalarMarket1.address);
    expect(marketList.markets[3].id).toEqual(scalarMarket2.address);
    expect(marketList.markets[4].id).toEqual(yesNoMarket1.address);
    expect(marketList.markets[5].id).toEqual(yesNoMarket2.address);

    marketList = await api.route('getMarkets', {
      universe: universe.address,
      categories: [
        'scalar 2',
        'scalar 2',
        'scalar 2',
      ],
    });
    expect(marketList.markets.length).toEqual(0);

    marketList = await api.route('getMarkets', {
      universe: universe.address,
      categories: [
        'scalar 2 primary',
        'scalar 2 secondary',
        'scalar 2 tertiary',
      ],
    });
    expect(marketList.markets.length).toEqual(1);
    expect(marketList.markets[0].id).toEqual(scalarMarket2.address);

    marketList = await api.route('getMarkets', {
      universe: universe.address,
      search: 'scalar description 1',
      categories: [
        'scalar 2 primary',
        'scalar 2 secondary',
        'scalar 2 tertiary',
      ],
    });
    expect(marketList).toEqual({
      markets: [],
      meta: {
        categories: {},
        filteredOutCount: 0,
        marketCount: 0,
      },
    });

    // Place orders on some markets
    const numShares = new BigNumber(10000000000000);
    const price = new BigNumber(22);
    const yesNoOrderId = await john.placeOrder(
      yesNoMarket1.address,
      ORDER_TYPES.BID,
      numShares,
      price,
      outcome0,
      stringTo32ByteHex(''),
      stringTo32ByteHex(''),
      stringTo32ByteHex('42')
    );
    await john.cancelOrder(yesNoOrderId);
    await john.placeOrder(
      yesNoMarket1.address,
      ORDER_TYPES.BID,
      numShares.times(100000),
      price,
      outcome0,
      stringTo32ByteHex(''),
      stringTo32ByteHex(''),
      stringTo32ByteHex('42')
    );
    await john.placeOrder(
      yesNoMarket1.address,
      ORDER_TYPES.BID,
      numShares,
      price,
      outcome1,
      stringTo32ByteHex(''),
      stringTo32ByteHex(''),
      stringTo32ByteHex('42')
    );
    await john.placeOrder(
      categoricalMarket1.address,
      ORDER_TYPES.BID,
      numShares,
      price,
      outcome1,
      stringTo32ByteHex(''),
      stringTo32ByteHex(''),
      stringTo32ByteHex('42')
    );
    await john.placeOrder(
      scalarMarket1.address,
      ORDER_TYPES.BID,
      numShares,
      price,
      outcome1,
      stringTo32ByteHex(''),
      stringTo32ByteHex(''),
      stringTo32ByteHex('42')
    );

    await (await db).sync(john.augur, mock.constants.chunkSize, 0);

    // Test includeInvalidMarkets & filteredOutCount
    // TODO: Figure out why scalarMarket1's order is being set to Invalid instead of outcome 1
    marketList = await api.route('getMarkets', {
      universe: universe.address,
      includeInvalidMarkets: false,
    });
    // expect(marketList.markets.length).toEqual(5);
    // expect(marketList.markets[0].id).toEqual(scalarMarket2.address);
    // expect(marketList.markets[1].id).toEqual(scalarMarket1.address);
    // expect(marketList.markets[2].id).toEqual(categoricalMarket2.address);
    // expect(marketList.markets[3].id).toEqual(categoricalMarket1.address);
    // expect(marketList.markets[4].id).toEqual(yesNoMarket2.address);
    expect(marketList.markets.length).toEqual(4);
    expect(marketList.markets[0].id).toEqual(yesNoMarket2.address);
    expect(marketList.markets[1].id).toEqual(scalarMarket2.address);
    expect(marketList.markets[2].id).toEqual(categoricalMarket2.address);
    expect(marketList.markets[3].id).toEqual(categoricalMarket1.address);
    expect(marketList.meta.filteredOutCount).toEqual(2);

    // Partially fill orders
    const cost = numShares.multipliedBy(78).div(2);
    const yesNoOrderId1 = await john.getBestOrderId(
      ORDER_TYPES.BID,
      yesNoMarket1.address,
      outcome1
    );
    const categoricalOrderId1 = await john.getBestOrderId(
      ORDER_TYPES.BID,
      categoricalMarket1.address,
      outcome1
    );
    const scalarOrderId1 = await john.getBestOrderId(
      ORDER_TYPES.BID,
      scalarMarket1.address,
      outcome1
    );
    await john.fillOrder(yesNoOrderId1, numShares.div(2), '42', cost);
    await mary.fillOrder(categoricalOrderId1, numShares.div(2), '43', cost);
    await mary.fillOrder(scalarOrderId1, numShares.div(2), '43', cost);

    // Completely fill orders
<<<<<<< HEAD
    await john.setTimestamp(endTime.minus(15));
    await john.fillOrder(yesNoOrderId1, cost, numShares.div(2), '42');
    await john.setTimestamp(endTime.minus(10));
    await mary.fillOrder(categoricalOrderId1, cost, numShares.div(2), '43');
    await john.setTimestamp(endTime.minus(5));
    await mary.fillOrder(scalarOrderId1, cost, numShares.div(2), '43');
=======
    await john.fillOrder(yesNoOrderId1, numShares.div(2), '42', cost);
    await mary.fillOrder(categoricalOrderId1, numShares.div(2), '43', cost);
    await mary.fillOrder(scalarOrderId1, numShares.div(2), '43', cost);
>>>>>>> b624f00e

    await (await db).sync(john.augur, mock.constants.chunkSize, 0);

    marketList = await api.route('getMarkets', {
      universe: universe.address,
      sortBy: GetMarketsSortBy.lastTradedTimestamp,
    });
    expect(marketList.markets.length).toEqual(6);
    expect(marketList.markets[0].id).toEqual(scalarMarket1.address);
    expect(marketList.markets[1].id).toEqual(categoricalMarket1.address);
    expect(marketList.markets[2].id).toEqual(yesNoMarket1.address);
    expect(marketList.markets[3].id).toEqual(yesNoMarket2.address);
    expect(marketList.markets[4].id).toEqual(scalarMarket2.address);
    expect(marketList.markets[5].id).toEqual(categoricalMarket2.address);
    marketList = await api.route('getMarkets', {
      universe: universe.address,
      sortBy: GetMarketsSortBy.lastTradedTimestamp,
      isSortDescending: false,
    });
    expect(marketList.markets.length).toEqual(6);
    expect(marketList.markets[0].id).toEqual(categoricalMarket2.address);
    expect(marketList.markets[1].id).toEqual(scalarMarket2.address);
    expect(marketList.markets[2].id).toEqual(yesNoMarket2.address);
    expect(marketList.markets[3].id).toEqual(yesNoMarket1.address);
    expect(marketList.markets[4].id).toEqual(categoricalMarket1.address);
    expect(marketList.markets[5].id).toEqual(scalarMarket1.address);

    // Move timestamp to designated reporting phase
    await john.setTimestamp(endTime.plus(1));

    await (await db).sync(john.augur, mock.constants.chunkSize, 0);

    // Test maxLiquiditySpread & filteredOutCount
    marketList = await api.route('getMarkets', {
      universe: universe.address,
      maxLiquiditySpread: '15',
    });
    expect(marketList.markets.length).toEqual(3);
    expect(marketList.markets[0].id).toEqual(yesNoMarket2.address);
    expect(marketList.markets[1].id).toEqual(scalarMarket2.address);
    expect(marketList.markets[2].id).toEqual(categoricalMarket2.address);
    expect(marketList.meta.filteredOutCount).toEqual(3);

    // Test disputeWindow
    let disputeWindow = await yesNoMarket1.getDisputeWindow_();
    marketList = await api.route('getMarkets', {
      universe: universe.address,
      disputeWindow,
      isSortDescending: false,
    });
    expect(marketList.markets.length).toEqual(6);
    expect(marketList.markets[0].id).toEqual(categoricalMarket1.address);
    expect(marketList.markets[1].id).toEqual(categoricalMarket2.address);
    expect(marketList.markets[2].id).toEqual(scalarMarket1.address);
    expect(marketList.markets[3].id).toEqual(scalarMarket2.address);
    expect(marketList.markets[4].id).toEqual(yesNoMarket1.address);
    expect(marketList.markets[5].id).toEqual(yesNoMarket2.address);

    // Test reportingStates
    marketList = await api.route('getMarkets', {
      universe: universe.address,
      reportingStates: [MarketReportingState.DesignatedReporting],
      isSortDescending: false,
    });
    expect(marketList.markets.length).toEqual(6);
    expect(marketList.markets[0].id).toEqual(categoricalMarket1.address);
    expect(marketList.markets[1].id).toEqual(categoricalMarket2.address);
    expect(marketList.markets[2].id).toEqual(scalarMarket1.address);
    expect(marketList.markets[3].id).toEqual(scalarMarket2.address);
    expect(marketList.markets[4].id).toEqual(yesNoMarket1.address);
    expect(marketList.markets[5].id).toEqual(yesNoMarket2.address);

    marketList = await api.route('getMarkets', {
      universe: universe.address,
      reportingStates: [MarketReportingState.PreReporting],
    });
    expect(marketList.markets).toEqual([]);

    await john.setTimestamp(endTime.plus(2));

    const noPayoutSet = [
      new BigNumber(0),
      new BigNumber(100),
      new BigNumber(0),
    ];
    await john.doInitialReport(yesNoMarket1, noPayoutSet);

    await (await db).sync(john.augur, mock.constants.chunkSize, 0);

    // Retest disputeWindow
    disputeWindow = await yesNoMarket1.getDisputeWindow_();
    marketList = await api.route('getMarkets', {
      universe: universe.address,
      disputeWindow,
    });
    expect(marketList.markets.length).toEqual(1);
    expect(marketList.markets[0].id).toEqual(yesNoMarket1.address);

    // Test sortBy
    marketList = await api.route('getMarkets', {
      universe: universe.address,
      sortBy: GetMarketsSortBy.endTime,
    });
    expect(marketList.markets.length).toEqual(6);
    expect(marketList.markets[0].id).toEqual(scalarMarket2.address);
    expect(marketList.markets[1].id).toEqual(yesNoMarket2.address);
    expect(marketList.markets[2].id).toEqual(yesNoMarket1.address);
    expect(marketList.markets[3].id).toEqual(scalarMarket1.address);
    expect(marketList.markets[4].id).toEqual(categoricalMarket2.address);
    expect(marketList.markets[5].id).toEqual(categoricalMarket1.address);

    marketList = await api.route('getMarkets', {
      universe: universe.address,
      sortBy: GetMarketsSortBy.endTime,
      isSortDescending: false,
    });
    expect(marketList.markets.length).toEqual(6);
    expect(marketList.markets[0].id).toEqual(categoricalMarket1.address);
    expect(marketList.markets[1].id).toEqual(categoricalMarket2.address);
    expect(marketList.markets[2].id).toEqual(scalarMarket1.address);
    expect(marketList.markets[3].id).toEqual(yesNoMarket1.address);
    expect(marketList.markets[4].id).toEqual(yesNoMarket2.address);
    expect(marketList.markets[5].id).toEqual(scalarMarket2.address);

    // TODO: Add tests for lastLiquidityDepleted sorts
  }, 120000);

  test(':getMarketPriceHistory', async () => {
    const yesNoMarket = await john.createReasonableYesNoMarket();
    const categoricalMarket = await john.createReasonableMarket(
      [stringTo32ByteHex('A'), stringTo32ByteHex('B'), stringTo32ByteHex('C')]
    );

    // Place orders

    const numShares = new BigNumber(10000000000000);
    const price = new BigNumber(22);
    await john.placeOrder(
      yesNoMarket.address,
      ORDER_TYPES.BID,
      numShares,
      price,
      outcome0,
      stringTo32ByteHex(''),
      stringTo32ByteHex(''),
      stringTo32ByteHex('42')
    );
    await john.placeOrder(
      yesNoMarket.address,
      ORDER_TYPES.BID,
      numShares,
      price,
      outcome1,
      stringTo32ByteHex(''),
      stringTo32ByteHex(''),
      stringTo32ByteHex('42')
    );
    await john.placeOrder(
      categoricalMarket.address,
      ORDER_TYPES.BID,
      numShares,
      price,
      outcome0,
      stringTo32ByteHex(''),
      stringTo32ByteHex(''),
      stringTo32ByteHex('42')
    );
    await john.placeOrder(
      categoricalMarket.address,
      ORDER_TYPES.BID,
      numShares,
      price,
      outcome1,
      stringTo32ByteHex(''),
      stringTo32ByteHex(''),
      stringTo32ByteHex('42')
    );

    // Fill orders
    await john.faucet(new BigNumber(1e18)); // faucet enough cash for the various fill orders
    await mary.faucet(new BigNumber(1e18)); // faucet enough cash for the various fill orders
    let yesNoOrderId0 = await john.getBestOrderId(
      ORDER_TYPES.BID,
      yesNoMarket.address,
      outcome0
    );
    let yesNoOrderId1 = await john.getBestOrderId(
      ORDER_TYPES.BID,
      yesNoMarket.address,
      outcome1
    );
    let categoricalOrderId0 = await john.getBestOrderId(
      ORDER_TYPES.BID,
      categoricalMarket.address,
      outcome0
    );
    let categoricalOrderId1 = await john.getBestOrderId(
      ORDER_TYPES.BID,
      categoricalMarket.address,
      outcome1
    );
    await john.fillOrder(
      yesNoOrderId0,
      numShares.div(10).multipliedBy(2),
      '42'
    );
    await mary.fillOrder(
      yesNoOrderId1,
      numShares.div(10).multipliedBy(3),
      '43'
    );
    await mary.fillOrder(
      categoricalOrderId0,
      numShares.div(10).multipliedBy(2),
      '43'
    );
    await mary.fillOrder(
      categoricalOrderId1,
      numShares.div(10).multipliedBy(4),
      '43'
    );

    const newTime = (await john.getTimestamp()).plus(SECONDS_IN_A_DAY);
    await john.setTimestamp(newTime);

    yesNoOrderId0 = await john.getBestOrderId(
      ORDER_TYPES.BID,
      yesNoMarket.address,
      outcome0
    );
    yesNoOrderId1 = await john.getBestOrderId(
      ORDER_TYPES.BID,
      yesNoMarket.address,
      outcome1
    );
    categoricalOrderId0 = await john.getBestOrderId(
      ORDER_TYPES.BID,
      categoricalMarket.address,
      outcome0
    );
    categoricalOrderId1 = await john.getBestOrderId(
      ORDER_TYPES.BID,
      categoricalMarket.address,
      outcome1
    );
    await john.fillOrder(
      yesNoOrderId0,
      numShares.div(10).multipliedBy(4),
      '42'
    );
    await mary.fillOrder(
      yesNoOrderId1,
      numShares.div(10).multipliedBy(5),
      '43'
    );
    await mary.fillOrder(
      categoricalOrderId0,
      numShares.div(10).multipliedBy(4),
      '43'
    );
    await mary.fillOrder(
      categoricalOrderId1,
      numShares.div(10).multipliedBy(2),
      '43'
    );

    await (await db).sync(john.augur, mock.constants.chunkSize, 0);

    const yesNoMarketPriceHistory = await api.route('getMarketPriceHistory', {
      marketId: yesNoMarket.address,
    });
    expect(yesNoMarketPriceHistory).toMatchObject({
      '0': [
        { amount: '8000000000000', price: '22' },
        { amount: '4000000000000', price: '22' },
      ],
      '1': [
        { amount: '7000000000000', price: '22' },
        { amount: '2000000000000', price: '22' },
      ],
    });
    for (let outcome = 0; outcome < yesNoMarketPriceHistory.length; outcome++) {
      for (
        let fillOrder = 0;
        fillOrder < yesNoMarketPriceHistory[outcome].length;
        fillOrder++
      ) {
        expect(yesNoMarketPriceHistory[outcome][fillOrder]).toHaveProperty(
          'timestamp'
        );
        if (fillOrder > 0) {
          expect(
            yesNoMarketPriceHistory[outcome][fillOrder].timestamp
          ).toBeGreaterThan(
            yesNoMarketPriceHistory[outcome][fillOrder].timestamp
          );
        }
      }
    }

    const categoricalMarketPriceHistory = await api.route(
      'getMarketPriceHistory',
      {
        marketId: categoricalMarket.address,
      }
    );
    expect(categoricalMarketPriceHistory).toMatchObject({
      '0': [
        { amount: '8000000000000', price: '22' },
        { amount: '4000000000000', price: '22' },
      ],
      '1': [
        { amount: '6000000000000', price: '22' },
        { amount: '4000000000000', price: '22' },
      ],
    });
    for (
      let outcome = 0;
      outcome < categoricalMarketPriceHistory.length;
      outcome++
    ) {
      for (
        let fillOrder = 0;
        fillOrder < categoricalMarketPriceHistory[outcome].length;
        fillOrder++
      ) {
        expect(
          categoricalMarketPriceHistory[outcome][fillOrder]
        ).toHaveProperty('timestamp'
      );
        if (fillOrder > 0) {
          expect(
            categoricalMarketPriceHistory[outcome][fillOrder].timestamp
          ).toBeGreaterThan(
            categoricalMarketPriceHistory[outcome][fillOrder].timestamp
          );
        }
      }
    }
  }, 120000);

  test(':getMarketPriceCandlesticks', async () => {
    const yesNoMarket = await john.createReasonableYesNoMarket();

    const startTime = (await john.getTimestamp()).toNumber();

    // Place orders

    const numShares = new BigNumber(10000000000000);
    const price0 = new BigNumber(10);
    const price1 = new BigNumber(20);
    const price2 = new BigNumber(30);
    const price3 = new BigNumber(40);
    await john.placeOrder(
      yesNoMarket.address,
      ORDER_TYPES.BID,
      numShares,
      price0,
      outcome0,
      stringTo32ByteHex(''),
      stringTo32ByteHex(''),
      stringTo32ByteHex('42')
    );
    await john.placeOrder(
      yesNoMarket.address,
      ORDER_TYPES.BID,
      numShares,
      price1,
      outcome0,
      stringTo32ByteHex(''),
      stringTo32ByteHex(''),
      stringTo32ByteHex('42')
    );
    await john.placeOrder(
      yesNoMarket.address,
      ORDER_TYPES.BID,
      numShares,
      price2,
      outcome0,
      stringTo32ByteHex(''),
      stringTo32ByteHex(''),
      stringTo32ByteHex('42')
    );
    await john.placeOrder(
      yesNoMarket.address,
      ORDER_TYPES.BID,
      numShares,
      price3,
      outcome0,
      stringTo32ByteHex(''),
      stringTo32ByteHex(''),
      stringTo32ByteHex('42')
    );
    await john.placeOrder(
      yesNoMarket.address,
      ORDER_TYPES.BID,
      numShares,
      price0,
      outcome1,
      stringTo32ByteHex(''),
      stringTo32ByteHex(''),
      stringTo32ByteHex('42')
    );
    await john.placeOrder(
      yesNoMarket.address,
      ORDER_TYPES.BID,
      numShares,
      price1,
      outcome1,
      stringTo32ByteHex(''),
      stringTo32ByteHex(''),
      stringTo32ByteHex('42')
    );
    await john.placeOrder(
      yesNoMarket.address,
      ORDER_TYPES.BID,
      numShares,
      price2,
      outcome1,
      stringTo32ByteHex(''),
      stringTo32ByteHex(''),
      stringTo32ByteHex('42')
    );
    await john.placeOrder(
      yesNoMarket.address,
      ORDER_TYPES.BID,
      numShares,
      price3,
      outcome1,
      stringTo32ByteHex(''),
      stringTo32ByteHex(''),
      stringTo32ByteHex('42')
    );

    // Fill orders
    const cost0 = numShares
      .multipliedBy(new BigNumber(100).minus(price0))
      .div(10);
    const cost1 = numShares
      .multipliedBy(new BigNumber(100).minus(price1))
      .div(10);
    const cost2 = numShares
      .multipliedBy(new BigNumber(100).minus(price2))
      .div(10);
    const cost3 = numShares
      .multipliedBy(new BigNumber(100).minus(price3))
      .div(10);
    let yesNoOrderId0 = await john.getBestOrderId(
      ORDER_TYPES.BID,
      yesNoMarket.address,
      outcome0
    );
    let yesNoOrderId1 = await john.getBestOrderId(
      ORDER_TYPES.BID,
      yesNoMarket.address,
      outcome1
    );
    await mary.fillOrder(
      yesNoOrderId0,
      numShares.div(10).multipliedBy(5),
      '42',
      cost0
    );
    await mary.fillOrder(
      yesNoOrderId1,
      numShares.div(10).multipliedBy(7),
      '43',
      cost1
    );

    // Move time forward 10 minutes
    let newTime = (await john.getTimestamp()).plus(60 * 10);
    await john.setTimestamp(newTime);

    yesNoOrderId0 = await john.getBestOrderId(
      ORDER_TYPES.BID,
      yesNoMarket.address,
      outcome0
    );
    yesNoOrderId1 = await john.getBestOrderId(
      ORDER_TYPES.BID,
      yesNoMarket.address,
      outcome1
    );
    await mary.fillOrder(
      yesNoOrderId0,
      numShares.div(10).multipliedBy(4),
      '42',
      cost1
    );
    await mary.fillOrder(
      yesNoOrderId1,
      numShares.div(10).multipliedBy(4),
      '43',
      cost0
    );

    // Move time forward 30 minutes
    newTime = (await john.getTimestamp()).plus(60 * 30);
    await john.setTimestamp(newTime);

    yesNoOrderId0 = await john.getBestOrderId(
      ORDER_TYPES.BID,
      yesNoMarket.address,
      outcome0
    );
    yesNoOrderId1 = await john.getBestOrderId(
      ORDER_TYPES.BID,
      yesNoMarket.address,
      outcome1
    );
    await mary.fillOrder(
      yesNoOrderId0,
      numShares.div(10).multipliedBy(6),
      '42',
      cost0
    );
    await mary.fillOrder(
      yesNoOrderId1,
      numShares.div(10).multipliedBy(8),
      '43',
      cost1
    );

    yesNoOrderId0 = await john.getBestOrderId(
      ORDER_TYPES.BID,
      yesNoMarket.address,
      outcome0
    );
    yesNoOrderId1 = await john.getBestOrderId(
      ORDER_TYPES.BID,
      yesNoMarket.address,
      outcome1
    );
    await mary.fillOrder(
      yesNoOrderId0,
      numShares.div(10).multipliedBy(7),
      '42',
      cost1
    );
    await mary.fillOrder(
      yesNoOrderId1,
      numShares.div(10).multipliedBy(9),
      '43',
      cost1
    );

    // Move time forward 30 minutes
    newTime = (await john.getTimestamp()).plus(60 * 30);
    await john.setTimestamp(newTime);

    yesNoOrderId0 = await john.getBestOrderId(
      ORDER_TYPES.BID,
      yesNoMarket.address,
      outcome0
    );
    yesNoOrderId1 = await john.getBestOrderId(
      ORDER_TYPES.BID,
      yesNoMarket.address,
      outcome1
    );
    await mary.fillOrder(
      yesNoOrderId0,
      numShares.div(10).multipliedBy(6),
      '42',
      cost2
    );
    await mary.fillOrder(
      yesNoOrderId1,
      numShares.div(10).multipliedBy(5),
      '43',
      cost1
    );

    yesNoOrderId0 = await john.getBestOrderId(
      ORDER_TYPES.BID,
      yesNoMarket.address,
      outcome0
    );
    yesNoOrderId1 = await john.getBestOrderId(
      ORDER_TYPES.BID,
      yesNoMarket.address,
      outcome1
    );
    await mary.fillOrder(
      yesNoOrderId0,
      numShares.div(10).multipliedBy(7),
      '42',
      cost0
    );
    await mary.fillOrder(
      yesNoOrderId1,
      numShares.div(10).multipliedBy(3),
      '43',
      cost3
    );

    // Move time forward 60 minutes
    newTime = (await john.getTimestamp()).plus(60 * 60);
    await john.setTimestamp(newTime);

    const endTime = (await john.getTimestamp()).toNumber();

    await (await db).sync(john.augur, mock.constants.chunkSize, 0);

    let yesNoMarketPriceCandlesticks = await api.route(
      'getMarketPriceCandlesticks',
      {
        marketId: yesNoMarket.address,
      }
    );
    expect(yesNoMarketPriceCandlesticks).toMatchObject({
      '0': [
        {
        tokenVolume: '0.0005',
        start: '0.4',
        end: '0.4',
        min: '0.4',
        max: '0.4',
        volume: '0.0003',
          shareVolume: '0.0005',
      },
      {
        tokenVolume: '0.0004',
        start: '0.4',
        end: '0.4',
        min: '0.4',
        max: '0.4',
        volume: '0.00024',
          shareVolume: '0.0004',
      },
      {
        tokenVolume: '0.0008',
        start: '0.4',
        end: '0.4',
        min: '0.3',
        max: '0.4',
        volume: '0.00055',
          shareVolume: '0.0008',
      },
      {
        tokenVolume: '0.001',
        start: '0.3',
        end: '0.3',
        min: '0.2',
        max: '0.3',
        volume: '0.00077',
          shareVolume: '0.001',
        },
      ],
      '1': [
        {
        tokenVolume: '0.0007',
        start: '0.4',
        end: '0.4',
        min: '0.4',
        max: '0.4',
        volume: '0.00042',
          shareVolume: '0.0007',
      },
      {
        tokenVolume: '0.0003',
        start: '0.4',
        end: '0.4',
        min: '0.4',
        max: '0.4',
        volume: '0.00018',
          shareVolume: '0.0003',
      },
      {
        tokenVolume: '0.001',
        start: '0.3',
        end: '0.3',
        min: '0.3',
        max: '0.3',
        volume: '0.0007',
          shareVolume: '0.001',
      },
      {
        tokenVolume: '0.0008',
        start: '0.2',
        end: '0.2',
        min: '0.2',
        max: '0.2',
        volume: '0.00064',
          shareVolume: '0.0008',
        },
      ],
    });
    for (const outcome in yesNoMarketPriceCandlesticks) {
      for (
        let candlestickIndex = 0;
        candlestickIndex < yesNoMarketPriceCandlesticks[outcome];
        candlestickIndex++
      ) {
        expect(
          yesNoMarketPriceCandlesticks[outcome][candlestickIndex][
            'startTimestamp'
          ]
        ).toBeInstanceOf(Number);
      }
    }

    yesNoMarketPriceCandlesticks = await api.route(
      'getMarketPriceCandlesticks',
      {
        marketId: yesNoMarket.address,
        start: startTime + 30,
        end: endTime - 30,
        outcome: 1,
        period: 30,
      }
    );
    expect(yesNoMarketPriceCandlesticks).toMatchObject({
      '1': [
        {
        tokenVolume: '0.0003',
        start: '0.4',
        end: '0.4',
        min: '0.4',
        max: '0.4',
        volume: '0.00018',
          shareVolume: '0.0003',
      },
      {
        tokenVolume: '0.001',
        start: '0.3',
        end: '0.3',
        min: '0.3',
        max: '0.3',
        volume: '0.0007',
          shareVolume: '0.001',
      },
      {
        tokenVolume: '0.0008',
        start: '0.2',
        end: '0.2',
        min: '0.2',
        max: '0.2',
        volume: '0.00064',
          shareVolume: '0.0008',
        },
      ],
    });
    for (const outcome in yesNoMarketPriceCandlesticks) {
      for (
        let candlestickIndex = 0;
        candlestickIndex < yesNoMarketPriceCandlesticks[outcome];
        candlestickIndex++
      ) {
        expect(
          yesNoMarketPriceCandlesticks[outcome][candlestickIndex][
            'startTimestamp'
          ]
        ).toBeInstanceOf(Number);
      }
    }
  }, 120000);

  describe(':getMarketOrderBook', () => {
    const numShares = new BigNumber(10000000000000);
    const price = new BigNumber(22);

    let yesNoMarket: ContractInterfaces.Market;

    beforeAll(async () => {
      yesNoMarket = await john.createReasonableYesNoMarket();

      // Place Dummy orders to be filtered out.
      const scalarMarket = await john.createReasonableScalarMarket();

      await john.placeOrder(
        scalarMarket.address,
        ORDER_TYPES.BID,
        numShares,
        price,
        outcome0,
        stringTo32ByteHex(''),
        stringTo32ByteHex(''),
        stringTo32ByteHex('42')
      );
      await john.placeOrder(
        scalarMarket.address,
        ORDER_TYPES.ASK,
        numShares,
        price,
        outcome1,
        stringTo32ByteHex(''),
        stringTo32ByteHex(''),
        stringTo32ByteHex('42')
      );

      const priceAdjustment = new BigNumber(1);
      const createOrder = (orderType: BigNumber) => (
        price: BigNumber,
        outcome: BigNumber
      ) =>
        john.placeOrder(
          yesNoMarket.address,
          orderType,
          numShares,
          price,
          outcome,
          stringTo32ByteHex(''),
          stringTo32ByteHex(''),
          stringTo32ByteHex('42')
        );

      const createAsks = createOrder(ORDER_TYPES.ASK);
      const createBids = createOrder(ORDER_TYPES.BID);

      await Promise.all([
        // Outcome 0
        // Price level 1
        createAsks(price, outcome0),
        createAsks(price, outcome0),
        createAsks(price, outcome0),

        createBids(price, outcome0),
        createBids(price, outcome0),
        createBids(price, outcome0),

        // Price level 2
        createAsks(price.plus(priceAdjustment), outcome0),
        createAsks(price.plus(priceAdjustment), outcome0),

        createBids(price.minus(priceAdjustment), outcome0),
        createBids(price.minus(priceAdjustment), outcome0),

        // Outcome 1
        // Price level 1
        createAsks(price, outcome1),
        createAsks(price, outcome1),
        createAsks(price, outcome1),

        createBids(price, outcome1),
        createBids(price, outcome1),
        createBids(price, outcome1),

        // Price level 2
        createAsks(price.plus(priceAdjustment), outcome1),
        createAsks(price.plus(priceAdjustment), outcome1),

        createBids(price.minus(priceAdjustment), outcome1),
        createBids(price.minus(priceAdjustment), outcome1),
      ]);

      await (await db).sync(john.augur, mock.constants.chunkSize, 0);
    }, 120000);

    test('should require marketId', async () => {
      await expect(api.route('getMarketOrderBook', {})).rejects.toThrowError();
    });

    describe('outcomeId', () => {
      test('can be a single value', async () => {
        const orderBook = (await api.route('getMarketOrderBook', {
          marketId: yesNoMarket.address,
          outcomeId: outcome0.toNumber(),
        })) as MarketOrderBook;

        expect(orderBook.orderBook).toEqual(
          expect.objectContaining({
            0: expect.objectContaining({}),
          })
        );
      });

      test('can be an array', async () => {
        const orderBook = (await api.route('getMarketOrderBook', {
          marketId: yesNoMarket.address,
          outcomeId: [outcome0.toNumber(), outcome1.toNumber()],
        })) as MarketOrderBook;

        expect(orderBook.orderBook).toEqual(
          expect.objectContaining({
            0: expect.objectContaining({}),
            1: expect.objectContaining({}),
          })
        );
      });

      test('can be omitted', async () => {
        const orderBook = (await api.route('getMarketOrderBook', {
          marketId: yesNoMarket.address,
          outcomeId: [outcome0.toNumber(), outcome1.toNumber()],
        })) as MarketOrderBook;

        expect(orderBook.orderBook).toEqual(
          expect.objectContaining({
            0: expect.objectContaining({}),
            1: expect.objectContaining({}),
          })
        );
      });
    });

    test('should return a complete orderbook for john', async () => {
      const orderBook = (await api.route('getMarketOrderBook', {
        marketId: yesNoMarket.address,
      })) as MarketOrderBook;

      expect(orderBook).toEqual({
        marketId: yesNoMarket.address,
        orderBook: {
          [outcome0.toString()]: {
            spread: '0',
            asks: [
              {
                price: '0.22',
                shares: '0.003',
                cumulativeShares: '0.003',
                mySize: '0.003',
              },
              {
                price: '0.23',
                shares: '0.002',
                cumulativeShares: '0.005',
                mySize: '0.002',
              },
            ],
            bids: [
              {
                price: '0.22',
                shares: '0.003',
                cumulativeShares: '0.003',
                mySize: '0.003',
              },
              {
                price: '0.21',
                shares: '0.002',
                cumulativeShares: '0.005',
                mySize: '0.002',
              },
            ],
          },
          [outcome1.toString()]: {
            spread: '0',
            asks: [
              {
                price: '0.22',
                shares: '0.003',
                cumulativeShares: '0.003',
                mySize: '0.003',
              },
              {
                price: '0.23',
                shares: '0.002',
                cumulativeShares: '0.005',
                mySize: '0.002',
              },
            ],
            bids: [
              {
                price: '0.22',
                shares: '0.003',
                cumulativeShares: '0.003',
                mySize: '0.003',
              },
              {
                price: '0.21',
                shares: '0.002',
                cumulativeShares: '0.005',
                mySize: '0.002',
              },
            ],
          },
        },
      });
    });

    test('should return mysize of zero for mary', async () => {
      const maryApi = new API(mary.augur, db);
      const orderBook = (await maryApi.route('getMarketOrderBook', {
        marketId: yesNoMarket.address,
      })) as MarketOrderBook;

      expect(orderBook).toMatchObject({
        marketId: yesNoMarket.address,
        orderBook: {
          [outcome0.toString()]: {
            spread: '0',
            asks: [
              {
                mySize: '0',
              },
              {
                mySize: '0',
              },
            ],
            bids: [
              {
                mySize: '0',
              },
              {
                mySize: '0',
              },
            ],
          },
          [outcome1.toString()]: {
            spread: '0',
            asks: [
              {
                mySize: '0',
              },
              {
                mySize: '0',
              },
            ],
            bids: [
              {
                mySize: '0',
              },
              {
                mySize: '0',
              },
            ],
          },
        },
      });
    });
  });

  // TODO figure out why this breaks when mary actually starts disputing
  //      (before, is was john disputing every time)
  test.skip(':getMarketsInfo', async () => {
    const yesNoMarket = await john.createReasonableYesNoMarket();
    const categoricalMarket = await john.createReasonableMarket(
      [stringTo32ByteHex('A'), stringTo32ByteHex('B'), stringTo32ByteHex('C')]
    );
    const scalarMarket = await john.createReasonableScalarMarket();

    // Place orders

    const numShares = new BigNumber(10000000000000);
    const price = new BigNumber(22);
    await john.placeOrder(
      yesNoMarket.address,
      ORDER_TYPES.BID,
      numShares,
      price,
      outcome0,
      stringTo32ByteHex(''),
      stringTo32ByteHex(''),
      stringTo32ByteHex('42')
    );
    await john.placeOrder(
      yesNoMarket.address,
      ORDER_TYPES.BID,
      numShares,
      price,
      outcome1,
      stringTo32ByteHex(''),
      stringTo32ByteHex(''),
      stringTo32ByteHex('42')
    );
    await john.placeOrder(
      categoricalMarket.address,
      ORDER_TYPES.BID,
      numShares,
      price,
      outcome0,
      stringTo32ByteHex(''),
      stringTo32ByteHex(''),
      stringTo32ByteHex('42')
    );
    await john.placeOrder(
      categoricalMarket.address,
      ORDER_TYPES.BID,
      numShares,
      price,
      outcome1,
      stringTo32ByteHex(''),
      stringTo32ByteHex(''),
      stringTo32ByteHex('42')
    );
    await john.placeOrder(
      scalarMarket.address,
      ORDER_TYPES.BID,
      numShares,
      price,
      outcome0,
      stringTo32ByteHex(''),
      stringTo32ByteHex(''),
      stringTo32ByteHex('42')
    );
    await john.placeOrder(
      scalarMarket.address,
      ORDER_TYPES.BID,
      numShares,
      price,
      outcome1,
      stringTo32ByteHex(''),
      stringTo32ByteHex(''),
      stringTo32ByteHex('42')
    );

    // Partially fill orders
    await mary.faucet(new BigNumber(1e18));
    const yesNoOrderId0 = await john.getBestOrderId(
      ORDER_TYPES.BID,
      yesNoMarket.address,
      outcome0
    );
    const yesNoOrderId1 = await john.getBestOrderId(
      ORDER_TYPES.BID,
      yesNoMarket.address,
      outcome1
    );
    const categoricalOrderId0 = await john.getBestOrderId(
      ORDER_TYPES.BID,
      categoricalMarket.address,
      outcome0
    );
    const categoricalOrderId1 = await john.getBestOrderId(
      ORDER_TYPES.BID,
      categoricalMarket.address,
      outcome1
    );
    const scalarOrderId0 = await john.getBestOrderId(
      ORDER_TYPES.BID,
      scalarMarket.address,
      outcome0
    );
    const scalarOrderId1 = await john.getBestOrderId(
      ORDER_TYPES.BID,
      scalarMarket.address,
      outcome1
    );
    await mary.fillOrder(yesNoOrderId0, numShares.div(2), '42');
    await mary.fillOrder(yesNoOrderId1, numShares.div(2), '43');
    await mary.fillOrder(categoricalOrderId0, numShares.div(2), '43');
    await mary.fillOrder(categoricalOrderId1, numShares.div(2), '43');
    await mary.fillOrder(scalarOrderId0, numShares.div(2), '43');
    await mary.fillOrder(scalarOrderId1, numShares.div(2), '43');

    // Purchase complete sets
    await mary.buyCompleteSets(yesNoMarket, numShares);
    await mary.buyCompleteSets(categoricalMarket, numShares);
    await mary.buyCompleteSets(scalarMarket, numShares);

    await (await db).sync(john.augur, mock.constants.chunkSize, 0);

    let markets: MarketInfo[] = await api.route('getMarketsInfo', {
      marketIds: [
        yesNoMarket.address,
        categoricalMarket.address,
        scalarMarket.address,
      ],
    });

    expect(markets[0].reportingState).toBe(
      MarketReportingState.PreReporting
    );
    expect(markets[1].reportingState).toBe(
      MarketReportingState.PreReporting
    );
    expect(markets[2].reportingState).toBe(
      MarketReportingState.PreReporting
    );

    // Skip to yes/no market end time
    let newTime = (await yesNoMarket.getEndTime_()).plus(1);
    await john.setTimestamp(newTime);

    await (await db).sync(john.augur, mock.constants.chunkSize, 0);

    markets = await api.route('getMarketsInfo', {
      marketIds: [
        yesNoMarket.address,
        categoricalMarket.address,
        scalarMarket.address,
      ],
    });

    expect(markets[0].reportingState).toBe(
      MarketReportingState.DesignatedReporting
    );
    expect(markets[1].reportingState).toBe(
      MarketReportingState.DesignatedReporting
    );
    expect(markets[2].reportingState).toBe(
      MarketReportingState.DesignatedReporting
    );

    // Skip to open reporting
    newTime = newTime.plus(SECONDS_IN_A_DAY.times(7));
    await john.setTimestamp(newTime);

    await (await db).sync(john.augur, mock.constants.chunkSize, 0);

    markets = await api.route('getMarketsInfo', {
      marketIds: [
        yesNoMarket.address,
        categoricalMarket.address,
        scalarMarket.address,
      ],
    });

    expect(markets[0].reportingState).toBe(
      MarketReportingState.OpenReporting
    );
    expect(markets[1].reportingState).toBe(
      MarketReportingState.OpenReporting
    );
    expect(markets[2].reportingState).toBe(
      MarketReportingState.OpenReporting
    );

    // Submit intial reports
    const categoricalMarketPayoutSet = [
      new BigNumber(100),
      new BigNumber(0),
      new BigNumber(0),
      new BigNumber(0),
    ];
    await john.doInitialReport(categoricalMarket, categoricalMarketPayoutSet);

    const noPayoutSet = [
      new BigNumber(0),
      new BigNumber(100),
      new BigNumber(0),
    ];
    const yesPayoutSet = [
      new BigNumber(0),
      new BigNumber(0),
      new BigNumber(100),
    ];
    await john.doInitialReport(yesNoMarket, noPayoutSet);

    await (await db).sync(john.augur, mock.constants.chunkSize, 0);

    markets = await api.route('getMarketsInfo', {
      marketIds: [
        yesNoMarket.address,
        categoricalMarket.address,
        scalarMarket.address,
      ],
    });

    expect(markets[0].reportingState).toBe(
      MarketReportingState.CrowdsourcingDispute
    );
    expect(markets[1].reportingState).toBe(
      MarketReportingState.CrowdsourcingDispute
    );
    expect(markets[2].reportingState).toBe(
      MarketReportingState.OpenReporting
    );

    // Dispute 10 times
    for (let disputeRound = 1; disputeRound <= 11; disputeRound++) {
      if (disputeRound % 2 !== 0) {
        const market = await mary.getMarketContract(yesNoMarket.address);
        await mary.contribute(market, yesPayoutSet, new BigNumber(25000));
        const remainingToFill = await john.getRemainingToFill(
          yesNoMarket,
          yesPayoutSet
        );
        await mary.contribute(market, yesPayoutSet, remainingToFill);
      } else {
        await john.contribute(yesNoMarket, noPayoutSet, new BigNumber(25000));
        const remainingToFill = await john.getRemainingToFill(
          yesNoMarket,
          noPayoutSet
        );
        await john.contribute(yesNoMarket, noPayoutSet, remainingToFill);
      }
    }

    await (await db).sync(john.augur, mock.constants.chunkSize, 0);

    markets = await api.route('getMarketsInfo', {
      marketIds: [
        yesNoMarket.address,
        categoricalMarket.address,
        scalarMarket.address,
      ],
    });

    expect(markets[0].reportingState).toBe(
      MarketReportingState.AwaitingNextWindow
    );
    expect(markets[1].reportingState).toBe(
      MarketReportingState.CrowdsourcingDispute
    );
    expect(markets[2].reportingState).toBe(
      MarketReportingState.OpenReporting
    );

    newTime = newTime.plus(SECONDS_IN_A_DAY.times(7));
    await john.setTimestamp(newTime);

    await (await db).sync(john.augur, mock.constants.chunkSize, 0);

    markets = await api.route('getMarketsInfo', {
      marketIds: [
        yesNoMarket.address,
        categoricalMarket.address,
        scalarMarket.address,
      ],
    });

    expect(markets[0].reportingState).toBe(
      MarketReportingState.CrowdsourcingDispute
    );
    expect(markets[1].reportingState).toBe(
      MarketReportingState.CrowdsourcingDispute
    );
    expect(markets[2].reportingState).toBe(
      MarketReportingState.OpenReporting
    );

    // Continue disputing
    for (let disputeRound = 12; disputeRound <= 19; disputeRound++) {
      if (disputeRound % 2 !== 0) {
        const market = await mary.getMarketContract(yesNoMarket.address);
        await mary.contribute(market, yesPayoutSet, new BigNumber(25000));
        const remainingToFill = await john.getRemainingToFill(
          yesNoMarket,
          yesPayoutSet
        );
        await mary.contribute(market, yesPayoutSet, remainingToFill);
      } else {
        await john.contribute(yesNoMarket, noPayoutSet, new BigNumber(25000));
        const remainingToFill = await john.getRemainingToFill(
          yesNoMarket,
          noPayoutSet
        );
        await john.contribute(yesNoMarket, noPayoutSet, remainingToFill);
      }
      newTime = newTime.plus(SECONDS_IN_A_DAY.times(7))
      ;
      await john.setTimestamp(newTime);
    }

    await john.finalizeMarket(categoricalMarket);

    // Fork market
    await john.contribute(yesNoMarket, noPayoutSet, new BigNumber(25000));
    const remainingToFill = await john.getRemainingToFill(
      yesNoMarket,
      noPayoutSet
    );
    await john.contribute(yesNoMarket, noPayoutSet, remainingToFill);

    await (await db).sync(john.augur, mock.constants.chunkSize, 0);

    markets = await api.route('getMarketsInfo', {
      marketIds: [
        yesNoMarket.address,
        categoricalMarket.address,
        scalarMarket.address,
      ],
    });

    expect(markets).toMatchObject([
      {
        author: john.account.publicKey,
        categories:
          ['flash', 'Reasonable', 'YesNo'],
        consensus: null,
        cumulativeScale: '1',
        details: null,
        finalizationTime: null,
        marketType: 'yesNo',
        maxPrice: '1',
        minPrice: '0',
        needsMigration: false,
        numOutcomes: 3,
        numTicks: '100',
        openInterest: '0.0015',
        outcomes: [
          {
            description: 'Invalid',
            id: 0,
            price: '0.22',
            volume: '500000000000000',
          },
          {
            description: 'No',
            id: 1,
            price: '0.22',
            volume: '500000000000000',
          },
          {
            description: 'Yes',
            id: 2,
            price: null,
            volume: '0',
          },
        ],
        reportingState: MarketReportingState.Forking,
        resolutionSource: null,
        marketCreatorFeeRate: '0.01',
        settlementFee: '0.0100000000000001',
        reportingFeeRate: '0.0000000000000001',
        tickSize: '0.01',
        universe: john.augur.contracts.universe.address,
        volume: '0.001',
        disputeInfo: {
          disputePacingOn: true,
          stakeCompletedTotal: '550000000000000000524288',
          bondSizeOfNewStake: '1100000000000000001048576',
          stakes: [
            {
              outcome: '1',
              isInvalid: false,
              bondSizeCurrent: '349680582682291667',
              bondSizeTotal: '366666666666666667016192',
              stakeCurrent: '349680582682291667',
              stakeRemaining: '0',
              stakeCompleted: '366666666666666667016192',
              tentativeWinning: true },
            {
              outcome: '2',
              isInvalid: false,
              bondSizeCurrent: '699361165364583334',
              bondSizeTotal: '183333333333333333508096',
              stakeCurrent: '699361165364583334',
              stakeRemaining: '0',
              stakeCompleted: '183333333333333333508096',
              tentativeWinning: false,
            },
          ],
        },
      },
      {
        author: john.account.publicKey,
        categories:
          ['flash', 'Reasonable', 'Categorical'],
        consensus: ['100', '0', '0', '0'],
        cumulativeScale: '1',
        details: null,
        marketType: 'categorical',
        maxPrice: '1',
        minPrice: '0',
        needsMigration: false,
        numOutcomes: 4,
        numTicks: '100',
        openInterest: '0.0015',
        outcomes: [
          {
            description: 'Invalid',
            id: 0,
            price: '0.22',
            volume: '500000000000000',
          },
          {
            description:
              'A\u0000\u0000\u0000\u0000\u0000\u0000\u0000\u0000\u0000\u0000\u0000\u0000\u0000\u0000\u0000\u0000\u0000\u0000\u0000\u0000\u0000\u0000\u0000\u0000\u0000\u0000\u0000\u0000\u0000\u0000\u0000',
            id: 1,
            price: '0.22',
            volume: '110000000000000',
          },
          {
            description:
              'B\u0000\u0000\u0000\u0000\u0000\u0000\u0000\u0000\u0000\u0000\u0000\u0000\u0000\u0000\u0000\u0000\u0000\u0000\u0000\u0000\u0000\u0000\u0000\u0000\u0000\u0000\u0000\u0000\u0000\u0000\u0000',
            id: 2,
            price: null,
            volume: '0',
          },
          {
            description:
              'C\u0000\u0000\u0000\u0000\u0000\u0000\u0000\u0000\u0000\u0000\u0000\u0000\u0000\u0000\u0000\u0000\u0000\u0000\u0000\u0000\u0000\u0000\u0000\u0000\u0000\u0000\u0000\u0000\u0000\u0000\u0000',
            id: 3,
            price: null,
            volume: '0',
          },
        ],
        reportingState: MarketReportingState.Finalized,
        resolutionSource: null,
        scalarDenomination: null,
        marketCreatorFeeRate: '0.01',
        settlementFee: '0.0100000000000001',
        reportingFeeRate: '0.0000000000000001',
        tickSize: '0.01',
        universe: john.augur.contracts.universe.address,
        volume: '0.00061',
        disputeInfo: {
          disputePacingOn: false,
          stakeCompletedTotal: '349680582682291667',
          bondSizeOfNewStake: '699361165364583334',
          stakes: [
            {
              outcome: '0',
              isInvalid: true,
              bondSizeCurrent: '349680582682291667',
              bondSizeTotal: '349680582682291667',
              stakeCurrent: '349680582682291667',
              stakeRemaining: '0',
              stakeCompleted: '349680582682291667',
              tentativeWinning: true,
            },
          ],
        },
      },
      {
        author: john.account.publicKey,
        categories:
          ['flash', 'Reasonable', 'Scalar'],
        consensus: null,
        cumulativeScale: '200',
        details: null,
        finalizationTime: null,
        marketType: 'scalar',
        maxPrice: '250',
        minPrice: '50',
        needsMigration: true,
        numOutcomes: 3,
        numTicks: '20000',
        openInterest: '0.3',
        scalarDenomination: 'scalar denom 1',
        marketCreatorFeeRate: '0.01',
        settlementFee: '0.0100000000000001',
        reportingFeeRate: '0.0000000000000001',
        outcomes: [
          {
            description: 'Invalid',
            id: 0,
            price: '50.22',
            volume: '100000000000000000',
          },
          {
            description: 'scalar denom 1',
            id: 1,
            price: '50.22',
            volume: '110000000000000',
          },
          {
            description: 'scalar denom 1',
            id: 2,
            price: null,
            volume: '0',
          },
        ],
        reportingState: MarketReportingState.AwaitingForkMigration,
        resolutionSource: null,
        tickSize: '0.01',
        universe: john.augur.contracts.universe.address,
        volume: '0.10011',
        disputeInfo: {
          disputePacingOn: false,
          stakeCompletedTotal: '0',
          bondSizeOfNewStake: '0',
          stakes: [],
        },
      },
    ]);

    expect(markets[0]).toHaveProperty('creationBlock');
    expect(markets[1]).toHaveProperty('creationBlock');
    expect(markets[2]).toHaveProperty('creationBlock');

    expect(markets[0]).toHaveProperty('creationTime');
    expect(markets[1]).toHaveProperty('creationTime');
    expect(markets[2]).toHaveProperty('creationTime');

    expect(markets[0]).toHaveProperty('endTime');
    expect(markets[1]).toHaveProperty('endTime');
    expect(markets[2]).toHaveProperty('endTime');

    expect(markets[0]).toHaveProperty('finalizationTime');
    expect(markets[1]).toHaveProperty('finalizationTime');
    expect(markets[2]).toHaveProperty('finalizationTime');

    expect(markets[0]).toHaveProperty('id');
    expect(markets[1]).toHaveProperty('id');
    expect(markets[2]).toHaveProperty('id');
  }, 180000);

  test(':getCategories', async () => {
    const categories = await api.route('getCategories', {
      universe: john.augur.contracts.universe.address,
    });
    expect(categories).toMatchObject([
      'yesNo 1 primary',
      'yesNo 1 secondary',
      'yesNo 1 tertiary',
      'yesNo 2 primary',
      'yesNo 2 secondary',
      'yesNo 2 tertiary',
      'categorical 1 primary',
      'categorical 1 secondary',
      'categorical 1 tertiary',
      'categorical 2 primary',
      'categorical 2 secondary',
      'categorical 2 tertiary',
      'scalar 1 primary',
      'scalar 1 secondary',
      'scalar 1 tertiary',
      'scalar 2 primary',
      'scalar 2 secondary',
      'scalar 2 tertiary',
      'flash',
      'Reasonable',
      'YesNo',
      'Categorical',
      'Scalar',
    ]);
  }, 120000);
});<|MERGE_RESOLUTION|>--- conflicted
+++ resolved
@@ -414,18 +414,12 @@
     await mary.fillOrder(scalarOrderId1, numShares.div(2), '43', cost);
 
     // Completely fill orders
-<<<<<<< HEAD
     await john.setTimestamp(endTime.minus(15));
-    await john.fillOrder(yesNoOrderId1, cost, numShares.div(2), '42');
+    await john.fillOrder(yesNoOrderId1, numShares.div(2), '42', cost);
     await john.setTimestamp(endTime.minus(10));
-    await mary.fillOrder(categoricalOrderId1, cost, numShares.div(2), '43');
+    await mary.fillOrder(categoricalOrderId1, numShares.div(2), '43', cost);
     await john.setTimestamp(endTime.minus(5));
-    await mary.fillOrder(scalarOrderId1, cost, numShares.div(2), '43');
-=======
-    await john.fillOrder(yesNoOrderId1, numShares.div(2), '42', cost);
-    await mary.fillOrder(categoricalOrderId1, numShares.div(2), '43', cost);
     await mary.fillOrder(scalarOrderId1, numShares.div(2), '43', cost);
->>>>>>> b624f00e
 
     await (await db).sync(john.augur, mock.constants.chunkSize, 0);
 
