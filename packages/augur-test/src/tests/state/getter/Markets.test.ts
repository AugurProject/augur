import { API } from '@augurproject/sdk/build/state/getter/API';
import {
  GetMarketsSortBy,
  MarketInfo,
  MarketList,
  MarketOrderBook,
  MarketReportingState,
  SECONDS_IN_A_DAY,
} from '@augurproject/sdk/build/state/getter/Markets';
import { DB } from '@augurproject/sdk/build/state/db/DB';
import { makeDbMock, makeProvider } from "../../../libs";
import { ContractAPI, ACCOUNTS, loadSeedFile, defaultSeedPath } from "@augurproject/tools";
import { NULL_ADDRESS, stringTo32ByteHex } from '../../../libs/Utils';
import { BigNumber } from 'bignumber.js';
import { ORDER_TYPES } from '@augurproject/sdk';
import { ContractInterfaces } from '@augurproject/core';

const mock = makeDbMock();

const outcome0 = new BigNumber(0);
const outcome1 = new BigNumber(1);
describe('State API :: Markets :: ', () => {
  let db: Promise<DB>;
  let api: API;
  let john: ContractAPI;
  let mary: ContractAPI;

  beforeAll(async () => {
    const seed = await loadSeedFile(defaultSeedPath);
    const provider = await makeProvider(seed, ACCOUNTS);

    john = await ContractAPI.userWrapper(ACCOUNTS[0], provider, seed.addresses);
    mary = await ContractAPI.userWrapper(ACCOUNTS[1], provider, seed.addresses);
    db = mock.makeDB(john.augur, ACCOUNTS);
    api = new API(john.augur, db);
    await john.approveCentralAuthority();
    await mary.approveCentralAuthority();
  }, 120000);

  // NOTE: Full-text searching is also tested in MarketDerivedDB.test.ts
  test(':getMarkets', async () => {
    const universe = john.augur.contracts.universe;
    let endTime = (await john.getTimestamp()).plus(SECONDS_IN_A_DAY);
    const lowFeePerCashInAttoCash = new BigNumber(10).pow(18).div(20); // 5% creator fee
    const highFeePerCashInAttoCash = new BigNumber(10).pow(18).div(10); // 10% creator fee
    const affiliateFeeDivisor = new BigNumber(0);
    const designatedReporter = john.account.publicKey;
    const yesNoMarket1 = await john.createYesNoMarket({
      endTime,
      feePerCashInAttoCash: lowFeePerCashInAttoCash,
      affiliateFeeDivisor,
      designatedReporter,
      extraInfo: '{"categories": ["yesNo 1 primary", "yesNo 1 secondary", "yesNo 1 tertiary"], "description": "yesNo description 1", "longDescription": "yesNo longDescription 1"}',
    });
    const yesNoMarket2 = await john.createYesNoMarket({
      endTime,
      feePerCashInAttoCash: lowFeePerCashInAttoCash,
      affiliateFeeDivisor,
      designatedReporter,
      extraInfo: '{"categories": ["yesNo 2 primary", "yesNo 2 secondary", "yesNo 2 tertiary"], "description": "yesNo description 2", "longDescription": "yesNo longDescription 2"}',
    });
    const categoricalMarket1 = await john.createCategoricalMarket({
      endTime,
      feePerCashInAttoCash: lowFeePerCashInAttoCash,
      affiliateFeeDivisor,
      designatedReporter,
      outcomes: [stringTo32ByteHex('A'), stringTo32ByteHex('B'), stringTo32ByteHex('C')],
      extraInfo: '{"categories": ["categorical 1 primary", "categorical 1 secondary", "categorical 1 tertiary"], "description": "categorical description 1", "longDescription": "categorical longDescription 1"}',
    });
    const categoricalMarket2 = await john.createCategoricalMarket({
      endTime,
      feePerCashInAttoCash: highFeePerCashInAttoCash,
      affiliateFeeDivisor,
      designatedReporter,
      outcomes: [stringTo32ByteHex('A'), stringTo32ByteHex('B'), stringTo32ByteHex('C')],
      extraInfo: '{"categories": ["categorical 2 primary", "categorical 2 secondary", "categorical 2 tertiary"], "description": "categorical description 2", "longDescription": "categorical longDescription 2"}',
    });
    const scalarMarket1 = await john.createScalarMarket({
      endTime,
      feePerCashInAttoCash: highFeePerCashInAttoCash,
      affiliateFeeDivisor,
      designatedReporter,
      prices: [new BigNumber(0), new BigNumber(100)],
      numTicks: new BigNumber(100),
      extraInfo: '{"categories": ["scalar 1 primary", "scalar 1 secondary", "scalar 1 tertiary"], "description": "scalar description 1", "longDescription": "scalar longDescription 1", "_scalarDenomination": "scalar denom 1"}',
    });
    endTime = endTime.plus(1);
    const scalarMarket2 = await john.createScalarMarket({
      endTime,
      feePerCashInAttoCash: highFeePerCashInAttoCash,
      affiliateFeeDivisor,
      designatedReporter,
      prices: [new BigNumber(0), new BigNumber(100)],
      numTicks: new BigNumber(100),
      extraInfo: '{"categories": ["scalar 2 primary", "scalar 2 secondary", "scalar 2 tertiary"], "description": "scalar description 2", "longDescription": "scalar longDescription 2", "_scalarDenomination": "scalar denom 2"}',
    });
    endTime = endTime.minus(1);

    const actualDB = await db;
    await actualDB.sync(john.augur, mock.constants.chunkSize, 0);

    let marketList: MarketList;

    // Test invalid universe address
    let errorMessage = '';
    try {
      await api.route('getMarkets', {
        universe: NULL_ADDRESS,
      });
    } catch (error) {
      errorMessage = error.message;
    }
    expect(errorMessage).toEqual(
      'Unknown universe: ' + NULL_ADDRESS
    );

    // Test creator
    marketList = await api.route('getMarkets', {
      universe: universe.address,
      creator: ACCOUNTS[0].publicKey,
      isSortDescending: false,
    });
    expect(marketList.markets[0].id).toEqual(yesNoMarket1.address);
    expect(marketList.markets[1].id).toEqual(yesNoMarket2.address);
    expect(marketList.markets[2].id).toEqual(categoricalMarket1.address);
    expect(marketList.markets[3].id).toEqual(categoricalMarket2.address);
    expect(marketList.markets[4].id).toEqual(scalarMarket1.address);
    expect(marketList.markets[5].id).toEqual(scalarMarket2.address);

    marketList = await api.route('getMarkets', {
      universe: universe.address,
      creator: NULL_ADDRESS,
<<<<<<< HEAD
    });
    expect(marketList).toEqual({
      markets: [],
      meta: {},
      filteredOutCount: 0,
      marketCount: 0,
=======
>>>>>>> efaf132d
    });

    // Test maxEndTime
    marketList = await api.route('getMarkets', {
      universe: universe.address,
      maxEndTime: endTime.toNumber(),
    });
    expect(marketList).toEqual({
      markets: [],
      meta: {},
      filteredOutCount: 0,
      marketCount: 0,
    });

    marketList = await api.route('getMarkets', {
      universe: universe.address,
      maxEndTime: endTime.plus(2).toNumber(),
      isSortDescending: false,
    });
    expect(marketList.markets[0].id).toEqual(yesNoMarket1.address);
    expect(marketList.markets[1].id).toEqual(yesNoMarket2.address);
    expect(marketList.markets[2].id).toEqual(categoricalMarket1.address);
    expect(marketList.markets[3].id).toEqual(categoricalMarket2.address);
    expect(marketList.markets[4].id).toEqual(scalarMarket1.address);
    expect(marketList.markets[5].id).toEqual(scalarMarket2.address);

    // Test designatedReporter
    marketList = await api.route('getMarkets', {
      universe: universe.address,
      designatedReporter: ACCOUNTS[0].publicKey,
      isSortDescending: false,
    });
    expect(marketList.markets[0].id).toEqual(yesNoMarket1.address);
    expect(marketList.markets[1].id).toEqual(yesNoMarket2.address);
    expect(marketList.markets[2].id).toEqual(categoricalMarket1.address);
    expect(marketList.markets[3].id).toEqual(categoricalMarket2.address);
    expect(marketList.markets[4].id).toEqual(scalarMarket1.address);
    expect(marketList.markets[5].id).toEqual(scalarMarket2.address);

    marketList = await api.route('getMarkets', {
      universe: universe.address,
      designatedReporter: NULL_ADDRESS,
<<<<<<< HEAD
    });
    expect(marketList).toEqual({
      markets: [],
      meta: {},
      filteredOutCount: 0,
      marketCount: 0,
=======
>>>>>>> efaf132d
    });

    // Test maxFee
    marketList = await api.route('getMarkets', {
      universe: universe.address,
      maxFee: '0.05',
    });
    expect(marketList).toEqual({
      markets: [],
      meta: {},
      filteredOutCount: 0,
      marketCount: 0,
    });

    marketList = await api.route('getMarkets', {
      universe: universe.address,
      maxFee: '0.06',
      isSortDescending: false,
    });
    expect(marketList.markets[0].id).toEqual(yesNoMarket1.address);
    expect(marketList.markets[1].id).toEqual(yesNoMarket2.address);
    expect(marketList.markets[2].id).toEqual(categoricalMarket1.address);

    marketList = await api.route('getMarkets', {
      universe: universe.address,
      maxFee: '0.11',
      isSortDescending: false,
    });
    expect(marketList.markets[0].id).toEqual(yesNoMarket1.address);
    expect(marketList.markets[1].id).toEqual(yesNoMarket2.address);
    expect(marketList.markets[2].id).toEqual(categoricalMarket1.address);
    expect(marketList.markets[3].id).toEqual(categoricalMarket2.address);
    expect(marketList.markets[4].id).toEqual(scalarMarket1.address);
    expect(marketList.markets[5].id).toEqual(scalarMarket2.address);

    // Test search & categories params
    marketList = await api.route('getMarkets', {
      universe: universe.address,
      search: "scalar description 1",
    });
    expect(marketList.markets[0].id).toEqual(scalarMarket1.address);

    marketList = await api.route('getMarkets', {
      universe: universe.address,
      search: ACCOUNTS[0].publicKey,
      isSortDescending: false,
    });
    expect(marketList.markets[0].id).toEqual(yesNoMarket1.address);
    expect(marketList.markets[1].id).toEqual(yesNoMarket2.address);
    expect(marketList.markets[2].id).toEqual(categoricalMarket1.address);
    expect(marketList.markets[3].id).toEqual(categoricalMarket2.address);
    expect(marketList.markets[4].id).toEqual(scalarMarket1.address);
    expect(marketList.markets[5].id).toEqual(scalarMarket2.address);

    marketList = await api.route('getMarkets', {
      universe: universe.address,
      search: ACCOUNTS[0].publicKey,
      isSortDescending: false,
    });
    expect(markets).toEqual([
      yesNoMarket1.address,
      yesNoMarket2.address,
      categoricalMarket1.address,
      categoricalMarket2.address,
      scalarMarket1.address,
      scalarMarket2.address,
    ]);

    markets = await api.route('getMarkets', {
      universe: universe.address,
      categories: [
        "scalar 2 primary",
        "scalar 2 secondary",
        "scalar 2 tertiary",
      ],
    });
    expect(marketList.markets[0].id).toEqual(scalarMarket2.address);

    marketList = await api.route('getMarkets', {
      universe: universe.address,
      search: "scalar description 1",
      categories: [
        "scalar 2 primary",
        "scalar 2 secondary",
        "scalar 2 tertiary",
      ],
    });
    expect(marketList).toEqual({
      markets: [],
      meta: {},
      filteredOutCount: 0,
      marketCount: 0,
    });

    // Place orders on some markets
    const numShares = new BigNumber(10000000000000);
    const price = new BigNumber(22);
    const yesNoOrderId = await john.placeOrder(
      yesNoMarket1.address,
      ORDER_TYPES.BID,
      numShares,
      price,
      outcome0,
      stringTo32ByteHex(''),
      stringTo32ByteHex(''),
      stringTo32ByteHex('42')
    );
    await john.cancelOrder(yesNoOrderId);
    await john.placeOrder(
      yesNoMarket1.address,
      ORDER_TYPES.BID,
      numShares.times(100000),
      price,
      outcome0,
      stringTo32ByteHex(''),
      stringTo32ByteHex(''),
      stringTo32ByteHex('42')
    );
    await john.placeOrder(
      yesNoMarket1.address,
      ORDER_TYPES.BID,
      numShares,
      price,
      outcome1,
      stringTo32ByteHex(''),
      stringTo32ByteHex(''),
      stringTo32ByteHex('42')
    );
    await john.placeOrder(
      categoricalMarket1.address,
      ORDER_TYPES.BID,
      numShares,
      price,
      outcome1,
      stringTo32ByteHex(''),
      stringTo32ByteHex(''),
      stringTo32ByteHex('42')
    );
    await john.placeOrder(
      scalarMarket1.address,
      ORDER_TYPES.BID,
      numShares,
      price,
      outcome1,
      stringTo32ByteHex(''),
      stringTo32ByteHex(''),
      stringTo32ByteHex('42')
    );

    await (await db).sync(john.augur, mock.constants.chunkSize, 0);

    // Test includeInvalidMarkets
    // TODO: Figure out why scalarMarket1's order is being set to Invalid instead of outcome 1
    marketList = await api.route('getMarkets', {
      universe: universe.address,
      includeInvalidMarkets: false,
    });
    console.log(marketList);
    expect(marketList.markets[0].id).toEqual(scalarMarket2.address);
    // expect(marketList.markets[1].id).toEqual(scalarMarket1.address);
    // expect(marketList.markets[2].id).toEqual(categoricalMarket2.address);
    // expect(marketList.markets[3].id).toEqual(categoricalMarket1.address);
    // expect(marketList.markets[4].id).toEqual(yesNoMarket2.address);
    expect(marketList.markets[1].id).toEqual(categoricalMarket2.address);
    expect(marketList.markets[2].id).toEqual(categoricalMarket1.address);
    expect(marketList.markets[3].id).toEqual(yesNoMarket2.address);

    // Partially fill orders
    const cost = numShares.multipliedBy(78).div(2);
    const yesNoOrderId1 = await john.getBestOrderId(
      ORDER_TYPES.BID,
      yesNoMarket1.address,
      outcome1
    );
    const categoricalOrderId1 = await john.getBestOrderId(
      ORDER_TYPES.BID,
      categoricalMarket1.address,
      outcome1
    );
    const scalarOrderId1 = await john.getBestOrderId(
      ORDER_TYPES.BID,
      scalarMarket1.address,
      outcome1
    );
    await john.fillOrder(yesNoOrderId1, cost, numShares.div(2), '42');
    await mary.fillOrder(categoricalOrderId1, cost, numShares.div(2), '43');
    await mary.fillOrder(scalarOrderId1, cost, numShares.div(2), '43');

    // Completely fill orders
    await john.fillOrder(yesNoOrderId1, cost, numShares.div(2), '42');
    await mary.fillOrder(categoricalOrderId1, cost, numShares.div(2), '43');
    await mary.fillOrder(scalarOrderId1, cost, numShares.div(2), '43');

    // Move timestamp to designated reporting phase
    await john.setTimestamp(endTime.plus(1));

    await (await db).sync(john.augur, mock.constants.chunkSize, 0);

    // Test disputeWindow
    let disputeWindow = await yesNoMarket1.getDisputeWindow_();
<<<<<<< HEAD
    marketList = await api.route('getMarkets', {
=======
    markets = await api.route('getMarkets', {
>>>>>>> efaf132d
      universe: universe.address,
      disputeWindow: disputeWindow,
      isSortDescending: false,
    });
    expect(marketList.markets[0].id).toEqual(yesNoMarket1.address);
    expect(marketList.markets[1].id).toEqual(yesNoMarket2.address);
    expect(marketList.markets[2].id).toEqual(categoricalMarket1.address);
    expect(marketList.markets[3].id).toEqual(categoricalMarket2.address);
    expect(marketList.markets[4].id).toEqual(scalarMarket1.address);
    expect(marketList.markets[5].id).toEqual(scalarMarket2.address);

    await john.setTimestamp(endTime.plus(2));

    const noPayoutSet = [
      new BigNumber(0),
      new BigNumber(100),
      new BigNumber(0),
    ];
    await john.doInitialReport(yesNoMarket1, noPayoutSet);

    await (await db).sync(john.augur, mock.constants.chunkSize, 0);

    // Retest disputeWindow
    disputeWindow = await yesNoMarket1.getDisputeWindow_();
<<<<<<< HEAD
    marketList = await api.route('getMarkets', {
=======
    markets = await api.route('getMarkets', {
>>>>>>> efaf132d
      universe: universe.address,
      disputeWindow,
    });
    expect(marketList.markets[0].id).toEqual(yesNoMarket1.address);

    // Test sortBy
    marketList = await api.route('getMarkets', {
      universe: universe.address,
      sortBy: GetMarketsSortBy.EndTime,
    });
    expect(marketList).toEqual([
      scalarMarket2.address,
      scalarMarket1.address,
      categoricalMarket2.address,
      categoricalMarket1.address,
      yesNoMarket2.address,
      yesNoMarket1.address,
    ]);
    expect(marketList.markets[0].id).toEqual(scalarMarket2.address);
    expect(marketList.markets[1].id).toEqual(scalarMarket1.address);
    expect(marketList.markets[2].id).toEqual(categoricalMarket2.address);
    expect(marketList.markets[3].id).toEqual(categoricalMarket1.address);
    expect(marketList.markets[4].id).toEqual(yesNoMarket2.address);
    expect(marketList.markets[5].id).toEqual(yesNoMarket1.address);

    marketList = await api.route('getMarkets', {
      universe: universe.address,
      sortBy: GetMarketsSortBy.EndTime,
      isSortDescending: false,
    });
    expect(marketList.markets[0].id).toEqual(yesNoMarket1.address);
    expect(marketList.markets[1].id).toEqual(yesNoMarket2.address);
    expect(marketList.markets[2].id).toEqual(categoricalMarket1.address);
    expect(marketList.markets[3].id).toEqual(categoricalMarket2.address);
    expect(marketList.markets[4].id).toEqual(scalarMarket1.address);
    expect(marketList.markets[5].id).toEqual(scalarMarket2.address);

    // TODO: Test maxLiquiditySpread, LAST_TRADED_TIMESTAMP, LAST_LIQUIDITY_DEPLETED, limit & offset
  }, 120000);

  test(':getMarketPriceHistory', async () => {
    const yesNoMarket = await john.createReasonableYesNoMarket();
    const categoricalMarket = await john.createReasonableMarket(
      [stringTo32ByteHex('A'), stringTo32ByteHex('B'), stringTo32ByteHex('C')]
    );

    // Place orders

    const numShares = new BigNumber(10000000000000);
    const price = new BigNumber(22);
    await john.placeOrder(
      yesNoMarket.address,
      ORDER_TYPES.BID,
      numShares,
      price,
      outcome0,
      stringTo32ByteHex(''),
      stringTo32ByteHex(''),
      stringTo32ByteHex('42')
    );
    await john.placeOrder(
      yesNoMarket.address,
      ORDER_TYPES.BID,
      numShares,
      price,
      outcome1,
      stringTo32ByteHex(''),
      stringTo32ByteHex(''),
      stringTo32ByteHex('42')
    );
    await john.placeOrder(
      categoricalMarket.address,
      ORDER_TYPES.BID,
      numShares,
      price,
      outcome0,
      stringTo32ByteHex(''),
      stringTo32ByteHex(''),
      stringTo32ByteHex('42')
    );
    await john.placeOrder(
      categoricalMarket.address,
      ORDER_TYPES.BID,
      numShares,
      price,
      outcome1,
      stringTo32ByteHex(''),
      stringTo32ByteHex(''),
      stringTo32ByteHex('42')
    );

    // Fill orders
    const cost = numShares.multipliedBy(78).div(10);
    let yesNoOrderId0 = await john.getBestOrderId(
      ORDER_TYPES.BID,
      yesNoMarket.address,
      outcome0
    );
    let yesNoOrderId1 = await john.getBestOrderId(
      ORDER_TYPES.BID,
      yesNoMarket.address,
      outcome1
    );
    let categoricalOrderId0 = await john.getBestOrderId(
      ORDER_TYPES.BID,
      categoricalMarket.address,
      outcome0
    );
    let categoricalOrderId1 = await john.getBestOrderId(
      ORDER_TYPES.BID,
      categoricalMarket.address,
      outcome1
    );
    await john.fillOrder(
      yesNoOrderId0,
      cost,
      numShares.div(10).multipliedBy(2),
      '42'
    );
    await mary.fillOrder(
      yesNoOrderId1,
      cost,
      numShares.div(10).multipliedBy(3),
      '43'
    );
    await mary.fillOrder(
      categoricalOrderId0,
      cost,
      numShares.div(10).multipliedBy(2),
      '43'
    );
    await mary.fillOrder(
      categoricalOrderId1,
      cost,
      numShares.div(10).multipliedBy(4),
      '43'
    );

    const newTime = (await john.getTimestamp()).plus(SECONDS_IN_A_DAY);
    await john.setTimestamp(newTime);

    yesNoOrderId0 = await john.getBestOrderId(
      ORDER_TYPES.BID,
      yesNoMarket.address,
      outcome0
    );
    yesNoOrderId1 = await john.getBestOrderId(
      ORDER_TYPES.BID,
      yesNoMarket.address,
      outcome1
    );
    categoricalOrderId0 = await john.getBestOrderId(
      ORDER_TYPES.BID,
      categoricalMarket.address,
      outcome0
    );
    categoricalOrderId1 = await john.getBestOrderId(
      ORDER_TYPES.BID,
      categoricalMarket.address,
      outcome1
    );
    await john.fillOrder(
      yesNoOrderId0,
      cost,
      numShares.div(10).multipliedBy(4),
      '42'
    );
    await mary.fillOrder(
      yesNoOrderId1,
      cost,
      numShares.div(10).multipliedBy(5),
      '43'
    );
    await mary.fillOrder(
      categoricalOrderId0,
      cost,
      numShares.div(10).multipliedBy(4),
      '43'
    );
    await mary.fillOrder(
      categoricalOrderId1,
      cost,
      numShares.div(10).multipliedBy(2),
      '43'
    );

    await (await db).sync(john.augur, mock.constants.chunkSize, 0);

    const yesNoMarketPriceHistory = await api.route('getMarketPriceHistory', {
      marketId: yesNoMarket.address,
    });
    expect(yesNoMarketPriceHistory).toMatchObject({
      '0': [
        { amount: '8000000000000', price: '22' },
        { amount: '4000000000000', price: '22' },
      ],
      '1': [
        { amount: '7000000000000', price: '22' },
        { amount: '2000000000000', price: '22' },
      ],
    });
    for (let outcome = 0; outcome < yesNoMarketPriceHistory.length; outcome++) {
      for (
        let fillOrder = 0;
        fillOrder < yesNoMarketPriceHistory[outcome].length;
        fillOrder++
      ) {
        expect(yesNoMarketPriceHistory[outcome][fillOrder]).toHaveProperty(
          'timestamp'
        );
        if (fillOrder > 0) {
          expect(
            yesNoMarketPriceHistory[outcome][fillOrder].timestamp
          ).toBeGreaterThan(
            yesNoMarketPriceHistory[outcome][fillOrder].timestamp
          );
        }
      }
    }

    const categoricalMarketPriceHistory = await api.route(
      'getMarketPriceHistory',
      {
        marketId: categoricalMarket.address,
      }
    );
    expect(categoricalMarketPriceHistory).toMatchObject({
      '0': [
        { amount: '8000000000000', price: '22' },
        { amount: '4000000000000', price: '22' },
      ],
      '1': [
        { amount: '6000000000000', price: '22' },
        { amount: '4000000000000', price: '22' },
      ],
    });
    for (
      let outcome = 0;
      outcome < categoricalMarketPriceHistory.length;
      outcome++
    ) {
      for (
        let fillOrder = 0;
        fillOrder < categoricalMarketPriceHistory[outcome].length;
        fillOrder++
      ) {
        expect(
          categoricalMarketPriceHistory[outcome][fillOrder]
        ).toHaveProperty('timestamp'
      );
        if (fillOrder > 0) {
          expect(
            categoricalMarketPriceHistory[outcome][fillOrder].timestamp
          ).toBeGreaterThan(
            categoricalMarketPriceHistory[outcome][fillOrder].timestamp
          );
        }
      }
    }
  }, 120000);

  test(':getMarketPriceCandlesticks', async () => {
    const yesNoMarket = await john.createReasonableYesNoMarket();

    const startTime = (await john.getTimestamp()).toNumber();

    // Place orders

    const numShares = new BigNumber(10000000000000);
    const price0 = new BigNumber(10);
    const price1 = new BigNumber(20);
    const price2 = new BigNumber(30);
    const price3 = new BigNumber(40);
    await john.placeOrder(
      yesNoMarket.address,
      ORDER_TYPES.BID,
      numShares,
      price0,
      outcome0,
      stringTo32ByteHex(''),
      stringTo32ByteHex(''),
      stringTo32ByteHex('42')
    );
    await john.placeOrder(
      yesNoMarket.address,
      ORDER_TYPES.BID,
      numShares,
      price1,
      outcome0,
      stringTo32ByteHex(''),
      stringTo32ByteHex(''),
      stringTo32ByteHex('42')
    );
    await john.placeOrder(
      yesNoMarket.address,
      ORDER_TYPES.BID,
      numShares,
      price2,
      outcome0,
      stringTo32ByteHex(''),
      stringTo32ByteHex(''),
      stringTo32ByteHex('42')
    );
    await john.placeOrder(
      yesNoMarket.address,
      ORDER_TYPES.BID,
      numShares,
      price3,
      outcome0,
      stringTo32ByteHex(''),
      stringTo32ByteHex(''),
      stringTo32ByteHex('42')
    );
    await john.placeOrder(
      yesNoMarket.address,
      ORDER_TYPES.BID,
      numShares,
      price0,
      outcome1,
      stringTo32ByteHex(''),
      stringTo32ByteHex(''),
      stringTo32ByteHex('42')
    );
    await john.placeOrder(
      yesNoMarket.address,
      ORDER_TYPES.BID,
      numShares,
      price1,
      outcome1,
      stringTo32ByteHex(''),
      stringTo32ByteHex(''),
      stringTo32ByteHex('42')
    );
    await john.placeOrder(
      yesNoMarket.address,
      ORDER_TYPES.BID,
      numShares,
      price2,
      outcome1,
      stringTo32ByteHex(''),
      stringTo32ByteHex(''),
      stringTo32ByteHex('42')
    );
    await john.placeOrder(
      yesNoMarket.address,
      ORDER_TYPES.BID,
      numShares,
      price3,
      outcome1,
      stringTo32ByteHex(''),
      stringTo32ByteHex(''),
      stringTo32ByteHex('42')
    );

    // Fill orders
    const cost0 = numShares
      .multipliedBy(new BigNumber(100).minus(price0))
      .div(10);
    const cost1 = numShares
      .multipliedBy(new BigNumber(100).minus(price1))
      .div(10);
    const cost2 = numShares
      .multipliedBy(new BigNumber(100).minus(price2))
      .div(10);
    const cost3 = numShares
      .multipliedBy(new BigNumber(100).minus(price3))
      .div(10);
    let yesNoOrderId0 = await john.getBestOrderId(
      ORDER_TYPES.BID,
      yesNoMarket.address,
      outcome0
    );
    let yesNoOrderId1 = await john.getBestOrderId(
      ORDER_TYPES.BID,
      yesNoMarket.address,
      outcome1
    );
    await mary.fillOrder(
      yesNoOrderId0,
      cost0,
      numShares.div(10).multipliedBy(5),
      '42'
    );
    await mary.fillOrder(
      yesNoOrderId1,
      cost1,
      numShares.div(10).multipliedBy(7),
      '43'
    );

    // Move time forward 10 minutes
    let newTime = (await john.getTimestamp()).plus(60 * 10);
    await john.setTimestamp(newTime);

    yesNoOrderId0 = await john.getBestOrderId(
      ORDER_TYPES.BID,
      yesNoMarket.address,
      outcome0
    );
    yesNoOrderId1 = await john.getBestOrderId(
      ORDER_TYPES.BID,
      yesNoMarket.address,
      outcome1
    );
    await mary.fillOrder(
      yesNoOrderId0,
      cost1,
      numShares.div(10).multipliedBy(4),
      '42'
    );
    await mary.fillOrder(
      yesNoOrderId1,
      cost0,
      numShares.div(10).multipliedBy(4),
      '43'
    );

    // Move time forward 30 minutes
    newTime = (await john.getTimestamp()).plus(60 * 30);
    await john.setTimestamp(newTime);

    yesNoOrderId0 = await john.getBestOrderId(
      ORDER_TYPES.BID,
      yesNoMarket.address,
      outcome0
    );
    yesNoOrderId1 = await john.getBestOrderId(
      ORDER_TYPES.BID,
      yesNoMarket.address,
      outcome1
    );
    await mary.fillOrder(
      yesNoOrderId0,
      cost0,
      numShares.div(10).multipliedBy(6),
      '42'
    );
    await mary.fillOrder(
      yesNoOrderId1,
      cost1,
      numShares.div(10).multipliedBy(8),
      '43'
    );

    yesNoOrderId0 = await john.getBestOrderId(
      ORDER_TYPES.BID,
      yesNoMarket.address,
      outcome0
    );
    yesNoOrderId1 = await john.getBestOrderId(
      ORDER_TYPES.BID,
      yesNoMarket.address,
      outcome1
    );
    await mary.fillOrder(
      yesNoOrderId0,
      cost1,
      numShares.div(10).multipliedBy(7),
      '42'
    );
    await mary.fillOrder(
      yesNoOrderId1,
      cost1,
      numShares.div(10).multipliedBy(9),
      '43'
    );

    // Move time forward 30 minutes
    newTime = (await john.getTimestamp()).plus(60 * 30);
    await john.setTimestamp(newTime);

    yesNoOrderId0 = await john.getBestOrderId(
      ORDER_TYPES.BID,
      yesNoMarket.address,
      outcome0
    );
    yesNoOrderId1 = await john.getBestOrderId(
      ORDER_TYPES.BID,
      yesNoMarket.address,
      outcome1
    );
    await mary.fillOrder(
      yesNoOrderId0,
      cost2,
      numShares.div(10).multipliedBy(6),
      '42'
    );
    await mary.fillOrder(
      yesNoOrderId1,
      cost1,
      numShares.div(10).multipliedBy(5),
      '43'
    );

    yesNoOrderId0 = await john.getBestOrderId(
      ORDER_TYPES.BID,
      yesNoMarket.address,
      outcome0
    );
    yesNoOrderId1 = await john.getBestOrderId(
      ORDER_TYPES.BID,
      yesNoMarket.address,
      outcome1
    );
    await mary.fillOrder(
      yesNoOrderId0,
      cost0,
      numShares.div(10).multipliedBy(7),
      '42'
    );
    await mary.fillOrder(
      yesNoOrderId1,
      cost3,
      numShares.div(10).multipliedBy(3),
      '43'
    );

    // Move time forward 60 minutes
    newTime = (await john.getTimestamp()).plus(60 * 60);
    await john.setTimestamp(newTime);

    const endTime = (await john.getTimestamp()).toNumber();

    await (await db).sync(john.augur, mock.constants.chunkSize, 0);

    let yesNoMarketPriceCandlesticks = await api.route(
      'getMarketPriceCandlesticks',
      {
        marketId: yesNoMarket.address,
      }
    );
    expect(yesNoMarketPriceCandlesticks).toMatchObject({
      '0': [
        {
        tokenVolume: '0.0005',
        start: '0.4',
        end: '0.4',
        min: '0.4',
        max: '0.4',
        volume: '0.0003',
          shareVolume: '0.0005',
      },
      {
        tokenVolume: '0.0004',
        start: '0.4',
        end: '0.4',
        min: '0.4',
        max: '0.4',
        volume: '0.00024',
          shareVolume: '0.0004',
      },
      {
        tokenVolume: '0.0008',
        start: '0.4',
        end: '0.4',
        min: '0.3',
        max: '0.4',
        volume: '0.00055',
          shareVolume: '0.0008',
      },
      {
        tokenVolume: '0.001',
        start: '0.3',
        end: '0.3',
        min: '0.2',
        max: '0.3',
        volume: '0.00077',
          shareVolume: '0.001',
        },
      ],
      '1': [
        {
        tokenVolume: '0.0007',
        start: '0.4',
        end: '0.4',
        min: '0.4',
        max: '0.4',
        volume: '0.00042',
          shareVolume: '0.0007',
      },
      {
        tokenVolume: '0.0003',
        start: '0.4',
        end: '0.4',
        min: '0.4',
        max: '0.4',
        volume: '0.00018',
          shareVolume: '0.0003',
      },
      {
        tokenVolume: '0.001',
        start: '0.3',
        end: '0.3',
        min: '0.3',
        max: '0.3',
        volume: '0.0007',
          shareVolume: '0.001',
      },
      {
        tokenVolume: '0.0008',
        start: '0.2',
        end: '0.2',
        min: '0.2',
        max: '0.2',
        volume: '0.00064',
          shareVolume: '0.0008',
        },
      ],
    });
    for (const outcome in yesNoMarketPriceCandlesticks) {
      for (
        let candlestickIndex = 0;
        candlestickIndex < yesNoMarketPriceCandlesticks[outcome];
        candlestickIndex++
      ) {
        expect(
          yesNoMarketPriceCandlesticks[outcome][candlestickIndex][
            'startTimestamp'
          ]
        ).toBeInstanceOf(Number);
      }
    }

    yesNoMarketPriceCandlesticks = await api.route(
      'getMarketPriceCandlesticks',
      {
        marketId: yesNoMarket.address,
        start: startTime + 30,
        end: endTime - 30,
        outcome: 1,
        period: 30,
      }
    );
    expect(yesNoMarketPriceCandlesticks).toMatchObject({
      '1': [
        {
        tokenVolume: '0.0003',
        start: '0.4',
        end: '0.4',
        min: '0.4',
        max: '0.4',
        volume: '0.00018',
          shareVolume: '0.0003',
      },
      {
        tokenVolume: '0.001',
        start: '0.3',
        end: '0.3',
        min: '0.3',
        max: '0.3',
        volume: '0.0007',
          shareVolume: '0.001',
      },
      {
        tokenVolume: '0.0008',
        start: '0.2',
        end: '0.2',
        min: '0.2',
        max: '0.2',
        volume: '0.00064',
          shareVolume: '0.0008',
        },
      ],
    });
    for (const outcome in yesNoMarketPriceCandlesticks) {
      for (
        let candlestickIndex = 0;
        candlestickIndex < yesNoMarketPriceCandlesticks[outcome];
        candlestickIndex++
      ) {
        expect(
          yesNoMarketPriceCandlesticks[outcome][candlestickIndex][
            'startTimestamp'
          ]
        ).toBeInstanceOf(Number);
      }
    }
  }, 120000);

  describe(':getMarketOrderBook', () => {
    const askOrderAddresses = [];
    const bidOrderAddresses = [];

    const numShares = new BigNumber(10000000000000);
    const price = new BigNumber(22);

    let yesNoMarket: ContractInterfaces.Market;

    beforeAll(async () => {
      yesNoMarket = await john.createReasonableYesNoMarket();

      // Place Dummy orders to be filtered out.
      const scalarMarket = await john.createReasonableScalarMarket();

      await john.placeOrder(
        scalarMarket.address,
        ORDER_TYPES.BID,
        numShares,
        price,
        outcome0,
        stringTo32ByteHex(''),
        stringTo32ByteHex(''),
        stringTo32ByteHex('42')
      );
      await john.placeOrder(
        scalarMarket.address,
        ORDER_TYPES.ASK,
        numShares,
        price,
        outcome1,
        stringTo32ByteHex(''),
        stringTo32ByteHex(''),
        stringTo32ByteHex('42')
      );

      const priceAdjustment = new BigNumber(1);
      const createOrder = (orderType: BigNumber) => (
        price: BigNumber,
        outcome: BigNumber
      ) =>
        john.placeOrder(
          yesNoMarket.address,
          orderType,
          numShares,
          price,
          outcome,
          stringTo32ByteHex(''),
          stringTo32ByteHex(''),
          stringTo32ByteHex('42')
        );

      const createAsks = createOrder(ORDER_TYPES.ASK);
      const createBids = createOrder(ORDER_TYPES.BID);

      await Promise.all([
        // Outcome 0
        // Price level 1
        createAsks(price, outcome0),
        createAsks(price, outcome0),
        createAsks(price, outcome0),

        createBids(price, outcome0),
        createBids(price, outcome0),
        createBids(price, outcome0),

        // Price level 2
        createAsks(price.plus(priceAdjustment), outcome0),
        createAsks(price.plus(priceAdjustment), outcome0),

        createBids(price.minus(priceAdjustment), outcome0),
        createBids(price.minus(priceAdjustment), outcome0),

        // Outcome 1
        // Price level 1
        createAsks(price, outcome1),
        createAsks(price, outcome1),
        createAsks(price, outcome1),

        createBids(price, outcome1),
        createBids(price, outcome1),
        createBids(price, outcome1),

        // Price level 2
        createAsks(price.plus(priceAdjustment), outcome1),
        createAsks(price.plus(priceAdjustment), outcome1),

        createBids(price.minus(priceAdjustment), outcome1),
        createBids(price.minus(priceAdjustment), outcome1),
      ]);

      await (await db).sync(john.augur, mock.constants.chunkSize, 0);
    }, 120000);

    test('should require marketId', async () => {
      await expect(api.route('getMarketOrderBook', {})).rejects.toThrowError();
    });

    describe('outcomeId', () => {
      test('can be a single value', async () => {
        const orderBook = (await api.route('getMarketOrderBook', {
          marketId: yesNoMarket.address,
          outcomeId: outcome0.toNumber(),
        })) as MarketOrderBook;

        expect(orderBook.orderBook).toEqual(
          expect.objectContaining({
            0: expect.objectContaining({}),
          })
        );
      });

      test('can be an array', async () => {
        const orderBook = (await api.route('getMarketOrderBook', {
          marketId: yesNoMarket.address,
          outcomeId: [outcome0.toNumber(), outcome1.toNumber()],
        })) as MarketOrderBook;

        expect(orderBook.orderBook).toEqual(
          expect.objectContaining({
            0: expect.objectContaining({}),
            1: expect.objectContaining({}),
          })
        );
      });

      test('can be omitted', async () => {
        const orderBook = (await api.route('getMarketOrderBook', {
          marketId: yesNoMarket.address,
          outcomeId: [outcome0.toNumber(), outcome1.toNumber()],
        })) as MarketOrderBook;

        expect(orderBook.orderBook).toEqual(
          expect.objectContaining({
            0: expect.objectContaining({}),
            1: expect.objectContaining({}),
          })
        );
      });
    });

    test('should return a complete orderbook for john', async () => {
      const orderBook = (await api.route('getMarketOrderBook', {
        marketId: yesNoMarket.address,
      })) as MarketOrderBook;

      expect(orderBook).toEqual({
        marketId: yesNoMarket.address,
        orderBook: {
          [outcome0.toString()]: {
            spread: "0",
            asks: [
              {
                price: '0.22',
                shares: '0.003',
                cumulativeShares: '0.003',
                mySize: '0.003',
              },
              {
                price: '0.23',
                shares: '0.002',
                cumulativeShares: '0.005',
                mySize: '0.002',
              },
            ],
            bids: [
              {
                price: '0.22',
                shares: '0.003',
                cumulativeShares: '0.003',
                mySize: '0.003',
              },
              {
                price: '0.21',
                shares: '0.002',
                cumulativeShares: '0.005',
                mySize: '0.002',
              },
            ],
          },
          [outcome1.toString()]: {
            spread: "0",
            asks: [
              {
                price: '0.22',
                shares: '0.003',
                cumulativeShares: '0.003',
                mySize: '0.003',
              },
              {
                price: '0.23',
                shares: '0.002',
                cumulativeShares: '0.005',
                mySize: '0.002',
              },
            ],
            bids: [
              {
                price: '0.22',
                shares: '0.003',
                cumulativeShares: '0.003',
                mySize: '0.003',
              },
              {
                price: '0.21',
                shares: '0.002',
                cumulativeShares: '0.005',
                mySize: '0.002',
              },
            ],
          },
        },
      });
    });

    test('should return mysize of zero for mary', async () => {
      const maryApi = new API(mary.augur, db);
      const orderBook = (await maryApi.route('getMarketOrderBook', {
        marketId: yesNoMarket.address,
      })) as MarketOrderBook;

      expect(orderBook).toMatchObject({
        marketId: yesNoMarket.address,
        orderBook: {
          [outcome0.toString()]: {
            spread: "0",
            asks: [
              {
                mySize: '0',
              },
              {
                mySize: '0',
              },
            ],
            bids: [
              {
                mySize: '0',
              },
              {
                mySize: '0',
              },
            ],
          },
          [outcome1.toString()]: {
            spread: "0",
            asks: [
              {
                mySize: '0',
              },
              {
                mySize: '0',
              },
            ],
            bids: [
              {
                mySize: '0',
              },
              {
                mySize: '0',
              },
            ],
          },
        },
      });
    });
  });

  test(':getMarketsInfo', async () => {
    const yesNoMarket = await john.createReasonableYesNoMarket();
    const categoricalMarket = await john.createReasonableMarket(
      [stringTo32ByteHex('A'), stringTo32ByteHex('B'), stringTo32ByteHex('C')]
    );
    const scalarMarket = await john.createReasonableScalarMarket();

    // Place orders

    const numShares = new BigNumber(10000000000000);
    const price = new BigNumber(22);
    await john.placeOrder(
      yesNoMarket.address,
      ORDER_TYPES.BID,
      numShares,
      price,
      outcome0,
      stringTo32ByteHex(''),
      stringTo32ByteHex(''),
      stringTo32ByteHex('42')
    );
    await john.placeOrder(
      yesNoMarket.address,
      ORDER_TYPES.BID,
      numShares,
      price,
      outcome1,
      stringTo32ByteHex(''),
      stringTo32ByteHex(''),
      stringTo32ByteHex('42')
    );
    await john.placeOrder(
      categoricalMarket.address,
      ORDER_TYPES.BID,
      numShares,
      price,
      outcome0,
      stringTo32ByteHex(''),
      stringTo32ByteHex(''),
      stringTo32ByteHex('42')
    );
    await john.placeOrder(
      categoricalMarket.address,
      ORDER_TYPES.BID,
      numShares,
      price,
      outcome1,
      stringTo32ByteHex(''),
      stringTo32ByteHex(''),
      stringTo32ByteHex('42')
    );
    await john.placeOrder(
      scalarMarket.address,
      ORDER_TYPES.BID,
      numShares,
      price,
      outcome0,
      stringTo32ByteHex(''),
      stringTo32ByteHex(''),
      stringTo32ByteHex('42')
    );
    await john.placeOrder(
      scalarMarket.address,
      ORDER_TYPES.BID,
      numShares,
      price,
      outcome1,
      stringTo32ByteHex(''),
      stringTo32ByteHex(''),
      stringTo32ByteHex('42')
    );

    // Partially fill orders
    const cost = numShares.multipliedBy(78).div(2);
    const yesNoOrderId0 = await john.getBestOrderId(
      ORDER_TYPES.BID,
      yesNoMarket.address,
      outcome0
    );
    const yesNoOrderId1 = await john.getBestOrderId(
      ORDER_TYPES.BID,
      yesNoMarket.address,
      outcome1
    );
    const categoricalOrderId0 = await john.getBestOrderId(
      ORDER_TYPES.BID,
      categoricalMarket.address,
      outcome0
    );
    const categoricalOrderId1 = await john.getBestOrderId(
      ORDER_TYPES.BID,
      categoricalMarket.address,
      outcome1
    );
    const scalarOrderId0 = await john.getBestOrderId(
      ORDER_TYPES.BID,
      scalarMarket.address,
      outcome0
    );
    const scalarOrderId1 = await john.getBestOrderId(
      ORDER_TYPES.BID,
      scalarMarket.address,
      outcome1
    );
    await john.fillOrder(yesNoOrderId0, cost, numShares.div(2), '42');
    await mary.fillOrder(yesNoOrderId1, cost, numShares.div(2), '43');
    await mary.fillOrder(categoricalOrderId0, cost, numShares.div(2), '43');
    await mary.fillOrder(categoricalOrderId1, cost, numShares.div(2), '43');
    await mary.fillOrder(scalarOrderId0, cost, numShares.div(2), '43');
    await mary.fillOrder(scalarOrderId1, cost, numShares.div(2), '43');

    // Purchase complete sets
    await mary.buyCompleteSets(yesNoMarket, numShares);
    await mary.buyCompleteSets(categoricalMarket, numShares);
    await mary.buyCompleteSets(scalarMarket, numShares);

    await (await db).sync(john.augur, mock.constants.chunkSize, 0);

    let markets: MarketInfo[] = await api.route('getMarketsInfo', {
      marketIds: [
        yesNoMarket.address,
        categoricalMarket.address,
        scalarMarket.address,
      ],
    });

    expect(markets[0].reportingState).toBe(
      MarketReportingState.PreReporting
    );
    expect(markets[1].reportingState).toBe(
      MarketReportingState.PreReporting
    );
    expect(markets[2].reportingState).toBe(
      MarketReportingState.PreReporting
    );

    // Skip to yes/no market end time
    let newTime = (await yesNoMarket.getEndTime_()).plus(1);
    await john.setTimestamp(newTime);

    await (await db).sync(john.augur, mock.constants.chunkSize, 0);

    markets = await api.route('getMarketsInfo', {
      marketIds: [
        yesNoMarket.address,
        categoricalMarket.address,
        scalarMarket.address,
      ],
    });

    expect(markets[0].reportingState).toBe(
      MarketReportingState.DesignatedReporting
    );
    expect(markets[1].reportingState).toBe(
      MarketReportingState.DesignatedReporting
    );
    expect(markets[2].reportingState).toBe(
      MarketReportingState.DesignatedReporting
    );

    // Skip to open reporting
    newTime = newTime.plus(SECONDS_IN_A_DAY.times(7));
    await john.setTimestamp(newTime);

    await (await db).sync(john.augur, mock.constants.chunkSize, 0);

    markets = await api.route('getMarketsInfo', {
      marketIds: [
        yesNoMarket.address,
        categoricalMarket.address,
        scalarMarket.address,
      ],
    });

    expect(markets[0].reportingState).toBe(
      MarketReportingState.OpenReporting
    );
    expect(markets[1].reportingState).toBe(
      MarketReportingState.OpenReporting
    );
    expect(markets[2].reportingState).toBe(
      MarketReportingState.OpenReporting
    );

    // Submit intial reports
    const categoricalMarketPayoutSet = [
      new BigNumber(100),
      new BigNumber(0),
      new BigNumber(0),
      new BigNumber(0),
    ];
    await john.doInitialReport(categoricalMarket, categoricalMarketPayoutSet);

    const noPayoutSet = [
      new BigNumber(0),
      new BigNumber(100),
      new BigNumber(0),
    ];
    const yesPayoutSet = [
      new BigNumber(0),
      new BigNumber(0),
      new BigNumber(100),
    ];
    await john.doInitialReport(yesNoMarket, noPayoutSet);

    await (await db).sync(john.augur, mock.constants.chunkSize, 0);

    markets = await api.route('getMarketsInfo', {
      marketIds: [
        yesNoMarket.address,
        categoricalMarket.address,
        scalarMarket.address,
      ],
    });

    expect(markets[0].reportingState).toBe(
      MarketReportingState.CrowdsourcingDispute
    );
    expect(markets[1].reportingState).toBe(
      MarketReportingState.CrowdsourcingDispute
    );
    expect(markets[2].reportingState).toBe(
      MarketReportingState.OpenReporting
    );

    // Dispute 10 times
    for (let disputeRound = 1; disputeRound <= 11; disputeRound++) {
      if (disputeRound % 2 !== 0) {
        await mary.contribute(yesNoMarket, yesPayoutSet, new BigNumber(25000));
        const remainingToFill = await john.getRemainingToFill(
          yesNoMarket,
          yesPayoutSet
        );
        await mary.contribute(yesNoMarket, yesPayoutSet, remainingToFill);
      } else {
        await john.contribute(yesNoMarket, noPayoutSet, new BigNumber(25000));
        const remainingToFill = await john.getRemainingToFill(
          yesNoMarket,
          noPayoutSet
        );
        await john.contribute(yesNoMarket, noPayoutSet, remainingToFill);
      }
    }

    await (await db).sync(john.augur, mock.constants.chunkSize, 0);

    markets = await api.route('getMarketsInfo', {
      marketIds: [
        yesNoMarket.address,
        categoricalMarket.address,
        scalarMarket.address,
      ],
    });

    expect(markets[0].reportingState).toBe(
      MarketReportingState.AwaitingNextWindow
    );
    expect(markets[1].reportingState).toBe(
      MarketReportingState.CrowdsourcingDispute
    );
    expect(markets[2].reportingState).toBe(
      MarketReportingState.OpenReporting
    );

    newTime = newTime.plus(SECONDS_IN_A_DAY.times(7));
    await john.setTimestamp(newTime);

    await (await db).sync(john.augur, mock.constants.chunkSize, 0);

    markets = await api.route('getMarketsInfo', {
      marketIds: [
        yesNoMarket.address,
        categoricalMarket.address,
        scalarMarket.address,
      ],
    });

    expect(markets[0].reportingState).toBe(
      MarketReportingState.CrowdsourcingDispute
    );
    expect(markets[1].reportingState).toBe(
      MarketReportingState.CrowdsourcingDispute
    );
    expect(markets[2].reportingState).toBe(
      MarketReportingState.OpenReporting
    );

    // Continue disputing
    for (let disputeRound = 12; disputeRound <= 19; disputeRound++) {
      if (disputeRound % 2 !== 0) {
        await mary.contribute(yesNoMarket, yesPayoutSet, new BigNumber(25000));
        const remainingToFill = await john.getRemainingToFill(
          yesNoMarket,
          yesPayoutSet
        );
        await mary.contribute(yesNoMarket, yesPayoutSet, remainingToFill);
      } else {
        await john.contribute(yesNoMarket, noPayoutSet, new BigNumber(25000));
        const remainingToFill = await john.getRemainingToFill(
          yesNoMarket,
          noPayoutSet
        );
        await john.contribute(yesNoMarket, noPayoutSet, remainingToFill);
      }
      newTime = newTime.plus(SECONDS_IN_A_DAY.times(7))
      ;
      await john.setTimestamp(newTime);
    }

    await john.finalizeMarket(categoricalMarket);

    // Fork market
    await john.contribute(yesNoMarket, noPayoutSet, new BigNumber(25000));
    const remainingToFill = await john.getRemainingToFill(
      yesNoMarket,
      noPayoutSet
    );
    await john.contribute(yesNoMarket, noPayoutSet, remainingToFill);

    await (await db).sync(john.augur, mock.constants.chunkSize, 0);

    markets = await api.route('getMarketsInfo', {
      marketIds: [
        yesNoMarket.address,
        categoricalMarket.address,
        scalarMarket.address,
      ],
    });

    expect(markets).toMatchObject([
      {
        author: john.account.publicKey,
        categories:
          [' '],
        consensus: null,
        cumulativeScale: '1',
        details: null,
        finalizationTime: null,
        marketType: 'yesNo',
        maxPrice: '1',
        minPrice: '0',
        needsMigration: false,
        numOutcomes: 3,
        numTicks: '100',
        openInterest: '0.0015',
        outcomes: [
          {
            description: 'Invalid',
            id: 0,
            price: '0.22',
            volume: '500000000000000',
          },
          {
            description: 'No',
            id: 1,
            price: '0.22',
            volume: '500000000000000',
          },
          {
            description: 'Yes',
            id: 2,
            price: null,
            volume: '0',
          },
        ],
        reportingState: MarketReportingState.Forking,
        resolutionSource: null,
        scalarDenomination: null,
        marketCreatorFeeRate: '0.01',
        settlementFee: '0.0100000000000001',
        reportingFeeRate: '0.0000000000000001',
        tickSize: '0.01',
        universe: john.augur.contracts.universe.address,
        volume: '0.001',
        disputeInfo: {
          disputePacingOn: true,
          stakeCompletedTotal: '550000000000000000524288',
          bondSizeOfNewStake: '1100000000000000001048576',
          stakes: [
            {
              outcome: '1',
              isInvalid: false,
              bondSizeCurrent: '349680582682291667',
              bondSizeTotal: '366666666666666667016192',
              stakeCurrent: '349680582682291667',
              stakeRemaining: '0',
              stakeCompleted: '366666666666666667016192',
              tentativeWinning: true },
            {
              outcome: '2',
              isInvalid: false,
              bondSizeCurrent: '699361165364583334',
              bondSizeTotal: '183333333333333333508096',
              stakeCurrent: '699361165364583334',
              stakeRemaining: '0',
              stakeCompleted: '183333333333333333508096',
              tentativeWinning: false,
            },
          ],
        },
      },
      {
        author: john.account.publicKey,
        categories:
          [' '],
        consensus: ['100', '0', '0', '0'],
        cumulativeScale: '1',
        details: null,
        marketType: 'categorical',
        maxPrice: '1',
        minPrice: '0',
        needsMigration: false,
        numOutcomes: 4,
        numTicks: '100',
        openInterest: '0.0015',
        outcomes: [
          {
            description: 'Invalid',
            id: 0,
            price: '0.22',
            volume: '500000000000000',
          },
          {
            description:
              'A\u0000\u0000\u0000\u0000\u0000\u0000\u0000\u0000\u0000\u0000\u0000\u0000\u0000\u0000\u0000\u0000\u0000\u0000\u0000\u0000\u0000\u0000\u0000\u0000\u0000\u0000\u0000\u0000\u0000\u0000\u0000',
            id: 1,
            price: '0.22',
            volume: '110000000000000',
          },
          {
            description:
              'B\u0000\u0000\u0000\u0000\u0000\u0000\u0000\u0000\u0000\u0000\u0000\u0000\u0000\u0000\u0000\u0000\u0000\u0000\u0000\u0000\u0000\u0000\u0000\u0000\u0000\u0000\u0000\u0000\u0000\u0000\u0000',
            id: 2,
            price: null,
            volume: '0',
          },
          {
            description:
              'C\u0000\u0000\u0000\u0000\u0000\u0000\u0000\u0000\u0000\u0000\u0000\u0000\u0000\u0000\u0000\u0000\u0000\u0000\u0000\u0000\u0000\u0000\u0000\u0000\u0000\u0000\u0000\u0000\u0000\u0000\u0000',
            id: 3,
            price: null,
            volume: '0',
          },
        ],
        reportingState: MarketReportingState.Finalized,
        resolutionSource: null,
        scalarDenomination: null,
        marketCreatorFeeRate: '0.01',
        settlementFee: '0.0100000000000001',
        reportingFeeRate: '0.0000000000000001',
        tickSize: '0.01',
        universe: john.augur.contracts.universe.address,
        volume: '0.00061',
        disputeInfo: {
          disputePacingOn: false,
          stakeCompletedTotal: '349680582682291667',
          bondSizeOfNewStake: '699361165364583334',
          stakes: [
            {
              outcome: '0',
              isInvalid: true,
              bondSizeCurrent: '349680582682291667',
              bondSizeTotal: '349680582682291667',
              stakeCurrent: '349680582682291667',
              stakeRemaining: '0',
              stakeCompleted: '349680582682291667',
              tentativeWinning: true,
            },
          ],
        },
      },
      {
        author: john.account.publicKey,
        categories:
          [' '],
        consensus: null,
        cumulativeScale: '200',
        details: null,
        finalizationTime: null,
        marketType: 'scalar',
        maxPrice: '250',
        minPrice: '50',
        needsMigration: true,
        numOutcomes: 3,
        numTicks: '20000',
        openInterest: '0.3',
        scalarDenomination: 'scalar denom 1',
        marketCreatorFeeRate: '0.01',
        settlementFee: '0.0100000000000001',
        reportingFeeRate: '0.0000000000000001',
        outcomes: [
          {
            description: 'Invalid',
            id: 0,
            price: '50.22',
            volume: '100000000000000000',
          },
          {
            description: 'scalar denom 1',
            id: 1,
            price: '50.22',
            volume: '110000000000000',
          },
          {
            description: 'scalar denom 1',
            id: 2,
            price: null,
            volume: '0',
          },
        ],
        reportingState: MarketReportingState.AwaitingForkMigration,
        resolutionSource: null,
        tickSize: '0.01',
        universe: john.augur.contracts.universe.address,
        volume: '0.10011',
        disputeInfo: {
          disputePacingOn: false,
          stakeCompletedTotal: '0',
          bondSizeOfNewStake: '0',
          stakes: [],
        },
      },
    ]);

    expect(markets[0]).toHaveProperty('creationBlock');
    expect(markets[1]).toHaveProperty('creationBlock');
    expect(markets[2]).toHaveProperty('creationBlock');

    expect(markets[0]).toHaveProperty('creationTime');
    expect(markets[1]).toHaveProperty('creationTime');
    expect(markets[2]).toHaveProperty('creationTime');

    expect(markets[0]).toHaveProperty('endTime');
    expect(markets[1]).toHaveProperty('endTime');
    expect(markets[2]).toHaveProperty('endTime');

    expect(markets[0]).toHaveProperty('finalizationTime');
    expect(markets[1]).toHaveProperty('finalizationTime');
    expect(markets[2]).toHaveProperty('finalizationTime');

    expect(markets[0]).toHaveProperty('id');
    expect(markets[1]).toHaveProperty('id');
    expect(markets[2]).toHaveProperty('id');
  }, 180000);

  test(':getCategories', async () => {
    const categories = await api.route('getCategories', {
      universe: john.augur.contracts.universe.address,
    });
    expect(categories).toMatchObject([
      'yesNo 1 primary',
      'yesNo 1 secondary',
      'yesNo 1 tertiary',
      'yesNo 2 primary',
      'yesNo 2 secondary',
      'yesNo 2 tertiary',
      'categorical 1 primary',
      'categorical 1 secondary',
      'categorical 1 tertiary',
      'categorical 2 primary',
      'categorical 2 secondary',
      'categorical 2 tertiary',
      'scalar 1 primary',
      'scalar 1 secondary',
      'scalar 1 tertiary',
      'scalar 2 primary',
      'scalar 2 secondary',
      'scalar 2 tertiary',
      ' ',
    ]);
  }, 120000);
});<|MERGE_RESOLUTION|>--- conflicted
+++ resolved
@@ -130,15 +130,12 @@
     marketList = await api.route('getMarkets', {
       universe: universe.address,
       creator: NULL_ADDRESS,
-<<<<<<< HEAD
     });
     expect(marketList).toEqual({
       markets: [],
       meta: {},
       filteredOutCount: 0,
       marketCount: 0,
-=======
->>>>>>> efaf132d
     });
 
     // Test maxEndTime
@@ -181,15 +178,12 @@
     marketList = await api.route('getMarkets', {
       universe: universe.address,
       designatedReporter: NULL_ADDRESS,
-<<<<<<< HEAD
     });
     expect(marketList).toEqual({
       markets: [],
       meta: {},
       filteredOutCount: 0,
       marketCount: 0,
-=======
->>>>>>> efaf132d
     });
 
     // Test maxFee
@@ -390,11 +384,7 @@
 
     // Test disputeWindow
     let disputeWindow = await yesNoMarket1.getDisputeWindow_();
-<<<<<<< HEAD
     marketList = await api.route('getMarkets', {
-=======
-    markets = await api.route('getMarkets', {
->>>>>>> efaf132d
       universe: universe.address,
       disputeWindow: disputeWindow,
       isSortDescending: false,
@@ -419,11 +409,7 @@
 
     // Retest disputeWindow
     disputeWindow = await yesNoMarket1.getDisputeWindow_();
-<<<<<<< HEAD
     marketList = await api.route('getMarkets', {
-=======
-    markets = await api.route('getMarkets', {
->>>>>>> efaf132d
       universe: universe.address,
       disputeWindow,
     });
