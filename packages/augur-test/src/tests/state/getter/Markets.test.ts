import { API } from "@augurproject/sdk/build/state/getter/API";
import { MarketInfo, MarketInfoReportingState, SECONDS_IN_A_DAY } from "@augurproject/sdk/build/state/getter/Markets";
import { Contracts as compilerOutput } from "@augurproject/artifacts";
import { DB } from "@augurproject/sdk/build/state/db/DB";
import {
  ACCOUNTS,
  makeDbMock,
  deployContracts,
  ContractAPI,
} from "../../../libs";
import { stringTo32ByteHex, NULL_ADDRESS } from "../../../libs/Utils";
import { BigNumber } from "bignumber.js";

const mock = makeDbMock();

let db: Promise<DB>;
let api: API;
let john: ContractAPI;
let mary: ContractAPI;

beforeAll(async () => {
  const { provider, addresses } = await deployContracts(ACCOUNTS, compilerOutput);

  john = await ContractAPI.userWrapper(ACCOUNTS, 0, provider, addresses);
  mary = await ContractAPI.userWrapper(ACCOUNTS, 1, provider, addresses);
  db = mock.makeDB(john.augur, ACCOUNTS);
  api = new API(john.augur, db);
  await john.approveCentralAuthority();
  await mary.approveCentralAuthority();
}, 120000);

// NOTE: Full-text searching is tested more in SyncableDB.test.ts
test("State API :: Markets :: getMarkets", async () => {
  const universe = john.augur.contracts.universe;
  const endTime = (await john.getTimestamp()).plus(SECONDS_IN_A_DAY);
  const lowFeePerCashInAttoCash = new BigNumber(10).pow(18).div(20); // 5% creator fee
  const highFeePerCashInAttoCash = new BigNumber(10).pow(18).div(10); // 10% creator fee
  const affiliateFeeDivisor = new BigNumber(0);
  const designatedReporter = john.account;
  const yesNoMarket1 = await john.createYesNoMarket(
    universe,
    endTime,
    lowFeePerCashInAttoCash,
    affiliateFeeDivisor,
    designatedReporter,
    "yesNo topic 1",
    "{\"description\": \"yesNo description 1\", \"longDescription\": \"yesNo longDescription 1\", \"tags\": [\"yesNo tag1-1\", \"yesNo tag1-2\", \"yesNo tag1-3\"]}"
  );
  const yesNoMarket2 = await john.createYesNoMarket(
    universe,
    endTime,
    lowFeePerCashInAttoCash,
    affiliateFeeDivisor,
    designatedReporter,
    "yesNo topic 2",
    "{\"description\": \"yesNo description 2\", \"longDescription\": \"yesNo longDescription 2\", \"tags\": [\"yesNo tag2-1\", \"yesNo tag2-2\", \"yesNo tag2-3\"]}"
  );
  const categoricalMarket1 = await john.createCategoricalMarket(
    universe,
    endTime,
    lowFeePerCashInAttoCash,
    affiliateFeeDivisor,
    designatedReporter,
    [stringTo32ByteHex("A"), stringTo32ByteHex("B"), stringTo32ByteHex("C")],
    "categorical topic 1",
    "{\"description\": \"categorical description 1\", \"longDescription\": \"categorical longDescription 1\", \"tags\": [\"categorical tag1-1\", \"categorical tag1-2\", \"categorical tag1-3\"]}"
  );
  const categoricalMarket2 = await john.createCategoricalMarket(
    universe,
    endTime,
    highFeePerCashInAttoCash,
    affiliateFeeDivisor,
    designatedReporter,
    [stringTo32ByteHex("A"), stringTo32ByteHex("B"), stringTo32ByteHex("C")],
    "categorical topic 2",
    "{\"description\": \"categorical description 2\", \"longDescription\": \"categorical longDescription 2\", \"tags\": [\"categorical tag2-1\", \"categorical tag2-2\", \"categorical tag2-3\"]}"
  );
  const scalarMarket1 = await john.createScalarMarket(
    universe,
    endTime,
    highFeePerCashInAttoCash,
    affiliateFeeDivisor,
    designatedReporter,
    [new BigNumber(0), new BigNumber(100)],
    new BigNumber(100),
    "scalar topic 1",
    "{\"description\": \"scalar description 1\", \"longDescription\": \"scalar longDescription 1\", \"_scalarDenomination\": \"scalar denom 1\", \"tags\": [\"scalar tag1-1\", \"scalar tag1-2\", \"scalar tag1-3\"]}"
  );
  const scalarMarket2 = await john.createScalarMarket(
    universe,
    endTime,
    highFeePerCashInAttoCash,
    affiliateFeeDivisor,
    designatedReporter,
    [new BigNumber(0), new BigNumber(100)],
    new BigNumber(100),
    "scalar topic 2",
    "{\"description\": \"scalar description 2\", \"longDescription\": \"scalar longDescription 2\", \"_scalarDenomination\": \"scalar denom 2\", \"tags\": [\"scalar tag2-1\", \"scalar tag2-2\", \"scalar tag2-3\"]}"
  );

  const actualDB = await db;
  await actualDB.sync(john.augur, mock.constants.chunkSize, 0);

  let markets: Array<MarketInfo>;

  // Test non-existent universe address
  const nonexistentAddress = "0x1111111111111111111111111111111111111111";
  let errorMessage = "";
  try {
    let markets: Array<MarketInfo> = await api.route("getMarkets", {
      universe: nonexistentAddress
    });
  } catch (error) {
    errorMessage = error.message;
  }
  expect(errorMessage).toEqual("Unknown universe: 0x1111111111111111111111111111111111111111");

  // Test creator
  markets = await api.route("getMarkets", {
    universe: universe.address,
    creator: ACCOUNTS[0].publicKey
  });
  expect(markets).toEqual(
    [
      yesNoMarket1.address,
      yesNoMarket2.address,
      categoricalMarket1.address,
      categoricalMarket2.address,
      scalarMarket1.address,
      scalarMarket2.address
    ]
  );

  markets = await api.route("getMarkets", {
    universe: universe.address,
    creator: nonexistentAddress
  });
  expect(markets).toEqual([]);

  // Test designatedReporter
  markets = await api.route("getMarkets", {
    universe: universe.address,
    designatedReporter: ACCOUNTS[0].publicKey
  });
  expect(markets).toEqual(
    [
      yesNoMarket1.address,
      yesNoMarket2.address,
      categoricalMarket1.address,
      categoricalMarket2.address,
      scalarMarket1.address,
      scalarMarket2.address
    ]
  );

  markets = await api.route("getMarkets", {
    universe: universe.address,
    designatedReporter: nonexistentAddress
  });
  expect(markets).toEqual([]);

  // Test maxFee
  markets = await api.route("getMarkets", {
    universe: universe.address,
    maxFee: "0.05"
  });
  expect(markets).toEqual([]);

  markets = await api.route("getMarkets", {
    universe: universe.address,
    maxFee: "0.06"
  });
  expect(markets).toEqual(
    [
      yesNoMarket1.address,
      yesNoMarket2.address,
      categoricalMarket1.address
    ]
  );

  markets = await api.route("getMarkets", {
    universe: universe.address,
    maxFee: "0.11"
  });
  expect(markets).toEqual(
    [
      yesNoMarket1.address,
      yesNoMarket2.address,
      categoricalMarket1.address,
      categoricalMarket2.address,
      scalarMarket1.address,
      scalarMarket2.address
    ]
  );

  // Place orders on some markets
  const bid = new BigNumber(0);
  const outcome0 = new BigNumber(0);
  const numShares = new BigNumber(10000000000000);
  const price = new BigNumber(22);
  const yesNoOrderId = await john.placeOrder(yesNoMarket1.address, bid, numShares, price, outcome0, stringTo32ByteHex(""), stringTo32ByteHex(""), stringTo32ByteHex("42"));
  await john.cancelOrder(yesNoOrderId);
  await john.placeOrder(yesNoMarket1.address, bid, numShares, price, outcome0, stringTo32ByteHex(""), stringTo32ByteHex(""), stringTo32ByteHex("42"));
  await john.placeOrder(categoricalMarket1.address, bid, numShares, price, outcome0, stringTo32ByteHex(""), stringTo32ByteHex(""), stringTo32ByteHex("42"));
  await john.placeOrder(scalarMarket1.address, bid, numShares, price, outcome0, stringTo32ByteHex(""), stringTo32ByteHex(""), stringTo32ByteHex("42"));

  await (await db).sync(john.augur, mock.constants.chunkSize, 0);

  // Test hasOrders
  markets = await api.route("getMarkets", {
    universe: universe.address,
    hasOrders: false,
  });
  expect(markets).toEqual(
    [
      yesNoMarket1.address,
      yesNoMarket2.address,
      categoricalMarket1.address,
      categoricalMarket2.address,
      scalarMarket1.address,
      scalarMarket2.address
    ]
  );

  markets = await api.route("getMarkets", {
    universe: universe.address,
    hasOrders: true,
  });
  expect(markets).toEqual(
    [
      yesNoMarket1.address,
      categoricalMarket1.address,
      scalarMarket1.address
    ]
  );

  // Partially fill orders
  const cost = numShares.multipliedBy(78).div(2);
  const yesNoOrderId1 = await john.getBestOrderId(bid, yesNoMarket1.address, outcome0);
  const categoricalOrderId1 = await john.getBestOrderId(bid, categoricalMarket1.address, outcome0);
  const scalarOrderId1 = await john.getBestOrderId(bid, scalarMarket1.address, outcome0);
  await john.fillOrder(yesNoOrderId1, cost, numShares.div(2), "42");
  await mary.fillOrder(categoricalOrderId1, cost, numShares.div(2), "43");
  await mary.fillOrder(scalarOrderId1, cost, numShares.div(2), "43");

  await (await db).sync(john.augur, mock.constants.chunkSize, 0);

  markets = await api.route("getMarkets", {
    universe: universe.address,
    hasOrders: true,
  });
  expect(markets).toEqual(
    [
      yesNoMarket1.address,
      categoricalMarket1.address,
      scalarMarket1.address
    ]
  );

  // Completely fill orders
  await john.fillOrder(yesNoOrderId1, cost, numShares.div(2), "42");
  await mary.fillOrder(categoricalOrderId1, cost, numShares.div(2), "43");
  await mary.fillOrder(scalarOrderId1, cost, numShares.div(2), "43");

  await (await db).sync(john.augur, mock.constants.chunkSize, 0);

  markets = await api.route("getMarkets", {
    universe: universe.address,
    hasOrders: true,
  });
  expect(markets).toEqual([]);

  // Move timestamp to designated reporting phase
  await john.setTimestamp(endTime);

  await (await db).sync(john.augur, mock.constants.chunkSize, 0);

  // Test disputeWindow
  markets = await api.route("getMarkets", {
    universe: universe.address,
    disputeWindow: NULL_ADDRESS
  });
  expect(markets).toEqual(
    [
      yesNoMarket1.address,
      yesNoMarket2.address,
      categoricalMarket1.address,
      categoricalMarket2.address,
      scalarMarket1.address,
      scalarMarket2.address
    ]
  );

  // Test reportingState
  markets = await api.route("getMarkets", {
    universe: universe.address,
    reportingState: MarketInfoReportingState.DESIGNATED_REPORTING
  });
  expect(markets).toEqual(
    [
      yesNoMarket1.address,
      yesNoMarket2.address,
      categoricalMarket1.address,
      categoricalMarket2.address,
      scalarMarket1.address,
      scalarMarket2.address
    ]
  );

  markets = await api.route("getMarkets", {
    universe: universe.address,
    reportingState: MarketInfoReportingState.PRE_REPORTING
  });
  expect(markets).toEqual([]);

  await john.setTimestamp(endTime.plus(1));

  const noPayoutSet = [new BigNumber(100), new BigNumber(0), new BigNumber(0)];
  await john.doInitialReport(yesNoMarket1, noPayoutSet);

  await (await db).sync(john.augur, mock.constants.chunkSize, 0);

  // Retest disputeWindow & reportingState
  let disputeWindow = await yesNoMarket1.getDisputeWindow_();
  markets = await api.route("getMarkets", {
    universe: universe.address,
    disputeWindow
  });
  expect(markets).toEqual([yesNoMarket1.address]);

  markets = await api.route("getMarkets", {
    universe: universe.address,
    reportingState: MarketInfoReportingState.DESIGNATED_REPORTING
  });
  expect(markets).toEqual(
    [
      yesNoMarket2.address,
      categoricalMarket1.address,
      categoricalMarket2.address,
      scalarMarket1.address,
      scalarMarket2.address
    ]
  );

  markets = await api.route("getMarkets", {
    universe: universe.address,
    reportingState: MarketInfoReportingState.CROWDSOURCING_DISPUTE
  });
  expect(markets).toEqual([yesNoMarket1.address]);

  markets = await api.route("getMarkets", {
    universe: universe.address,
    reportingState: [
      MarketInfoReportingState.CROWDSOURCING_DISPUTE,
      MarketInfoReportingState.DESIGNATED_REPORTING
    ]
  });
  expect(markets).toEqual(
    [
      yesNoMarket1.address,
      yesNoMarket2.address,
      categoricalMarket1.address,
      categoricalMarket2.address,
      scalarMarket1.address,
      scalarMarket2.address
    ]);
}, 120000);

test("State API :: Markets :: getMarketPriceHistory", async () => {
  const yesNoMarket = await john.createReasonableYesNoMarket(john.augur.contracts.universe);
  const categoricalMarket = await john.createReasonableMarket(john.augur.contracts.universe, [stringTo32ByteHex("A"), stringTo32ByteHex("B"), stringTo32ByteHex("C")]);

  // Place orders
  const bid = new BigNumber(0);
  const outcome0 = new BigNumber(0);
  const outcome1 = new BigNumber(1);
  const numShares = new BigNumber(10000000000000);
  const price = new BigNumber(22);
  await john.placeOrder(yesNoMarket.address, bid, numShares, price, outcome0, stringTo32ByteHex(""), stringTo32ByteHex(""), stringTo32ByteHex("42"));
  await john.placeOrder(yesNoMarket.address, bid, numShares, price, outcome1, stringTo32ByteHex(""), stringTo32ByteHex(""), stringTo32ByteHex("42"));
  await john.placeOrder(categoricalMarket.address, bid, numShares, price, outcome0, stringTo32ByteHex(""), stringTo32ByteHex(""), stringTo32ByteHex("42"));
  await john.placeOrder(categoricalMarket.address, bid, numShares, price, outcome1, stringTo32ByteHex(""), stringTo32ByteHex(""), stringTo32ByteHex("42"));

  // Fill orders
  const cost = numShares.multipliedBy(78).div(10);
  let yesNoOrderId0 = await john.getBestOrderId(bid, yesNoMarket.address, outcome0);
  let yesNoOrderId1 = await john.getBestOrderId(bid, yesNoMarket.address, outcome1);
  let categoricalOrderId0 = await john.getBestOrderId(bid, categoricalMarket.address, outcome0);
  let categoricalOrderId1 = await john.getBestOrderId(bid, categoricalMarket.address, outcome1);
  await john.fillOrder(yesNoOrderId0, cost, numShares.div(10).multipliedBy(2), "42");
  await mary.fillOrder(yesNoOrderId1, cost, numShares.div(10).multipliedBy(3), "43");
  await mary.fillOrder(categoricalOrderId0, cost, numShares.div(10).multipliedBy(2), "43");
  await mary.fillOrder(categoricalOrderId1, cost, numShares.div(10).multipliedBy(4), "43");

  const newTime = (await john.getTimestamp()).plus(SECONDS_IN_A_DAY);
  await john.setTimestamp(newTime);

  yesNoOrderId0 = await john.getBestOrderId(bid, yesNoMarket.address, outcome0);
  yesNoOrderId1 = await john.getBestOrderId(bid, yesNoMarket.address, outcome1);
  categoricalOrderId0 = await john.getBestOrderId(bid, categoricalMarket.address, outcome0);
  categoricalOrderId1 = await john.getBestOrderId(bid, categoricalMarket.address, outcome1);
  await john.fillOrder(yesNoOrderId0, cost, numShares.div(10).multipliedBy(4), "42");
  await mary.fillOrder(yesNoOrderId1, cost, numShares.div(10).multipliedBy(5), "43");
  await mary.fillOrder(categoricalOrderId0, cost, numShares.div(10).multipliedBy(4), "43");
  await mary.fillOrder(categoricalOrderId1, cost, numShares.div(10).multipliedBy(2), "43");

  await (await db).sync(john.augur, mock.constants.chunkSize, 0);

  let yesNoMarketPriceHistory = await api.route("getMarketPriceHistory", {
    marketId: yesNoMarket.address
  });
  expect(yesNoMarketPriceHistory).toMatchObject(
    {
      "0": [{ "amount": "8000000000000", "price": "22" }, { "amount": "4000000000000", "price": "22" }],
      "1": [{ "amount": "7000000000000", "price": "22" }, { "amount": "2000000000000", "price": "22" }]
    }
  );
  for (let outcome = 0; outcome < yesNoMarketPriceHistory.length; outcome++) {
    for (let fillOrder = 0; fillOrder < yesNoMarketPriceHistory[outcome].length; fillOrder++) {
      expect(yesNoMarketPriceHistory[outcome][fillOrder]).toHaveProperty("timestamp");
      if (fillOrder > 0) {
        expect(yesNoMarketPriceHistory[outcome][fillOrder].timestamp).toBeGreaterThan(yesNoMarketPriceHistory[outcome][fillOrder].timestamp);
      }
    }
  }

  let categoricalMarketPriceHistory = await api.route("getMarketPriceHistory", {
    marketId: categoricalMarket.address
  });
  expect(categoricalMarketPriceHistory).toMatchObject(
    {
      "0": [{ "amount": "8000000000000", "price": "22" }, { "amount": "4000000000000", "price": "22" }],
      "1": [{ "amount": "6000000000000", "price": "22" }, { "amount": "4000000000000", "price": "22" }]
    }
  );
  for (let outcome = 0; outcome < categoricalMarketPriceHistory.length; outcome++) {
    for (let fillOrder = 0; fillOrder < categoricalMarketPriceHistory[outcome].length; fillOrder++) {
      expect(categoricalMarketPriceHistory[outcome][fillOrder]).toHaveProperty("timestamp");
      if (fillOrder > 0) {
        expect(categoricalMarketPriceHistory[outcome][fillOrder].timestamp).toBeGreaterThan(categoricalMarketPriceHistory[outcome][fillOrder].timestamp);
      }
    }
  }
}, 120000);

test("State API :: Markets :: getMarketPriceCandlesticks", async () => {
  const yesNoMarket = await john.createReasonableYesNoMarket(john.augur.contracts.universe);

  const startTime = (await john.getTimestamp()).toNumber();

  // Place orders
  const bid = new BigNumber(0);
  const outcome0 = new BigNumber(0);
  const outcome1 = new BigNumber(1);
  const numShares = new BigNumber(10000000000000);
  const price0 = new BigNumber(10);
  const price1 = new BigNumber(20);
  const price2 = new BigNumber(30);
  const price3 = new BigNumber(40);
  await john.placeOrder(yesNoMarket.address, bid, numShares, price0, outcome0, stringTo32ByteHex(""), stringTo32ByteHex(""), stringTo32ByteHex("42"));
  await john.placeOrder(yesNoMarket.address, bid, numShares, price1, outcome0, stringTo32ByteHex(""), stringTo32ByteHex(""), stringTo32ByteHex("42"));
  await john.placeOrder(yesNoMarket.address, bid, numShares, price2, outcome0, stringTo32ByteHex(""), stringTo32ByteHex(""), stringTo32ByteHex("42"));
  await john.placeOrder(yesNoMarket.address, bid, numShares, price3, outcome0, stringTo32ByteHex(""), stringTo32ByteHex(""), stringTo32ByteHex("42"));
  await john.placeOrder(yesNoMarket.address, bid, numShares, price0, outcome1, stringTo32ByteHex(""), stringTo32ByteHex(""), stringTo32ByteHex("42"));
  await john.placeOrder(yesNoMarket.address, bid, numShares, price1, outcome1, stringTo32ByteHex(""), stringTo32ByteHex(""), stringTo32ByteHex("42"));
  await john.placeOrder(yesNoMarket.address, bid, numShares, price2, outcome1, stringTo32ByteHex(""), stringTo32ByteHex(""), stringTo32ByteHex("42"));
  await john.placeOrder(yesNoMarket.address, bid, numShares, price3, outcome1, stringTo32ByteHex(""), stringTo32ByteHex(""), stringTo32ByteHex("42"));

  // Fill orders
  const cost0 = numShares.multipliedBy(new BigNumber(100).minus(price0)).div(10);
  const cost1 = numShares.multipliedBy(new BigNumber(100).minus(price1)).div(10);
  const cost2 = numShares.multipliedBy(new BigNumber(100).minus(price2)).div(10);
  const cost3 = numShares.multipliedBy(new BigNumber(100).minus(price3)).div(10);
  let yesNoOrderId0 = await john.getBestOrderId(bid, yesNoMarket.address, outcome0);
  let yesNoOrderId1 = await john.getBestOrderId(bid, yesNoMarket.address, outcome1);
  await mary.fillOrder(yesNoOrderId0, cost0, numShares.div(10).multipliedBy(5), "42");
  await mary.fillOrder(yesNoOrderId1, cost1, numShares.div(10).multipliedBy(7), "43");

  // Move time forward 10 minutes
  let newTime = (await john.getTimestamp()).plus(60 * 10);
  await john.setTimestamp(newTime);

  yesNoOrderId0 = await john.getBestOrderId(bid, yesNoMarket.address, outcome0);
  yesNoOrderId1 = await john.getBestOrderId(bid, yesNoMarket.address, outcome1);
  await mary.fillOrder(yesNoOrderId0, cost1, numShares.div(10).multipliedBy(4), "42");
  await mary.fillOrder(yesNoOrderId1, cost0, numShares.div(10).multipliedBy(4), "43");

  // Move time forward 30 minutes
  newTime = (await john.getTimestamp()).plus(60 * 30);
  await john.setTimestamp(newTime);

  yesNoOrderId0 = await john.getBestOrderId(bid, yesNoMarket.address, outcome0);
  yesNoOrderId1 = await john.getBestOrderId(bid, yesNoMarket.address, outcome1);
  await mary.fillOrder(yesNoOrderId0, cost0, numShares.div(10).multipliedBy(6), "42");
  await mary.fillOrder(yesNoOrderId1, cost1, numShares.div(10).multipliedBy(8), "43");

  yesNoOrderId0 = await john.getBestOrderId(bid, yesNoMarket.address, outcome0);
  yesNoOrderId1 = await john.getBestOrderId(bid, yesNoMarket.address, outcome1);
  await mary.fillOrder(yesNoOrderId0, cost1, numShares.div(10).multipliedBy(7), "42");
  await mary.fillOrder(yesNoOrderId1, cost1, numShares.div(10).multipliedBy(9), "43");

  // Move time forward 30 minutes
  newTime = (await john.getTimestamp()).plus(60 * 30);
  await john.setTimestamp(newTime);

  yesNoOrderId0 = await john.getBestOrderId(bid, yesNoMarket.address, outcome0);
  yesNoOrderId1 = await john.getBestOrderId(bid, yesNoMarket.address, outcome1);
  await mary.fillOrder(yesNoOrderId0, cost2, numShares.div(10).multipliedBy(6), "42");
  await mary.fillOrder(yesNoOrderId1, cost1, numShares.div(10).multipliedBy(5), "43");

  yesNoOrderId0 = await john.getBestOrderId(bid, yesNoMarket.address, outcome0);
  yesNoOrderId1 = await john.getBestOrderId(bid, yesNoMarket.address, outcome1);
  await mary.fillOrder(yesNoOrderId0, cost0, numShares.div(10).multipliedBy(7), "42");
  await mary.fillOrder(yesNoOrderId1, cost3, numShares.div(10).multipliedBy(3), "43");

  // Move time forward 60 minutes
  newTime = (await john.getTimestamp()).plus(60 * 60);
  await john.setTimestamp(newTime);

  const endTime = (await john.getTimestamp()).toNumber();

  await (await db).sync(john.augur, mock.constants.chunkSize, 0);

  let yesNoMarketPriceCandlesticks = await api.route("getMarketPriceCandlesticks", {
    marketId: yesNoMarket.address
  });
  expect(yesNoMarketPriceCandlesticks).toMatchObject(
    {
      '0':
        [{
          tokenVolume: '5000000000000',
          start: '40',
          end: '40',
          min: '40',
          max: '40',
          volume: '200000000000000',
          shareVolume: '5000000000000'
        },
        {
          tokenVolume: '1000000000000',
          start: '40',
          end: '40',
          min: '40',
          max: '40',
          volume: '40000000000000',
          shareVolume: '1000000000000'
        },
        {
          tokenVolume: '3000000000000',
          start: '40',
          end: '40',
          min: '30',
          max: '40',
          volume: '90000000000000',
          shareVolume: '3000000000000'
        },
        {
          tokenVolume: '3000000000000',
          start: '30',
          end: '30',
          min: '20',
          max: '30',
          volume: '60000000000000',
          shareVolume: '3000000000000'
        }],
      '1':
        [{
          tokenVolume: '3000000000000',
          start: '40',
          end: '40',
          min: '40',
          max: '40',
          volume: '120000000000000',
          shareVolume: '3000000000000'
        },
        {
          tokenVolume: '0',
          start: '40',
          end: '40',
          min: '40',
          max: '40',
          volume: '0',
          shareVolume: '0'
        },
        {
          tokenVolume: '2000000000000',
          start: '30',
          end: '30',
          min: '30',
          max: '30',
          volume: '60000000000000',
          shareVolume: '2000000000000'
        },
        {
          tokenVolume: '7000000000000',
          start: '20',
          end: '20',
          min: '20',
          max: '20',
          volume: '140000000000000',
          shareVolume: '7000000000000'
        }]
    }
  );
  for (let outcome in yesNoMarketPriceCandlesticks) {
    for (let candlestickIndex = 0; candlestickIndex < yesNoMarketPriceCandlesticks[outcome]; candlestickIndex++) {
      expect(yesNoMarketPriceCandlesticks[outcome][candlestickIndex]["startTimestamp"]).toBeInstanceOf(Number);
    }
  }

  yesNoMarketPriceCandlesticks = await api.route("getMarketPriceCandlesticks", {
    marketId: yesNoMarket.address,
    start: startTime + 30,
    end: endTime - 30,
    outcome: 1,
    period: 30,
  });
  expect(yesNoMarketPriceCandlesticks).toMatchObject(
    {
      '1':
        [{
          tokenVolume: '0',
          start: '40',
          end: '40',
          min: '40',
          max: '40',
          volume: '0',
          shareVolume: '0'
        },
        {
          tokenVolume: '2000000000000',
          start: '30',
          end: '30',
          min: '30',
          max: '30',
          volume: '60000000000000',
          shareVolume: '2000000000000'
        },
        {
          tokenVolume: '7000000000000',
          start: '20',
          end: '20',
          min: '20',
          max: '20',
          volume: '140000000000000',
          shareVolume: '7000000000000'
        }]
    }
  );
  for (let outcome in yesNoMarketPriceCandlesticks) {
    for (let candlestickIndex = 0; candlestickIndex < yesNoMarketPriceCandlesticks[outcome]; candlestickIndex++) {
      expect(yesNoMarketPriceCandlesticks[outcome][candlestickIndex]["startTimestamp"]).toBeInstanceOf(Number);
    }
  }
}, 120000);

test("State API :: Markets :: getMarketsInfo", async () => {
  const yesNoMarket = await john.createReasonableYesNoMarket(john.augur.contracts.universe);
  const categoricalMarket = await john.createReasonableMarket(john.augur.contracts.universe, [stringTo32ByteHex("A"), stringTo32ByteHex("B"), stringTo32ByteHex("C")]);
  const scalarMarket = await john.createReasonableScalarMarket(john.augur.contracts.universe);

  // Place orders
  const bid = new BigNumber(0);
  const outcome0 = new BigNumber(0);
  const outcome1 = new BigNumber(1);
  const numShares = new BigNumber(10000000000000);
  const price = new BigNumber(22);
  await john.placeOrder(yesNoMarket.address, bid, numShares, price, outcome0, stringTo32ByteHex(""), stringTo32ByteHex(""), stringTo32ByteHex("42"));
  await john.placeOrder(yesNoMarket.address, bid, numShares, price, outcome1, stringTo32ByteHex(""), stringTo32ByteHex(""), stringTo32ByteHex("42"));
  await john.placeOrder(categoricalMarket.address, bid, numShares, price, outcome0, stringTo32ByteHex(""), stringTo32ByteHex(""), stringTo32ByteHex("42"));
  await john.placeOrder(categoricalMarket.address, bid, numShares, price, outcome1, stringTo32ByteHex(""), stringTo32ByteHex(""), stringTo32ByteHex("42"));
  await john.placeOrder(scalarMarket.address, bid, numShares, price, outcome0, stringTo32ByteHex(""), stringTo32ByteHex(""), stringTo32ByteHex("42"));
  await john.placeOrder(scalarMarket.address, bid, numShares, price, outcome1, stringTo32ByteHex(""), stringTo32ByteHex(""), stringTo32ByteHex("42"));

  // Partially fill orders
  const cost = numShares.multipliedBy(78).div(2);
  const yesNoOrderId0 = await john.getBestOrderId(bid, yesNoMarket.address, outcome0);
  const yesNoOrderId1 = await john.getBestOrderId(bid, yesNoMarket.address, outcome1);
  const categoricalOrderId0 = await john.getBestOrderId(bid, categoricalMarket.address, outcome0);
  const categoricalOrderId1 = await john.getBestOrderId(bid, categoricalMarket.address, outcome1);
  const scalarOrderId0 = await john.getBestOrderId(bid, scalarMarket.address, outcome0);
  const scalarOrderId1 = await john.getBestOrderId(bid, scalarMarket.address, outcome1);
  await john.fillOrder(yesNoOrderId0, cost, numShares.div(2), "42");
  await mary.fillOrder(yesNoOrderId1, cost, numShares.div(2), "43");
  await mary.fillOrder(categoricalOrderId0, cost, numShares.div(2), "43");
  await mary.fillOrder(categoricalOrderId1, cost, numShares.div(2), "43");
  await mary.fillOrder(scalarOrderId0, cost, numShares.div(2), "43");
  await mary.fillOrder(scalarOrderId1, cost, numShares.div(2), "43");

  // Purchase complete sets
  await mary.buyCompleteSets(yesNoMarket, numShares);
  await mary.buyCompleteSets(categoricalMarket, numShares);
  await mary.buyCompleteSets(scalarMarket, numShares);

  await (await db).sync(john.augur, mock.constants.chunkSize, 0);

  let markets: Array<MarketInfo> = await api.route("getMarketsInfo", {
    marketIds: [
      yesNoMarket.address,
      categoricalMarket.address,
      scalarMarket.address
    ]
  });

  expect(markets[0].reportingState).toBe(MarketInfoReportingState.PRE_REPORTING);
  expect(markets[1].reportingState).toBe(MarketInfoReportingState.PRE_REPORTING);
  expect(markets[2].reportingState).toBe(MarketInfoReportingState.PRE_REPORTING);

  // Skip to yes/no market end time
  let newTime = (await yesNoMarket.getEndTime_()).plus(1);
  await john.setTimestamp(newTime);

  await (await db).sync(john.augur, mock.constants.chunkSize, 0);

  markets = await api.route("getMarketsInfo", {
    marketIds: [
      yesNoMarket.address,
      categoricalMarket.address,
      scalarMarket.address
    ]
  });

  expect(markets[0].reportingState).toBe(MarketInfoReportingState.DESIGNATED_REPORTING);
  expect(markets[1].reportingState).toBe(MarketInfoReportingState.DESIGNATED_REPORTING);
  expect(markets[2].reportingState).toBe(MarketInfoReportingState.DESIGNATED_REPORTING);

  // Skip to open reporting
  newTime = newTime.plus(SECONDS_IN_A_DAY * 7);
  await john.setTimestamp(newTime);

  await (await db).sync(john.augur, mock.constants.chunkSize, 0);

  markets = await api.route("getMarketsInfo", {
    marketIds: [
      yesNoMarket.address,
      categoricalMarket.address,
      scalarMarket.address
    ]
  });

  expect(markets[0].reportingState).toBe(MarketInfoReportingState.OPEN_REPORTING);
  expect(markets[1].reportingState).toBe(MarketInfoReportingState.OPEN_REPORTING);
  expect(markets[2].reportingState).toBe(MarketInfoReportingState.OPEN_REPORTING);

  // Submit intial reports
  const categoricalMarketPayoutSet = [
    new BigNumber(100),
    new BigNumber(0),
    new BigNumber(0),
    new BigNumber(0)
  ];
  await john.doInitialReport(categoricalMarket, categoricalMarketPayoutSet);

  const noPayoutSet = [new BigNumber(0), new BigNumber(100), new BigNumber(0)];
  const yesPayoutSet = [new BigNumber(0), new BigNumber(0), new BigNumber(100)];
  await john.doInitialReport(yesNoMarket, noPayoutSet);

  await (await db).sync(john.augur, mock.constants.chunkSize, 0);

  markets = await api.route("getMarketsInfo", {
    marketIds: [
      yesNoMarket.address,
      categoricalMarket.address,
      scalarMarket.address
    ]
  });

  expect(markets[0].reportingState).toBe(MarketInfoReportingState.CROWDSOURCING_DISPUTE);
  expect(markets[1].reportingState).toBe(MarketInfoReportingState.CROWDSOURCING_DISPUTE);
  expect(markets[2].reportingState).toBe(MarketInfoReportingState.OPEN_REPORTING);

  // Dispute 10 times
  for (let disputeRound = 1; disputeRound <= 11; disputeRound++) {
    if (disputeRound % 2 !== 0) {
      await mary.contribute(yesNoMarket, yesPayoutSet, new BigNumber(25000));
      let remainingToFill = await john.getRemainingToFill(yesNoMarket, yesPayoutSet);
      await mary.contribute(yesNoMarket, yesPayoutSet, remainingToFill);
    } else {
      await john.contribute(yesNoMarket, noPayoutSet, new BigNumber(25000));
      let remainingToFill = await john.getRemainingToFill(yesNoMarket, noPayoutSet);
      await john.contribute(yesNoMarket, noPayoutSet, remainingToFill);
    }
  }

  await (await db).sync(john.augur, mock.constants.chunkSize, 0);

  markets = await api.route("getMarketsInfo", {
    marketIds: [
      yesNoMarket.address,
      categoricalMarket.address,
      scalarMarket.address
    ]
  });

  expect(markets[0].reportingState).toBe(MarketInfoReportingState.AWAITING_NEXT_WINDOW);
  expect(markets[1].reportingState).toBe(MarketInfoReportingState.CROWDSOURCING_DISPUTE);
  expect(markets[2].reportingState).toBe(MarketInfoReportingState.OPEN_REPORTING);

  newTime = newTime.plus(SECONDS_IN_A_DAY * 7);
  await john.setTimestamp(newTime);

  await (await db).sync(john.augur, mock.constants.chunkSize, 0);

  markets = await api.route("getMarketsInfo", {
    marketIds: [
      yesNoMarket.address,
      categoricalMarket.address,
      scalarMarket.address
    ]
  });

  expect(markets[0].reportingState).toBe(MarketInfoReportingState.CROWDSOURCING_DISPUTE);
  expect(markets[1].reportingState).toBe(MarketInfoReportingState.CROWDSOURCING_DISPUTE);
  expect(markets[2].reportingState).toBe(MarketInfoReportingState.OPEN_REPORTING);

  // Continue disputing
  for (let disputeRound = 12; disputeRound <= 19; disputeRound++) {
    if (disputeRound % 2 !== 0) {
      await mary.contribute(yesNoMarket, yesPayoutSet, new BigNumber(25000));
      let remainingToFill = await john.getRemainingToFill(yesNoMarket, yesPayoutSet);
      await mary.contribute(yesNoMarket, yesPayoutSet, remainingToFill);
    } else {
      await john.contribute(yesNoMarket, noPayoutSet, new BigNumber(25000));
      let remainingToFill = await john.getRemainingToFill(yesNoMarket, noPayoutSet);
      await john.contribute(yesNoMarket, noPayoutSet, remainingToFill);
    }
    newTime = newTime.plus(SECONDS_IN_A_DAY * 7);
    await john.setTimestamp(newTime);
  }

  await john.finalizeMarket(categoricalMarket);

  // Fork market
  await john.contribute(yesNoMarket, noPayoutSet, new BigNumber(25000));
  let remainingToFill = await john.getRemainingToFill(yesNoMarket, noPayoutSet);
  await john.contribute(yesNoMarket, noPayoutSet, remainingToFill);

  await (await db).sync(john.augur, mock.constants.chunkSize, 0);

  markets = await api.route("getMarketsInfo", {
    marketIds: [
      yesNoMarket.address,
      categoricalMarket.address,
      scalarMarket.address
    ]
  });

  expect(markets).toMatchObject(
    [
      {
        "author": john.account,
        "category": " \u0000\u0000\u0000\u0000\u0000\u0000\u0000\u0000\u0000\u0000\u0000\u0000\u0000\u0000\u0000\u0000\u0000\u0000\u0000\u0000\u0000\u0000\u0000\u0000\u0000\u0000\u0000\u0000\u0000\u0000\u0000",
        "consensus": null,
        "cumulativeScale": "1",
        "details": null,
        "finalizationTime": null,
        "marketType": "yesNo",
        "maxPrice": "1",
        "minPrice": "0",
        "needsMigration": false,
        "numOutcomes": 3,
        "numTicks": "100",
        "openInterest": "0.0015",
        "outcomes": [
          {
            "description": "Invalid",
            "id": 0,
            "price": "0.22",
<<<<<<< HEAD
            "volume": "500000000000000",
=======
>>>>>>> 914c6f6f
          },
          {
            "description": "No",
            "id": 1,
            "price": "0.22",
<<<<<<< HEAD
            "volume": "500000000000000",
=======
>>>>>>> 914c6f6f
          },
          {
            "description": "Yes",
            "id": 2,
            "price": null,
<<<<<<< HEAD
            "volume": "0",
=======
>>>>>>> 914c6f6f
          },
        ],
        "reportingState": "FORKING",
        "resolutionSource": null,
        "scalarDenomination": null,
        "marketCreatorFeeRate": "0.01",
        "settlementFee": "0.0100000000000001",
        "reportingFeeRate": "0.0000000000000001",
        "tickSize": "0.01",
        "universe": john.augur.contracts.universe.address,
        "volume": "0.001",
      },
      {
        "author": john.account,
        "category": " \u0000\u0000\u0000\u0000\u0000\u0000\u0000\u0000\u0000\u0000\u0000\u0000\u0000\u0000\u0000\u0000\u0000\u0000\u0000\u0000\u0000\u0000\u0000\u0000\u0000\u0000\u0000\u0000\u0000\u0000\u0000",
        "consensus": [
          "100",
          "0",
          "0",
          "0",
        ],
        "cumulativeScale": "1",
        "details": null,
        "marketType": "categorical",
        "maxPrice": "1",
        "minPrice": "0",
        "needsMigration": false,
        "numOutcomes": 4,
        "numTicks": "100",
        "openInterest": "0.0015",
        "outcomes": [
          {
            "description": "Invalid",
            "id": 0,
            "price": "0.22",
<<<<<<< HEAD
            "volume": "500000000000000",
=======
>>>>>>> 914c6f6f
          },
          {
            "description": "A\u0000\u0000\u0000\u0000\u0000\u0000\u0000\u0000\u0000\u0000\u0000\u0000\u0000\u0000\u0000\u0000\u0000\u0000\u0000\u0000\u0000\u0000\u0000\u0000\u0000\u0000\u0000\u0000\u0000\u0000\u0000",
            "id": 1,
            "price": "0.22",
<<<<<<< HEAD
            "volume": "110000000000000",
=======
>>>>>>> 914c6f6f
          },
          {
            "description": "B\u0000\u0000\u0000\u0000\u0000\u0000\u0000\u0000\u0000\u0000\u0000\u0000\u0000\u0000\u0000\u0000\u0000\u0000\u0000\u0000\u0000\u0000\u0000\u0000\u0000\u0000\u0000\u0000\u0000\u0000\u0000",
            "id": 2,
            "price": null,
<<<<<<< HEAD
            "volume": "0",
=======
>>>>>>> 914c6f6f
          },
          {
            "description": "C\u0000\u0000\u0000\u0000\u0000\u0000\u0000\u0000\u0000\u0000\u0000\u0000\u0000\u0000\u0000\u0000\u0000\u0000\u0000\u0000\u0000\u0000\u0000\u0000\u0000\u0000\u0000\u0000\u0000\u0000\u0000",
            "id": 3,
            "price": null,
<<<<<<< HEAD
            "volume": "0",
=======
>>>>>>> 914c6f6f
          },
        ],
        "reportingState": "FINALIZED",
        "resolutionSource": null,
        "scalarDenomination": null,
        "marketCreatorFeeRate": "0.01",
        "settlementFee": "0.0100000000000001",
        "reportingFeeRate": "0.0000000000000001",
        "tickSize": "0.01",
        "universe": john.augur.contracts.universe.address,
        "volume": "0.00061",
      },
      {
        "author": john.account,
        "category": " \u0000\u0000\u0000\u0000\u0000\u0000\u0000\u0000\u0000\u0000\u0000\u0000\u0000\u0000\u0000\u0000\u0000\u0000\u0000\u0000\u0000\u0000\u0000\u0000\u0000\u0000\u0000\u0000\u0000\u0000\u0000",
        "consensus": null,
        "cumulativeScale": "200",
        "details": null,
        "finalizationTime": null,
        "marketType": "scalar",
        "maxPrice": "250",
        "minPrice": "50",
        "needsMigration": true,
        "numOutcomes": 3,
        "numTicks": "20000",
        "openInterest": "0.3",
        "scalarDenomination": "scalar denom 1",
        "marketCreatorFeeRate": "0.01",
        "settlementFee": "0.0100000000000001",
        "reportingFeeRate": "0.0000000000000001",
        "outcomes": [
          {
            "description": "Invalid",
            "id": 0,
            "price": "50.22",
<<<<<<< HEAD
            "volume": "100000000000000000",
=======
>>>>>>> 914c6f6f
          },
          {
            "description": "scalar denom 1",
            "id": 1,
            "price": "50.22",
<<<<<<< HEAD
            "volume": "110000000000000",
=======
>>>>>>> 914c6f6f
          },
          {
            "description": "scalar denom 1",
            "id": 2,
            "price": null,
<<<<<<< HEAD
            "volume": "0",
=======
>>>>>>> 914c6f6f
          },
        ],
        "reportingState": "AWAITING_FORK_MIGRATION",
        "resolutionSource": null,
        "tickSize": "0.01",
        "universe": john.augur.contracts.universe.address,
        "volume": "0.10011",
      },
    ]
  );

  expect(markets[0]).toHaveProperty("creationBlock");
  expect(markets[1]).toHaveProperty("creationBlock");
  expect(markets[2]).toHaveProperty("creationBlock");

  expect(markets[0]).toHaveProperty("creationTime");
  expect(markets[1]).toHaveProperty("creationTime");
  expect(markets[2]).toHaveProperty("creationTime");

  expect(markets[0]).toHaveProperty("endTime");
  expect(markets[1]).toHaveProperty("endTime");
  expect(markets[2]).toHaveProperty("endTime");

  expect(markets[0]).toHaveProperty("finalizationTime");
  expect(markets[1]).toHaveProperty("finalizationTime");
  expect(markets[2]).toHaveProperty("finalizationTime");

  expect(markets[0]).toHaveProperty("id");
  expect(markets[1]).toHaveProperty("id");
  expect(markets[2]).toHaveProperty("id");
}, 180000);

test("State API :: Markets :: getTopics", async () => {
  const topics = await api.route("getTopics", {
    universe: john.augur.contracts.universe.address,
  });
  expect(topics).toMatchObject(
    [
      'yesNo topic 1\u0000\u0000\u0000\u0000\u0000\u0000\u0000\u0000\u0000\u0000\u0000\u0000\u0000\u0000\u0000\u0000\u0000\u0000\u0000',
      'yesNo topic 2\u0000\u0000\u0000\u0000\u0000\u0000\u0000\u0000\u0000\u0000\u0000\u0000\u0000\u0000\u0000\u0000\u0000\u0000\u0000',
      'categorical topic 1\u0000\u0000\u0000\u0000\u0000\u0000\u0000\u0000\u0000\u0000\u0000\u0000\u0000',
      'categorical topic 2\u0000\u0000\u0000\u0000\u0000\u0000\u0000\u0000\u0000\u0000\u0000\u0000\u0000',
      'scalar topic 1\u0000\u0000\u0000\u0000\u0000\u0000\u0000\u0000\u0000\u0000\u0000\u0000\u0000\u0000\u0000\u0000\u0000\u0000',
      'scalar topic 2\u0000\u0000\u0000\u0000\u0000\u0000\u0000\u0000\u0000\u0000\u0000\u0000\u0000\u0000\u0000\u0000\u0000\u0000',
      ' \u0000\u0000\u0000\u0000\u0000\u0000\u0000\u0000\u0000\u0000\u0000\u0000\u0000\u0000\u0000\u0000\u0000\u0000\u0000\u0000\u0000\u0000\u0000\u0000\u0000\u0000\u0000\u0000\u0000\u0000\u0000'
    ],
  );
}, 120000);<|MERGE_RESOLUTION|>--- conflicted
+++ resolved
@@ -866,28 +866,19 @@
             "description": "Invalid",
             "id": 0,
             "price": "0.22",
-<<<<<<< HEAD
             "volume": "500000000000000",
-=======
->>>>>>> 914c6f6f
           },
           {
             "description": "No",
             "id": 1,
             "price": "0.22",
-<<<<<<< HEAD
             "volume": "500000000000000",
-=======
->>>>>>> 914c6f6f
           },
           {
             "description": "Yes",
             "id": 2,
             "price": null,
-<<<<<<< HEAD
             "volume": "0",
-=======
->>>>>>> 914c6f6f
           },
         ],
         "reportingState": "FORKING",
@@ -923,37 +914,25 @@
             "description": "Invalid",
             "id": 0,
             "price": "0.22",
-<<<<<<< HEAD
             "volume": "500000000000000",
-=======
->>>>>>> 914c6f6f
           },
           {
             "description": "A\u0000\u0000\u0000\u0000\u0000\u0000\u0000\u0000\u0000\u0000\u0000\u0000\u0000\u0000\u0000\u0000\u0000\u0000\u0000\u0000\u0000\u0000\u0000\u0000\u0000\u0000\u0000\u0000\u0000\u0000\u0000",
             "id": 1,
             "price": "0.22",
-<<<<<<< HEAD
             "volume": "110000000000000",
-=======
->>>>>>> 914c6f6f
           },
           {
             "description": "B\u0000\u0000\u0000\u0000\u0000\u0000\u0000\u0000\u0000\u0000\u0000\u0000\u0000\u0000\u0000\u0000\u0000\u0000\u0000\u0000\u0000\u0000\u0000\u0000\u0000\u0000\u0000\u0000\u0000\u0000\u0000",
             "id": 2,
             "price": null,
-<<<<<<< HEAD
             "volume": "0",
-=======
->>>>>>> 914c6f6f
           },
           {
             "description": "C\u0000\u0000\u0000\u0000\u0000\u0000\u0000\u0000\u0000\u0000\u0000\u0000\u0000\u0000\u0000\u0000\u0000\u0000\u0000\u0000\u0000\u0000\u0000\u0000\u0000\u0000\u0000\u0000\u0000\u0000\u0000",
             "id": 3,
             "price": null,
-<<<<<<< HEAD
             "volume": "0",
-=======
->>>>>>> 914c6f6f
           },
         ],
         "reportingState": "FINALIZED",
@@ -989,28 +968,19 @@
             "description": "Invalid",
             "id": 0,
             "price": "50.22",
-<<<<<<< HEAD
             "volume": "100000000000000000",
-=======
->>>>>>> 914c6f6f
           },
           {
             "description": "scalar denom 1",
             "id": 1,
             "price": "50.22",
-<<<<<<< HEAD
             "volume": "110000000000000",
-=======
->>>>>>> 914c6f6f
           },
           {
             "description": "scalar denom 1",
             "id": 2,
             "price": null,
-<<<<<<< HEAD
             "volume": "0",
-=======
->>>>>>> 914c6f6f
           },
         ],
         "reportingState": "AWAITING_FORK_MIGRATION",
@@ -1058,4 +1028,4 @@
       ' \u0000\u0000\u0000\u0000\u0000\u0000\u0000\u0000\u0000\u0000\u0000\u0000\u0000\u0000\u0000\u0000\u0000\u0000\u0000\u0000\u0000\u0000\u0000\u0000\u0000\u0000\u0000\u0000\u0000\u0000\u0000'
     ],
   );
-}, 120000);+}, 120000);
