import { SECONDS_IN_A_DAY } from '@augurproject/sdk';
<<<<<<< HEAD
import { DB } from '@augurproject/sdk/build/state/db/DB';

import { API } from '@augurproject/sdk/build/state/getter/API';
import { BulkSyncStrategy } from '@augurproject/sdk/build/state/sync/BulkSyncStrategy';
import { ACCOUNTS, ContractAPI } from '@augurproject/tools';
=======
import { ACCOUNTS, TestContractAPI } from '@augurproject/tools';
>>>>>>> 7c59d1a8
import { TestEthersProvider } from '@augurproject/tools/build/libs/TestEthersProvider';
import { stringTo32ByteHex } from '@augurproject/tools/build/libs/Utils';
import { BigNumber } from 'bignumber.js';
import { formatBytes32String } from 'ethers/utils';
<<<<<<< HEAD
import { makeDbMock } from '../../../../libs';
=======
>>>>>>> 7c59d1a8
import { _beforeAll, _beforeEach } from './common';

describe('State API :: Users :: ', () => {
  let john: TestContractAPI;
  let mary: TestContractAPI;
  let baseProvider: TestEthersProvider;
  let bulkSyncStrategy: BulkSyncStrategy;

  beforeAll(async () => {
    const state = await _beforeAll();
    baseProvider = state.baseProvider;
  });

  beforeEach(async () => {
    const state = await _beforeEach({ baseProvider });
    john = state.john;
    mary = state.mary;

    bulkSyncStrategy = new BulkSyncStrategy(
      john.provider.getLogs,
      (await db).logFilters.buildFilter,
      (await db).logFilters.onLogsAdded,
      john.augur.contractEvents.parseLogs,
    );
  });

  test(':getAccountTimeRangedStats', async () => {
    // Create markets with multiple users
    const universe = john.augur.contracts.universe;
    const johnYesNoMarket = await john.createReasonableYesNoMarket();
    const johnCategoricalMarket = await john.createReasonableMarket([
      stringTo32ByteHex('A'),
      stringTo32ByteHex('B'),
      stringTo32ByteHex('C'),
    ]);
    const johnScalarMarket = await john.createReasonableScalarMarket();

<<<<<<< HEAD
    await bulkSyncStrategy.start(0, await john.provider.getBlockNumber());
=======
    await john.sync();
>>>>>>> 7c59d1a8

    // Place orders
    const bid = new BigNumber(0);
    const outcome0 = new BigNumber(0);
    const outcome1 = new BigNumber(1);
    const outcome2 = new BigNumber(2);
    const numShares = new BigNumber(10).pow(12);
    const price = new BigNumber(22);
    await john.placeOrder(
      johnYesNoMarket.address,
      bid,
      numShares,
      price,
      outcome0,
      stringTo32ByteHex(''),
      stringTo32ByteHex(''),
      stringTo32ByteHex('42')
    );
    await john.placeOrder(
      johnYesNoMarket.address,
      bid,
      numShares,
      price,
      outcome1,
      stringTo32ByteHex(''),
      stringTo32ByteHex(''),
      stringTo32ByteHex('42')
    );
    await john.placeOrder(
      johnYesNoMarket.address,
      bid,
      numShares,
      price,
      outcome2,
      stringTo32ByteHex(''),
      stringTo32ByteHex(''),
      stringTo32ByteHex('42')
    );
    await john.placeOrder(
      johnCategoricalMarket.address,
      bid,
      numShares,
      price,
      outcome0,
      stringTo32ByteHex(''),
      stringTo32ByteHex(''),
      stringTo32ByteHex('42')
    );
    await john.placeOrder(
      johnCategoricalMarket.address,
      bid,
      numShares,
      price,
      outcome1,
      stringTo32ByteHex(''),
      stringTo32ByteHex(''),
      stringTo32ByteHex('42')
    );
    await john.placeOrder(
      johnCategoricalMarket.address,
      bid,
      numShares,
      price,
      outcome2,
      stringTo32ByteHex(''),
      stringTo32ByteHex(''),
      stringTo32ByteHex('42')
    );
    await john.placeOrder(
      johnScalarMarket.address,
      bid,
      numShares,
      price,
      outcome0,
      stringTo32ByteHex(''),
      stringTo32ByteHex(''),
      stringTo32ByteHex('42')
    );
    await john.placeOrder(
      johnScalarMarket.address,
      bid,
      numShares,
      price,
      outcome1,
      stringTo32ByteHex(''),
      stringTo32ByteHex(''),
      stringTo32ByteHex('42')
    );
    await john.placeOrder(
      johnScalarMarket.address,
      bid,
      numShares,
      price,
      outcome2,
      stringTo32ByteHex(''),
      stringTo32ByteHex(''),
      stringTo32ByteHex('42')
    );

<<<<<<< HEAD
    await bulkSyncStrategy.start(0, await john.provider.getBlockNumber());
=======
    await john.sync();
>>>>>>> 7c59d1a8

    // Fill orders
    await mary.faucet(new BigNumber(1e18)); // faucet enough cash for the various fill orders
    await mary.fillOrder(
      await john.getBestOrderId(bid, johnYesNoMarket.address, outcome0),
      numShares.div(10).times(2),
      '42'
    );
    await mary.fillOrder(
      await john.getBestOrderId(bid, johnYesNoMarket.address, outcome1),
      numShares.div(10).times(3),
      '43'
    );
    await mary.fillOrder(
      await john.getBestOrderId(bid, johnYesNoMarket.address, outcome2),
      numShares.div(10).times(3),
      '43'
    );
    await mary.fillOrder(
      await john.getBestOrderId(bid, johnCategoricalMarket.address, outcome0),
      numShares.div(10).times(2),
      '42'
    );
    await mary.fillOrder(
      await john.getBestOrderId(bid, johnCategoricalMarket.address, outcome1),
      numShares.div(10).times(3),
      '43'
    );
    await mary.fillOrder(
      await john.getBestOrderId(bid, johnCategoricalMarket.address, outcome2),
      numShares.div(10).times(3),
      '43'
    );
    await mary.fillOrder(
      await john.getBestOrderId(bid, johnScalarMarket.address, outcome0),
      numShares.div(10).times(2),
      '42'
    );
    await mary.fillOrder(
      await john.getBestOrderId(bid, johnScalarMarket.address, outcome1),
      numShares.div(10).times(3),
      '43'
    );

<<<<<<< HEAD
    await bulkSyncStrategy.start(0, await john.provider.getBlockNumber());
=======
    await john.sync();
>>>>>>> 7c59d1a8

    // Cancel an order
    await john.cancelNativeOrder(
      await john.getBestOrderId(bid, johnScalarMarket.address, outcome2)
    );

<<<<<<< HEAD
    await bulkSyncStrategy.start(0, await john.provider.getBlockNumber());
=======
    await john.sync();
>>>>>>> 7c59d1a8

    // Purchase & sell complete sets
    let numberOfCompleteSets = new BigNumber(1);
    await john.buyCompleteSets(johnYesNoMarket, numberOfCompleteSets);
    await john.sellCompleteSets(johnYesNoMarket, numberOfCompleteSets);

<<<<<<< HEAD
    await bulkSyncStrategy.start(0, await john.provider.getBlockNumber());
=======
    await john.sync();
>>>>>>> 7c59d1a8

    // Move time to open reporting
    let newTime = (await johnYesNoMarket.getEndTime_()).plus(
      SECONDS_IN_A_DAY.times(7)
    );
    await john.setTimestamp(newTime);

    // Submit initial report
    const noPayoutSet = [
      new BigNumber(0),
      new BigNumber(100),
      new BigNumber(0),
    ];
    const yesPayoutSet = [
      new BigNumber(0),
      new BigNumber(0),
      new BigNumber(100),
    ];
    // implicitly creates dispute window
    await john.doInitialReport(johnYesNoMarket, noPayoutSet);

<<<<<<< HEAD
    await bulkSyncStrategy.start(0, await john.provider.getBlockNumber());
=======
    await john.sync();
>>>>>>> 7c59d1a8

    // Move time to dispute window start time
    let disputeWindowAddress = await johnYesNoMarket.getDisputeWindow_();
    let disputeWindow = await john.augur.contracts.disputeWindowFromAddress(
      disputeWindowAddress
    );
    newTime = new BigNumber(await disputeWindow.getStartTime_()).plus(1);
    await john.setTimestamp(newTime);

    // Purchase participation tokens
    let curDisputeWindowAddress = await john.getOrCreateCurrentDisputeWindow(
      false
    );
    let curDisputeWindow = await john.augur.contracts.disputeWindowFromAddress(
      curDisputeWindowAddress
    );
    await john.buyParticipationTokens(
      curDisputeWindow.address,
      new BigNumber(1)
    );

    await john.repFaucet(new BigNumber(1e25));
    await mary.repFaucet(new BigNumber(1e25));

    // Dispute 2 times
    for (let disputeRound = 1; disputeRound <= 3; disputeRound++) {
      if (disputeRound % 2 !== 0) {
        const market = await mary.getMarketContract(johnYesNoMarket.address);
        await mary.contribute(market, yesPayoutSet, new BigNumber(25000));
        const remainingToFill = await john.getRemainingToFill(
          johnYesNoMarket,
          yesPayoutSet
        );
        if (remainingToFill.gte(0)) {
          await mary.contribute(market, yesPayoutSet, remainingToFill);
        }
      } else {
        await john.contribute(
          johnYesNoMarket,
          noPayoutSet,
          new BigNumber(25000)
        );
        const remainingToFill = await john.getRemainingToFill(
          johnYesNoMarket,
          noPayoutSet
        );
        if (remainingToFill.gte(0)) {
          await john.contribute(johnYesNoMarket, noPayoutSet, remainingToFill);
        }
      }
    }

<<<<<<< HEAD
    await bulkSyncStrategy.start(0, await john.provider.getBlockNumber());
=======
    await john.sync();
>>>>>>> 7c59d1a8

    // Move time forward by 2 weeks
    newTime = newTime.plus(SECONDS_IN_A_DAY.times(14));
    await john.setTimestamp(newTime);

    // Finalize markets & redeem crowdsourcer funds
    await johnYesNoMarket.finalize();

    // Transfer cash to dispute window (so participation tokens can be redeemed -- normally this would come from fees)
    await john.augur.contracts.cash.transfer(
      disputeWindow.address,
      new BigNumber(1)
    );

    // Redeem participation tokens
    await john.redeemParticipationTokens(
      disputeWindow.address,
      john.account.publicKey
    );

    // Claim initial reporter
    let initialReporter = await john.getInitialReporter(johnYesNoMarket);
    await initialReporter.redeem(john.account.publicKey);

    // Claim winning crowdsourcers
    let winningReportingParticipant = await john.getWinningReportingParticipant(
      johnYesNoMarket
    );
    await winningReportingParticipant.redeem(john.account.publicKey);

    // Claim trading proceeds
    await john.augur.contracts.shareToken.claimTradingProceeds(
      johnYesNoMarket.address,
      john.account.publicKey,
      formatBytes32String('')
    );

<<<<<<< HEAD
    await bulkSyncStrategy.start(0, await john.provider.getBlockNumber());
=======
    await john.sync();
>>>>>>> 7c59d1a8

    // Test non-existent universe address
    const nonexistentAddress = '0x1111111111111111111111111111111111111111';

    let errorMessage = '';
    try {
      await john.api.route('getAccountTimeRangedStats', {
        universe: nonexistentAddress,
        account: nonexistentAddress,
        startTime: 1234,
        endTime: 45678,
      });
    } catch (error) {
      errorMessage = error.message;
    }
    expect(errorMessage).toEqual(
      'Unknown universe: 0x1111111111111111111111111111111111111111'
    );

    await john.api.route('getAccountTimeRangedStats', {
      universe: universe.address,
      account: nonexistentAddress,
    });

    // Test endTime and startTime
    try {
      await john.api.route('getAccountTimeRangedStats', {
        universe: universe.address,
        account: ACCOUNTS[0].publicKey,
        startTime: 123456,
        endTime: 12,
      });
    } catch (error) {
      errorMessage = error.message;
    }
    expect(errorMessage).toEqual(
      'startTime must be less than or equal to endTime'
    );

    let stats = await john.api.route('getAccountTimeRangedStats', {
      universe: universe.address,
      account: ACCOUNTS[0].publicKey,
      startTime: 0,
      endTime: newTime.minus(1).toNumber(),
    });
    expect(stats).toMatchObject({});

    stats = await john.api.route('getAccountTimeRangedStats', {
      universe: universe.address,
      account: ACCOUNTS[0].publicKey,
      startTime: newTime.plus(1).toNumber(),
      endTime: newTime.plus(100).toNumber(),
    });
    expect(stats).toMatchObject({});

    stats = await john.api.route('getAccountTimeRangedStats', {
      universe: universe.address,
      account: ACCOUNTS[0].publicKey,
    });
    expect(stats).toMatchObject({
      marketsCreated: 3,
      marketsTraded: 3,
      numberOfTrades: 2,
      positions: 8,
      redeemedPositions: 2,
      successfulDisputes: 1,
    });

    // Create markets with multiple users again
    const johnYesNoMarket2 = await john.createReasonableYesNoMarket();
    const johnCategoricalMarket2 = await john.createReasonableMarket([
      stringTo32ByteHex('A'),
      stringTo32ByteHex('B'),
      stringTo32ByteHex('C'),
    ]);
    const johnScalarMarket2 = await john.createReasonableScalarMarket();

<<<<<<< HEAD
    await bulkSyncStrategy.start(0, await john.provider.getBlockNumber());
=======
    await john.sync();
>>>>>>> 7c59d1a8

    // Place orders
    await john.placeOrder(
      johnYesNoMarket2.address,
      bid,
      numShares,
      price,
      outcome0,
      stringTo32ByteHex(''),
      stringTo32ByteHex(''),
      stringTo32ByteHex('42')
    );
    await john.placeOrder(
      johnYesNoMarket2.address,
      bid,
      numShares,
      price,
      outcome1,
      stringTo32ByteHex(''),
      stringTo32ByteHex(''),
      stringTo32ByteHex('42')
    );
    await john.placeOrder(
      johnYesNoMarket2.address,
      bid,
      numShares,
      price,
      outcome2,
      stringTo32ByteHex(''),
      stringTo32ByteHex(''),
      stringTo32ByteHex('42')
    );
    await john.placeOrder(
      johnCategoricalMarket2.address,
      bid,
      numShares,
      price,
      outcome0,
      stringTo32ByteHex(''),
      stringTo32ByteHex(''),
      stringTo32ByteHex('42')
    );
    await john.placeOrder(
      johnCategoricalMarket2.address,
      bid,
      numShares,
      price,
      outcome1,
      stringTo32ByteHex(''),
      stringTo32ByteHex(''),
      stringTo32ByteHex('42')
    );
    await john.placeOrder(
      johnCategoricalMarket2.address,
      bid,
      numShares,
      price,
      outcome2,
      stringTo32ByteHex(''),
      stringTo32ByteHex(''),
      stringTo32ByteHex('42')
    );
    await john.placeOrder(
      johnScalarMarket2.address,
      bid,
      numShares,
      price,
      outcome0,
      stringTo32ByteHex(''),
      stringTo32ByteHex(''),
      stringTo32ByteHex('42')
    );
    await john.placeOrder(
      johnScalarMarket2.address,
      bid,
      numShares,
      price,
      outcome1,
      stringTo32ByteHex(''),
      stringTo32ByteHex(''),
      stringTo32ByteHex('42')
    );
    await john.placeOrder(
      johnScalarMarket2.address,
      bid,
      numShares,
      price,
      outcome2,
      stringTo32ByteHex(''),
      stringTo32ByteHex(''),
      stringTo32ByteHex('42')
    );

<<<<<<< HEAD
    await bulkSyncStrategy.start(0, await john.provider.getBlockNumber());
=======
    await john.sync();
>>>>>>> 7c59d1a8

    // Fill orders
    await mary.fillOrder(
      await john.getBestOrderId(bid, johnYesNoMarket2.address, outcome0),
      numShares.div(10).times(2),
      '42'
    );
    await mary.fillOrder(
      await john.getBestOrderId(bid, johnYesNoMarket2.address, outcome1),
      numShares.div(10).times(3),
      '43'
    );
    await mary.fillOrder(
      await john.getBestOrderId(bid, johnYesNoMarket2.address, outcome2),
      numShares.div(10).times(3),
      '43'
    );
    await mary.fillOrder(
      await john.getBestOrderId(bid, johnCategoricalMarket2.address, outcome0),
      numShares.div(10).times(2),
      '42'
    );

    await mary.fillOrder(
      await john.getBestOrderId(bid, johnCategoricalMarket2.address, outcome1),
      numShares.div(10).times(3),
      '43'
    );

    await mary.fillOrder(
      await john.getBestOrderId(bid, johnCategoricalMarket2.address, outcome2),
      numShares.div(10).times(3),
      '43'
    );

    await mary.fillOrder(
      await john.getBestOrderId(bid, johnScalarMarket2.address, outcome0),
      numShares.div(10).times(2),
      '42'
    );
    await mary.fillOrder(
      await john.getBestOrderId(bid, johnScalarMarket2.address, outcome1),
      numShares.div(10).times(3),
      '43'
    );

<<<<<<< HEAD
    await bulkSyncStrategy.start(0, await john.provider.getBlockNumber());
=======
    await john.sync();
>>>>>>> 7c59d1a8

    // Re-test startTime and endTime with order filler account
    stats = await john.api.route('getAccountTimeRangedStats', {
      universe: universe.address,
      account: ACCOUNTS[1].publicKey,
      startTime: 0,
      endTime: newTime.minus(1).toNumber(),
    });
    expect(stats).toMatchObject({});

    stats = await john.api.route('getAccountTimeRangedStats', {
      universe: universe.address,
      account: ACCOUNTS[1].publicKey,
      startTime: 0,
      endTime: newTime.toNumber(),
    });
    expect(stats).toMatchObject({
      positions: 16,
      numberOfTrades: 2,
      marketsCreated: 0,
      marketsTraded: 6,
      successfulDisputes: 0,
      redeemedPositions: 0,
    });

    stats = await john.api.route('getAccountTimeRangedStats', {
      universe: universe.address,
      account: ACCOUNTS[1].publicKey,
      startTime: newTime.plus(1).toNumber(),
      endTime: newTime.plus(100).toNumber(),
    });
    expect(stats).toMatchObject({});

    // Cancel an order
    await john.cancelNativeOrder(
      await john.getBestOrderId(bid, johnScalarMarket2.address, outcome2)
    );

<<<<<<< HEAD
    await bulkSyncStrategy.start(0, await john.provider.getBlockNumber());
=======
    await john.sync();
>>>>>>> 7c59d1a8

    // Purchase & sell complete sets
    numberOfCompleteSets = new BigNumber(1);
    await john.buyCompleteSets(johnYesNoMarket2, numberOfCompleteSets);
    await john.sellCompleteSets(johnYesNoMarket2, numberOfCompleteSets);

<<<<<<< HEAD
    await bulkSyncStrategy.start(0, await john.provider.getBlockNumber());
=======
    await john.sync();
>>>>>>> 7c59d1a8

    // Move time to open reporting
    newTime = (await johnYesNoMarket2.getEndTime_()).plus(
      SECONDS_IN_A_DAY.times(7)
    );
    await john.setTimestamp(newTime);

    await john.doInitialReport(johnYesNoMarket2, noPayoutSet);

<<<<<<< HEAD
    await bulkSyncStrategy.start(0, await john.provider.getBlockNumber());
=======
    await john.sync();
>>>>>>> 7c59d1a8

    // Move time to dispute window start time
    disputeWindowAddress = await johnYesNoMarket2.getDisputeWindow_();
    disputeWindow = await john.augur.contracts.disputeWindowFromAddress(
      disputeWindowAddress
    );
    newTime = new BigNumber(await disputeWindow.getStartTime_()).plus(1);
    await john.setTimestamp(newTime);

    // Purchase participation tokens
    curDisputeWindowAddress = await john.getOrCreateCurrentDisputeWindow(false);
    curDisputeWindow = await john.augur.contracts.disputeWindowFromAddress(
      curDisputeWindowAddress
    );
    await john.buyParticipationTokens(
      curDisputeWindow.address,
      new BigNumber(1)
    );

    // Dispute 2 times
    for (let disputeRound = 1; disputeRound <= 3; disputeRound++) {
      if (disputeRound % 2 !== 0) {
        const market = await mary.getMarketContract(johnYesNoMarket2.address);
        await mary.contribute(market, yesPayoutSet, new BigNumber(25000));
        const remainingToFill = await john.getRemainingToFill(
          johnYesNoMarket2,
          yesPayoutSet
        );
        if (remainingToFill.gte(0)) {
          await mary.contribute(market, yesPayoutSet, remainingToFill);
        }
      } else {
        await john.contribute(
          johnYesNoMarket2,
          noPayoutSet,
          new BigNumber(25000)
        );
        const remainingToFill = await john.getRemainingToFill(
          johnYesNoMarket2,
          noPayoutSet
        );
        if (remainingToFill.gte(0)) {
          await john.contribute(johnYesNoMarket2, noPayoutSet, remainingToFill);
        }
      }
    }

<<<<<<< HEAD
    await bulkSyncStrategy.start(0, await john.provider.getBlockNumber());
=======
    await john.sync();
>>>>>>> 7c59d1a8

    // Move time forward by 2 weeks
    newTime = newTime.plus(SECONDS_IN_A_DAY.times(14));
    await john.setTimestamp(newTime);

    // Finalize markets & redeem crowdsourcer funds
    await johnYesNoMarket2.finalize();

    // Transfer cash to dispute window (so participation tokens can be redeemed -- normally this would come from fees)
    await john.augur.contracts.cash.transfer(
      disputeWindow.address,
      new BigNumber(1)
    );

    // Redeem participation tokens
    await john.redeemParticipationTokens(
      disputeWindow.address,
      john.account.publicKey
    );

    // Claim initial reporter
    initialReporter = await john.getInitialReporter(johnYesNoMarket2);
    await initialReporter.redeem(john.account.publicKey);

    // Claim winning crowdsourcers
    winningReportingParticipant = await john.getWinningReportingParticipant(
      johnYesNoMarket2
    );
    await winningReportingParticipant.redeem(john.account.publicKey);

    // Claim trading proceeds
    await john.augur.contracts.shareToken.claimTradingProceeds(
      johnYesNoMarket2.address,
      john.account.publicKey,
      formatBytes32String('')
    );

<<<<<<< HEAD
    await bulkSyncStrategy.start(0, await john.provider.getBlockNumber());
=======
    await john.sync();
>>>>>>> 7c59d1a8

    stats = await john.api.route('getAccountTimeRangedStats', {
      universe: universe.address,
      account: ACCOUNTS[0].publicKey,
    });
    expect(stats).toMatchObject({
      marketsCreated: 6,
      marketsTraded: 6,
      numberOfTrades: 2,
      positions: 16,
      redeemedPositions: 4,
      successfulDisputes: 2,
    });
  });
});<|MERGE_RESOLUTION|>--- conflicted
+++ resolved
@@ -1,28 +1,15 @@
 import { SECONDS_IN_A_DAY } from '@augurproject/sdk';
-<<<<<<< HEAD
-import { DB } from '@augurproject/sdk/build/state/db/DB';
-
-import { API } from '@augurproject/sdk/build/state/getter/API';
-import { BulkSyncStrategy } from '@augurproject/sdk/build/state/sync/BulkSyncStrategy';
-import { ACCOUNTS, ContractAPI } from '@augurproject/tools';
-=======
 import { ACCOUNTS, TestContractAPI } from '@augurproject/tools';
->>>>>>> 7c59d1a8
 import { TestEthersProvider } from '@augurproject/tools/build/libs/TestEthersProvider';
 import { stringTo32ByteHex } from '@augurproject/tools/build/libs/Utils';
 import { BigNumber } from 'bignumber.js';
 import { formatBytes32String } from 'ethers/utils';
-<<<<<<< HEAD
-import { makeDbMock } from '../../../../libs';
-=======
->>>>>>> 7c59d1a8
 import { _beforeAll, _beforeEach } from './common';
 
 describe('State API :: Users :: ', () => {
   let john: TestContractAPI;
   let mary: TestContractAPI;
   let baseProvider: TestEthersProvider;
-  let bulkSyncStrategy: BulkSyncStrategy;
 
   beforeAll(async () => {
     const state = await _beforeAll();
@@ -33,13 +20,6 @@
     const state = await _beforeEach({ baseProvider });
     john = state.john;
     mary = state.mary;
-
-    bulkSyncStrategy = new BulkSyncStrategy(
-      john.provider.getLogs,
-      (await db).logFilters.buildFilter,
-      (await db).logFilters.onLogsAdded,
-      john.augur.contractEvents.parseLogs,
-    );
   });
 
   test(':getAccountTimeRangedStats', async () => {
@@ -53,11 +33,7 @@
     ]);
     const johnScalarMarket = await john.createReasonableScalarMarket();
 
-<<<<<<< HEAD
-    await bulkSyncStrategy.start(0, await john.provider.getBlockNumber());
-=======
-    await john.sync();
->>>>>>> 7c59d1a8
+    await john.sync();
 
     // Place orders
     const bid = new BigNumber(0);
@@ -157,11 +133,7 @@
       stringTo32ByteHex('42')
     );
 
-<<<<<<< HEAD
-    await bulkSyncStrategy.start(0, await john.provider.getBlockNumber());
-=======
-    await john.sync();
->>>>>>> 7c59d1a8
+    await john.sync();
 
     // Fill orders
     await mary.faucet(new BigNumber(1e18)); // faucet enough cash for the various fill orders
@@ -206,33 +178,21 @@
       '43'
     );
 
-<<<<<<< HEAD
-    await bulkSyncStrategy.start(0, await john.provider.getBlockNumber());
-=======
-    await john.sync();
->>>>>>> 7c59d1a8
+    await john.sync();
 
     // Cancel an order
     await john.cancelNativeOrder(
       await john.getBestOrderId(bid, johnScalarMarket.address, outcome2)
     );
 
-<<<<<<< HEAD
-    await bulkSyncStrategy.start(0, await john.provider.getBlockNumber());
-=======
-    await john.sync();
->>>>>>> 7c59d1a8
+    await john.sync();
 
     // Purchase & sell complete sets
     let numberOfCompleteSets = new BigNumber(1);
     await john.buyCompleteSets(johnYesNoMarket, numberOfCompleteSets);
     await john.sellCompleteSets(johnYesNoMarket, numberOfCompleteSets);
 
-<<<<<<< HEAD
-    await bulkSyncStrategy.start(0, await john.provider.getBlockNumber());
-=======
-    await john.sync();
->>>>>>> 7c59d1a8
+    await john.sync();
 
     // Move time to open reporting
     let newTime = (await johnYesNoMarket.getEndTime_()).plus(
@@ -254,11 +214,7 @@
     // implicitly creates dispute window
     await john.doInitialReport(johnYesNoMarket, noPayoutSet);
 
-<<<<<<< HEAD
-    await bulkSyncStrategy.start(0, await john.provider.getBlockNumber());
-=======
-    await john.sync();
->>>>>>> 7c59d1a8
+    await john.sync();
 
     // Move time to dispute window start time
     let disputeWindowAddress = await johnYesNoMarket.getDisputeWindow_();
@@ -311,11 +267,7 @@
       }
     }
 
-<<<<<<< HEAD
-    await bulkSyncStrategy.start(0, await john.provider.getBlockNumber());
-=======
-    await john.sync();
->>>>>>> 7c59d1a8
+    await john.sync();
 
     // Move time forward by 2 weeks
     newTime = newTime.plus(SECONDS_IN_A_DAY.times(14));
@@ -353,11 +305,7 @@
       formatBytes32String('')
     );
 
-<<<<<<< HEAD
-    await bulkSyncStrategy.start(0, await john.provider.getBlockNumber());
-=======
-    await john.sync();
->>>>>>> 7c59d1a8
+    await john.sync();
 
     // Test non-existent universe address
     const nonexistentAddress = '0x1111111111111111111111111111111111111111';
@@ -435,11 +383,7 @@
     ]);
     const johnScalarMarket2 = await john.createReasonableScalarMarket();
 
-<<<<<<< HEAD
-    await bulkSyncStrategy.start(0, await john.provider.getBlockNumber());
-=======
-    await john.sync();
->>>>>>> 7c59d1a8
+    await john.sync();
 
     // Place orders
     await john.placeOrder(
@@ -533,11 +477,7 @@
       stringTo32ByteHex('42')
     );
 
-<<<<<<< HEAD
-    await bulkSyncStrategy.start(0, await john.provider.getBlockNumber());
-=======
-    await john.sync();
->>>>>>> 7c59d1a8
+    await john.sync();
 
     // Fill orders
     await mary.fillOrder(
@@ -584,11 +524,7 @@
       '43'
     );
 
-<<<<<<< HEAD
-    await bulkSyncStrategy.start(0, await john.provider.getBlockNumber());
-=======
-    await john.sync();
->>>>>>> 7c59d1a8
+    await john.sync();
 
     // Re-test startTime and endTime with order filler account
     stats = await john.api.route('getAccountTimeRangedStats', {
@@ -627,22 +563,14 @@
       await john.getBestOrderId(bid, johnScalarMarket2.address, outcome2)
     );
 
-<<<<<<< HEAD
-    await bulkSyncStrategy.start(0, await john.provider.getBlockNumber());
-=======
-    await john.sync();
->>>>>>> 7c59d1a8
+    await john.sync();
 
     // Purchase & sell complete sets
     numberOfCompleteSets = new BigNumber(1);
     await john.buyCompleteSets(johnYesNoMarket2, numberOfCompleteSets);
     await john.sellCompleteSets(johnYesNoMarket2, numberOfCompleteSets);
 
-<<<<<<< HEAD
-    await bulkSyncStrategy.start(0, await john.provider.getBlockNumber());
-=======
-    await john.sync();
->>>>>>> 7c59d1a8
+    await john.sync();
 
     // Move time to open reporting
     newTime = (await johnYesNoMarket2.getEndTime_()).plus(
@@ -652,11 +580,7 @@
 
     await john.doInitialReport(johnYesNoMarket2, noPayoutSet);
 
-<<<<<<< HEAD
-    await bulkSyncStrategy.start(0, await john.provider.getBlockNumber());
-=======
-    await john.sync();
->>>>>>> 7c59d1a8
+    await john.sync();
 
     // Move time to dispute window start time
     disputeWindowAddress = await johnYesNoMarket2.getDisputeWindow_();
@@ -704,11 +628,7 @@
       }
     }
 
-<<<<<<< HEAD
-    await bulkSyncStrategy.start(0, await john.provider.getBlockNumber());
-=======
-    await john.sync();
->>>>>>> 7c59d1a8
+    await john.sync();
 
     // Move time forward by 2 weeks
     newTime = newTime.plus(SECONDS_IN_A_DAY.times(14));
@@ -746,11 +666,7 @@
       formatBytes32String('')
     );
 
-<<<<<<< HEAD
-    await bulkSyncStrategy.start(0, await john.provider.getBlockNumber());
-=======
-    await john.sync();
->>>>>>> 7c59d1a8
+    await john.sync();
 
     stats = await john.api.route('getAccountTimeRangedStats', {
       universe: universe.address,
