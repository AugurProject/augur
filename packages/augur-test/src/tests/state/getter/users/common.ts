--- conflicted
+++ resolved
@@ -6,30 +6,18 @@
 } from '@augurproject/sdk';
 import { DB } from '@augurproject/sdk/build/state/db/DB';
 import { API } from '@augurproject/sdk/build/state/getter/API';
-<<<<<<< HEAD
-import { BulkSyncStrategy } from '@augurproject/sdk/build/state/sync/BulkSyncStrategy';
-=======
->>>>>>> 4fa250f5
 import {
   ACCOUNTS,
   ContractAPI,
   defaultSeedPath,
   loadSeedFile,
 } from '@augurproject/tools';
-<<<<<<< HEAD
-import { BigNumber } from 'bignumber.js';
-import * as _ from 'lodash';
-import { makeDbMock, makeProvider } from '../../../../libs';
-import { TestEthersProvider } from '@augurproject/tools/build/libs/TestEthersProvider';
-import { stringTo32ByteHex } from '@augurproject/tools/build/libs/Utils';
-=======
 import { TestContractAPI } from '@augurproject/tools';
 import { TestEthersProvider } from '@augurproject/tools/build/libs/TestEthersProvider';
 import { stringTo32ByteHex } from '@augurproject/tools/build/libs/Utils';
 import { BigNumber } from 'bignumber.js';
 import * as _ from 'lodash';
 import { makeDbMock, makeProvider } from '../../../../libs';
->>>>>>> 4fa250f5
 
 export interface TradeData {
   direction: number;
@@ -127,20 +115,8 @@
   for (const trade of tradeData) {
     await doTrade(user0, user1, trade, market, minPrice, maxPrice);
 
-<<<<<<< HEAD
-    const bulkSyncStrategy = new BulkSyncStrategy(
-      user0.provider.getLogs,
-      (await db).logFilters.buildFilter,
-      (await db).logFilters.onLogsAdded,
-      user0.augur.contractEvents.parseLogs,
-    );
-
-
-    await bulkSyncStrategy.start(0, await user0.provider.getBlockNumber());
-=======
     await user0.sync();
     await user1.sync();
->>>>>>> 4fa250f5
 
     const { tradingPositions } = await user0.api.route(
       'getUserTradingPositions',
