import { WSClient } from '@0x/mesh-rpc-client';
import { ContractAddresses } from '@augurproject/artifacts';
import { EthersProvider } from '@augurproject/ethersjs-provider';
import { BrowserMesh, Connectors } from '@augurproject/sdk';
<<<<<<< HEAD
import { DB } from '@augurproject/sdk/build/state/db/DB';
import { API } from '@augurproject/sdk/build/state/getter/API';
import { MarketLiquidityRanking } from '@augurproject/sdk/build/state/getter/Liquidity';
import { BulkSyncStrategy } from '@augurproject/sdk/build/state/sync/BulkSyncStrategy';
import {
  ACCOUNTS,
  ContractAPI,
  defaultSeedPath,
  loadSeedFile,
} from '@augurproject/tools';
import { stringTo32ByteHex } from '@augurproject/tools/build/libs/Utils';
import { BigNumber } from 'bignumber.js';
import { formatBytes32String } from 'ethers/utils';
import { makeDbMock, makeProvider, MockGnosisRelayAPI } from '../../../libs';
import { MockBrowserMesh } from '../../../libs/MockBrowserMesh';
import { MockMeshServer, stopServer } from '../../../libs/MockMeshServer';

const mock = makeDbMock();

describe('State API :: Liquidity', () => {
  let john: ContractAPI;
  let johnDB: Promise<DB>;
  let johnAPI: API;
  let bulkSyncStrategy: BulkSyncStrategy;
=======
import { MarketLiquidityRanking } from '@augurproject/sdk/build/state/getter/Liquidity';
import { ACCOUNTS, defaultSeedPath, loadSeedFile } from '@augurproject/tools';
import { TestContractAPI } from '@augurproject/tools';
import { stringTo32ByteHex } from '@augurproject/tools/build/libs/Utils';
import { BigNumber } from 'bignumber.js';
import { formatBytes32String } from 'ethers/utils';
import { makeProvider, MockGnosisRelayAPI } from '../../../libs';
import { MockBrowserMesh } from '../../../libs/MockBrowserMesh';
import { MockMeshServer, stopServer } from '../../../libs/MockMeshServer';

describe('State API :: Liquidity', () => {
  let john: TestContractAPI;
>>>>>>> 7c59d1a8

  let provider: EthersProvider;
  let addresses: ContractAddresses;

  let meshBrowser: BrowserMesh;
  let meshClient: WSClient;

  beforeAll(async () => {
    const { port } = await MockMeshServer.create();
    meshClient = new WSClient(`ws://localhost:${port}`);
    meshBrowser = new MockBrowserMesh(meshClient);

    const seed = await loadSeedFile(defaultSeedPath);
    addresses = seed.addresses;
    provider = await makeProvider(seed, ACCOUNTS);
  });

  afterAll(() => {
    meshClient.destroy();
    stopServer();
  });
  describe('with gnosis', () => {
    beforeAll(async () => {
      const johnConnector = new Connectors.DirectConnector();
      const johnGnosis = new MockGnosisRelayAPI();
      john = await TestContractAPI.userWrapper(
        ACCOUNTS[0],
        provider,
        addresses,
        johnConnector,
        johnGnosis,
        meshClient,
        meshBrowser
      );
      expect(john).toBeDefined();

      johnGnosis.initialize(john);
<<<<<<< HEAD
      johnDB = mock.makeDB(john.augur, ACCOUNTS);
      johnConnector.initialize(john.augur, await johnDB);
      johnAPI = new API(john.augur, johnDB);

      bulkSyncStrategy = new BulkSyncStrategy(
        provider.getLogs,
        (await johnDB).logFilters.buildFilter,
        (await johnDB).logFilters.onLogsAdded,
        john.augur.contractEvents.parseLogs,
      );

=======
      johnConnector.initialize(john.augur, john.db);
>>>>>>> 7c59d1a8

      await john.approveCentralAuthority();
    });
    test(': Liquidity Ranking', async () => {
      let liquidityRankingParams = {
        orderBook: {
          1: {
            bids: [],
            asks: [],
          },
        },
        numTicks: '100',
        marketType: 0,
        reportingFeeDivisor: '0',
        feePerCashInAttoCash: '0',
        numOutcomes: 3,
        spread: 10,
      };

      // Request with no markets and no orders
      let liquidityRanking: MarketLiquidityRanking = await john.api.route(
        'getMarketLiquidityRanking',
        liquidityRankingParams
      );
      await expect(liquidityRanking.marketRank).toEqual(0);
      await expect(liquidityRanking.totalMarkets).toEqual(1);
      await expect(liquidityRanking.hasLiquidity).toEqual(false);

      // Create a market
      const market = await john.createReasonableMarket([
        stringTo32ByteHex('A'),
        stringTo32ByteHex('B'),
      ]);

      // With no orders on the book the liquidity scores won't exist
<<<<<<< HEAD
      await bulkSyncStrategy.start(0, await john.provider.getBlockNumber());
      let marketData = await (await johnDB).Markets.get(market.address);
=======
      await john.sync();
      let marketData = await john.db.Markets.get(market.address);
>>>>>>> 7c59d1a8

      await expect(marketData.liquidity).toEqual({
        '10': '000000000000000000000000000000',
        '100': '000000000000000000000000000000',
        '15': '000000000000000000000000000000',
        '20': '000000000000000000000000000000',
      });

      // Place a Bid on A and an Ask on A
      const outcomeA = 1;
      const bid = 0;
      const ask = 1;
      const expirationTime = new BigNumber(new Date().valueOf()).plus(10000);

      await john.placeZeroXOrder({
        direction: ask,
        market: market.address,
        numTicks: await market.getNumTicks_(),
        numOutcomes: 3,
        outcome: outcomeA,
        tradeGroupId: '42',
        fingerprint: formatBytes32String('11'),
        doNotCreateOrders: false,
        displayMinPrice: new BigNumber(0),
        displayMaxPrice: new BigNumber(1),
        displayAmount: new BigNumber(500),
        displayPrice: new BigNumber(0.51),
        displayShares: new BigNumber(100000),
        expirationTime,
      });

      await john.placeZeroXOrder({
        direction: bid,
        market: market.address,
        numTicks: await market.getNumTicks_(),
        numOutcomes: 3,
        outcome: outcomeA,
        tradeGroupId: '42',
        fingerprint: formatBytes32String('11'),
        doNotCreateOrders: false,
        displayMinPrice: new BigNumber(0),
        displayMaxPrice: new BigNumber(1),
        displayAmount: new BigNumber(500),
        displayPrice: new BigNumber(0.49),
        displayShares: new BigNumber(100000),
        expirationTime,
      });

<<<<<<< HEAD
      await bulkSyncStrategy.start(0, await john.provider.getBlockNumber());;
      marketData = await (await johnDB).Markets.get(market.address);
=======
      await john.sync();
      await john.db.marketDatabase.syncOrderBooks([market.address])
      marketData = await john.db.Markets.get(market.address);
>>>>>>> 7c59d1a8

      await expect(marketData.liquidity[10]).toEqual(
        '000000000490000000000000000000'
      );

      // Request with 1 market and no liquidity. Doesnt Rank. 2 Markets total

      liquidityRanking = await john.api.route(
        'getMarketLiquidityRanking',
        liquidityRankingParams
      );
      await expect(liquidityRanking.marketRank).toEqual(0);
      await expect(liquidityRanking.totalMarkets).toEqual(2);
      await expect(liquidityRanking.hasLiquidity).toEqual(false);

      // Place lesser liquidity. Ranks second place

      liquidityRankingParams.orderBook[1] = {
        bids: [
          {
            price: '51',
            amount: new BigNumber(10 ** 18 / 2).toFixed(),
          },
        ],
        asks: [
          {
            price: '49',
            amount: new BigNumber(10 ** 18 / 2).toFixed(),
          },
        ],
      };

      liquidityRanking = await john.api.route(
        'getMarketLiquidityRanking',
        liquidityRankingParams
      );
      await expect(liquidityRanking.marketRank).toEqual(2);
      await expect(liquidityRanking.totalMarkets).toEqual(2);
      await expect(liquidityRanking.hasLiquidity).toEqual(true);

      // Place higher liquidity. Ranks first place

      liquidityRankingParams.orderBook[1] = {
        bids: [
          {
            price: '51',
            amount: new BigNumber(10 ** 18 * 10).toFixed(),
          },
        ],
        asks: [
          {
            price: '49',
            amount: new BigNumber(10 ** 18 * 10).toFixed(),
          },
        ],
      };

      liquidityRanking = await john.api.route(
        'getMarketLiquidityRanking',
        liquidityRankingParams
      );
      await expect(liquidityRanking.marketRank).toEqual(1);
      await expect(liquidityRanking.totalMarkets).toEqual(2);
      await expect(liquidityRanking.hasLiquidity).toEqual(true);
    });
  });
});<|MERGE_RESOLUTION|>--- conflicted
+++ resolved
@@ -2,32 +2,6 @@
 import { ContractAddresses } from '@augurproject/artifacts';
 import { EthersProvider } from '@augurproject/ethersjs-provider';
 import { BrowserMesh, Connectors } from '@augurproject/sdk';
-<<<<<<< HEAD
-import { DB } from '@augurproject/sdk/build/state/db/DB';
-import { API } from '@augurproject/sdk/build/state/getter/API';
-import { MarketLiquidityRanking } from '@augurproject/sdk/build/state/getter/Liquidity';
-import { BulkSyncStrategy } from '@augurproject/sdk/build/state/sync/BulkSyncStrategy';
-import {
-  ACCOUNTS,
-  ContractAPI,
-  defaultSeedPath,
-  loadSeedFile,
-} from '@augurproject/tools';
-import { stringTo32ByteHex } from '@augurproject/tools/build/libs/Utils';
-import { BigNumber } from 'bignumber.js';
-import { formatBytes32String } from 'ethers/utils';
-import { makeDbMock, makeProvider, MockGnosisRelayAPI } from '../../../libs';
-import { MockBrowserMesh } from '../../../libs/MockBrowserMesh';
-import { MockMeshServer, stopServer } from '../../../libs/MockMeshServer';
-
-const mock = makeDbMock();
-
-describe('State API :: Liquidity', () => {
-  let john: ContractAPI;
-  let johnDB: Promise<DB>;
-  let johnAPI: API;
-  let bulkSyncStrategy: BulkSyncStrategy;
-=======
 import { MarketLiquidityRanking } from '@augurproject/sdk/build/state/getter/Liquidity';
 import { ACCOUNTS, defaultSeedPath, loadSeedFile } from '@augurproject/tools';
 import { TestContractAPI } from '@augurproject/tools';
@@ -40,7 +14,6 @@
 
 describe('State API :: Liquidity', () => {
   let john: TestContractAPI;
->>>>>>> 7c59d1a8
 
   let provider: EthersProvider;
   let addresses: ContractAddresses;
@@ -78,21 +51,7 @@
       expect(john).toBeDefined();
 
       johnGnosis.initialize(john);
-<<<<<<< HEAD
-      johnDB = mock.makeDB(john.augur, ACCOUNTS);
-      johnConnector.initialize(john.augur, await johnDB);
-      johnAPI = new API(john.augur, johnDB);
-
-      bulkSyncStrategy = new BulkSyncStrategy(
-        provider.getLogs,
-        (await johnDB).logFilters.buildFilter,
-        (await johnDB).logFilters.onLogsAdded,
-        john.augur.contractEvents.parseLogs,
-      );
-
-=======
       johnConnector.initialize(john.augur, john.db);
->>>>>>> 7c59d1a8
 
       await john.approveCentralAuthority();
     });
@@ -128,13 +87,8 @@
       ]);
 
       // With no orders on the book the liquidity scores won't exist
-<<<<<<< HEAD
-      await bulkSyncStrategy.start(0, await john.provider.getBlockNumber());
-      let marketData = await (await johnDB).Markets.get(market.address);
-=======
       await john.sync();
       let marketData = await john.db.Markets.get(market.address);
->>>>>>> 7c59d1a8
 
       await expect(marketData.liquidity).toEqual({
         '10': '000000000000000000000000000000',
@@ -183,14 +137,9 @@
         expirationTime,
       });
 
-<<<<<<< HEAD
-      await bulkSyncStrategy.start(0, await john.provider.getBlockNumber());;
-      marketData = await (await johnDB).Markets.get(market.address);
-=======
       await john.sync();
       await john.db.marketDatabase.syncOrderBooks([market.address])
       marketData = await john.db.Markets.get(market.address);
->>>>>>> 7c59d1a8
 
       await expect(marketData.liquidity[10]).toEqual(
         '000000000490000000000000000000'
