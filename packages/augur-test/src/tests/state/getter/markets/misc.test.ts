import { ORDER_TYPES, SECONDS_IN_A_DAY } from '@augurproject/sdk';
import { MarketReportingState } from '@augurproject/sdk/build/constants';
<<<<<<< HEAD
import { DB } from '@augurproject/sdk/build/state/db/DB';
import { API } from '@augurproject/sdk/build/state/getter/API';
=======
>>>>>>> 4fa250f5
import {
  MarketList,
  MarketOrderBook,
} from '@augurproject/sdk/build/state/getter/Markets';
<<<<<<< HEAD
import { BulkSyncStrategy } from '@augurproject/sdk/build/state/sync/BulkSyncStrategy';
import { ACCOUNTS, ContractAPI } from '@augurproject/tools';
=======
import { ACCOUNTS } from '@augurproject/tools';
import { TestContractAPI } from '@augurproject/tools';
>>>>>>> 4fa250f5
import { TestEthersProvider } from '@augurproject/tools/build/libs/TestEthersProvider';
import { stringTo32ByteHex } from '@augurproject/tools/build/libs/Utils';
import { BigNumber } from 'bignumber.js';
import { getAddress } from 'ethers/utils/address';
import * as _ from 'lodash';
<<<<<<< HEAD
import { makeDbMock } from '../../../../libs';
import {
  _beforeAll,
  _beforeEach,
  CHUNK_SIZE,
  outcome0,
  outcome1,
} from './common';

describe('State API :: Markets :: ', () => {
  let johnDb: Promise<DB>;
  let maryDb: Promise<DB>;
  let api: API;
  let john: ContractAPI;
  let mary: ContractAPI;
  let bob: ContractAPI;
  let johnBulkSyncStrategy: BulkSyncStrategy;
  let maryBulkSyncStrategy: BulkSyncStrategy;
=======
import { _beforeAll, _beforeEach, outcome0, outcome1 } from './common';

describe('State API :: Markets :: ', () => {
  let john: TestContractAPI;
  let mary: TestContractAPI;
  let bob: TestContractAPI;
>>>>>>> 4fa250f5

  let baseProvider: TestEthersProvider;
  let markets = {};

  beforeAll(async () => {
    const state = await _beforeAll();
    baseProvider = state.baseProvider;
    markets = state.markets;
  });

  beforeEach(async () => {
    const state = await _beforeEach({ baseProvider, markets });
<<<<<<< HEAD
    johnDb = state.db;
    api = state.api;
=======
>>>>>>> 4fa250f5
    john = state.john;
    mary = state.mary;
    bob = state.bob;
    johnBulkSyncStrategy = state.johnBulkSyncStrategy;
    maryBulkSyncStrategy = state.maryBulkSyncStrategy;
  });

  test(':getMarkets userPortfolioAddress', async () => {
    const universe = john.augur.contracts.universe;
    const endTime = (await john.getTimestamp()).plus(SECONDS_IN_A_DAY);
    const lowFeePerCashInAttoCash = new BigNumber(10).pow(18).div(20); // 5% creator fee
    const affiliateFeeDivisor = new BigNumber(0);
    const designatedReporter = john.account.publicKey;
    const yesNoMarket1 = await bob.createYesNoMarket({
      endTime,
      feePerCashInAttoCash: lowFeePerCashInAttoCash,
      affiliateFeeDivisor,
      designatedReporter,
      extraInfo:
        '{"categories": ["yesNo 1 primary", "yesNo 1 secondary", "yesNo 1 tertiary"], "description": "yesNo description 1", "longDescription": "yesNo longDescription 1"}',
    });

    const yesNoMarket2 = john.augur.contracts.marketFromAddress(
      markets['yesNoMarket2']
    );
    const categoricalMarket1 = john.augur.contracts.marketFromAddress(
      markets['categoricalMarket1']
    );
    const categoricalMarket2 = john.augur.contracts.marketFromAddress(
      markets['categoricalMarket2']
    );

    // Report on a market with Bob
    await john.setTimestamp(endTime.plus(24 * 60 * 60 * 2));

    let payoutSet = [new BigNumber(0), new BigNumber(100), new BigNumber(0)];
    await bob.doInitialReport(yesNoMarket2, payoutSet);

    payoutSet = [
      new BigNumber(0),
      new BigNumber(100),
      new BigNumber(0),
      new BigNumber(0),
    ];
    // Report on a market with John then dispute that market with Bob
    await john.doInitialReport(categoricalMarket1, payoutSet);

    payoutSet = [
      new BigNumber(0),
      new BigNumber(0),
      new BigNumber(100),
      new BigNumber(0),
    ];
    await bob.repFaucet(new BigNumber(1));
    await bob.contribute(categoricalMarket1, payoutSet, new BigNumber(1));

    // Trade on a market with Bob
    const bid = new BigNumber(0);
    const outcome = new BigNumber(0);
    const numShares = new BigNumber(10000000000000);
    const price = new BigNumber(22);
    await bob.placeOrder(
      categoricalMarket2.address,
      bid,
      numShares,
      price,
      outcome,
      stringTo32ByteHex(''),
      stringTo32ByteHex(''),
      stringTo32ByteHex('42')
    );
<<<<<<< HEAD
    await johnBulkSyncStrategy.start(0, await john.provider.getBlockNumber());
=======
    await john.sync();
>>>>>>> 4fa250f5

    let marketList: MarketList;

    // Test user portfolio filter
    marketList = await john.api.route('getMarkets', {
      universe: universe.address,
      userPortfolioAddress: getAddress(ACCOUNTS[2].publicKey),
    });
    expect(marketList.markets.length).toEqual(4);
    const marketIds = _.map(marketList.markets, 'id');
    expect(marketIds).toContain(categoricalMarket1.address);
    expect(marketIds).toContain(categoricalMarket2.address);
    expect(marketIds).toContain(yesNoMarket1.address);
    expect(marketIds).toContain(yesNoMarket2.address);
  });

  describe(':getMarketOrderBook', () => {
    const numShares = new BigNumber(10000000000000);
    const price = new BigNumber(22);

    let blockProvider: TestEthersProvider;

    beforeAll(async () => {
      blockProvider = await baseProvider.fork();
      const addresses = blockProvider.getContractAddresses();
<<<<<<< HEAD
      john = await ContractAPI.userWrapper(ACCOUNTS[0], blockProvider, addresses);
      mary = await ContractAPI.userWrapper(ACCOUNTS[1], blockProvider, addresses);
      bob = await ContractAPI.userWrapper(ACCOUNTS[2], blockProvider, addresses);
      johnDb = makeDbMock().makeDB(john.augur, ACCOUNTS);
=======
      john = await TestContractAPI.userWrapper(
        ACCOUNTS[0],
        blockProvider,
        addresses
      );
      mary = await TestContractAPI.userWrapper(
        ACCOUNTS[1],
        blockProvider,
        addresses
      );
      bob = await TestContractAPI.userWrapper(
        ACCOUNTS[2],
        blockProvider,
        addresses
      );
>>>>>>> 4fa250f5

      const yesNoMarket = await john.createReasonableYesNoMarket();
      markets['yesNoMarket'] = yesNoMarket.address;

      // Place Dummy orders to be filtered out.
      const scalarMarket = await john.createReasonableScalarMarket();

      await john.placeOrder(
        scalarMarket.address,
        ORDER_TYPES.BID,
        numShares,
        price,
        outcome0,
        stringTo32ByteHex(''),
        stringTo32ByteHex(''),
        stringTo32ByteHex('42')
      );
      await john.placeOrder(
        scalarMarket.address,
        ORDER_TYPES.ASK,
        numShares,
        price,
        outcome1,
        stringTo32ByteHex(''),
        stringTo32ByteHex(''),
        stringTo32ByteHex('42')
      );

      const priceAdjustment = new BigNumber(1);
      const createOrder = (orderType: BigNumber) => (
        price: BigNumber,
        outcome: BigNumber
      ) =>
        john.placeOrder(
          yesNoMarket.address,
          orderType,
          numShares,
          price,
          outcome,
          stringTo32ByteHex(''),
          stringTo32ByteHex(''),
          stringTo32ByteHex('42')
        );

      const createAsks = createOrder(ORDER_TYPES.ASK);
      const createBids = createOrder(ORDER_TYPES.BID);

      await Promise.all([
        // Outcome 0
        // Price level 1
        createAsks(price, outcome0),
        createAsks(price, outcome0),
        createAsks(price, outcome0),

        createBids(price, outcome0),
        createBids(price, outcome0),
        createBids(price, outcome0),

        // Price level 2
        createAsks(price.plus(priceAdjustment), outcome0),
        createAsks(price.plus(priceAdjustment), outcome0),

        createBids(price.minus(priceAdjustment), outcome0),
        createBids(price.minus(priceAdjustment), outcome0),

        // Outcome 1
        // Price level 1
        createAsks(price, outcome1),
        createAsks(price, outcome1),
        createAsks(price, outcome1),

        createBids(price, outcome1),
        createBids(price, outcome1),
        createBids(price, outcome1),

        // Price level 2
        createAsks(price.plus(priceAdjustment), outcome1),
        createAsks(price.plus(priceAdjustment), outcome1),

        createBids(price.minus(priceAdjustment), outcome1),
        createBids(price.minus(priceAdjustment), outcome1),
      ]);

<<<<<<< HEAD
      const bulkSyncStrategy = new BulkSyncStrategy(
        john.provider.getLogs,
        (await johnDb).logFilters.buildFilter,
        (await johnDb).logFilters.onLogsAdded,
        john.augur.contractEvents.parseLogs,
      );

      await bulkSyncStrategy.start(0, await john.provider.getBlockNumber());
=======
      await john.sync();
>>>>>>> 4fa250f5
    });

    beforeEach(async () => {
      const provider = await blockProvider.fork();
      const addresses = blockProvider.getContractAddresses();
<<<<<<< HEAD
      john = await ContractAPI.userWrapper(ACCOUNTS[0], provider, addresses);
      mary = await ContractAPI.userWrapper(ACCOUNTS[1], provider, addresses);
      bob = await ContractAPI.userWrapper(ACCOUNTS[2], provider, addresses);
      johnDb = makeDbMock().makeDB(john.augur, ACCOUNTS);
      maryDb = makeDbMock().makeDB(john.augur, ACCOUNTS);

      johnBulkSyncStrategy = new BulkSyncStrategy(
        john.provider.getLogs,
        (await johnDb).logFilters.buildFilter,
        (await johnDb).logFilters.onLogsAdded,
        john.augur.contractEvents.parseLogs,
      );

      maryBulkSyncStrategy = new BulkSyncStrategy(
        mary.provider.getLogs,
        (await maryDb).logFilters.buildFilter,
        (await maryDb).logFilters.onLogsAdded,
        mary.augur.contractEvents.parseLogs,
      );

      api = new API(john.augur, johnDb);
=======
      john = await TestContractAPI.userWrapper(
        ACCOUNTS[0],
        provider,
        addresses
      );
      mary = await TestContractAPI.userWrapper(
        ACCOUNTS[1],
        provider,
        addresses
      );
      bob = await TestContractAPI.userWrapper(ACCOUNTS[2], provider, addresses);

      await john.sync();
>>>>>>> 4fa250f5
    });

    test('should require marketId', async () => {
      await expect(
        john.api.route('getMarketOrderBook', {})
      ).rejects.toThrowError();
    });

    describe('outcomeId', () => {
      test('can be a single value', async () => {
<<<<<<< HEAD
        const yesNoMarket = john.augur.contracts.marketFromAddress(markets['yesNoMarket']);

        await johnBulkSyncStrategy.start(0, await john.provider.getBlockNumber());
        const orderBook = (await api.route('getMarketOrderBook', {
=======
        const yesNoMarket = john.augur.contracts.marketFromAddress(
          markets['yesNoMarket']
        );
        const orderBook = (await john.api.route('getMarketOrderBook', {
>>>>>>> 4fa250f5
          marketId: yesNoMarket.address,
          outcomeId: outcome0.toNumber(),
          onChain: true,
        })) as MarketOrderBook;

        expect(orderBook.orderBook).toEqual(
          expect.objectContaining({
            0: expect.objectContaining({}),
          })
        );
      });

      test('can be an array', async () => {
<<<<<<< HEAD
        const yesNoMarket = john.augur.contracts.marketFromAddress(markets['yesNoMarket']);
        await johnBulkSyncStrategy.start(0, await john.provider.getBlockNumber());
        const orderBook = (await api.route('getMarketOrderBook', {
=======
        const yesNoMarket = john.augur.contracts.marketFromAddress(
          markets['yesNoMarket']
        );
        await john.sync();
        const orderBook = (await john.api.route('getMarketOrderBook', {
>>>>>>> 4fa250f5
          marketId: yesNoMarket.address,
          outcomeId: [outcome0.toNumber(), outcome1.toNumber()],
          onChain: true,
        })) as MarketOrderBook;

        expect(orderBook.orderBook).toEqual(
          expect.objectContaining({
            0: expect.objectContaining({}),
            1: expect.objectContaining({}),
          })
        );
      });

      test('can be omitted', async () => {
<<<<<<< HEAD
        const yesNoMarket = john.augur.contracts.marketFromAddress(markets['yesNoMarket']);
        await johnBulkSyncStrategy.start(0, await john.provider.getBlockNumber());
        const orderBook = (await api.route('getMarketOrderBook', {
=======
        const yesNoMarket = john.augur.contracts.marketFromAddress(
          markets['yesNoMarket']
        );
        await john.sync();
        const orderBook = (await john.api.route('getMarketOrderBook', {
>>>>>>> 4fa250f5
          marketId: yesNoMarket.address,
          outcomeId: [outcome0.toNumber(), outcome1.toNumber()],
          onChain: true,
        })) as MarketOrderBook;

        expect(orderBook.orderBook).toEqual(
          expect.objectContaining({
            0: expect.objectContaining({}),
            1: expect.objectContaining({}),
          })
        );
      });
    });

    test('should return a complete orderbook for john', async () => {
      const yesNoMarket = john.augur.contracts.marketFromAddress(
<<<<<<< HEAD
        markets['yesNoMarket']);
      await johnBulkSyncStrategy.start(0, await john.provider.getBlockNumber());
      const orderBook = (await api.route('getMarketOrderBook', {
=======
        markets['yesNoMarket']
      );
      await john.sync();
      const orderBook = (await john.api.route('getMarketOrderBook', {
>>>>>>> 4fa250f5
        marketId: yesNoMarket.address,
        account: john.account.publicKey,
        onChain: true,
      })) as MarketOrderBook;

      expect(orderBook).toEqual({
        marketId: yesNoMarket.address,
        orderBook: {
          [outcome0.toString()]: {
            spread: '0',
            asks: [
              {
                price: '0.22',
                shares: '0.003',
                cumulativeShares: '0.003',
                mySize: '0.003',
              },
              {
                price: '0.23',
                shares: '0.002',
                cumulativeShares: '0.005',
                mySize: '0.002',
              },
            ],
            bids: [
              {
                price: '0.22',
                shares: '0.003',
                cumulativeShares: '0.003',
                mySize: '0.003',
              },
              {
                price: '0.21',
                shares: '0.002',
                cumulativeShares: '0.005',
                mySize: '0.002',
              },
            ],
          },
          [outcome1.toString()]: {
            spread: '0',
            asks: [
              {
                price: '0.22',
                shares: '0.003',
                cumulativeShares: '0.003',
                mySize: '0.003',
              },
              {
                price: '0.23',
                shares: '0.002',
                cumulativeShares: '0.005',
                mySize: '0.002',
              },
            ],
            bids: [
              {
                price: '0.22',
                shares: '0.003',
                cumulativeShares: '0.003',
                mySize: '0.003',
              },
              {
                price: '0.21',
                shares: '0.002',
                cumulativeShares: '0.005',
                mySize: '0.002',
              },
            ],
          },
        },
      });
    });

    test('should return mysize of zero for mary', async () => {
<<<<<<< HEAD
      const yesNoMarket = john.augur.contracts.marketFromAddress(markets['yesNoMarket']);

      const maryApi = new API(mary.augur, maryDb);
      await maryBulkSyncStrategy.start(0, await mary.provider.getBlockNumber());

      const orderBook = (await maryApi.route('getMarketOrderBook', {
=======
      const yesNoMarket = john.augur.contracts.marketFromAddress(
        markets['yesNoMarket']
      );

      await mary.sync();
      const orderBook = (await mary.api.route('getMarketOrderBook', {
>>>>>>> 4fa250f5
        marketId: yesNoMarket.address,
        onChain: true,
      })) as MarketOrderBook;

      expect(orderBook).toMatchObject({
        marketId: yesNoMarket.address,
        orderBook: {
          [outcome0.toString()]: {
            spread: '0',
            asks: [
              {
                mySize: '0',
              },
              {
                mySize: '0',
              },
            ],
            bids: [
              {
                mySize: '0',
              },
              {
                mySize: '0',
              },
            ],
          },
          [outcome1.toString()]: {
            spread: '0',
            asks: [
              {
                mySize: '0',
              },
              {
                mySize: '0',
              },
            ],
            bids: [
              {
                mySize: '0',
              },
              {
                mySize: '0',
              },
            ],
          },
        },
      });
    });
  });

  test(':getCategories : all reporting states', async () => {
<<<<<<< HEAD
    await johnBulkSyncStrategy.start(0, await john.provider.getBlockNumber());
    const categories = await api.route('getCategories', {
=======
    await john.sync();
    const categories = await john.api.route('getCategories', {
>>>>>>> 4fa250f5
      universe: john.augur.contracts.universe.address,
    });
    expect(categories.sort()).toEqual(
      [
        'common',
        'yesno 1 secondary',
        'yesno 1 tertiary',
        'yesno 2 primary',
        'yesno 2 secondary',
        'yesno 2 tertiary',
        'categorical 1 primary',
        'categorical 1 secondary',
        'categorical 1 tertiary',
        'categorical 2 primary',
        'categorical 2 secondary',
        'categorical 2 tertiary',
        'scalar 1 secondary',
        'scalar 1 tertiary',
        'scalar 2 primary',
        'scalar 2 secondary',
        'scalar 2 tertiary',
      ].sort()
    );
  });

  test(':getCategories : some reporting states', async () => {
<<<<<<< HEAD
    await johnBulkSyncStrategy.start(0, await john.provider.getBlockNumber());
    const categories = await api.route('getCategories', {
=======
    await john.sync();
    const categories = await john.api.route('getCategories', {
>>>>>>> 4fa250f5
      universe: john.augur.contracts.universe.address,
      reportingStates: [
        MarketReportingState.OpenReporting,
        MarketReportingState.PreReporting,
      ],
    });
    expect(categories.sort()).toMatchObject(
      [
        'common',
        'yesno 1 secondary',
        'yesno 1 tertiary',
        'yesno 2 primary',
        'yesno 2 secondary',
        'yesno 2 tertiary',
        'categorical 1 primary',
        'categorical 1 secondary',
        'categorical 1 tertiary',
        'categorical 2 primary',
        'categorical 2 secondary',
        'categorical 2 tertiary',
        'scalar 1 secondary',
        'scalar 1 tertiary',
        'scalar 2 primary',
        'scalar 2 secondary',
        'scalar 2 tertiary',
      ].sort()
    );
  });

  test(':getCategories : forking reporting state when no market has ever forked', async () => {
<<<<<<< HEAD
    await johnBulkSyncStrategy.start(0, await john.provider.getBlockNumber());
    const categories = await api.route('getCategories', {
=======
    await john.sync();
    const categories = await john.api.route('getCategories', {
>>>>>>> 4fa250f5
      universe: john.augur.contracts.universe.address,
      reportingStates: [MarketReportingState.Forking],
    });
    expect(categories).toMatchObject([]);
  });
});<|MERGE_RESOLUTION|>--- conflicted
+++ resolved
@@ -1,53 +1,22 @@
 import { ORDER_TYPES, SECONDS_IN_A_DAY } from '@augurproject/sdk';
 import { MarketReportingState } from '@augurproject/sdk/build/constants';
-<<<<<<< HEAD
-import { DB } from '@augurproject/sdk/build/state/db/DB';
-import { API } from '@augurproject/sdk/build/state/getter/API';
-=======
->>>>>>> 4fa250f5
 import {
   MarketList,
   MarketOrderBook,
 } from '@augurproject/sdk/build/state/getter/Markets';
-<<<<<<< HEAD
-import { BulkSyncStrategy } from '@augurproject/sdk/build/state/sync/BulkSyncStrategy';
-import { ACCOUNTS, ContractAPI } from '@augurproject/tools';
-=======
 import { ACCOUNTS } from '@augurproject/tools';
 import { TestContractAPI } from '@augurproject/tools';
->>>>>>> 4fa250f5
 import { TestEthersProvider } from '@augurproject/tools/build/libs/TestEthersProvider';
 import { stringTo32ByteHex } from '@augurproject/tools/build/libs/Utils';
 import { BigNumber } from 'bignumber.js';
 import { getAddress } from 'ethers/utils/address';
 import * as _ from 'lodash';
-<<<<<<< HEAD
-import { makeDbMock } from '../../../../libs';
-import {
-  _beforeAll,
-  _beforeEach,
-  CHUNK_SIZE,
-  outcome0,
-  outcome1,
-} from './common';
-
-describe('State API :: Markets :: ', () => {
-  let johnDb: Promise<DB>;
-  let maryDb: Promise<DB>;
-  let api: API;
-  let john: ContractAPI;
-  let mary: ContractAPI;
-  let bob: ContractAPI;
-  let johnBulkSyncStrategy: BulkSyncStrategy;
-  let maryBulkSyncStrategy: BulkSyncStrategy;
-=======
 import { _beforeAll, _beforeEach, outcome0, outcome1 } from './common';
 
 describe('State API :: Markets :: ', () => {
   let john: TestContractAPI;
   let mary: TestContractAPI;
   let bob: TestContractAPI;
->>>>>>> 4fa250f5
 
   let baseProvider: TestEthersProvider;
   let markets = {};
@@ -60,11 +29,6 @@
 
   beforeEach(async () => {
     const state = await _beforeEach({ baseProvider, markets });
-<<<<<<< HEAD
-    johnDb = state.db;
-    api = state.api;
-=======
->>>>>>> 4fa250f5
     john = state.john;
     mary = state.mary;
     bob = state.bob;
@@ -136,11 +100,7 @@
       stringTo32ByteHex(''),
       stringTo32ByteHex('42')
     );
-<<<<<<< HEAD
-    await johnBulkSyncStrategy.start(0, await john.provider.getBlockNumber());
-=======
     await john.sync();
->>>>>>> 4fa250f5
 
     let marketList: MarketList;
 
@@ -166,12 +126,6 @@
     beforeAll(async () => {
       blockProvider = await baseProvider.fork();
       const addresses = blockProvider.getContractAddresses();
-<<<<<<< HEAD
-      john = await ContractAPI.userWrapper(ACCOUNTS[0], blockProvider, addresses);
-      mary = await ContractAPI.userWrapper(ACCOUNTS[1], blockProvider, addresses);
-      bob = await ContractAPI.userWrapper(ACCOUNTS[2], blockProvider, addresses);
-      johnDb = makeDbMock().makeDB(john.augur, ACCOUNTS);
-=======
       john = await TestContractAPI.userWrapper(
         ACCOUNTS[0],
         blockProvider,
@@ -187,7 +141,6 @@
         blockProvider,
         addresses
       );
->>>>>>> 4fa250f5
 
       const yesNoMarket = await john.createReasonableYesNoMarket();
       markets['yesNoMarket'] = yesNoMarket.address;
@@ -271,46 +224,12 @@
         createBids(price.minus(priceAdjustment), outcome1),
       ]);
 
-<<<<<<< HEAD
-      const bulkSyncStrategy = new BulkSyncStrategy(
-        john.provider.getLogs,
-        (await johnDb).logFilters.buildFilter,
-        (await johnDb).logFilters.onLogsAdded,
-        john.augur.contractEvents.parseLogs,
-      );
-
-      await bulkSyncStrategy.start(0, await john.provider.getBlockNumber());
-=======
       await john.sync();
->>>>>>> 4fa250f5
     });
 
     beforeEach(async () => {
       const provider = await blockProvider.fork();
       const addresses = blockProvider.getContractAddresses();
-<<<<<<< HEAD
-      john = await ContractAPI.userWrapper(ACCOUNTS[0], provider, addresses);
-      mary = await ContractAPI.userWrapper(ACCOUNTS[1], provider, addresses);
-      bob = await ContractAPI.userWrapper(ACCOUNTS[2], provider, addresses);
-      johnDb = makeDbMock().makeDB(john.augur, ACCOUNTS);
-      maryDb = makeDbMock().makeDB(john.augur, ACCOUNTS);
-
-      johnBulkSyncStrategy = new BulkSyncStrategy(
-        john.provider.getLogs,
-        (await johnDb).logFilters.buildFilter,
-        (await johnDb).logFilters.onLogsAdded,
-        john.augur.contractEvents.parseLogs,
-      );
-
-      maryBulkSyncStrategy = new BulkSyncStrategy(
-        mary.provider.getLogs,
-        (await maryDb).logFilters.buildFilter,
-        (await maryDb).logFilters.onLogsAdded,
-        mary.augur.contractEvents.parseLogs,
-      );
-
-      api = new API(john.augur, johnDb);
-=======
       john = await TestContractAPI.userWrapper(
         ACCOUNTS[0],
         provider,
@@ -324,7 +243,6 @@
       bob = await TestContractAPI.userWrapper(ACCOUNTS[2], provider, addresses);
 
       await john.sync();
->>>>>>> 4fa250f5
     });
 
     test('should require marketId', async () => {
@@ -335,17 +253,10 @@
 
     describe('outcomeId', () => {
       test('can be a single value', async () => {
-<<<<<<< HEAD
-        const yesNoMarket = john.augur.contracts.marketFromAddress(markets['yesNoMarket']);
-
-        await johnBulkSyncStrategy.start(0, await john.provider.getBlockNumber());
-        const orderBook = (await api.route('getMarketOrderBook', {
-=======
         const yesNoMarket = john.augur.contracts.marketFromAddress(
           markets['yesNoMarket']
         );
         const orderBook = (await john.api.route('getMarketOrderBook', {
->>>>>>> 4fa250f5
           marketId: yesNoMarket.address,
           outcomeId: outcome0.toNumber(),
           onChain: true,
@@ -359,17 +270,11 @@
       });
 
       test('can be an array', async () => {
-<<<<<<< HEAD
-        const yesNoMarket = john.augur.contracts.marketFromAddress(markets['yesNoMarket']);
-        await johnBulkSyncStrategy.start(0, await john.provider.getBlockNumber());
-        const orderBook = (await api.route('getMarketOrderBook', {
-=======
         const yesNoMarket = john.augur.contracts.marketFromAddress(
           markets['yesNoMarket']
         );
         await john.sync();
         const orderBook = (await john.api.route('getMarketOrderBook', {
->>>>>>> 4fa250f5
           marketId: yesNoMarket.address,
           outcomeId: [outcome0.toNumber(), outcome1.toNumber()],
           onChain: true,
@@ -384,17 +289,11 @@
       });
 
       test('can be omitted', async () => {
-<<<<<<< HEAD
-        const yesNoMarket = john.augur.contracts.marketFromAddress(markets['yesNoMarket']);
-        await johnBulkSyncStrategy.start(0, await john.provider.getBlockNumber());
-        const orderBook = (await api.route('getMarketOrderBook', {
-=======
         const yesNoMarket = john.augur.contracts.marketFromAddress(
           markets['yesNoMarket']
         );
         await john.sync();
         const orderBook = (await john.api.route('getMarketOrderBook', {
->>>>>>> 4fa250f5
           marketId: yesNoMarket.address,
           outcomeId: [outcome0.toNumber(), outcome1.toNumber()],
           onChain: true,
@@ -411,16 +310,10 @@
 
     test('should return a complete orderbook for john', async () => {
       const yesNoMarket = john.augur.contracts.marketFromAddress(
-<<<<<<< HEAD
-        markets['yesNoMarket']);
-      await johnBulkSyncStrategy.start(0, await john.provider.getBlockNumber());
-      const orderBook = (await api.route('getMarketOrderBook', {
-=======
         markets['yesNoMarket']
       );
       await john.sync();
       const orderBook = (await john.api.route('getMarketOrderBook', {
->>>>>>> 4fa250f5
         marketId: yesNoMarket.address,
         account: john.account.publicKey,
         onChain: true,
@@ -496,21 +389,12 @@
     });
 
     test('should return mysize of zero for mary', async () => {
-<<<<<<< HEAD
-      const yesNoMarket = john.augur.contracts.marketFromAddress(markets['yesNoMarket']);
-
-      const maryApi = new API(mary.augur, maryDb);
-      await maryBulkSyncStrategy.start(0, await mary.provider.getBlockNumber());
-
-      const orderBook = (await maryApi.route('getMarketOrderBook', {
-=======
       const yesNoMarket = john.augur.contracts.marketFromAddress(
         markets['yesNoMarket']
       );
 
       await mary.sync();
       const orderBook = (await mary.api.route('getMarketOrderBook', {
->>>>>>> 4fa250f5
         marketId: yesNoMarket.address,
         onChain: true,
       })) as MarketOrderBook;
@@ -562,13 +446,8 @@
   });
 
   test(':getCategories : all reporting states', async () => {
-<<<<<<< HEAD
-    await johnBulkSyncStrategy.start(0, await john.provider.getBlockNumber());
-    const categories = await api.route('getCategories', {
-=======
     await john.sync();
     const categories = await john.api.route('getCategories', {
->>>>>>> 4fa250f5
       universe: john.augur.contracts.universe.address,
     });
     expect(categories.sort()).toEqual(
@@ -595,13 +474,8 @@
   });
 
   test(':getCategories : some reporting states', async () => {
-<<<<<<< HEAD
-    await johnBulkSyncStrategy.start(0, await john.provider.getBlockNumber());
-    const categories = await api.route('getCategories', {
-=======
     await john.sync();
     const categories = await john.api.route('getCategories', {
->>>>>>> 4fa250f5
       universe: john.augur.contracts.universe.address,
       reportingStates: [
         MarketReportingState.OpenReporting,
@@ -632,13 +506,8 @@
   });
 
   test(':getCategories : forking reporting state when no market has ever forked', async () => {
-<<<<<<< HEAD
-    await johnBulkSyncStrategy.start(0, await john.provider.getBlockNumber());
-    const categories = await api.route('getCategories', {
-=======
     await john.sync();
     const categories = await john.api.route('getCategories', {
->>>>>>> 4fa250f5
       universe: john.augur.contracts.universe.address,
       reportingStates: [MarketReportingState.Forking],
     });
