--- conflicted
+++ resolved
@@ -1,16 +1,7 @@
-<<<<<<< HEAD
-import { DB } from '@augurproject/sdk/build/state/db/DB';
-import { API } from '@augurproject/sdk/build/state/getter/API';
-import { BulkSyncStrategy } from '@augurproject/sdk/build/state/sync/BulkSyncStrategy';
-import { ContractAPI, fork } from '@augurproject/tools';
-import { TestEthersProvider } from '@augurproject/tools/build/libs/TestEthersProvider';
-import { _beforeAll, _beforeEach, CHUNK_SIZE } from './common';
-=======
 import { fork } from '@augurproject/tools';
 import { TestContractAPI } from '@augurproject/tools';
 import { TestEthersProvider } from '@augurproject/tools/build/libs/TestEthersProvider';
 import { _beforeAll, _beforeEach } from './common';
->>>>>>> 7c59d1a8
 
 describe('State API :: Markets :: GetMarketsInfo', () => {
   let john: TestContractAPI;
@@ -36,14 +27,6 @@
   });
 
   test(':getMarketsInfo disavowed in fork', async () => {
-<<<<<<< HEAD
-    const market = john.augur.contracts.marketFromAddress(markets['yesNoMarket1']);
-    const otherMarket = john.augur.contracts.marketFromAddress(markets['yesNoMarket2']);
-
-    await bulkSyncStrategy.start(0, await john.provider.getBlockNumber());
-
-    let infos = await api.route('getMarketsInfo', {marketIds: [market.address]});
-=======
     const market = john.augur.contracts.marketFromAddress(
       markets['yesNoMarket1']
     );
@@ -56,18 +39,13 @@
     let infos = await john.api.route('getMarketsInfo', {
       marketIds: [market.address],
     });
->>>>>>> 7c59d1a8
     let info = infos[0];
 
     await fork(john, info);
 
     await otherMarket.disavowCrowdsourcers();
 
-<<<<<<< HEAD
-    await bulkSyncStrategy.start(0, await john.provider.getBlockNumber());
-=======
     await john.sync();
->>>>>>> 7c59d1a8
 
     infos = await john.api.route('getMarketsInfo', {
       marketIds: [otherMarket.address],
