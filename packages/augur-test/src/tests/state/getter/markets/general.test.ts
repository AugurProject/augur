import { WSClient } from '@0x/mesh-rpc-client';
import { ContractAddresses } from '@augurproject/artifacts';
import { sleep } from '@augurproject/core/build/libraries/HelperFunctions';
import { EthersProvider } from '@augurproject/ethersjs-provider';
import {
  BrowserMesh,
  Connectors,
  MarketReportingState,
} from '@augurproject/sdk';
<<<<<<< HEAD
import { DB } from '@augurproject/sdk/build/state/db/DB';
import { API } from '@augurproject/sdk/build/state/getter/API';
=======
>>>>>>> 4fa250f5
import {
  GetMarketsSortBy,
  MarketList,
} from '@augurproject/sdk/build/state/getter/Markets';
<<<<<<< HEAD
import { BulkSyncStrategy } from '@augurproject/sdk/build/state/sync/BulkSyncStrategy';
import {
  ACCOUNTS,
  ContractAPI,
  defaultSeedPath,
  loadSeedFile,
} from '@augurproject/tools';
=======
import { ACCOUNTS, defaultSeedPath, loadSeedFile } from '@augurproject/tools';
import { TestContractAPI } from '@augurproject/tools';
>>>>>>> 4fa250f5
import {
  NULL_ADDRESS,
  stringTo32ByteHex,
} from '@augurproject/tools/build/libs/Utils';
import { BigNumber } from 'bignumber.js';
import { formatBytes32String } from 'ethers/utils';
import * as _ from 'lodash';
<<<<<<< HEAD
import { makeDbMock, makeProvider, MockGnosisRelayAPI } from '../../../../libs';
=======
import { makeProvider, MockGnosisRelayAPI } from '../../../../libs';
>>>>>>> 4fa250f5
import { MockBrowserMesh } from '../../../../libs/MockBrowserMesh';
import { MockMeshServer, stopServer } from '../../../../libs/MockMeshServer';

describe('State API :: General', () => {
<<<<<<< HEAD
  let john: ContractAPI;
  let johnDB: Promise<DB>;
  let johnAPI: API;
  let johnBulkSyncStrategy: BulkSyncStrategy;

  let mary: ContractAPI;
  let maryDB: Promise<DB>;
  let maryAPI: API;
  let maryBulkSyncStrategy: BulkSyncStrategy
=======
  let john: TestContractAPI;

  let mary: TestContractAPI;
>>>>>>> 4fa250f5

  let provider: EthersProvider;
  let addresses: ContractAddresses;

  let meshBrowser: BrowserMesh;
  let meshClient: WSClient;

  beforeAll(async () => {
    const { port } = await MockMeshServer.create();
    meshClient = new WSClient(`ws://localhost:${port}`);
    meshBrowser = new MockBrowserMesh(meshClient);

    const seed = await loadSeedFile(defaultSeedPath);
    addresses = seed.addresses;
    provider = await makeProvider(seed, ACCOUNTS);
  });

  afterAll(() => {
    meshClient.destroy();
    stopServer();
  });

  describe('with gnosis', () => {
    beforeAll(async () => {
      const johnConnector = new Connectors.DirectConnector();
      const johnGnosis = new MockGnosisRelayAPI();
      const johnBrowserMesh = new MockBrowserMesh(meshClient);
<<<<<<< HEAD
      john = await ContractAPI.userWrapper(
=======
      john = await TestContractAPI.userWrapper(
>>>>>>> 4fa250f5
        ACCOUNTS[0],
        provider,
        addresses,
        johnConnector,
        johnGnosis,
        meshClient,
        johnBrowserMesh
      );
      expect(john).toBeDefined();

      johnGnosis.initialize(john);
<<<<<<< HEAD
      johnDB = mock.makeDB(john.augur, ACCOUNTS);
      johnConnector.initialize(john.augur, await johnDB);
      johnAPI = new API(john.augur, johnDB);
      johnBulkSyncStrategy = new BulkSyncStrategy(
        provider.getLogs,
        (await johnDB).logFilters.buildFilter,
        (await johnDB).logFilters.onLogsAdded,
        john.augur.contractEvents.parseLogs,
      );


=======
      johnConnector.initialize(john.augur, john.db);
>>>>>>> 4fa250f5
      await john.approveCentralAuthority();

      const maryConnector = new Connectors.DirectConnector();
      const maryGnosis = new MockGnosisRelayAPI();
      const maryBrowserMesh = new MockBrowserMesh(meshClient);
<<<<<<< HEAD
      mary = await ContractAPI.userWrapper(
=======
      mary = await TestContractAPI.userWrapper(
>>>>>>> 4fa250f5
        ACCOUNTS[1],
        provider,
        addresses,
        maryConnector,
        maryGnosis,
        meshClient,
        maryBrowserMesh
      );
      maryGnosis.initialize(mary);
<<<<<<< HEAD
      maryDB = mock.makeDB(mary.augur, ACCOUNTS);
      maryConnector.initialize(mary.augur, await maryDB);
      maryAPI = new API(mary.augur, maryDB);

      maryBulkSyncStrategy = new BulkSyncStrategy(
        provider.getLogs,
        (await maryDB).logFilters.buildFilter,
        (await maryDB).logFilters.onLogsAdded,
        mary.augur.contractEvents.parseLogs,
      );

=======
      maryConnector.initialize(mary.augur, mary.db);
>>>>>>> 4fa250f5
      await mary.approveCentralAuthority();

      maryBrowserMesh.addOtherBrowserMeshToMockNetwork(johnBrowserMesh);
      johnBrowserMesh.addOtherBrowserMeshToMockNetwork(maryBrowserMesh);
    });
    test('State API :: Market :: getMarkets', async () => {
      let marketList: MarketList;
      const bid = 0;
      const ask = 1;

      // Create some markets
      const yesNoMarket1 = await john.createReasonableYesNoMarket();

      const categoricalMarket1 = await mary.createReasonableMarket([
        stringTo32ByteHex('A'),
        stringTo32ByteHex('B'),
      ]);

<<<<<<< HEAD
      await johnBulkSyncStrategy.start(0, await john.provider.getBlockNumber());
      await maryBulkSyncStrategy.start(0, await mary.provider.getBlockNumber());
=======
      await john.sync();
      await mary.sync();
>>>>>>> 4fa250f5

      // Test invalid universe address
      let errorMessage = '';
      try {
        await john.api.route('getMarkets', {
          universe: NULL_ADDRESS,
        });
      } catch (error) {
        errorMessage = error.message;
      }
      expect(errorMessage).toEqual('Unknown universe: ' + NULL_ADDRESS);

      // Test market count
      marketList = await john.api.route('getMarkets', {
        universe: addresses.Universe,
        isSortDescending: false,
      });

      expect(marketList.markets.length).toEqual(2);

      // Test creator
      marketList = await john.api.route('getMarkets', {
        universe: addresses.Universe,
        creator: ACCOUNTS[0].publicKey,
        isSortDescending: false,
      });

      expect(marketList.markets.length).toEqual(1);

      marketList = await john.api.route('getMarkets', {
        universe: addresses.Universe,
        creator: NULL_ADDRESS,
      });
      expect(marketList).toEqual({
        markets: [],
        meta: {
          categories: {},
          filteredOutCount: 2,
          marketCount: 0,
        },
      });

      // Test designatedReporter
      marketList = await john.api.route('getMarkets', {
        universe: addresses.Universe,
        designatedReporter: ACCOUNTS[0].publicKey,
      });
      expect(marketList.markets.length).toEqual(1);

      marketList = await john.api.route('getMarkets', {
        universe: addresses.Universe,
        designatedReporter: NULL_ADDRESS,
      });
      expect(marketList).toEqual({
        markets: [],
        meta: {
          categories: {},
          filteredOutCount: 2,
          marketCount: 0,
        },
      });

      // Test maxFee
      marketList = await john.api.route('getMarkets', {
        universe: addresses.Universe,
        maxFee: '0',
      });
      expect(marketList).toEqual({
        markets: [],
        meta: {
          categories: {},
          filteredOutCount: 2,
          marketCount: 0,
        },
      });

      marketList = await john.api.route('getMarkets', {
        universe: addresses.Universe,
        maxFee: '0.1',
      });
      expect(marketList.markets.length).toEqual(2);

      // Test search & categories params
      marketList = await john.api.route('getMarkets', {
        universe: addresses.Universe,
        search: 'Categorical',
      });
      expect(marketList.markets.length).toEqual(1);
      expect(marketList.markets[0].id).toEqual(categoricalMarket1.address);

      marketList = await john.api.route('getMarkets', {
        universe: addresses.Universe,
        categories: ['flash', 'reasonable', 'yesno'],
      });

      expect(marketList.markets.length).toEqual(1);

      marketList = await john.api.route('getMarkets', {
        universe: addresses.Universe,
        search: ACCOUNTS[0].publicKey,
      });
      expect(marketList.markets.length).toEqual(1);
      expect(marketList.markets[0].id).toEqual(yesNoMarket1.address);

      marketList = await john.api.route('getMarkets', {
        universe: addresses.Universe,
        search: 'ipsum ipsum',
      });
      expect(marketList.markets.length).toEqual(0);

      marketList = await john.api.route('getMarkets', {
        universe: addresses.Universe,
        categories: ['ipsum', 'ipsum', 'ipsum'],
      });
      expect(marketList.markets.length).toEqual(0);

      // Test maxLiquiditySpread
      const yesNoMarket2 = await john.createReasonableYesNoMarket();
      const yesNoMarket3 = await john.createReasonableYesNoMarket();
<<<<<<< HEAD
      await johnBulkSyncStrategy.start(0, await john.provider.getBlockNumber());
=======
      await john.sync();
>>>>>>> 4fa250f5

      const expirationTimeInSeconds = new BigNumber(
        Math.round(+new Date() / 1000).valueOf()
      ).plus(10000);

      await john.placeZeroXOrder({
        direction: ask,
        market: yesNoMarket1.address,
        numTicks: await yesNoMarket1.getNumTicks_(),
        numOutcomes: 3,
        outcome: 1,
        tradeGroupId: '42',
        fingerprint: formatBytes32String('11'),
        doNotCreateOrders: false,
        displayMinPrice: new BigNumber(0),
        displayMaxPrice: new BigNumber(1),
        displayAmount: new BigNumber(500),
        displayPrice: new BigNumber(0.75),
        displayShares: new BigNumber(100000),
        expirationTime: expirationTimeInSeconds,
      });

      await john.placeZeroXOrder({
        direction: bid,
        market: yesNoMarket1.address,
        numTicks: await yesNoMarket1.getNumTicks_(),
        numOutcomes: 3,
        outcome: 1,
        tradeGroupId: '42',
        fingerprint: formatBytes32String('11'),
        doNotCreateOrders: false,
        displayMinPrice: new BigNumber(0),
        displayMaxPrice: new BigNumber(1),
        displayAmount: new BigNumber(500),
        displayPrice: new BigNumber(0.55),
        displayShares: new BigNumber(100000),
        expirationTime: expirationTimeInSeconds,
      });

      await john.placeZeroXOrder({
        direction: ask,
        market: yesNoMarket2.address,
        numTicks: await yesNoMarket2.getNumTicks_(),
        numOutcomes: 3,
        outcome: 1,
        tradeGroupId: '42',
        fingerprint: formatBytes32String('11'),
        doNotCreateOrders: false,
        displayMinPrice: new BigNumber(0),
        displayMaxPrice: new BigNumber(1),
        displayAmount: new BigNumber(500),
        displayPrice: new BigNumber(0.75),
        displayShares: new BigNumber(100000),
        expirationTime: expirationTimeInSeconds,
      });

      await john.placeZeroXOrder({
        direction: bid,
        market: yesNoMarket2.address,
        numTicks: await yesNoMarket2.getNumTicks_(),
        numOutcomes: 3,
        outcome: 1,
        tradeGroupId: '42',
        fingerprint: formatBytes32String('11'),
        doNotCreateOrders: false,
        displayMinPrice: new BigNumber(0),
        displayMaxPrice: new BigNumber(1),
        displayAmount: new BigNumber(500),
        displayPrice: new BigNumber(0.6),
        displayShares: new BigNumber(100000),
        expirationTime: expirationTimeInSeconds,
      });

      await john.placeZeroXOrder({
        direction: ask,
        market: yesNoMarket3.address,
        numTicks: await yesNoMarket3.getNumTicks_(),
        numOutcomes: 3,
        outcome: 1,
        tradeGroupId: '42',
        fingerprint: formatBytes32String('11'),
        doNotCreateOrders: false,
        displayMinPrice: new BigNumber(0),
        displayMaxPrice: new BigNumber(1),
        displayAmount: new BigNumber(500),
        displayPrice: new BigNumber(0.75),
        displayShares: new BigNumber(100000),
        expirationTime: expirationTimeInSeconds,
      });

      await john.placeZeroXOrder({
        direction: bid,
        market: yesNoMarket3.address,
        numTicks: await yesNoMarket3.getNumTicks_(),
        numOutcomes: 3,
        outcome: 1,
        tradeGroupId: '42',
        fingerprint: formatBytes32String('11'),
        doNotCreateOrders: false,
        displayMinPrice: new BigNumber(0),
        displayMaxPrice: new BigNumber(1),
        displayAmount: new BigNumber(500),
        displayPrice: new BigNumber(0.65),
        displayShares: new BigNumber(100000),
        expirationTime: expirationTimeInSeconds,
      });

      // Terrible, but not clear how else to wait on the mesh event propagating to the callback and it finishing updating the DB...
      await sleep(300);

<<<<<<< HEAD
      await johnBulkSyncStrategy.start(0, await john.provider.getBlockNumber());
=======
      await john.sync();
      await john.db.marketDatabase.syncOrderBooks([yesNoMarket1.address, yesNoMarket2.address, yesNoMarket3.address])
>>>>>>> 4fa250f5

      marketList = await john.api.route('getMarkets', {
        universe: addresses.Universe,
        maxLiquiditySpread: '10',
      });

      expect(marketList.markets.length).toEqual(1);
      let marketIds = _.map(marketList.markets, 'id');
      expect(marketIds).toContain(yesNoMarket3.address);
      expect(marketList.meta.filteredOutCount).toEqual(3);

      marketList = await john.api.route('getMarkets', {
        universe: addresses.Universe,
        maxLiquiditySpread: '15',
      });

      expect(marketList.markets.length).toEqual(2);
      marketIds = _.map(marketList.markets, 'id');
      expect(marketIds).toContain(yesNoMarket2.address);
      expect(marketIds).toContain(yesNoMarket3.address);
      expect(marketList.meta.filteredOutCount).toEqual(2);

      marketList = await john.api.route('getMarkets', {
        universe: addresses.Universe,
        maxLiquiditySpread: '20',
      });

      expect(marketList.markets.length).toEqual(3);
      marketIds = _.map(marketList.markets, 'id');
      expect(marketIds).toContain(yesNoMarket1.address);
      expect(marketIds).toContain(yesNoMarket2.address);
      expect(marketIds).toContain(yesNoMarket3.address);
      expect(marketList.meta.filteredOutCount).toEqual(1);

      // Test includeInvalidMarkets
      const outcomeInvalid = 0;

      await john.placeBasicYesNoZeroXTrade(
        bid,
        yesNoMarket1.address,
        outcomeInvalid,
        new BigNumber(2000),
        new BigNumber(0.78),
        new BigNumber(0),
        expirationTimeInSeconds
      );

<<<<<<< HEAD
      await johnBulkSyncStrategy.start(0, await john.provider.getBlockNumber());
=======
      await john.sync();
      await john.db.marketDatabase.syncOrderBooks([yesNoMarket1.address])
>>>>>>> 4fa250f5

      marketList = await john.api.route('getMarkets', {
        universe: addresses.Universe,
        includeInvalidMarkets: false,
      });
      expect(marketList.markets.length).toEqual(3);

      marketList = await john.api.route('getMarkets', {
        universe: addresses.Universe,
        includeInvalidMarkets: true,
      });

      expect(marketList.markets.length).toEqual(4);

      // Move timestamp to designated reporting phase
      const endTime = await yesNoMarket1.getEndTime_();
      await john.setTimestamp(endTime.plus(1));
<<<<<<< HEAD
      await johnBulkSyncStrategy.start(0, await john.provider.getBlockNumber());
=======
      await john.sync();
>>>>>>> 4fa250f5

      // Test reportingStates
      marketList = await john.api.route('getMarkets', {
        universe: addresses.Universe,
        reportingStates: [MarketReportingState.DesignatedReporting],
        isSortDescending: false,
      });

      expect(marketList.markets.length).toEqual(4);

      marketList = await john.api.route('getMarkets', {
        universe: addresses.Universe,
        reportingStates: [MarketReportingState.PreReporting],
      });

      expect(marketList.markets).toEqual([]);

      const noPayoutSet = [
        new BigNumber(0),
        new BigNumber(100),
        new BigNumber(0),
      ];

      await john.doInitialReport(yesNoMarket3, noPayoutSet);

<<<<<<< HEAD
      await johnBulkSyncStrategy.start(0, await john.provider.getBlockNumber());;
=======
      await john.sync();
>>>>>>> 4fa250f5

      // Test sortBy
      marketList = await john.api.route('getMarkets', {
        universe: addresses.Universe,
        sortBy: GetMarketsSortBy.endTime,
      });

      expect(marketList.markets.length).toEqual(4);
      expect(marketList.markets[0].id).toEqual(yesNoMarket2.address);

      marketList = await john.api.route('getMarkets', {
        universe: addresses.Universe,
        sortBy: GetMarketsSortBy.disputeRound,
      });

      expect(marketList.markets.length).toEqual(4);
      expect(marketList.markets[0].id).toEqual(yesNoMarket3.address);

      marketList = await john.api.route('getMarkets', {
        universe: addresses.Universe,
        sortBy: GetMarketsSortBy.totalRepStakedInMarket,
      });

      expect(marketList.markets.length).toEqual(4);
      expect(marketList.markets[0].id).toEqual(yesNoMarket3.address);

      marketList = await john.api.route('getMarkets', {
        universe: addresses.Universe,
        sortBy: GetMarketsSortBy.marketOI,
      });

      expect(marketList.markets.length).toEqual(4);
      expect(marketList.markets[0].id).toEqual(yesNoMarket2.address);

      marketList = await john.api.route('getMarkets', {
        universe: addresses.Universe,
        sortBy: GetMarketsSortBy.volume,
      });

      expect(marketList.markets.length).toEqual(4);
      expect(marketList.markets[0].id).toEqual(yesNoMarket2.address);

      // Test Recently Depleted Liquidity + Invalid
      marketList = await john.api.route('getMarkets', {
        universe: addresses.Universe,
        maxLiquiditySpread: '10',
      });

      expect(marketList.markets.length).toEqual(1);
      marketIds = _.map(marketList.markets, 'id');
      expect(marketIds).toContain(yesNoMarket3.address);
      expect(marketList.meta.filteredOutCount).toEqual(3);

      // Make market invalid.
      await john.placeBasicYesNoZeroXTrade(
        bid,
        yesNoMarket3.address,
        outcomeInvalid,
        new BigNumber(5000),
        new BigNumber(0.45),
        new BigNumber(0),
        expirationTimeInSeconds
      );

      // Invalid markets that pass the spread filter should appear as Recently Depleted Liquidity
<<<<<<< HEAD
      await johnBulkSyncStrategy.start(0, await john.provider.getBlockNumber());
=======
      await john.sync();
      await john.db.marketDatabase.syncOrderBooks([yesNoMarket3.address])
>>>>>>> 4fa250f5

      marketList = await john.api.route('getMarkets', {
        universe: addresses.Universe,
        maxLiquiditySpread: '0',
        includeInvalidMarkets: true,
      });

      expect(marketList.markets.length).toEqual(1);
      expect(marketList.markets[0].id).toEqual(yesNoMarket3.address);
    });
  });
});<|MERGE_RESOLUTION|>--- conflicted
+++ resolved
@@ -7,27 +7,12 @@
   Connectors,
   MarketReportingState,
 } from '@augurproject/sdk';
-<<<<<<< HEAD
-import { DB } from '@augurproject/sdk/build/state/db/DB';
-import { API } from '@augurproject/sdk/build/state/getter/API';
-=======
->>>>>>> 4fa250f5
 import {
   GetMarketsSortBy,
   MarketList,
 } from '@augurproject/sdk/build/state/getter/Markets';
-<<<<<<< HEAD
-import { BulkSyncStrategy } from '@augurproject/sdk/build/state/sync/BulkSyncStrategy';
-import {
-  ACCOUNTS,
-  ContractAPI,
-  defaultSeedPath,
-  loadSeedFile,
-} from '@augurproject/tools';
-=======
 import { ACCOUNTS, defaultSeedPath, loadSeedFile } from '@augurproject/tools';
 import { TestContractAPI } from '@augurproject/tools';
->>>>>>> 4fa250f5
 import {
   NULL_ADDRESS,
   stringTo32ByteHex,
@@ -35,30 +20,14 @@
 import { BigNumber } from 'bignumber.js';
 import { formatBytes32String } from 'ethers/utils';
 import * as _ from 'lodash';
-<<<<<<< HEAD
-import { makeDbMock, makeProvider, MockGnosisRelayAPI } from '../../../../libs';
-=======
 import { makeProvider, MockGnosisRelayAPI } from '../../../../libs';
->>>>>>> 4fa250f5
 import { MockBrowserMesh } from '../../../../libs/MockBrowserMesh';
 import { MockMeshServer, stopServer } from '../../../../libs/MockMeshServer';
 
 describe('State API :: General', () => {
-<<<<<<< HEAD
-  let john: ContractAPI;
-  let johnDB: Promise<DB>;
-  let johnAPI: API;
-  let johnBulkSyncStrategy: BulkSyncStrategy;
-
-  let mary: ContractAPI;
-  let maryDB: Promise<DB>;
-  let maryAPI: API;
-  let maryBulkSyncStrategy: BulkSyncStrategy
-=======
   let john: TestContractAPI;
 
   let mary: TestContractAPI;
->>>>>>> 4fa250f5
 
   let provider: EthersProvider;
   let addresses: ContractAddresses;
@@ -86,11 +55,7 @@
       const johnConnector = new Connectors.DirectConnector();
       const johnGnosis = new MockGnosisRelayAPI();
       const johnBrowserMesh = new MockBrowserMesh(meshClient);
-<<<<<<< HEAD
-      john = await ContractAPI.userWrapper(
-=======
       john = await TestContractAPI.userWrapper(
->>>>>>> 4fa250f5
         ACCOUNTS[0],
         provider,
         addresses,
@@ -102,31 +67,13 @@
       expect(john).toBeDefined();
 
       johnGnosis.initialize(john);
-<<<<<<< HEAD
-      johnDB = mock.makeDB(john.augur, ACCOUNTS);
-      johnConnector.initialize(john.augur, await johnDB);
-      johnAPI = new API(john.augur, johnDB);
-      johnBulkSyncStrategy = new BulkSyncStrategy(
-        provider.getLogs,
-        (await johnDB).logFilters.buildFilter,
-        (await johnDB).logFilters.onLogsAdded,
-        john.augur.contractEvents.parseLogs,
-      );
-
-
-=======
       johnConnector.initialize(john.augur, john.db);
->>>>>>> 4fa250f5
       await john.approveCentralAuthority();
 
       const maryConnector = new Connectors.DirectConnector();
       const maryGnosis = new MockGnosisRelayAPI();
       const maryBrowserMesh = new MockBrowserMesh(meshClient);
-<<<<<<< HEAD
-      mary = await ContractAPI.userWrapper(
-=======
       mary = await TestContractAPI.userWrapper(
->>>>>>> 4fa250f5
         ACCOUNTS[1],
         provider,
         addresses,
@@ -136,21 +83,7 @@
         maryBrowserMesh
       );
       maryGnosis.initialize(mary);
-<<<<<<< HEAD
-      maryDB = mock.makeDB(mary.augur, ACCOUNTS);
-      maryConnector.initialize(mary.augur, await maryDB);
-      maryAPI = new API(mary.augur, maryDB);
-
-      maryBulkSyncStrategy = new BulkSyncStrategy(
-        provider.getLogs,
-        (await maryDB).logFilters.buildFilter,
-        (await maryDB).logFilters.onLogsAdded,
-        mary.augur.contractEvents.parseLogs,
-      );
-
-=======
       maryConnector.initialize(mary.augur, mary.db);
->>>>>>> 4fa250f5
       await mary.approveCentralAuthority();
 
       maryBrowserMesh.addOtherBrowserMeshToMockNetwork(johnBrowserMesh);
@@ -169,13 +102,8 @@
         stringTo32ByteHex('B'),
       ]);
 
-<<<<<<< HEAD
-      await johnBulkSyncStrategy.start(0, await john.provider.getBlockNumber());
-      await maryBulkSyncStrategy.start(0, await mary.provider.getBlockNumber());
-=======
       await john.sync();
       await mary.sync();
->>>>>>> 4fa250f5
 
       // Test invalid universe address
       let errorMessage = '';
@@ -295,11 +223,7 @@
       // Test maxLiquiditySpread
       const yesNoMarket2 = await john.createReasonableYesNoMarket();
       const yesNoMarket3 = await john.createReasonableYesNoMarket();
-<<<<<<< HEAD
-      await johnBulkSyncStrategy.start(0, await john.provider.getBlockNumber());
-=======
-      await john.sync();
->>>>>>> 4fa250f5
+      await john.sync();
 
       const expirationTimeInSeconds = new BigNumber(
         Math.round(+new Date() / 1000).valueOf()
@@ -410,12 +334,8 @@
       // Terrible, but not clear how else to wait on the mesh event propagating to the callback and it finishing updating the DB...
       await sleep(300);
 
-<<<<<<< HEAD
-      await johnBulkSyncStrategy.start(0, await john.provider.getBlockNumber());
-=======
       await john.sync();
       await john.db.marketDatabase.syncOrderBooks([yesNoMarket1.address, yesNoMarket2.address, yesNoMarket3.address])
->>>>>>> 4fa250f5
 
       marketList = await john.api.route('getMarkets', {
         universe: addresses.Universe,
@@ -463,12 +383,8 @@
         expirationTimeInSeconds
       );
 
-<<<<<<< HEAD
-      await johnBulkSyncStrategy.start(0, await john.provider.getBlockNumber());
-=======
       await john.sync();
       await john.db.marketDatabase.syncOrderBooks([yesNoMarket1.address])
->>>>>>> 4fa250f5
 
       marketList = await john.api.route('getMarkets', {
         universe: addresses.Universe,
@@ -486,11 +402,7 @@
       // Move timestamp to designated reporting phase
       const endTime = await yesNoMarket1.getEndTime_();
       await john.setTimestamp(endTime.plus(1));
-<<<<<<< HEAD
-      await johnBulkSyncStrategy.start(0, await john.provider.getBlockNumber());
-=======
-      await john.sync();
->>>>>>> 4fa250f5
+      await john.sync();
 
       // Test reportingStates
       marketList = await john.api.route('getMarkets', {
@@ -516,11 +428,7 @@
 
       await john.doInitialReport(yesNoMarket3, noPayoutSet);
 
-<<<<<<< HEAD
-      await johnBulkSyncStrategy.start(0, await john.provider.getBlockNumber());;
-=======
-      await john.sync();
->>>>>>> 4fa250f5
+      await john.sync();
 
       // Test sortBy
       marketList = await john.api.route('getMarkets', {
@@ -586,12 +494,8 @@
       );
 
       // Invalid markets that pass the spread filter should appear as Recently Depleted Liquidity
-<<<<<<< HEAD
-      await johnBulkSyncStrategy.start(0, await john.provider.getBlockNumber());
-=======
       await john.sync();
       await john.db.marketDatabase.syncOrderBooks([yesNoMarket3.address])
->>>>>>> 4fa250f5
 
       marketList = await john.api.route('getMarkets', {
         universe: addresses.Universe,
