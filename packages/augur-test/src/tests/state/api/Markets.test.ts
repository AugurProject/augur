import { API } from "@augurproject/sdk/build/state/api/API";
import { MarketInfo, MarketInfoReportingState, SECONDS_IN_A_DAY } from "@augurproject/sdk/build/state/api/Markets";
import { Contracts as compilerOutput } from "@augurproject/artifacts";
import { DB } from "@augurproject/sdk/build/state/db/DB";
import {
  ACCOUNTS,
  makeDbMock,
  deployContracts,
  ContractAPI,
} from "../../../libs";
import { stringTo32ByteHex, NULL_ADDRESS } from "../../../libs/Utils";
import { BigNumber } from "bignumber.js";

const mock = makeDbMock();

let db: DB;
let api: API;
let john: ContractAPI;
let mary: ContractAPI;

beforeAll(async () => {
  const { provider, addresses } = await deployContracts(ACCOUNTS, compilerOutput);

  john = await ContractAPI.userWrapper(ACCOUNTS, 0, provider, addresses);
  mary = await ContractAPI.userWrapper(ACCOUNTS, 1, provider, addresses);
  db = await mock.makeDB(john.augur, ACCOUNTS);
  api = new API(john.augur, db);
  await john.approveCentralAuthority();
  await mary.approveCentralAuthority();
}, 120000);

// NOTE: Full-text searching is tested more in SyncableDB.test.ts
test("State API :: Markets :: getMarkets", async () => {
  const universe = john.augur.contracts.universe;
  const endTime = (await john.getTimestamp()).plus(SECONDS_IN_A_DAY);
  const lowFeePerCashInAttoCash = new BigNumber(10).pow(18).div(20); // 5% creator fee
  const highFeePerCashInAttoCash = new BigNumber(10).pow(18).div(10); // 10% creator fee
  const affiliateFeeDivisor = new BigNumber(0);
  const designatedReporter = john.account;
  const yesNoMarket1 = await john.createYesNoMarket(
    universe,
    endTime,
    lowFeePerCashInAttoCash,
    affiliateFeeDivisor,
    designatedReporter,
    "yesNo topic 1",
    "{\"description\": \"yesNo description 1\", \"longDescription\": \"yesNo longDescription 1\", \"tags\": [\"yesNo tag1-1\", \"yesNo tag1-2\", \"yesNo tag1-3\"]}"
  );
  const yesNoMarket2 = await john.createYesNoMarket(
    universe,
    endTime,
    lowFeePerCashInAttoCash,
    affiliateFeeDivisor,
    designatedReporter,
    "yesNo topic 2",
    "{\"description\": \"yesNo description 2\", \"longDescription\": \"yesNo longDescription 2\", \"tags\": [\"yesNo tag2-1\", \"yesNo tag2-2\", \"yesNo tag2-3\"]}"
  );
  const categoricalMarket1 = await john.createCategoricalMarket(
    universe,
    endTime,
    lowFeePerCashInAttoCash,
    affiliateFeeDivisor,
    designatedReporter,
    [stringTo32ByteHex("A"), stringTo32ByteHex("B"), stringTo32ByteHex("C")],
    "categorical topic 1",
    "{\"description\": \"categorical description 1\", \"longDescription\": \"categorical longDescription 1\", \"tags\": [\"categorical tag1-1\", \"categorical tag1-2\", \"categorical tag1-3\"]}"
  );
  const categoricalMarket2 = await john.createCategoricalMarket(
    universe,
    endTime,
    highFeePerCashInAttoCash,
    affiliateFeeDivisor,
    designatedReporter,
    [stringTo32ByteHex("A"), stringTo32ByteHex("B"), stringTo32ByteHex("C")],
    "categorical topic 2",
    "{\"description\": \"categorical description 2\", \"longDescription\": \"categorical longDescription 2\", \"tags\": [\"categorical tag2-1\", \"categorical tag2-2\", \"categorical tag2-3\"]}"
  );
  const scalarMarket1 = await john.createScalarMarket(
    universe,
    endTime,
    highFeePerCashInAttoCash,
    affiliateFeeDivisor,
    designatedReporter,
    [new BigNumber(0), new BigNumber(100)],
    new BigNumber(100),
    "scalar topic 1",
    "{\"description\": \"scalar description 1\", \"longDescription\": \"scalar longDescription 1\", \"_scalarDenomination\": \"scalar denom 1\", \"tags\": [\"scalar tag1-1\", \"scalar tag1-2\", \"scalar tag1-3\"]}"
  );
  const scalarMarket2 = await john.createScalarMarket(
    universe,
    endTime,
    highFeePerCashInAttoCash,
    affiliateFeeDivisor,
    designatedReporter,
    [new BigNumber(0), new BigNumber(100)],
    new BigNumber(100),
    "scalar topic 2",
    "{\"description\": \"scalar description 2\", \"longDescription\": \"scalar longDescription 2\", \"_scalarDenomination\": \"scalar denom 2\", \"tags\": [\"scalar tag2-1\", \"scalar tag2-2\", \"scalar tag2-3\"]}"
  );

  await db.sync(john.augur, mock.constants.chunkSize, 0);

  let markets: Array<MarketInfo>;

  // Test non-existent universe address
  const nonexistentAddress = "0x1111111111111111111111111111111111111111";
  let errorMessage = "";
  try {
    let markets: Array<MarketInfo> = await api.route("getMarkets", {
      universe: nonexistentAddress
    });
  } catch (error) {
    errorMessage = error.message;
  }
  expect(errorMessage).toEqual("Unknown universe: 0x1111111111111111111111111111111111111111");

  // Test creator
  markets = await api.route("getMarkets", {
    universe: universe.address,
    creator: ACCOUNTS[0].publicKey
  });
  expect(markets).toEqual(
    [
      yesNoMarket1.address,
      yesNoMarket2.address,
      categoricalMarket1.address,
      categoricalMarket2.address,
      scalarMarket1.address,
      scalarMarket2.address
    ]
  );

  markets = await api.route("getMarkets", {
    universe: universe.address,
    creator: nonexistentAddress
  });
  expect(markets).toEqual([]);

  // Test designatedReporter
  markets = await api.route("getMarkets", {
    universe: universe.address,
    designatedReporter: ACCOUNTS[0].publicKey
  });
  expect(markets).toEqual(
    [
      yesNoMarket1.address,
      yesNoMarket2.address,
      categoricalMarket1.address,
      categoricalMarket2.address,
      scalarMarket1.address,
      scalarMarket2.address
    ]
  );

  markets = await api.route("getMarkets", {
    universe: universe.address,
    designatedReporter: nonexistentAddress
  });
  expect(markets).toEqual([]);

  // Test maxFee
  markets = await api.route("getMarkets", {
    universe: universe.address,
    maxFee: "0.05"
  });
  expect(markets).toEqual([]);

  markets = await api.route("getMarkets", {
    universe: universe.address,
    maxFee: "0.06"
  });
  expect(markets).toEqual(
    [
      yesNoMarket1.address,
      yesNoMarket2.address,
      categoricalMarket1.address
    ]
  );

  markets = await api.route("getMarkets", {
    universe: universe.address,
    maxFee: "0.11"
  });
  expect(markets).toEqual(
    [
      yesNoMarket1.address,
      yesNoMarket2.address,
      categoricalMarket1.address,
      categoricalMarket2.address,
      scalarMarket1.address,
      scalarMarket2.address
    ]
  );

  // Place orders on some markets
<<<<<<< HEAD
  const bid = new ethers.utils.BigNumber(0);
  const outcome0 = new ethers.utils.BigNumber(0);
  const numShares = new ethers.utils.BigNumber(10000000000000);
  const price = new ethers.utils.BigNumber(22);
=======
  const bid = new BigNumber(0);
  const outcome0 = new BigNumber(0);
  const outcome1 = new BigNumber(1);
  const numShares = new BigNumber(10000000000000);
  const price = new BigNumber(22);
>>>>>>> 6f7f0ccb
  const yesNoOrderId = await john.placeOrder(yesNoMarket1.address, bid, numShares, price, outcome0, stringTo32ByteHex(""), stringTo32ByteHex(""), stringTo32ByteHex("42"));
  await john.cancelOrder(yesNoOrderId);
  await john.placeOrder(yesNoMarket1.address, bid, numShares, price, outcome0, stringTo32ByteHex(""), stringTo32ByteHex(""), stringTo32ByteHex("42"));
  await john.placeOrder(categoricalMarket1.address, bid, numShares, price, outcome0, stringTo32ByteHex(""), stringTo32ByteHex(""), stringTo32ByteHex("42"));
  await john.placeOrder(scalarMarket1.address, bid, numShares, price, outcome0, stringTo32ByteHex(""), stringTo32ByteHex(""), stringTo32ByteHex("42"));

  await db.sync(john.augur, mock.constants.chunkSize, 0);

  // Test hasOrders
  markets = await api.route("getMarkets", {
    universe: universe.address,
    hasOrders: false,
  });
  expect(markets).toEqual(
    [
      yesNoMarket1.address,
      yesNoMarket2.address,
      categoricalMarket1.address,
      categoricalMarket2.address,
      scalarMarket1.address,
      scalarMarket2.address
    ]
  );

  markets = await api.route("getMarkets", {
    universe: universe.address,
    hasOrders: true,
  });
  expect(markets).toEqual(
    [
      yesNoMarket1.address,
      categoricalMarket1.address,
      scalarMarket1.address
    ]
  );

  // Partially fill orders
  const cost = numShares.multipliedBy(78).div(2);
  const yesNoOrderId1 = await john.getBestOrderId(bid, yesNoMarket1.address, outcome0);
  const categoricalOrderId1 = await john.getBestOrderId(bid, categoricalMarket1.address, outcome0);
  const scalarOrderId1 = await john.getBestOrderId(bid, scalarMarket1.address, outcome0);
  await john.fillOrder(yesNoOrderId1, cost, numShares.div(2), "42");
  await mary.fillOrder(categoricalOrderId1, cost, numShares.div(2), "43");
  await mary.fillOrder(scalarOrderId1, cost, numShares.div(2), "43");

  await db.sync(john.augur, mock.constants.chunkSize, 0);

  markets = await api.route("getMarkets", {
    universe: universe.address,
    hasOrders: true,
  });
  expect(markets).toEqual(
    [
      yesNoMarket1.address,
      categoricalMarket1.address,
      scalarMarket1.address
    ]
  );

  // Completely fill orders
  await john.fillOrder(yesNoOrderId1, cost, numShares.div(2), "42");
  await mary.fillOrder(categoricalOrderId1, cost, numShares.div(2), "43");
  await mary.fillOrder(scalarOrderId1, cost, numShares.div(2), "43");

  await db.sync(john.augur, mock.constants.chunkSize, 0);

  markets = await api.route("getMarkets", {
    universe: universe.address,
    hasOrders: true,
  });
  expect(markets).toEqual([]);

  // Move timestamp to designated reporting phase
  await john.setTimestamp(endTime);

  await db.sync(john.augur, mock.constants.chunkSize, 0);

  // Test disputeWindow
  markets = await api.route("getMarkets", {
    universe: universe.address,
    disputeWindow: NULL_ADDRESS
  });
  expect(markets).toEqual(
    [
      yesNoMarket1.address,
      yesNoMarket2.address,
      categoricalMarket1.address,
      categoricalMarket2.address,
      scalarMarket1.address,
      scalarMarket2.address
    ]
  );

  // Test reportingState
  markets = await api.route("getMarkets", {
    universe: universe.address,
    reportingState: MarketInfoReportingState.DESIGNATED_REPORTING
  });
  expect(markets).toEqual(
    [
      yesNoMarket1.address,
      yesNoMarket2.address,
      categoricalMarket1.address,
      categoricalMarket2.address,
      scalarMarket1.address,
      scalarMarket2.address
    ]
  );

  markets = await api.route("getMarkets", {
    universe: universe.address,
    reportingState: MarketInfoReportingState.PRE_REPORTING
  });
  expect(markets).toEqual([]);

  await john.setTimestamp(endTime.plus(1));

  const noPayoutSet = [new BigNumber(100), new BigNumber(0), new BigNumber(0)];
  await john.doInitialReport(yesNoMarket1, noPayoutSet);

  await db.sync(john.augur, mock.constants.chunkSize, 0);

  // Retest disputeWindow & reportingState
  let disputeWindow = await yesNoMarket1.getDisputeWindow_();
  markets = await api.route("getMarkets", {
    universe: universe.address,
    disputeWindow
  });
  expect(markets).toEqual([yesNoMarket1.address]);

  markets = await api.route("getMarkets", {
    universe: universe.address,
    reportingState: MarketInfoReportingState.DESIGNATED_REPORTING
  });
  expect(markets).toEqual(
    [
      yesNoMarket2.address,
      categoricalMarket1.address,
      categoricalMarket2.address,
      scalarMarket1.address,
      scalarMarket2.address
    ]
  );

  markets = await api.route("getMarkets", {
    universe: universe.address,
    reportingState: MarketInfoReportingState.CROWDSOURCING_DISPUTE
  });
  expect(markets).toEqual([yesNoMarket1.address]);

  markets = await api.route("getMarkets", {
    universe: universe.address,
    reportingState: [
      MarketInfoReportingState.CROWDSOURCING_DISPUTE,
      MarketInfoReportingState.DESIGNATED_REPORTING
    ]
  });
  expect(markets).toEqual(
    [
      yesNoMarket1.address,
      yesNoMarket2.address,
      categoricalMarket1.address,
      categoricalMarket2.address,
      scalarMarket1.address,
      scalarMarket2.address
    ]);
}, 120000);

test("State API :: Markets :: getMarketPriceHistory", async () => {
  const yesNoMarket = await john.createReasonableYesNoMarket(john.augur.contracts.universe);
  const categoricalMarket = await john.createReasonableMarket(john.augur.contracts.universe, [stringTo32ByteHex("A"), stringTo32ByteHex("B"), stringTo32ByteHex("C")]);

  // Place orders
  const bid = new BigNumber(0);
  const outcome0 = new BigNumber(0);
  const outcome1 = new BigNumber(1);
  const numShares = new BigNumber(10000000000000);
  const price = new BigNumber(22);
  await john.placeOrder(yesNoMarket.address, bid, numShares, price, outcome0, stringTo32ByteHex(""), stringTo32ByteHex(""), stringTo32ByteHex("42"));
  await john.placeOrder(yesNoMarket.address, bid, numShares, price, outcome1, stringTo32ByteHex(""), stringTo32ByteHex(""), stringTo32ByteHex("42"));
  await john.placeOrder(categoricalMarket.address, bid, numShares, price, outcome0, stringTo32ByteHex(""), stringTo32ByteHex(""), stringTo32ByteHex("42"));
  await john.placeOrder(categoricalMarket.address, bid, numShares, price, outcome1, stringTo32ByteHex(""), stringTo32ByteHex(""), stringTo32ByteHex("42"));

  // Fill orders
  const cost = numShares.multipliedBy(78).div(10);
  let yesNoOrderId0 = await john.getBestOrderId(bid, yesNoMarket.address, outcome0);
  let yesNoOrderId1 = await john.getBestOrderId(bid, yesNoMarket.address, outcome1);
  let categoricalOrderId0 = await john.getBestOrderId(bid, categoricalMarket.address, outcome0);
  let categoricalOrderId1 = await john.getBestOrderId(bid, categoricalMarket.address, outcome1);
  await john.fillOrder(yesNoOrderId0, cost, numShares.div(10).multipliedBy(2), "42");
  await mary.fillOrder(yesNoOrderId1, cost, numShares.div(10).multipliedBy(3), "43");
  await mary.fillOrder(categoricalOrderId0, cost, numShares.div(10).multipliedBy(2), "43");
  await mary.fillOrder(categoricalOrderId1, cost, numShares.div(10).multipliedBy(4), "43");

  const newTime = (await john.getTimestamp()).plus(SECONDS_IN_A_DAY);
  await john.setTimestamp(newTime);

  yesNoOrderId0 = await john.getBestOrderId(bid, yesNoMarket.address, outcome0);
  yesNoOrderId1 = await john.getBestOrderId(bid, yesNoMarket.address, outcome1);
  categoricalOrderId0 = await john.getBestOrderId(bid, categoricalMarket.address, outcome0);
  categoricalOrderId1 = await john.getBestOrderId(bid, categoricalMarket.address, outcome1);
  await john.fillOrder(yesNoOrderId0, cost, numShares.div(10).multipliedBy(4), "42");
  await mary.fillOrder(yesNoOrderId1, cost, numShares.div(10).multipliedBy(5), "43");
  await mary.fillOrder(categoricalOrderId0, cost, numShares.div(10).multipliedBy(4), "43");
  await mary.fillOrder(categoricalOrderId1, cost, numShares.div(10).multipliedBy(2), "43");

  await db.sync(john.augur, mock.constants.chunkSize, 0);

  let yesNoMarketPriceHistory = await api.route("getMarketPriceHistory", {
    marketId: yesNoMarket.address
  });
  expect(yesNoMarketPriceHistory).toMatchObject(
    {
      "0": [{"amount": "8000000000000", "price": "22"}, {"amount": "4000000000000", "price": "22"}],
      "1": [{"amount": "7000000000000", "price": "22"}, {"amount": "2000000000000", "price": "22"}]
    }
  );
  for (let outcome = 0; outcome < yesNoMarketPriceHistory.length; outcome++) {
    for (let fillOrder = 0; fillOrder < yesNoMarketPriceHistory[outcome].length; fillOrder++) {
      expect(yesNoMarketPriceHistory[outcome][fillOrder]).toHaveProperty("timestamp");
      if (fillOrder > 0) {
        expect(yesNoMarketPriceHistory[outcome][fillOrder].timestamp).toBeGreaterThan(yesNoMarketPriceHistory[outcome][fillOrder].timestamp);
      }
    }
  }

  let categoricalMarketPriceHistory = await api.route("getMarketPriceHistory", {
    marketId: categoricalMarket.address
  });
  expect(categoricalMarketPriceHistory).toMatchObject(
    {
      "0": [{"amount": "8000000000000", "price": "22"}, {"amount": "4000000000000", "price": "22"}],
      "1": [{"amount": "6000000000000", "price": "22"}, {"amount": "4000000000000", "price": "22"}]
    }
  );
  for (let outcome = 0; outcome < categoricalMarketPriceHistory.length; outcome++) {
    for (let fillOrder = 0; fillOrder < categoricalMarketPriceHistory[outcome].length; fillOrder++) {
      expect(categoricalMarketPriceHistory[outcome][fillOrder]).toHaveProperty("timestamp");
      if (fillOrder > 0) {
        expect(categoricalMarketPriceHistory[outcome][fillOrder].timestamp).toBeGreaterThan(categoricalMarketPriceHistory[outcome][fillOrder].timestamp);
      }
    }
  }
}, 120000);

test("State API :: Markets :: getMarketPriceCandlesticks", async () => {
  const yesNoMarket = await john.createReasonableYesNoMarket(john.augur.contracts.universe);

  const startTime = (await john.getTimestamp()).toNumber();

  // Place orders
  const bid = new BigNumber(0);
  const outcome0 = new BigNumber(0);
  const outcome1 = new BigNumber(1);
  const numShares = new BigNumber(10000000000000);
  const price0 = new BigNumber(10);
  const price1 = new BigNumber(20);
  const price2 = new BigNumber(30);
  const price3 = new BigNumber(40);
  await john.placeOrder(yesNoMarket.address, bid, numShares, price0, outcome0, stringTo32ByteHex(""), stringTo32ByteHex(""), stringTo32ByteHex("42"));
  await john.placeOrder(yesNoMarket.address, bid, numShares, price1, outcome0, stringTo32ByteHex(""), stringTo32ByteHex(""), stringTo32ByteHex("42"));
  await john.placeOrder(yesNoMarket.address, bid, numShares, price2, outcome0, stringTo32ByteHex(""), stringTo32ByteHex(""), stringTo32ByteHex("42"));
  await john.placeOrder(yesNoMarket.address, bid, numShares, price3, outcome0, stringTo32ByteHex(""), stringTo32ByteHex(""), stringTo32ByteHex("42"));
  await john.placeOrder(yesNoMarket.address, bid, numShares, price0, outcome1, stringTo32ByteHex(""), stringTo32ByteHex(""), stringTo32ByteHex("42"));
  await john.placeOrder(yesNoMarket.address, bid, numShares, price1, outcome1, stringTo32ByteHex(""), stringTo32ByteHex(""), stringTo32ByteHex("42"));
  await john.placeOrder(yesNoMarket.address, bid, numShares, price2, outcome1, stringTo32ByteHex(""), stringTo32ByteHex(""), stringTo32ByteHex("42"));
  await john.placeOrder(yesNoMarket.address, bid, numShares, price3, outcome1, stringTo32ByteHex(""), stringTo32ByteHex(""), stringTo32ByteHex("42"));

  // Fill orders
  const cost0 = numShares.multipliedBy(new BigNumber(100).minus(price0)).div(10);
  const cost1 = numShares.multipliedBy(new BigNumber(100).minus(price1)).div(10);
  const cost2 = numShares.multipliedBy(new BigNumber(100).minus(price2)).div(10);
  const cost3 = numShares.multipliedBy(new BigNumber(100).minus(price3)).div(10);
  let yesNoOrderId0 = await john.getBestOrderId(bid, yesNoMarket.address, outcome0);
  let yesNoOrderId1 = await john.getBestOrderId(bid, yesNoMarket.address, outcome1);
  await mary.fillOrder(yesNoOrderId0, cost0, numShares.div(10).multipliedBy(5), "42");
  await mary.fillOrder(yesNoOrderId1, cost1, numShares.div(10).multipliedBy(7), "43");

  // Move time forward 10 minutes
  let newTime = (await john.getTimestamp()).plus(60 * 10);
  await john.setTimestamp(newTime);

  yesNoOrderId0 = await john.getBestOrderId(bid, yesNoMarket.address, outcome0);
  yesNoOrderId1 = await john.getBestOrderId(bid, yesNoMarket.address, outcome1);
  await mary.fillOrder(yesNoOrderId0, cost1, numShares.div(10).multipliedBy(4), "42");
  await mary.fillOrder(yesNoOrderId1, cost0, numShares.div(10).multipliedBy(4), "43");

  // Move time forward 30 minutes
  newTime = (await john.getTimestamp()).plus(60 * 30);
  await john.setTimestamp(newTime);

  yesNoOrderId0 = await john.getBestOrderId(bid, yesNoMarket.address, outcome0);
  yesNoOrderId1 = await john.getBestOrderId(bid, yesNoMarket.address, outcome1);
  await mary.fillOrder(yesNoOrderId0, cost0, numShares.div(10).multipliedBy(6), "42");
  await mary.fillOrder(yesNoOrderId1, cost1, numShares.div(10).multipliedBy(8), "43");

  yesNoOrderId0 = await john.getBestOrderId(bid, yesNoMarket.address, outcome0);
  yesNoOrderId1 = await john.getBestOrderId(bid, yesNoMarket.address, outcome1);
  await mary.fillOrder(yesNoOrderId0, cost1, numShares.div(10).multipliedBy(7), "42");
  await mary.fillOrder(yesNoOrderId1, cost1, numShares.div(10).multipliedBy(9), "43");

  // Move time forward 30 minutes
  newTime = (await john.getTimestamp()).plus(60 * 30);
  await john.setTimestamp(newTime);

  yesNoOrderId0 = await john.getBestOrderId(bid, yesNoMarket.address, outcome0);
  yesNoOrderId1 = await john.getBestOrderId(bid, yesNoMarket.address, outcome1);
  await mary.fillOrder(yesNoOrderId0, cost2, numShares.div(10).multipliedBy(6), "42");
  await mary.fillOrder(yesNoOrderId1, cost1, numShares.div(10).multipliedBy(5), "43");

  yesNoOrderId0 = await john.getBestOrderId(bid, yesNoMarket.address, outcome0);
  yesNoOrderId1 = await john.getBestOrderId(bid, yesNoMarket.address, outcome1);
  await mary.fillOrder(yesNoOrderId0, cost0, numShares.div(10).multipliedBy(7), "42");
  await mary.fillOrder(yesNoOrderId1, cost3, numShares.div(10).multipliedBy(3), "43");

  // Move time forward 60 minutes
  newTime = (await john.getTimestamp()).plus(60 * 60);
  await john.setTimestamp(newTime);

  const endTime = (await john.getTimestamp()).toNumber();

  await db.sync(john.augur, mock.constants.chunkSize, 0);

  let yesNoMarketPriceCandlesticks = await api.route("getMarketPriceCandlesticks", {
    marketId: yesNoMarket.address
  });
  expect(yesNoMarketPriceCandlesticks).toMatchObject(
    { '0':
      [ { tokenVolume: '5000000000000',
          start: '40',
          end: '40',
          min: '40',
          max: '40',
          volume: '200000000000000',
          shareVolume: '5000000000000' },
        { tokenVolume: '1000000000000',
          start: '40',
          end: '40',
          min: '40',
          max: '40',
          volume: '40000000000000',
          shareVolume: '1000000000000' },
        { tokenVolume: '3000000000000',
          start: '40',
          end: '40',
          min: '30',
          max: '40',
          volume: '90000000000000',
          shareVolume: '3000000000000' },
        { tokenVolume: '3000000000000',
          start: '30',
          end: '30',
          min: '20',
          max: '30',
          volume: '60000000000000',
          shareVolume: '3000000000000' } ],
    '1':
      [ { tokenVolume: '3000000000000',
          start: '40',
          end: '40',
          min: '40',
          max: '40',
          volume: '120000000000000',
          shareVolume: '3000000000000' },
        { tokenVolume: '0',
          start: '40',
          end: '40',
          min: '40',
          max: '40',
          volume: '0',
          shareVolume: '0' },
        { tokenVolume: '2000000000000',
          start: '30',
          end: '30',
          min: '30',
          max: '30',
          volume: '60000000000000',
          shareVolume: '2000000000000' },
        { tokenVolume: '7000000000000',
          start: '20',
          end: '20',
          min: '20',
          max: '20',
          volume: '140000000000000',
          shareVolume: '7000000000000' } ]
    }
  );
  for (let outcome in yesNoMarketPriceCandlesticks) {
    for (let candlestickIndex = 0; candlestickIndex < yesNoMarketPriceCandlesticks[outcome]; candlestickIndex++) {
      expect(yesNoMarketPriceCandlesticks[outcome][candlestickIndex]["startTimestamp"]).toBeInstanceOf(Number);
    }
  }

  yesNoMarketPriceCandlesticks = await api.route("getMarketPriceCandlesticks", {
    marketId: yesNoMarket.address,
    start: startTime + 30,
    end: endTime - 30,
    outcome: 1,
    period: 30,
  });
  expect(yesNoMarketPriceCandlesticks).toMatchObject(
    { '1':
      [ { tokenVolume: '0',
          start: '40',
          end: '40',
          min: '40',
          max: '40',
          volume: '0',
          shareVolume: '0' },
        { tokenVolume: '2000000000000',
          start: '30',
          end: '30',
          min: '30',
          max: '30',
          volume: '60000000000000',
          shareVolume: '2000000000000' },
        { tokenVolume: '7000000000000',
          start: '20',
          end: '20',
          min: '20',
          max: '20',
          volume: '140000000000000',
          shareVolume: '7000000000000' } ]
    }
  );
  for (let outcome in yesNoMarketPriceCandlesticks) {
    for (let candlestickIndex = 0; candlestickIndex < yesNoMarketPriceCandlesticks[outcome]; candlestickIndex++) {
      expect(yesNoMarketPriceCandlesticks[outcome][candlestickIndex]["startTimestamp"]).toBeInstanceOf(Number);
    }
  }
}, 120000);

test("State API :: Markets :: getMarketsInfo", async () => {
  const yesNoMarket = await john.createReasonableYesNoMarket(john.augur.contracts.universe);
  const categoricalMarket = await john.createReasonableMarket(john.augur.contracts.universe, [stringTo32ByteHex("A"), stringTo32ByteHex("B"), stringTo32ByteHex("C")]);
  const scalarMarket = await john.createReasonableScalarMarket(john.augur.contracts.universe);

  // Place orders
  const bid = new BigNumber(0);
  const outcome0 = new BigNumber(0);
  const outcome1 = new BigNumber(1);
  const numShares = new BigNumber(10000000000000);
  const price = new BigNumber(22);
  await john.placeOrder(yesNoMarket.address, bid, numShares, price, outcome0, stringTo32ByteHex(""), stringTo32ByteHex(""), stringTo32ByteHex("42"));
  await john.placeOrder(yesNoMarket.address, bid, numShares, price, outcome1, stringTo32ByteHex(""), stringTo32ByteHex(""), stringTo32ByteHex("42"));
  await john.placeOrder(categoricalMarket.address, bid, numShares, price, outcome0, stringTo32ByteHex(""), stringTo32ByteHex(""), stringTo32ByteHex("42"));
  await john.placeOrder(categoricalMarket.address, bid, numShares, price, outcome1, stringTo32ByteHex(""), stringTo32ByteHex(""), stringTo32ByteHex("42"));
  await john.placeOrder(scalarMarket.address, bid, numShares, price, outcome0, stringTo32ByteHex(""), stringTo32ByteHex(""), stringTo32ByteHex("42"));
  await john.placeOrder(scalarMarket.address, bid, numShares, price, outcome1, stringTo32ByteHex(""), stringTo32ByteHex(""), stringTo32ByteHex("42"));

  // Partially fill orders
  const cost = numShares.multipliedBy(78).div(2);
  const yesNoOrderId0 = await john.getBestOrderId(bid, yesNoMarket.address, outcome0);
  const yesNoOrderId1 = await john.getBestOrderId(bid, yesNoMarket.address, outcome1);
  const categoricalOrderId0 = await john.getBestOrderId(bid, categoricalMarket.address, outcome0);
  const categoricalOrderId1 = await john.getBestOrderId(bid, categoricalMarket.address, outcome1);
  const scalarOrderId0 = await john.getBestOrderId(bid, scalarMarket.address, outcome0);
  const scalarOrderId1 = await john.getBestOrderId(bid, scalarMarket.address, outcome1);
  await john.fillOrder(yesNoOrderId0, cost, numShares.div(2), "42");
  await mary.fillOrder(yesNoOrderId1, cost, numShares.div(2), "43");
  await mary.fillOrder(categoricalOrderId0, cost, numShares.div(2), "43");
  await mary.fillOrder(categoricalOrderId1, cost, numShares.div(2), "43");
  await mary.fillOrder(scalarOrderId0, cost, numShares.div(2), "43");
  await mary.fillOrder(scalarOrderId1, cost, numShares.div(2), "43");

  // Purchase complete sets
  await mary.buyCompleteSets(yesNoMarket, numShares);
  await mary.buyCompleteSets(categoricalMarket, numShares);
  await mary.buyCompleteSets(scalarMarket, numShares);

  await db.sync(john.augur, mock.constants.chunkSize, 0);

  let markets: Array<MarketInfo> = await api.route("getMarketsInfo", {
    marketIds: [
      yesNoMarket.address,
      categoricalMarket.address,
      scalarMarket.address
    ]
  });

  expect(markets[0].reportingState).toBe(MarketInfoReportingState.PRE_REPORTING);
  expect(markets[1].reportingState).toBe(MarketInfoReportingState.PRE_REPORTING);
  expect(markets[2].reportingState).toBe(MarketInfoReportingState.PRE_REPORTING);

  // Skip to yes/no market end time
  let newTime = (await yesNoMarket.getEndTime_()).plus(1);
  await john.setTimestamp(newTime);

  await db.sync(john.augur, mock.constants.chunkSize, 0);

  markets = await api.route("getMarketsInfo", {
    marketIds: [
      yesNoMarket.address,
      categoricalMarket.address,
      scalarMarket.address
    ]
  });

  expect(markets[0].reportingState).toBe(MarketInfoReportingState.DESIGNATED_REPORTING);
  expect(markets[1].reportingState).toBe(MarketInfoReportingState.DESIGNATED_REPORTING);
  expect(markets[2].reportingState).toBe(MarketInfoReportingState.DESIGNATED_REPORTING);

    // Skip to open reporting
  newTime = newTime.plus(SECONDS_IN_A_DAY * 7);
  await john.setTimestamp(newTime);

  await db.sync(john.augur, mock.constants.chunkSize, 0);

  markets = await api.route("getMarketsInfo", {
    marketIds: [
      yesNoMarket.address,
      categoricalMarket.address,
      scalarMarket.address
    ]
  });

  expect(markets[0].reportingState).toBe(MarketInfoReportingState.OPEN_REPORTING);
  expect(markets[1].reportingState).toBe(MarketInfoReportingState.OPEN_REPORTING);
  expect(markets[2].reportingState).toBe(MarketInfoReportingState.OPEN_REPORTING);

  // Submit intial reports
  const categoricalMarketPayoutSet = [
    new BigNumber(100),
    new BigNumber(0),
    new BigNumber(0),
    new BigNumber(0)
  ];
  await john.doInitialReport(categoricalMarket, categoricalMarketPayoutSet);

  const noPayoutSet = [new BigNumber(100), new BigNumber(0), new BigNumber(0)];
  const yesPayoutSet = [new BigNumber(0), new BigNumber(100), new BigNumber(0)];
  await john.doInitialReport(yesNoMarket, noPayoutSet);

  await db.sync(john.augur, mock.constants.chunkSize, 0);

  markets = await api.route("getMarketsInfo", {
    marketIds: [
      yesNoMarket.address,
      categoricalMarket.address,
      scalarMarket.address
    ]
  });

  expect(markets[0].reportingState).toBe(MarketInfoReportingState.CROWDSOURCING_DISPUTE);
  expect(markets[1].reportingState).toBe(MarketInfoReportingState.CROWDSOURCING_DISPUTE);
  expect(markets[2].reportingState).toBe(MarketInfoReportingState.OPEN_REPORTING);

  // Dispute 10 times
  for (let disputeRound = 1; disputeRound <= 11; disputeRound++) {
    if (disputeRound % 2 !== 0) {
      await mary.contribute(yesNoMarket, yesPayoutSet, new BigNumber(25000));
      let remainingToFill = await john.getRemainingToFill(yesNoMarket, yesPayoutSet);
      await mary.contribute(yesNoMarket, yesPayoutSet, remainingToFill);
    } else {
      await john.contribute(yesNoMarket, noPayoutSet, new BigNumber(25000));
      let remainingToFill = await john.getRemainingToFill(yesNoMarket, noPayoutSet);
      await john.contribute(yesNoMarket, noPayoutSet, remainingToFill);
    }
  }

  await db.sync(john.augur, mock.constants.chunkSize, 0);

  markets = await api.route("getMarketsInfo", {
    marketIds: [
      yesNoMarket.address,
      categoricalMarket.address,
      scalarMarket.address
    ]
  });

  expect(markets[0].reportingState).toBe(MarketInfoReportingState.AWAITING_NEXT_WINDOW);
  expect(markets[1].reportingState).toBe(MarketInfoReportingState.CROWDSOURCING_DISPUTE);
  expect(markets[2].reportingState).toBe(MarketInfoReportingState.OPEN_REPORTING);

  newTime = newTime.plus(SECONDS_IN_A_DAY * 7);
  await john.setTimestamp(newTime);

  await db.sync(john.augur, mock.constants.chunkSize, 0);

  markets = await api.route("getMarketsInfo", {
    marketIds: [
      yesNoMarket.address,
      categoricalMarket.address,
      scalarMarket.address
    ]
  });

  expect(markets[0].reportingState).toBe(MarketInfoReportingState.CROWDSOURCING_DISPUTE);
  expect(markets[1].reportingState).toBe(MarketInfoReportingState.CROWDSOURCING_DISPUTE);
  expect(markets[2].reportingState).toBe(MarketInfoReportingState.OPEN_REPORTING);

  // Continue disputing
  for (let disputeRound = 12; disputeRound <= 19; disputeRound++) {
    if (disputeRound % 2 !== 0) {
      await mary.contribute(yesNoMarket, yesPayoutSet, new BigNumber(25000));
      let remainingToFill = await john.getRemainingToFill(yesNoMarket, yesPayoutSet);
      await mary.contribute(yesNoMarket, yesPayoutSet, remainingToFill);
    } else {
      await john.contribute(yesNoMarket, noPayoutSet, new BigNumber(25000));
      let remainingToFill = await john.getRemainingToFill(yesNoMarket, noPayoutSet);
      await john.contribute(yesNoMarket, noPayoutSet, remainingToFill);
    }
    newTime = newTime.plus(SECONDS_IN_A_DAY * 7);
    await john.setTimestamp(newTime);
  }

  await john.finalizeMarket(categoricalMarket);

  // Fork market
  await john.contribute(yesNoMarket, noPayoutSet, new BigNumber(25000));
  let remainingToFill = await john.getRemainingToFill(yesNoMarket, noPayoutSet);
  await john.contribute(yesNoMarket, noPayoutSet, remainingToFill);

  await db.sync(john.augur, mock.constants.chunkSize, 0);

  markets = await api.route("getMarketsInfo", {
    marketIds: [
      yesNoMarket.address,
      categoricalMarket.address,
      scalarMarket.address
    ]
  });

  expect(markets).toMatchObject(
    [
      {
        "author": "0x8fFf40Efec989Fc938bBA8b19584dA08ead986eE",
        "category": " \u0000\u0000\u0000\u0000\u0000\u0000\u0000\u0000\u0000\u0000\u0000\u0000\u0000\u0000\u0000\u0000\u0000\u0000\u0000\u0000\u0000\u0000\u0000\u0000\u0000\u0000\u0000\u0000\u0000\u0000\u0000",
        "consensus": null,
        "cumulativeScale": "1000000000000000000",
        "details": null,
        "finalizationTime": null,
        "marketType": "yesNo",
        "maxPrice": "1000000000000000000",
        "minPrice": "0",
        "needsMigration": false,
        "numOutcomes": 3,
        "numTicks": "100",
        "openInterest": "1500000000000000",
        "outcomes": [
          {
            "description": "Invalid",
            "id": 0,
            "price": "22",
          },
          {
            "description": "No",
            "id": 1,
            "price": "22",
          },
          {
            "description": "Yes",
            "id": 2,
            "price": "0",
          },
        ],
        "reportingState": "FORKING",
        "resolutionSource": null,
        "scalarDenomination": null,
        "tickSize": "0.01",
        "universe": "0x4112a78f07D155884b239A29e378D1f853Edd128",
        "volume": "1000000000000000",
      },
      {
        "author": "0x8fFf40Efec989Fc938bBA8b19584dA08ead986eE",
        "category": " \u0000\u0000\u0000\u0000\u0000\u0000\u0000\u0000\u0000\u0000\u0000\u0000\u0000\u0000\u0000\u0000\u0000\u0000\u0000\u0000\u0000\u0000\u0000\u0000\u0000\u0000\u0000\u0000\u0000\u0000\u0000",
        "consensus": [
          "100",
          "0",
          "0",
          "0",
        ],
        "cumulativeScale": "1000000000000000000",
        "details": null,
        "marketType": "categorical",
        "maxPrice": "1000000000000000000",
        "minPrice": "0",
        "needsMigration": false,
        "numOutcomes": 4,
        "numTicks": "10000",
        "openInterest": "1500000000000000",
        "outcomes": [
          {
            "description": "Invalid",
            "id": 0,
            "price": "22",
          },
          {
            "description": "A\u0000\u0000\u0000\u0000\u0000\u0000\u0000\u0000\u0000\u0000\u0000\u0000\u0000\u0000\u0000\u0000\u0000\u0000\u0000\u0000\u0000\u0000\u0000\u0000\u0000\u0000\u0000\u0000\u0000\u0000\u0000",
            "id": 1,
            "price": "22",
          },
          {
            "description": "B\u0000\u0000\u0000\u0000\u0000\u0000\u0000\u0000\u0000\u0000\u0000\u0000\u0000\u0000\u0000\u0000\u0000\u0000\u0000\u0000\u0000\u0000\u0000\u0000\u0000\u0000\u0000\u0000\u0000\u0000\u0000",
            "id": 2,
            "price": "0",
          },
          {
            "description": "C\u0000\u0000\u0000\u0000\u0000\u0000\u0000\u0000\u0000\u0000\u0000\u0000\u0000\u0000\u0000\u0000\u0000\u0000\u0000\u0000\u0000\u0000\u0000\u0000\u0000\u0000\u0000\u0000\u0000\u0000\u0000",
            "id": 3,
            "price": "0",
          },
        ],
        "reportingState": "FINALIZED",
        "resolutionSource": null,
        "scalarDenomination": null,
        "tickSize": "0.0001",
        "universe": "0x4112a78f07D155884b239A29e378D1f853Edd128",
        "volume": "610000000000000",
      },
      {
        "author": "0x8fFf40Efec989Fc938bBA8b19584dA08ead986eE",
        "category": " \u0000\u0000\u0000\u0000\u0000\u0000\u0000\u0000\u0000\u0000\u0000\u0000\u0000\u0000\u0000\u0000\u0000\u0000\u0000\u0000\u0000\u0000\u0000\u0000\u0000\u0000\u0000\u0000\u0000\u0000\u0000",
        "consensus": null,
        "cumulativeScale": "200000000000000000000",
        "details": null,
        "finalizationTime": null,
        "marketType": "scalar",
        "maxPrice": "250000000000000000000",
        "minPrice": "50000000000000000000",
        "needsMigration": true,
        "numOutcomes": 3,
        "numTicks": "20000",
        "openInterest": "300000000000000000",
        "outcomes": [
          {
            "description": "Invalid",
            "id": 0,
            "price": "22",
          },
          {
            "description": "50000000000000000000",
            "id": 1,
            "price": "22",
          },
          {
            "description": "250000000000000000000",
            "id": 2,
            "price": "0",
          },
        ],
        "reportingState": "AWAITING_FORK_MIGRATION",
        "resolutionSource": null,
        "scalarDenomination": null,
        "tickSize": "0.01",
        "universe": "0x4112a78f07D155884b239A29e378D1f853Edd128",
        "volume": "100110000000000000",
      },
    ]
  );

  expect(markets[0]).toHaveProperty("creationBlock");
  expect(markets[1]).toHaveProperty("creationBlock");
  expect(markets[2]).toHaveProperty("creationBlock");

  expect(markets[0]).toHaveProperty("endTime");
  expect(markets[1]).toHaveProperty("endTime");
  expect(markets[2]).toHaveProperty("endTime");

  expect(markets[0]).toHaveProperty("finalizationTime");
  expect(markets[1]).toHaveProperty("finalizationTime");
  expect(markets[2]).toHaveProperty("finalizationTime");

  expect(markets[0]).toHaveProperty("id");
  expect(markets[1]).toHaveProperty("id");
  expect(markets[2]).toHaveProperty("id");
}, 180000);

test("State API :: Markets :: getTopics", async () => {
  const topics = await api.route("getTopics", {
    universe: john.augur.contracts.universe.address,
  });
  expect(topics).toMatchObject(
    [
      'yesNo topic 1\u0000\u0000\u0000\u0000\u0000\u0000\u0000\u0000\u0000\u0000\u0000\u0000\u0000\u0000\u0000\u0000\u0000\u0000\u0000',
      'yesNo topic 2\u0000\u0000\u0000\u0000\u0000\u0000\u0000\u0000\u0000\u0000\u0000\u0000\u0000\u0000\u0000\u0000\u0000\u0000\u0000',
      'categorical topic 1\u0000\u0000\u0000\u0000\u0000\u0000\u0000\u0000\u0000\u0000\u0000\u0000\u0000',
      'categorical topic 2\u0000\u0000\u0000\u0000\u0000\u0000\u0000\u0000\u0000\u0000\u0000\u0000\u0000',
      'scalar topic 1\u0000\u0000\u0000\u0000\u0000\u0000\u0000\u0000\u0000\u0000\u0000\u0000\u0000\u0000\u0000\u0000\u0000\u0000',
      'scalar topic 2\u0000\u0000\u0000\u0000\u0000\u0000\u0000\u0000\u0000\u0000\u0000\u0000\u0000\u0000\u0000\u0000\u0000\u0000',
      ' \u0000\u0000\u0000\u0000\u0000\u0000\u0000\u0000\u0000\u0000\u0000\u0000\u0000\u0000\u0000\u0000\u0000\u0000\u0000\u0000\u0000\u0000\u0000\u0000\u0000\u0000\u0000\u0000\u0000\u0000\u0000'
    ],
  );
}, 120000);<|MERGE_RESOLUTION|>--- conflicted
+++ resolved
@@ -193,18 +193,10 @@
   );
 
   // Place orders on some markets
-<<<<<<< HEAD
-  const bid = new ethers.utils.BigNumber(0);
-  const outcome0 = new ethers.utils.BigNumber(0);
-  const numShares = new ethers.utils.BigNumber(10000000000000);
-  const price = new ethers.utils.BigNumber(22);
-=======
   const bid = new BigNumber(0);
   const outcome0 = new BigNumber(0);
-  const outcome1 = new BigNumber(1);
   const numShares = new BigNumber(10000000000000);
   const price = new BigNumber(22);
->>>>>>> 6f7f0ccb
   const yesNoOrderId = await john.placeOrder(yesNoMarket1.address, bid, numShares, price, outcome0, stringTo32ByteHex(""), stringTo32ByteHex(""), stringTo32ByteHex("42"));
   await john.cancelOrder(yesNoOrderId);
   await john.placeOrder(yesNoMarket1.address, bid, numShares, price, outcome0, stringTo32ByteHex(""), stringTo32ByteHex(""), stringTo32ByteHex("42"));
