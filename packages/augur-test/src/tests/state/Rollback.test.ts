--- conflicted
+++ resolved
@@ -1,25 +1,9 @@
-<<<<<<< HEAD
-import { WSClient } from '@0x/mesh-rpc-client';
-import { ContractAddresses } from '@augurproject/artifacts';
-import { EthersProvider } from '@augurproject/ethersjs-provider';
-import { Augur, Connectors } from '@augurproject/sdk';
-import { DB } from '@augurproject/sdk/build/state/db/DB';
-import { API } from '@augurproject/sdk/build/state/getter/API';
-import { BulkSyncStrategy } from '@augurproject/sdk/build/state/sync/BulkSyncStrategy';
-import {
-  ACCOUNTS,
-  ContractAPI,
-  defaultSeedPath,
-  loadSeedFile,
-} from '@augurproject/tools';
-=======
 import { ContractAddresses } from '@augurproject/artifacts';
 import { EthersProvider } from '@augurproject/ethersjs-provider';
 import { Augur, Connectors } from '@augurproject/sdk';
 import { BulkSyncStrategy } from '@augurproject/sdk/build/state/sync/BulkSyncStrategy';
 import { ACCOUNTS, defaultSeedPath, loadSeedFile } from '@augurproject/tools';
 import { TestContractAPI } from '@augurproject/tools';
->>>>>>> 4fa250f5
 import { stringTo32ByteHex } from '@augurproject/tools/build/libs/Utils';
 import { BigNumber } from 'bignumber.js';
 import {
@@ -28,12 +12,7 @@
   makeTestAugur,
   MockGnosisRelayAPI,
 } from '../../libs';
-<<<<<<< HEAD
-import { MockBrowserMesh } from '../../libs/MockBrowserMesh';
-import { MockMeshServer, stopServer } from '../../libs/MockMeshServer';
-=======
 import { sleep } from '@augurproject/core/build/libraries/HelperFunctions';
->>>>>>> 4fa250f5
 
 const mock = makeDbMock();
 let augur: Augur;
@@ -46,19 +25,6 @@
  */
 test('sync databases', async () => {
   const seed = await loadSeedFile(defaultSeedPath);
-<<<<<<< HEAD
-  augur = await makeTestAugur(seed, ACCOUNTS);
-  const db = await mock.makeDB(augur, ACCOUNTS);
-
-  const bulkSyncStrategy = new BulkSyncStrategy(
-    augur.provider.getLogs,
-    (await db).logFilters.buildFilter,
-    (await db).logFilters.onLogsAdded,
-    augur.contractEvents.parseLogs,
-  );
-
-  await bulkSyncStrategy.start(0, await augur.provider.getBlockNumber());
-=======
   const baseProvider = await makeProvider(seed, ACCOUNTS);
   const addresses = baseProvider.getContractAddresses();
 
@@ -69,7 +35,6 @@
   );
 
   await john.sync();
->>>>>>> 4fa250f5
 
   const syncableDBName = 'DisputeCrowdsourcerCompleted';
   const metaDBName = 'BlockNumbersSequenceIds';
@@ -127,10 +92,6 @@
     originalHighestSyncedBlockNumbers[syncableDBName] + 2
   );
 
-<<<<<<< HEAD
-  await db.logFilters.onBlockRemoved(highestSyncedBlockNumber - 1);
-=======
->>>>>>> 4fa250f5
 
   await john.db.logFilters.onBlockRemoved(highestSyncedBlockNumber - 1);
   // Verify that newest 2 blocks were removed from SyncableDB
@@ -169,77 +130,6 @@
   expect(john).toBeDefined();
 
   johnGnosis.initialize(john);
-<<<<<<< HEAD
-  johnDB = mock.makeDB(john.augur, ACCOUNTS);
-  johnConnector.initialize(john.augur, await johnDB);
-  johnAPI = new API(john.augur, johnDB);
-  const bulkSyncStrategy = new BulkSyncStrategy(
-    provider.getLogs,
-    (await johnDB).logFilters.buildFilter,
-    (await johnDB).logFilters.onLogsAdded,
-    john.augur.contractEvents.parseLogs,
-  );
-
-
-  await john.approveCentralAuthority();
-
-  // Create a market
-  const market = await john.createReasonableMarket([
-    stringTo32ByteHex('A'),
-    stringTo32ByteHex('B'),
-  ]);
-  const expirationTimeInSeconds = new BigNumber(Math.round(+new Date() / 1000).valueOf()).plus(10000);
-
-  await bulkSyncStrategy.start(0, await john.provider.getBlockNumber());
-
-  // Place first trade
-  await john.placeBasicYesNoZeroXTrade(
-    0,
-    market.address,
-    1,
-    new BigNumber(2000),
-    new BigNumber(0.78),
-    new BigNumber(0),
-    expirationTimeInSeconds
-  );
-
-  await bulkSyncStrategy.start(0, await john.provider.getBlockNumber());
-  let marketData = await (await johnDB).Markets.get(market.address);
-  const firstTradeBlock = marketData.blockNumber;
-
-  // Place a trade on Invalid
-  await john.placeBasicYesNoZeroXTrade(
-    0,
-    market.address,
-    0,
-    new BigNumber(2000),
-    new BigNumber(0.78),
-    new BigNumber(0),
-    expirationTimeInSeconds
-  );
-
-  await bulkSyncStrategy.start(0, await john.provider.getBlockNumber());
-
-  // Sync
-  await bulkSyncStrategy.start(0, await john.provider.getBlockNumber());
-  marketData = await (await johnDB).Markets.get(market.address);
-
-  // Confirm the invalidFilter has been set due to this order on the market data
-  await expect(marketData.invalidFilter).toEqual(1);
-
-  // Now we'll rollback the block this update came in
-  await (await johnDB).rollback(firstTradeBlock);
-
-  marketData = await (await johnDB).Markets.get(market.address);
-
-  // Confirm the invalidFilter has been set due to this order on the market data
-  await expect(marketData.invalidFilter).toEqual(0);
-
-
-  // cleanup
-  meshClient.destroy();
-  stopServer();
-=======
   johnConnector.initialize(john.augur, john.db);
 
   Object.defineProperty(john.db.marketDatabase, 'syncing', {
@@ -299,5 +189,4 @@
   ptBalanceRecord = await john.db.TokenBalanceChangedRollup.get([john.account.publicKey, curDisputeWindowAddress]);
   ptBalance = new BigNumber(ptBalanceRecord.balance);
   await expect(ptBalance).toEqual(amountParticipationTokens);
->>>>>>> 4fa250f5
 });