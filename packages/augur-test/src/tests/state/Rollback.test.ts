--- conflicted
+++ resolved
@@ -1,29 +1,13 @@
 import { ContractAddresses } from '@augurproject/artifacts';
 import { EthersProvider } from '@augurproject/ethersjs-provider';
-<<<<<<< HEAD
-import { Augur, Connectors } from '@augurproject/sdk';
-import { BulkSyncStrategy } from '@augurproject/sdk/build/state/sync/BulkSyncStrategy';
-import { ACCOUNTS, defaultSeedPath, loadSeedFile } from '@augurproject/tools';
-import { TestContractAPI } from '@augurproject/tools';
-import { stringTo32ByteHex } from '@augurproject/tools/build/libs/Utils';
-import { BigNumber } from 'bignumber.js';
-import {
-  makeDbMock,
-=======
 import { Connectors } from '@augurproject/sdk';
 import { ACCOUNTS, defaultSeedPath, loadSeedFile } from '@augurproject/tools';
 import { TestContractAPI } from '@augurproject/tools';
 import { BigNumber } from 'bignumber.js';
 import {
->>>>>>> 5513f00f
   makeProvider,
-  makeTestAugur,
   MockGnosisRelayAPI,
 } from '../../libs';
-<<<<<<< HEAD
-import { sleep } from '@augurproject/core/build/libraries/HelperFunctions';
-=======
->>>>>>> 5513f00f
 
 
 /**
@@ -155,17 +139,6 @@
   // Buy PTs
   const curDisputeWindowAddress = await john.getOrCreateCurrentDisputeWindow(
     false
-<<<<<<< HEAD
-  );
-  const curDisputeWindow = await john.augur.contracts.disputeWindowFromAddress(
-    curDisputeWindowAddress
-  );
-  const amountParticipationTokens = new BigNumber(1e18);
-  await john.buyParticipationTokens(
-    curDisputeWindow.address,
-    amountParticipationTokens
-=======
->>>>>>> 5513f00f
   );
   const curDisputeWindow = await john.augur.contracts.disputeWindowFromAddress(
     curDisputeWindowAddress
@@ -178,11 +151,6 @@
 
   await john.sync();
 
-<<<<<<< HEAD
-  await john.sync();
-
-=======
->>>>>>> 5513f00f
   // Confirm balance
   let ptBalanceRecord = await john.db.TokenBalanceChangedRollup.get([john.account.publicKey, curDisputeWindowAddress]);
   let ptBalance = new BigNumber(ptBalanceRecord.balance);
