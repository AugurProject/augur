import { ACCOUNTS, addScripts, FlashSession } from '@augurproject/tools';

let flash: FlashSession;

beforeAll(async () => {
  flash = new FlashSession(ACCOUNTS);
  addScripts(flash);
});

const templateValidations = [
  {
    skip: true,
    title: 'Will h win the 2020 Arlington Million?',
    templateInfo:
      '{"hash":"0xb1e8150accfc1fb7e312342f9a45f333e7468dbdb39ca696501d221fc72a1675","question":"Will [0] win the [1] [2]?","inputs":[{"id":0,"value":"h","type":"TEXT","timestamp":"h"},{"id":1,"value":"2020","type":"DROPDOWN","timestamp":"2020"},{"id":2,"value":"Arlington Million","type":"DROPDOWN","timestamp":"Arlington Million"}]}',
    resolutionRules:
      "If the horse named in the market is scratched and does NOT run, including the cancellation of the race, or is disqualified for any reason, the market should resolve as 'No'.",
    endTime: '1575590500',
    result: 'success',
  },
  {
    skip: true,
    title:
      'NHL (O/U): Anaheim Ducks vs. Arizona Coyotes: Total goals scored; Over/Under 4.5?',
    templateInfo:
      '{"hash":"0x652b787a2eed4ef1dc54739bdbcea162dfdd941e4b5dcaeaf7089dbddae37c78","question":"NHL (O/U): [0] vs. [1]: Total goals scored; Over/Under [2].5?","inputs":[{"id":0,"value":"Anaheim Ducks","type":"DROPDOWN","timestamp":"Anaheim Ducks"},{"id":1,"value":"Arizona Coyotes","type":"DROPDOWN","timestamp":"Arizona Coyotes"},{"id":2,"value":"4","type":"TEXT","timestamp":"4"},{"id":3,"value":"1575439200","type":"ESTDATETIME","timestamp":"1575439200"}]}',
    outcomes: 'Invalid,Over 4.5,Under 4.5,No Winner',
    resolutionRules:
      "If the game is not played market should resolve as 'No Winner'\nInclude Regulation, overtime and any shoot-outs\nThe game must go 55 minutes or more to be considered official if not, market should resolve as 'No winner'",
    endTime: '1575590500',
    result: 'success',
  },
  {
    skip: true,
    title:
      'NFL (Point Spread): Arizona Cardinals to win by more than 2.5 points over Baltimore Ravens?',
    templateInfo:
      '{"hash":"0x01aaa1467af3642a9082da045bb3ccc45347cbc2e544171544998318ac917192","question":"NFL (Point Spread): [0] to win by more than [1].5 points over [2]?","inputs":[{"id":0,"value":"Arizona Cardinals","type":"DROPDOWN","timestamp":"Arizona Cardinals"},{"id":1,"value":"2","type":"TEXT","timestamp":"2"},{"id":2,"value":"Baltimore Ravens","type":"DROPDOWN","timestamp":"Baltimore Ravens"},{"id":3,"value":"1575504000","type":"ESTDATETIME","timestamp":"1575504000"}]}',
    outcomes: 'Invalid,Arizona Cardinals -2.5,Baltimore Ravens +2.5,No Winner',
    resolutionRules:
      "Include Regulation and Overtime\nAt least 55 minutes of play must have elapsed for the game to be deemed official. If less than 55 minutes of play have been completed, there is no official winner of the game and the market should resolve as 'No Winner'\nIf the game is not played market should resolve as 'No Winner'",
    endTime: '1575504001',
    result: 'success',
  },
  {
    skip: true,
    title: 'NFL: Will the Arizona Cardinals win vs. the Atlanta Falcons?',
    templateInfo:
      '{"hash":"0xa5807ee39ca0820d64cfea3370d04ae94118dcfd902f6fe7bfa3234fc27f573c","question":"NFL: Will the [0] win vs. the [1]?","inputs":[{"id":0,"value":"Arizona Cardinals","type":"DROPDOWN","timestamp":"Arizona Cardinals"},{"id":1,"value":"Atlanta Falcons","type":"DROPDOWN","timestamp":"Atlanta Falcons"},{"id":2,"value":"1575590400","type":"ESTDATETIME","timestamp":"1575590400"}]}',
    resolutionRules:
      "Include Regulation and Overtime\nIf the game ends in a tie, the market should resolve as 'No' as Team A did NOT win vs. team B\nAt least 55 minutes of play must have elapsed for the game to be deemed official. If less than 55 minutes of play have been completed, there is no official winner of the game and the market should resolve as 'No'\nIf the game is not played market should resolve as 'No'",
    endTime: '1575590500',
    result: 'success',
  },
  {
    skip: true,
    title:
      'NFL: Will the Arizona Cardinals & Atlanta Falcons win vs. the Atlanta Falcons?',
    templateInfo:
      '{"hash":"0xa5807ee39ca0820d64cfea3370d04ae94118dcfd902f6fe7bfa3234fc27f573c","question":"NFL: Will the [0] win vs. the [1]?","inputs":[{"id":0,"value":"Arizona Cardinals & Atlanta Falcons","type":"DROPDOWN","timestamp":"Arizona Cardinals"},{"id":1,"value":"Atlanta Falcons","type":"DROPDOWN","timestamp":"Atlanta Falcons"},{"id":2,"value":"1575590400","type":"ESTDATETIME","timestamp":"1575590400"}]}',
    resolutionRules:
      "Include Regulation and Overtime\nIf the game ends in a tie, the market should resolve as 'No' as Team A did NOT win vs. team B\nAt least 55 minutes of play must have elapsed for the game to be deemed official. If less than 55 minutes of play have been completed, there is no official winner of the game and the market should resolve as 'No'\nIf the game is not played market should resolve as 'No'",
    endTime: '1575590500',
    result: 'error: populated market question does not match regex',
  },
  {
    skip: true,
    title:
      'NFL: Will the Arizona Cardinals Atlanta Falcons win vs. the Atlanta Falcons?',
    templateInfo:
      '{"hash":"0xa5807ee39ca0820d64cfea3370d04ae94118dcfd902f6fe7bfa3234fc27f573c","question":"NFL: Will the [0] win vs. the [1]?","inputs":[{"id":0,"value":"Arizona Cardinals Atlanta Falcons","type":"DROPDOWN","timestamp":"Arizona Cardinals"},{"id":1,"value":"Atlanta Falcons","type":"DROPDOWN","timestamp":"Atlanta Falcons"},{"id":2,"value":"1575590400","type":"ESTDATETIME","timestamp":"1575590400"}]}',
    resolutionRules:
      "Include Regulation and Overtime\nIf the game ends in a tie, the market should resolve as 'No' as Team A did NOT win vs. team B\nAt least 55 minutes of play must have elapsed for the game to be deemed official. If less than 55 minutes of play have been completed, there is no official winner of the game and the market should resolve as 'No'\nIf the game is not played market should resolve as 'No'",
    endTime: '1575590500',
    result: 'error: populated market question does not match regex',
  },
  {
    skip: true,
    title:
      'NFL: Will the Arizona Cardinals|Atlanta Falcons win vs. the Atlanta Falcons?',
    templateInfo:
      '{"hash":"0xa5807ee39ca0820d64cfea3370d04ae94118dcfd902f6fe7bfa3234fc27f573c","question":"NFL: Will the [0] win vs. the [1]?","inputs":[{"id":0,"value":"Arizona Cardinals|Atlanta Falcons","type":"DROPDOWN","timestamp":"Arizona Cardinals"},{"id":1,"value":"Atlanta Falcons","type":"DROPDOWN","timestamp":"Atlanta Falcons"},{"id":2,"value":"1575590400","type":"ESTDATETIME","timestamp":"1575590400"}]}',
    resolutionRules:
      "Include Regulation and Overtime\nIf the game ends in a tie, the market should resolve as 'No' as Team A did NOT win vs. team B\nAt least 55 minutes of play must have elapsed for the game to be deemed official. If less than 55 minutes of play have been completed, there is no official winner of the game and the market should resolve as 'No'\nIf the game is not played market should resolve as 'No'",
    endTime: '1575590500',
    result: 'error: populated market question does not match regex',
  },
  {
    skip: true,
    title:
      'Will the price of BTC/USD, exceed 4 anytime between the open of December 24, 2019 and close of December 31, 2019, according to TradingView.com "BTCUSD (crypto - Bitfinex)"?',
    templateInfo:
      '{"hash":"0x1c802c546d2be89d137907ba63f11f908f47eb85044ba11dc25b5b95d5d78824","question":"Will the price of [0], exceed [1] anytime between the open of [2] and close of [3], according to TradingView.com [4]?","inputs":[{"id":0,"value":"BTC/USD","type":"DROPDOWN_QUESTION_DEP","timestamp":null},{"id":1,"value":"4","type":"TEXT","timestamp":null},{"id":2,"value":"December 24, 2019","type":"DATESTART","timestamp":1576281600},{"id":3,"value":"December 31, 2019","type":"DATEYEAR","timestamp":null},{"id":4,"value":"BTCUSD (crypto - Bitfinex)","type":"DROPDOWN","timestamp":null}]}',
    endTime: '1576281600',
    resolutionRules:
      "Opening date and time is determined by the opening price of the market trading pair on tradingview.com.\nIf the trading pair market isn't available on tradingview.com, refer to the actual exchange. For example, if Coinbase's tradingview.com data feed is down, you must find the opening price on Coinbase's exchange by using the hourly candle. If you are not in the timezone UTC-0, you must ensure that you are looking at the equivilant of 00:00 UTC-0 on the hourly at the date specified in the market question.",
    result: 'error: populated title does not match title given',
  },
  {
    skip: true,
    title: 'blah blah blah blah blah blah?',
    templateInfo:
      '{"hash":"1x111111111137f91b56786842d3cdda72b0d83f7b4ca9ea70b75dc354d5fff9a","question":"Will the [0] close on or above [1] on [2]?","inputs":[{"id":0,"value":"CAC 40","type":"DROPDOWN","timestamp":"CAC 40"},{"id":1,"value":"5200","type":"TEXT","timestamp":"5200"},{"id":2,"value":"December 31, 2019","type":"DATEYEAR","timestamp":"1577772000"}]}',
    endTime: '1575763200',
    resolutionRules:
      'Closing date is determine by the location of the exchange, where the underlying stocks for the index are traded',
    result: 'error: no validation found for hash',
  },
  {
    skip: true,
    title: 'Will the BSE Sensex 30 close on or above 33 on December 29, 2019?',
    templateInfo:
      '{"hash":"0x37f0cf523f502c2156a1c5a00be2246905259b2be655e4f6337c007268597678","question":"Will the [0] close on or above [1] on [2]?","inputs":[{"id":0,"value":"BSE Sensex 30","type":"DROPDOWN","timestamp":null},{"id":1,"value":"33","type":"TEXT","timestamp":null},{"id":2,"value":"December 29, 2019","type":"DATEYEAR","timestamp":1577645591}]}',
    endTime: '1578281600',
    resolutionRules:
      'Closing date is determined by the location of the exchange, where the underlying stocks for the index are traded\nIf trading day in market question is a weekend or holiday when exchange is not open this market should resolve as invalid',
    result: 'error: market question date can not be on weekend or on a holiday',
  },
  {
    skip: true,
    title: 'Will the BSE Sensex 30 close on or above 33 on December 29, 2019?',
    templateInfo:
      '{"hash":"0x37f0cf523f502c2156a1c5a00be2246905259b2be655e4f6337c007268597678","question":"Will the [0] close on or above [1] on [2]?","inputs":[{"id":0,"value":"BSE Sensex 30","type":"DROPDOWN","timestamp":null},{"id":1,"value":"33","type":"TEXT","timestamp":null},{"id":2,"value":"December 29, 2019","type":"DATEYEAR","timestamp":1577645591}]}',
    endTime: '1578281600',
    resolutionRules:
      'Closing date is determined by the location of the exchange, where the underlying stocks for the index are traded\nIf trading day in market question is a weekend or holiday when exchange is not open this market should resolve as invalid',
    result: 'error: market question date can not be on weekend or on a holiday',
  },
  {
    skip: true,
    title: 'Will the BSE Sensex 30 close on or above 33 on January 20, 2020?',
    templateInfo:
      '{"hash":"0x37f0cf523f502c2156a1c5a00be2246905259b2be655e4f6337c007268597678","question":"Will the [0] close on or above [1] on [2]?","inputs":[{"id":0,"value":"BSE Sensex 30","type":"DROPDOWN","timestamp":null},{"id":1,"value":"33","type":"TEXT","timestamp":null},{"id":2,"value":"January 20, 2020","type":"DATEYEAR","timestamp":1579478400}]}',
    endTime: '1580404439',
    resolutionRules:
      'Closing date is determined by the location of the exchange, where the underlying stocks for the index are traded\nIf trading day in market question is a weekend or holiday when exchange is not open this market should resolve as invalid',
    result: 'error: market question date can not be on weekend or on a holiday',
  },
  {
    skip: true,
    title:
      'Will the BSE Sensex 30 close on or above 33.00.01 on December 31, 2019?',
    templateInfo:
      '{"hash":"0x37f0cf523f502c2156a1c5a00be2246905259b2be655e4f6337c007268597678","question":"Will the [0] close on or above [1] on [2]?","inputs":[{"id":0,"value":"BSE Sensex 30","type":"DROPDOWN","timestamp":null},{"id":1,"value":"33.00.01","type":"TEXT","timestamp":null},{"id":2,"value":"December 31, 2019","type":"DATEYEAR","timestamp":1577772000}]}',
    endTime: '1578581600',
    resolutionRules:
      'Closing date is determined by the location of the exchange, where the underlying stocks for the index are traded\nIf trading day in market question is a weekend or holiday when exchange is not open this market should resolve as invalid',
    result: 'error: populated market question does not match regex',
  },
  {
    skip: true,
    title: 'Will the Russell 1000 close on or above 14 on January 2, 2020?',
    templateInfo:
      '{"hash":"0x37f0cf523f502c2156a1c5a00be2246905259b2be655e4f6337c007268597678","question":"Will the [0] close on or above [1] on [2]?","inputs":[{"id":0,"value":"Russell 1000","type":"DROPDOWN","timestamp":null},{"id":1,"value":"14","type":"TEXT","timestamp":null},{"id":2,"value":"January 2, 2020","type":"DATEYEAR","timestamp":1577944800}]}',
    endTime: '1578198860',
    resolutionRules:
      "Closing date is determined by the location of the exchange, where the underlying stocks for the index are traded\nIf trading day in market question is a weekend or holiday when exchange is not open this market should resolve as 'Invalid'",
    result: 'success',
  },
  {
    skip: true,
    title: 'Will the Russell 1000 close on or above 14 on January 2, 2020?',
    templateInfo:
      '{"hash":"0x37f0cf523f502c2156a1c5a00be2246905259b2be655e4f6337c007268597678","question":"Will the [0] close on or above [1] on [2]?","inputs":[{"id":0,"value":"Russell 1000","type":"DROPDOWN","timestamp":null},{"id":1,"value":"14","type":"TEXT","timestamp":null},{"id":2,"value":"January 2, 2020","type":"DATEYEAR","timestamp":1577944800}]}',
    endTime: '1577988860',
    resolutionRules:
      "Closing date is determined by the location of the exchange, where the underlying stocks for the index are traded\nIf trading day in market question is a weekend or holiday when exchange is not open this market should resolve as 'Invalid'",
    result: 'error: event expiration can not be before exchange close time',
  },
  {
<<<<<<< HEAD
    skip: false,
=======
    skip: true,
>>>>>>> 5513f00f
    title:
      'Will the total gross for bob be $333 USD or more, on domestic opening weekend of January 17, 2020 in the US, according to www.boxofficemojo.com/?',
    templateInfo:
      '{"hash":"0xb73321f8c801632a143f77240aa90d211fa69313d3a3dc206a504aaa06464ec0","question":"Will the total gross for [0] be $[1] USD or more, on domestic opening weekend of [2] in the US, according to www.boxofficemojo.com/?","inputs":[{"id":0,"value":"bob","type":"TEXT","timestamp":null},{"id":1,"value":"333","type":"TEXT","timestamp":null},{"id":2,"value":"January 17, 2020","type":"DATEYEAR","timestamp":1579240800}]}',
    endTime: '1579687200',
    resolutionRules:
      'Gross total should include the first Friday through Sunday of the movie release and does not include extra days due to holidays\nThis market is intended to be about a Single Movie, if this is not the case, this market should settle as invalid.\nIf www.boxofficemojo.com is down or not available use www.the-numbers.com to determine domestic US total gross of movie.',
    result: 'success',
  },
  {
<<<<<<< HEAD
    skip: false,
=======
    skip: true,
>>>>>>> 5513f00f
    title:
      'Will the total gross for bob be $333 USD or more, on domestic opening weekend of January 17, 2020 in the US, according to www.boxofficemojo.com/?',
    templateInfo:
      '{"hash":"0xb73321f8c801632a143f77240aa90d211fa69313d3a3dc206a504aaa06464ec0","question":"Will the total gross for [0] be $[1] USD or more, on domestic opening weekend of [2] in the US, according to www.boxofficemojo.com/?","inputs":[{"id":0,"value":"bob","type":"TEXT","timestamp":null},{"id":1,"value":"333","type":"TEXT","timestamp":null},{"id":2,"value":"January 17, 2020","type":"DATEYEAR","timestamp":1579240800}]}',
    endTime: '1579350800',
    resolutionRules:
      'Gross total should include the first Friday through Sunday of the movie release and does not include extra days due to holidays\nThis market is intended to be about a Single Movie, if this is not the case, this market should settle as invalid.\nIf www.boxofficemojo.com is down or not available use www.the-numbers.com to determine domestic US total gross of movie.',
    result:
      'event expiration can not be before Wednesday after movie opening weekend and/or opening day must be a friday',
<<<<<<< HEAD
=======
  },
  {
    skip: false,
    title:
      'PGA: Which team will win the 2020 Presidents Cup?',
    templateInfo:
      '{"hash":"0x32005caba2639c59cba6d6b661c2623eefb32b4457d47188709b52570e61e25b","question":"PGA: Which team will win the [0] Presidents Cup?","inputs":[{"id":0,"value":"2020","type":"DROPDOWN","timestamp":null}]}',
    endTime: '1582588800',
    outcomes: 'No winner/Event cancelled,United States Team,International Team',
    resolutionRules:
      "If a tournament or match is cancelled or postponed and will not be completed before the market's Event Expiration time, the market should resolve as 'No winner/Event Cancelled'.\nOnly one team can be listed per outcome, if not then the market should resolve as 'Invalid'\nThis market is intended to have two teams, United States verse International, if not the case this market should resolve as 'Invalid'\nIncludes regulation, any play-offs and sudden death",
    result:
      'success',
  },
  {
    skip: false,
    title:
      'PGA: Which team will win the 2020 Presidents Cup?',
    templateInfo:
      '{"hash":"0x32005caba2639c59cba6d6b661c2623eefb32b4457d47188709b52570e61e25b","question":"PGA: Which team will win the [0] Presidents Cup?","inputs":[{"id":0,"value":"2020","type":"DROPDOWN","timestamp":null}]}',
    endTime: '1582588800',
    outcomes: 'No winner/Event cancelled,United States Team,International Team,Bad Outcome',
    resolutionRules:
      "If a tournament or match is cancelled or postponed and will not be completed before the market's Event Expiration time, the market should resolve as 'No winner/Event Cancelled'.\nOnly one team can be listed per outcome, if not then the market should resolve as 'Invalid'\nThis market is intended to have two teams, United States verse International, if not the case this market should resolve as 'Invalid'\nIncludes regulation, any play-offs and sudden death",
    result:
      'no additioanl outcomes is a requirement, only required outcomes are allowed',
>>>>>>> 5513f00f
  },
];

test('flash :: tempalte validation tests', async () => {
  templateValidations.map(async (t, i) => {
    if (t.skip) {
      console.log('skipping', t.title);
      return;
    }
    const result = await flash.call('validate-template', t);
    console.log('index:', i, t.title);
    console.log('expected', t.result);
    console.log('validation result: ', result);
    await expect(result).toEqual(t.result);
  });
});<|MERGE_RESOLUTION|>--- conflicted
+++ resolved
@@ -168,11 +168,7 @@
     result: 'error: event expiration can not be before exchange close time',
   },
   {
-<<<<<<< HEAD
-    skip: false,
-=======
-    skip: true,
->>>>>>> 5513f00f
+    skip: true,
     title:
       'Will the total gross for bob be $333 USD or more, on domestic opening weekend of January 17, 2020 in the US, according to www.boxofficemojo.com/?',
     templateInfo:
@@ -183,11 +179,7 @@
     result: 'success',
   },
   {
-<<<<<<< HEAD
-    skip: false,
-=======
-    skip: true,
->>>>>>> 5513f00f
+    skip: true,
     title:
       'Will the total gross for bob be $333 USD or more, on domestic opening weekend of January 17, 2020 in the US, according to www.boxofficemojo.com/?',
     templateInfo:
@@ -197,8 +189,6 @@
       'Gross total should include the first Friday through Sunday of the movie release and does not include extra days due to holidays\nThis market is intended to be about a Single Movie, if this is not the case, this market should settle as invalid.\nIf www.boxofficemojo.com is down or not available use www.the-numbers.com to determine domestic US total gross of movie.',
     result:
       'event expiration can not be before Wednesday after movie opening weekend and/or opening day must be a friday',
-<<<<<<< HEAD
-=======
   },
   {
     skip: false,
@@ -225,7 +215,6 @@
       "If a tournament or match is cancelled or postponed and will not be completed before the market's Event Expiration time, the market should resolve as 'No winner/Event Cancelled'.\nOnly one team can be listed per outcome, if not then the market should resolve as 'Invalid'\nThis market is intended to have two teams, United States verse International, if not the case this market should resolve as 'Invalid'\nIncludes regulation, any play-offs and sudden death",
     result:
       'no additioanl outcomes is a requirement, only required outcomes are allowed',
->>>>>>> 5513f00f
   },
 ];
 
