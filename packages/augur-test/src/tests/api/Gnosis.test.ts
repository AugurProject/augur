--- conflicted
+++ resolved
@@ -8,11 +8,6 @@
   loadSeedFile,
   Seed,
 } from '@augurproject/tools';
-<<<<<<< HEAD
-import { TestEthersProvider } from '@augurproject/tools/build/libs/TestEthersProvider';
-import { BigNumber } from 'bignumber.js';
-import { makeProvider, MockGnosisRelayAPI } from '../../libs';
-=======
 import { TestContractAPI } from '@augurproject/tools';
 import { TestEthersProvider } from '@augurproject/tools/build/libs/TestEthersProvider';
 import { makeProvider, MockGnosisRelayAPI } from '../../libs';
@@ -20,7 +15,6 @@
 import { formatBytes32String } from 'ethers/utils';
 import { TransactionReceipt } from 'ethers/providers';
 import BigNumber from "bignumber.js";
->>>>>>> 7c59d1a8
 
 describe('Gnosis :: ', () => {
   let john: TestContractAPI;
