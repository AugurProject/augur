import { GnosisSafeState } from '@augurproject/gnosis-relay-api';
import { SubscriptionEventName } from '@augurproject/sdk';
// tslint:disable-next-line:import-blacklist
import { CalculateGnosisSafeAddressParams } from '@augurproject/sdk/build/api/Gnosis';
import {
  ACCOUNTS,
  ContractAPI,
  defaultSeedPath,
  loadSeedFile,
  Seed,
} from '@augurproject/tools';
import { BigNumber } from 'bignumber.js';
import { makeProvider, MockGnosisRelayAPI } from '../../libs';
import { TestEthersProvider } from '../../libs/TestEthersProvider';

describe('Gnosis :: ', () => {
  let john: ContractAPI;
  let mockGnosisRelay: MockGnosisRelayAPI;
  let seed: Seed;
  let provider: TestEthersProvider;

  beforeAll(async () => {
    seed = await loadSeedFile(defaultSeedPath);
    provider = await makeProvider(seed, ACCOUNTS);
  });

  beforeEach(async () => {
    const providerFork = await provider.fork();

    mockGnosisRelay = new MockGnosisRelayAPI();
    john = await ContractAPI.userWrapper(
      ACCOUNTS[0],
      providerFork,
      seed.addresses,
      undefined,
      mockGnosisRelay
    );
    mockGnosisRelay.initialize(john);
  });

  test('make safe directly', async () => {
    // Make the Safe directly using ETH
    const gnosisSafe = await john.createGnosisSafeDirectlyWithETH();
    const owners = await gnosisSafe.getOwners_();

    await expect(owners).toEqual([john.account.publicKey]);

    const gnosisSafeResponse = await john.getGnosisSafeAddress(
      john.account.publicKey
    );
    await expect(gnosisSafeResponse).toEqual(gnosisSafe.address);
  });

  describe('getOrCreateGnosisSafe method', () => {
    test('should return wallet address if it exists', async done => {
      john.augur
        .events
        .on(SubscriptionEventName.GnosisSafeStatus, payload => {
          expect(payload).toEqual(
            expect.objectContaining({
              status: GnosisSafeState.AVAILABLE,
              safe: gnosisSafe.address,
              owner: john.account.publicKey,
            })
          );
          done();
        });

      const gnosisSafe = await john.createGnosisSafeDirectlyWithETH();

      const result = await john.augur.gnosis.getOrCreateGnosisSafe(
        john.account.publicKey
      );
      expect(result).toEqual(gnosisSafe.address);
    });

    test('should emit event with status if relay request was created', async done => {
      john.augur
        .events
        .on(SubscriptionEventName.GnosisSafeStatus, payload => {
          expect(payload).toEqual(
            expect.objectContaining({
              status: GnosisSafeState.WAITING_FOR_FUNDS,
              safe: expect.stringContaining('0x'),
              owner: john.account.publicKey,
            })
          );
          done();
        });

      await john.augur.gnosis.getOrCreateGnosisSafe(
        john.account.publicKey
      );
    });

    test('should return creation params if relay request was created', async () => {
      const result = await john.augur.gnosis.getOrCreateGnosisSafe(
        john.account.publicKey
      );

      expect(result).toEqual(
        expect.objectContaining({
          safe: expect.stringContaining('0x'),
          owner: john.account.publicKey,
          payment: expect.stringContaining('0x'),
        })
      );
    });
  });

  test('calculating safe address from creation params', async () => {
    const safe = await john.createGnosisSafeViaRelay(
      john.augur.contracts.cash.address
    );

    const calculateGnosisSafeAddressParams: CalculateGnosisSafeAddressParams = {
      owner: john.account.publicKey,
      paymentToken: safe.paymentToken,
      payment: safe.payment,
      safe: safe.safe,
    };

    const calculatedAddress = await john.augur.gnosis.calculateGnosisSafeAddress(
      calculateGnosisSafeAddressParams.owner, safe.payment
    );

    expect(calculatedAddress).toEqual(safe.safe);
  });

  test('should throw error when malicious relay', async () => {
    const fakeResponse = {
      safe: '0x91a47e8aa8DBFb3BdceE4C852fCDC194A0337E2A',
      setupData:
        '0xb63e800d000000000000000000000000000000000000000000000000000000000000010000000000000000000000000000000000000000000000000000000000000000010000000000000000000000006e968fe21894a35ba59ee8ec6f60ea0ddc3a59e500000000000000000000000000000000000000000000000000000000000001400000000000000000000000000000000000000000000000000000000000000000000000000000000000000000575f3c652894360f4b7655379ea1eae53381e01200000000000000000000000000000000000000000000000000000000007270e000000000000000000000000000000000000000000000000000000000000000000000000000000000000000000000000000000000000000000000000000000001000000000000000000000000913da4198e6be1d5f5e4a40d0667f70c0b5430eb000000000000000000000000000000000000000000000000000000000000012403d434a40000000000000000000000006e968fe21894a35ba59ee8ec6f60ea0ddc3a59e5000000000000000000000000fcaf25bf38e7c86612a25ff18cb8e09ab07c98850000000000000000000000008470f1aac60a08d2282616f19a4c52718847b847000000000000000000000000e60c9fe85aee7b4848a97271da8c86323cdfb897000000000000000000000000575f3c652894360f4b7655379ea1eae53381e012000000000000000000000000e78a332d0f96aa9a56b876c20125ba8a88619d07000000000000000000000000f265d8d30a1a2cdb9857e124010b02765c9a7c700000000000000000000000000000000000000000000000000000000000000000000000000000000000000000000000000000000000000000000000000000000000000000000000000000000000000000000000000000000000000000',
      paymentToken: '0x575F3c652894360F4b7655379EA1eae53381e012',
      proxyFactory: '0xdFeF677BF5f66f3EEFf481A587c04CB58e95b92a',
      paymentReceiver: '0xbd355a7e5a7adb23b51f54027e624bfe0e238df6',
      masterCopy: '0x9dA930a2ca12C197e687DB22dB3fA318FD8AA60a',
      gasPriceEstimated: '0x1',
      gasEstimated: '0x7270e0',
      payment: '0x7270e0',
      callback: '0x0000000000000000000000000000000000000000'
    };

    jest.spyOn(mockGnosisRelay, 'createSafe').mockResolvedValue(fakeResponse);
    await expect(
      john.createGnosisSafeViaRelay(john.augur.contracts.cash.address)
    ).rejects.toThrowError(new RegExp('Potential malicious relay'));
  });

  describe('make safe through relay', () => {
    test.skip('polling for status', async done => {
      const gnosisSafeResponse = await john.createGnosisSafeViaRelay(
        john.augur.contracts.cash.address
      );

      // Get the safe deployment status
      await expect(
        john.getGnosisSafeDeploymentStatusViaRelay(
          john.account.publicKey,
          gnosisSafeResponse.safe
        )
      ).resolves.toEqual({
        status: GnosisSafeState.WAITING_FOR_FUNDS,
      });

      const amount = new BigNumber(gnosisSafeResponse.payment).multipliedBy(2);

      await john.faucet(amount);
      await john.augur.contracts.cash.transfer(gnosisSafeResponse.safe, amount);

      const resp = await john.getGnosisSafeDeploymentStatusViaRelay(
        john.account.publicKey,
        gnosisSafeResponse.safe
      );

      expect(resp).toEqual({
        status: GnosisSafeState.CREATED,
        txHash: expect.stringContaining('0x'),
      });

      // This is here to make TS happy.
      if (resp.status !== GnosisSafeState.CREATED) return;

      john.augur
        .events
        .on(SubscriptionEventName.GnosisSafeStatus, async payload => {
<<<<<<< HEAD
          console.log(10);
=======
>>>>>>> de76fd1c
          await expect(payload).toMatchObject({
            status: GnosisSafeState.AVAILABLE,
          });

          console.log(11);  
          // The registry returns addresses in all upper case.
          await expect(
            john.augur.contracts.gnosisSafeRegistry.getSafe_(
              john.account.publicKey
            )
          ).resolves.toMatch(new RegExp(gnosisSafeResponse.safe, 'i'));
          done();
        });

      const receipt = await john.provider.waitForTransaction(resp.txHash);
      await expect(receipt).not.toBeNull();
    });
  });
});<|MERGE_RESOLUTION|>--- conflicted
+++ resolved
@@ -185,15 +185,11 @@
       john.augur
         .events
         .on(SubscriptionEventName.GnosisSafeStatus, async payload => {
-<<<<<<< HEAD
-          console.log(10);
-=======
->>>>>>> de76fd1c
           await expect(payload).toMatchObject({
             status: GnosisSafeState.AVAILABLE,
           });
 
-          console.log(11);  
+          console.log(11);
           // The registry returns addresses in all upper case.
           await expect(
             john.augur.contracts.gnosisSafeRegistry.getSafe_(
