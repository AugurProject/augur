<<<<<<< HEAD
import {
  ACCOUNTS,
  ContractAPI,
  defaultSeedPath,
  loadSeedFile,
} from '@augurproject/tools';
=======
import { ACCOUNTS, defaultSeedPath, loadSeedFile } from '@augurproject/tools';
import { TestContractAPI } from '@augurproject/tools';
>>>>>>> 7c59d1a8
import { BigNumber } from 'bignumber.js';
import {
  TransactionMetadata,
  TransactionStatus,
} from 'contract-dependencies-ethers';
import { makeProvider } from '../../libs';

let john: TestContractAPI;

beforeAll(async () => {
  const seed = await loadSeedFile(defaultSeedPath);
  const provider = await makeProvider(seed, ACCOUNTS);

  john = await TestContractAPI.userWrapper(
    ACCOUNTS[0],
    provider,
    seed.addresses
  );
  await john.approveCentralAuthority();
});

test('TransactionStatus :: transaction status updates', async () => {
  const transactions: Array<TransactionMetadata> = [];
  const statuses: Array<TransactionStatus> = [];
  const hashes: Array<string | undefined> = [];
  john.augur.registerTransactionStatusCallback(
    'Test',
    (transaction, status, hash) => {
      if (transaction.name != 'createYesNoMarket') return;
      transactions.push(transaction);
      statuses.push(status);
      hashes.push(hash);
    }
  );

  await john.createReasonableYesNoMarket();

  await expect(statuses[0]).toEqual(TransactionStatus.AWAITING_SIGNING);
  await expect(statuses[1]).toEqual(TransactionStatus.PENDING);
  await expect(statuses[2]).toEqual(TransactionStatus.SUCCESS);

  await expect(hashes[0]).toEqual(undefined);
  await expect(hashes[1]).not.toBe(undefined);
  await expect(hashes[1]).toEqual(hashes[2]);

  await expect(transactions[0]).toEqual(transactions[1]);
  await expect(transactions[1]).toEqual(transactions[2]);

  const tx = transactions[0];
  await expect(tx.name).toEqual('createYesNoMarket');
  await expect(tx.params._affiliateFeeDivisor).toEqual(new BigNumber(25));
});

/*
test("TransactionStatus :: transaction status events", async () => {
  const success = jest.fn();
  const awaitingSigning = jest.fn();
  const pending = jest.fn();

  john.augur.on(TXEventName.Success, success);
  john.augur.on(TXEventName.Pending, pending);
  john.augur.on(TXEventName.AwaitingSigning, awaitingSigning);

  await john.createReasonableYesNoMarket();

  expect(success).toHaveBeenCalled();
  expect(pending).toHaveBeenCalled();
  expect(awaitingSigning).toHaveBeenCalled();

}, 15000);

test("TransactionStatus :: transaction status events failure", async (done) => {
  const seed = await loadSeedFile(defaultSeedPath);
  const provider = await makeProvider(seed, ACCOUNTS);

  const awaitingSigning = jest.fn();
  const pending = jest.fn();
  const failure = jest.fn().mockImplementation(() => {
    done();
  });

  const myMock = jest.fn();
  myMock
    .mockReturnValueOnce({
      status: 1, logs: [{
        transactionIndex: 0,
        blockNumber: 90,
        transactionHash: "0x8f54c46f32718f605fe8954e2fcee9ca1ac65e32f5b37cae7e3ab2925eaf9c96",
        address: "0x4e61185d7f125B84ac4A1837a0688d2BB58e8491",
        topics:
          ["0x8c5be1e5ebec7d5bd14f71427d1e84f3dd0314c0f7b2291e5b200ac8c7c3b925",
            "0x000000000000000000000000913da4198e6be1d5f5e4a40d0667f70c0b5430eb",
            "0x000000000000000000000000fcaf25bf38e7c86612a25ff18cb8e09ab07c9885"],
        data: "0xffffffffffffffffffffffffffffffffffffffffffffffffffffffffffffffff",
        logIndex: 0,
        blockHash: "0x691568428d9171d2d3d415fc816944b3324d47635c1f3f5ea7e0a7e78f045c75",
      }],
    })
    .mockReturnValueOnce({ status: 2, logs: [] });

  const spy = jest.spyOn(blockchain, 'makeSigner').mockImplementation(async (account: Account, provider: EthersProvider): Promise<EthersFastSubmitWallet> => {
    const wallet = await EthersFastSubmitWallet.create("c6cbd7d76bc5baca530c875663711b947efa6a86a900a9e8645ce32e5821484e", provider);
    wallet.sendTransaction = (): Promise<any> => {
      return {
        hash: "0x0000",
        wait: (): Promise<any> => {
          return myMock() as any;
        },
      } as any;
    };

    return wallet;
  });

  john = await TestContractAPI.userWrapper(ACCOUNTS[0], provider, seed.addresses);
  await john.approveCentralAuthority();

  john.augur.on(TXEventName.Failure, failure);
  john.augur.on(TXEventName.Pending, pending);
  john.augur.on(TXEventName.AwaitingSigning, awaitingSigning);

  await john.createYesNoMarket({
    endTime: (await john.getTimestamp()).minus(Getters.Markets.SECONDS_IN_A_DAY),
    feePerCashInAttoCash: new BigNumber(10).pow(18).div(20), // 5% creator fee
    affiliateFeeDivisor: new BigNumber(0),
    designatedReporter: john.account.publicKey,
    extraInfo:
      '{"categories": ["yesNo category 1"], "description": "yesNo description 1", "longDescription": "yesNo longDescription 1", "tags": ["yesNo tag1-1", "yesNo tag1-2", "yesNo tag1-3"]}',
  }).catch((e) => { });

  // expect(failure).toHaveBeenCalled();
  expect(pending).toHaveBeenCalled();
  expect(awaitingSigning).toHaveBeenCalled();

  spy.mockRestore();
}, 15000);
*/<|MERGE_RESOLUTION|>--- conflicted
+++ resolved
@@ -1,14 +1,5 @@
-<<<<<<< HEAD
-import {
-  ACCOUNTS,
-  ContractAPI,
-  defaultSeedPath,
-  loadSeedFile,
-} from '@augurproject/tools';
-=======
 import { ACCOUNTS, defaultSeedPath, loadSeedFile } from '@augurproject/tools';
 import { TestContractAPI } from '@augurproject/tools';
->>>>>>> 7c59d1a8
 import { BigNumber } from 'bignumber.js';
 import {
   TransactionMetadata,
