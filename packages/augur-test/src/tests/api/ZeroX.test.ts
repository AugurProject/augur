--- conflicted
+++ resolved
@@ -16,10 +16,7 @@
 import { MockBrowserMesh } from '../../libs/MockBrowserMesh';
 import { MockMeshServer, stopServer } from '../../libs/MockMeshServer';
 import { ZeroXOrders } from '@augurproject/sdk-lite/build';
-<<<<<<< HEAD
-=======
 import { ethers } from 'ethers';
->>>>>>> debe2f0b
 
 describe('Augur API :: ZeroX :: ', () => {
   let john: TestContractAPI;
