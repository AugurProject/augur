--- conflicted
+++ resolved
@@ -1,28 +1,4 @@
 import { WSClient } from '@0x/mesh-rpc-client';
-<<<<<<< HEAD
-import { BulkSyncStrategy } from '@augurproject/sdk/build/state/sync/BulkSyncStrategy';
-import { BigNumber } from 'bignumber.js';
-import { formatBytes32String } from 'ethers/utils';
-import * as _ from 'lodash';
-import {
-  ContractAPI,
-  ACCOUNTS,
-  loadSeedFile,
-  defaultSeedPath,
-} from '@augurproject/tools';
-import { EthersProvider } from '@augurproject/ethersjs-provider';
-import { ContractAddresses } from '@augurproject/artifacts';
-import { DB } from '@augurproject/sdk/build/state/db/DB';
-import { Connectors } from '@augurproject/sdk';
-import { API } from '@augurproject/sdk/build/state/getter/API';
-import { ZeroXOrders } from '@augurproject/sdk/build/state/getter/ZeroXOrdersGetters';
-import { sleep } from '@augurproject/core/build/libraries/HelperFunctions';
-import { MockMeshServer, stopServer } from '../../libs/MockMeshServer';
-import {
-  NULL_ADDRESS,
-  stringTo32ByteHex,
-} from '@augurproject/tools/build/libs/Utils';
-=======
 import { ContractAddresses } from '@augurproject/artifacts';
 import { sleep } from '@augurproject/core/build/libraries/HelperFunctions';
 import { EthersProvider } from '@augurproject/ethersjs-provider';
@@ -38,26 +14,13 @@
 import { formatBytes32String } from 'ethers/utils';
 import * as _ from 'lodash';
 import { makeProvider, MockGnosisRelayAPI } from '../../libs';
->>>>>>> 7c59d1a8
 import { MockBrowserMesh } from '../../libs/MockBrowserMesh';
 import { MockMeshServer, stopServer } from '../../libs/MockMeshServer';
 
 describe('Augur API :: ZeroX :: ', () => {
-<<<<<<< HEAD
-  let john: ContractAPI;
-  let johnDB: Promise<DB>;
-  let johnAPI: API;
-  let johnBulkSyncStrategy: BulkSyncStrategy;
-
-  let mary: ContractAPI;
-  let maryDB: Promise<DB>;
-  let maryAPI: API;
-  let maryBulkSyncStrategy: BulkSyncStrategy;
-=======
   let john: TestContractAPI;
 
   let mary: TestContractAPI;
->>>>>>> 7c59d1a8
 
   let provider: EthersProvider;
   let addresses: ContractAddresses;
@@ -83,11 +46,7 @@
       const johnConnector = new Connectors.DirectConnector();
       const johnGnosis = new MockGnosisRelayAPI();
       const johnBrowserMesh = new MockBrowserMesh(meshClient);
-<<<<<<< HEAD
-      john = await ContractAPI.userWrapper(
-=======
       john = await TestContractAPI.userWrapper(
->>>>>>> 7c59d1a8
         ACCOUNTS[0],
         provider,
         addresses,
@@ -98,29 +57,13 @@
       );
       expect(john).toBeDefined();
       johnGnosis.initialize(john);
-<<<<<<< HEAD
-      johnDB = mock.makeDB(john.augur, ACCOUNTS);
-      johnConnector.initialize(john.augur, await johnDB);
-      johnAPI = new API(john.augur, johnDB);
-      johnBulkSyncStrategy = new BulkSyncStrategy(
-        john.provider.getLogs,
-        (await johnDB).logFilters.buildFilter,
-        (await johnDB).logFilters.onLogsAdded,
-        john.augur.contractEvents.parseLogs
-      );
-=======
       johnConnector.initialize(john.augur, john.db);
->>>>>>> 7c59d1a8
       await john.approveCentralAuthority();
 
       const maryConnector = new Connectors.DirectConnector();
       const maryGnosis = new MockGnosisRelayAPI();
       const maryBrowserMesh = new MockBrowserMesh(meshClient);
-<<<<<<< HEAD
-      mary = await ContractAPI.userWrapper(
-=======
       mary = await TestContractAPI.userWrapper(
->>>>>>> 7c59d1a8
         ACCOUNTS[1],
         provider,
         addresses,
@@ -130,19 +73,7 @@
         maryBrowserMesh
       );
       maryGnosis.initialize(mary);
-<<<<<<< HEAD
-      maryDB = mock.makeDB(mary.augur, ACCOUNTS);
-      maryConnector.initialize(mary.augur, await maryDB);
-      maryAPI = new API(mary.augur, maryDB);
-      maryBulkSyncStrategy = new BulkSyncStrategy(
-        mary.provider.getLogs,
-        (await maryDB).logFilters.buildFilter,
-        (await maryDB).logFilters.onLogsAdded,
-        mary.augur.contractEvents.parseLogs
-      );
-=======
       maryConnector.initialize(mary.augur, mary.db);
->>>>>>> 7c59d1a8
       await mary.approveCentralAuthority();
 
       maryBrowserMesh.addOtherBrowserMeshToMockNetwork(johnBrowserMesh);
@@ -156,13 +87,8 @@
         stringTo32ByteHex('B'),
       ]);
 
-<<<<<<< HEAD
-      await johnBulkSyncStrategy.start(0, await john.provider.getBlockNumber());
-      await maryBulkSyncStrategy.start(0, await mary.provider.getBlockNumber());
-=======
-      await john.sync();
-      await mary.sync();
->>>>>>> 7c59d1a8
+      await john.sync();
+      await mary.sync();
       // Place an order
       const expirationTime = new BigNumber(new Date().valueOf()).plus(10000);
       await john.placeZeroXOrder({
@@ -214,13 +140,8 @@
 
       const outcome = 1;
 
-<<<<<<< HEAD
-      await johnBulkSyncStrategy.start(0, await john.provider.getBlockNumber());
-      await maryBulkSyncStrategy.start(0, await mary.provider.getBlockNumber());
-=======
-      await john.sync();
-      await mary.sync();
->>>>>>> 7c59d1a8
+      await john.sync();
+      await mary.sync();
       await john.placeBasicYesNoZeroXTrade(
         0,
         market1.address,
@@ -231,17 +152,10 @@
         new BigNumber(1000000000000000)
       );
 
-<<<<<<< HEAD
-      await johnBulkSyncStrategy.start(0, await john.provider.getBlockNumber());
-      await maryBulkSyncStrategy.start(0, await mary.provider.getBlockNumber());
-
-      const orders: ZeroXOrders = await maryAPI.route('getZeroXOrders', {
-=======
       await john.sync();
       await mary.sync();
 
       const orders: ZeroXOrders = await mary.api.route('getZeroXOrders', {
->>>>>>> 7c59d1a8
         marketId: market1.address,
       });
 
@@ -257,13 +171,8 @@
         new BigNumber(1000000000000000)
       );
 
-<<<<<<< HEAD
-      await johnBulkSyncStrategy.start(0, await john.provider.getBlockNumber());
-      await maryBulkSyncStrategy.start(0, await mary.provider.getBlockNumber());
-=======
-      await john.sync();
-      await mary.sync();
->>>>>>> 7c59d1a8
+      await john.sync();
+      await mary.sync();
       const johnShares = await john.getNumSharesInMarket(
         market1,
         new BigNumber(outcome)
@@ -285,13 +194,8 @@
       const amount = new BigNumber(100);
       const zero = new BigNumber(0);
 
-<<<<<<< HEAD
-      await johnBulkSyncStrategy.start(0, await john.provider.getBlockNumber());
-      await maryBulkSyncStrategy.start(0, await mary.provider.getBlockNumber());
-=======
-      await john.sync();
-      await mary.sync();
->>>>>>> 7c59d1a8
+      await john.sync();
+      await mary.sync();
       // No orders and a do not create orders param means nothing happens
       let simulationData = await john.simulateBasicZeroXYesNoTrade(
         0,
@@ -336,13 +240,8 @@
         new BigNumber(1000000000000000)
       );
 
-<<<<<<< HEAD
-      await johnBulkSyncStrategy.start(0, await john.provider.getBlockNumber());
-      await maryBulkSyncStrategy.start(0, await mary.provider.getBlockNumber());
-=======
-      await john.sync();
-      await mary.sync();
->>>>>>> 7c59d1a8
+      await john.sync();
+      await mary.sync();
 
       const fillAmount = new BigNumber(50);
       const fillPrice = new BigNumber(0.6);
@@ -370,13 +269,8 @@
         stringTo32ByteHex('B'),
       ]);
 
-<<<<<<< HEAD
-      await johnBulkSyncStrategy.start(0, await john.provider.getBlockNumber());
-      await maryBulkSyncStrategy.start(0, await mary.provider.getBlockNumber());
-=======
-      await john.sync();
-      await mary.sync();
->>>>>>> 7c59d1a8
+      await john.sync();
+      await mary.sync();
       // Place an order
       const expirationTime = new BigNumber(new Date().valueOf()).plus(10000);
       await john.placeZeroXOrder({
@@ -410,15 +304,9 @@
       const order = _.values(orders[market.address][0]['0'])[0];
 
       await john.cancelOrder(order.orderId);
-<<<<<<< HEAD
-      await johnBulkSyncStrategy.start(0, await john.provider.getBlockNumber());
-      await maryBulkSyncStrategy.start(0, await mary.provider.getBlockNumber());
-      const allCancels = await (await johnDB).Cancel.toArray();
-=======
       await john.sync();
       await mary.sync();
       const allCancels = await john.db.Cancel.toArray();
->>>>>>> 7c59d1a8
       expect(allCancels.length).toBe(1);
       expect(allCancels[0]).toMatchObject({
         name: 'Cancel',
@@ -447,11 +335,7 @@
         orderType: '0x00',
       });
 
-<<<<<<< HEAD
-      const indexKeyOrders = await (await johnDB).CancelledOrders.where(
-=======
       const indexKeyOrders = await john.db.CancelledOrders.where(
->>>>>>> 7c59d1a8
         '[makerAddress+market]'
       )
         .equals([john.account.publicKey, market.address])
@@ -473,11 +357,7 @@
     beforeAll(async () => {
       const johnConnector = new Connectors.DirectConnector();
       const johnBrowserMesh = new MockBrowserMesh(meshClient);
-<<<<<<< HEAD
-      john = await ContractAPI.userWrapper(
-=======
       john = await TestContractAPI.userWrapper(
->>>>>>> 7c59d1a8
         ACCOUNTS[0],
         provider,
         addresses,
@@ -487,28 +367,12 @@
         johnBrowserMesh
       );
       john.dependencies.setUseSafe(false);
-<<<<<<< HEAD
-      johnDB = mock.makeDB(john.augur, ACCOUNTS);
-      johnConnector.initialize(john.augur, await johnDB);
-      johnAPI = new API(john.augur, johnDB);
-      johnBulkSyncStrategy = new BulkSyncStrategy(
-        john.provider.getLogs,
-        (await johnDB).logFilters.buildFilter,
-        (await johnDB).logFilters.onLogsAdded,
-        john.augur.contractEvents.parseLogs
-      );
-=======
       johnConnector.initialize(john.augur, john.db);
->>>>>>> 7c59d1a8
       await john.approveCentralAuthority();
 
       const maryConnector = new Connectors.DirectConnector();
       const maryBrowserMesh = new MockBrowserMesh(meshClient);
-<<<<<<< HEAD
-      mary = await ContractAPI.userWrapper(
-=======
       mary = await TestContractAPI.userWrapper(
->>>>>>> 7c59d1a8
         ACCOUNTS[1],
         provider,
         addresses,
@@ -518,19 +382,7 @@
         maryBrowserMesh
       );
       mary.dependencies.setUseSafe(false);
-<<<<<<< HEAD
-      maryDB = mock.makeDB(mary.augur, ACCOUNTS);
-      maryConnector.initialize(mary.augur, await maryDB);
-      maryAPI = new API(mary.augur, maryDB);
-      maryBulkSyncStrategy = new BulkSyncStrategy(
-        mary.provider.getLogs,
-        (await maryDB).logFilters.buildFilter,
-        (await maryDB).logFilters.onLogsAdded,
-        mary.augur.contractEvents.parseLogs
-      );
-=======
       maryConnector.initialize(mary.augur, mary.db);
->>>>>>> 7c59d1a8
       await mary.approveCentralAuthority();
 
       maryBrowserMesh.addOtherBrowserMeshToMockNetwork(johnBrowserMesh);
@@ -544,13 +396,8 @@
         stringTo32ByteHex('B'),
       ]);
 
-<<<<<<< HEAD
-      await johnBulkSyncStrategy.start(0, await john.provider.getBlockNumber());
-      await maryBulkSyncStrategy.start(0, await mary.provider.getBlockNumber());
-=======
-      await john.sync();
-      await mary.sync();
->>>>>>> 7c59d1a8
+      await john.sync();
+      await mary.sync();
 
       // Place an order
       const expirationTime = new BigNumber(new Date().valueOf()).plus(10000);
@@ -596,13 +443,8 @@
 
       const outcome = 1;
 
-<<<<<<< HEAD
-      await johnBulkSyncStrategy.start(0, await john.provider.getBlockNumber());
-      await maryBulkSyncStrategy.start(0, await mary.provider.getBlockNumber());
-=======
-      await john.sync();
-      await mary.sync();
->>>>>>> 7c59d1a8
+      await john.sync();
+      await mary.sync();
 
       await john.placeBasicYesNoZeroXTrade(
         0,
@@ -614,13 +456,8 @@
         new BigNumber(1000000000000000)
       );
 
-<<<<<<< HEAD
-      await johnBulkSyncStrategy.start(0, await john.provider.getBlockNumber());
-      await maryBulkSyncStrategy.start(0, await mary.provider.getBlockNumber());
-=======
-      await john.sync();
-      await mary.sync();
->>>>>>> 7c59d1a8
+      await john.sync();
+      await mary.sync();
 
       await mary.placeBasicYesNoZeroXTrade(
         1,
@@ -632,13 +469,8 @@
         new BigNumber(1000000000000000)
       );
 
-<<<<<<< HEAD
-      await johnBulkSyncStrategy.start(0, await john.provider.getBlockNumber());
-      await maryBulkSyncStrategy.start(0, await mary.provider.getBlockNumber());
-=======
-      await john.sync();
-      await mary.sync();
->>>>>>> 7c59d1a8
+      await john.sync();
+      await mary.sync();
 
       await john.augur.getZeroXOrders({ marketId: market1.address, outcome });
 
@@ -663,13 +495,8 @@
       const amount = new BigNumber(100);
       const zero = new BigNumber(0);
 
-<<<<<<< HEAD
-      await johnBulkSyncStrategy.start(0, await john.provider.getBlockNumber());
-      await maryBulkSyncStrategy.start(0, await mary.provider.getBlockNumber());
-=======
-      await john.sync();
-      await mary.sync();
->>>>>>> 7c59d1a8
+      await john.sync();
+      await mary.sync();
       // No orders and a do not create orders param means nothing happens
       let simulationData = await john.simulateBasicZeroXYesNoTrade(
         0,
@@ -714,13 +541,8 @@
         new BigNumber(1000000000000000)
       );
 
-<<<<<<< HEAD
-      await johnBulkSyncStrategy.start(0, await john.provider.getBlockNumber());
-      await maryBulkSyncStrategy.start(0, await mary.provider.getBlockNumber());
-=======
-      await john.sync();
-      await mary.sync();
->>>>>>> 7c59d1a8
+      await john.sync();
+      await mary.sync();
 
       const fillAmount = new BigNumber(50);
       const fillPrice = new BigNumber(0.6);
