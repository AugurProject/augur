<<<<<<< HEAD
import {
  ACCOUNTS,
  ContractAPI,
  defaultSeedPath,
  loadSeedFile,
} from '@augurproject/tools';
=======
import { ACCOUNTS, defaultSeedPath, loadSeedFile } from '@augurproject/tools';
import { TestContractAPI } from '@augurproject/tools';
>>>>>>> 4fa250f5
import { BigNumber } from 'bignumber.js';
import { makeProvider, MockGnosisRelayAPI } from '../../libs';

let john: TestContractAPI;
let mockGnosisRelay: MockGnosisRelayAPI;

beforeAll(async () => {
  const seed = await loadSeedFile(defaultSeedPath);
  const provider = await makeProvider(seed, ACCOUNTS);

  const mary = await TestContractAPI.userWrapper(
    ACCOUNTS[1],
    provider,
    seed.addresses,
    undefined,
    undefined
  );

  mockGnosisRelay = new MockGnosisRelayAPI();
  mockGnosisRelay.initialize(mary);
  john = await TestContractAPI.userWrapper(
    ACCOUNTS[0],
    provider,
    seed.addresses,
    undefined,
    mockGnosisRelay
  );
});

test('GnosisSafe :: Create and Use Gnosis Safe for Transactions', async () => {
  // Make the Safe directly using ETH
  const gnosisSafe = await john.createGnosisSafeDirectlyWithETH();
  const owners = await gnosisSafe.getOwners_();

  await expect(owners).toEqual([john.account.publicKey]);

  // Lets specify our safe to the contract dependencies now and flip the flag to use it for contracts
  john.setGnosisSafeAddress(gnosisSafe.address);
  john.setUseGnosisSafe(true);
  john.setUseGnosisRelay(false);

  // Approving use of funds isnt needed as the gnosis registration takes care of that

  // Now lets make a market and do a trade
  console.log('Making Market');
  const market1 = await john.createReasonableYesNoMarket();

  console.log('Placing trade');
  await john.placeBasicYesNoTrade(
    0,
    market1,
    1,
    new BigNumber(1),
    new BigNumber(0.4),
    new BigNumber(0)
  );

  const orderId = await john.getBestOrderId(
    new BigNumber(0),
    market1.address,
    new BigNumber(1)
  );

  const amountInOrder = await john.augur.contracts.orders.getAmount_(orderId);
  await expect(amountInOrder.toNumber()).toEqual(10 ** 16);
});<|MERGE_RESOLUTION|>--- conflicted
+++ resolved
@@ -1,14 +1,5 @@
-<<<<<<< HEAD
-import {
-  ACCOUNTS,
-  ContractAPI,
-  defaultSeedPath,
-  loadSeedFile,
-} from '@augurproject/tools';
-=======
 import { ACCOUNTS, defaultSeedPath, loadSeedFile } from '@augurproject/tools';
 import { TestContractAPI } from '@augurproject/tools';
->>>>>>> 4fa250f5
 import { BigNumber } from 'bignumber.js';
 import { makeProvider, MockGnosisRelayAPI } from '../../libs';
 
