import { ContractAPI, ACCOUNTS, loadSeedFile, defaultSeedPath } from '@augurproject/tools';
import { BigNumber } from 'bignumber.js';
import { makeProvider, MockGnosisRelayAPI } from '../../libs';

let john: ContractAPI;
let mockGnosisRelay: MockGnosisRelayAPI;

beforeAll(async () => {
  const seed = await loadSeedFile(defaultSeedPath);
  const provider = await makeProvider(seed, ACCOUNTS);

  mockGnosisRelay = new MockGnosisRelayAPI();
  john = await ContractAPI.userWrapper(ACCOUNTS[0], provider, seed.addresses, undefined, mockGnosisRelay);
});

test('GnosisSafe :: Create and Use Gnosis Safe for Transactions', async () => {

  // Compute the address
  const estimatedGnosisSafeAddress = await john.getGnosisSafeAddress('0x0000000000000000000000000000000000000000', new BigNumber(0));

  // Make the Safe directly using ETH
  const gnosisSafe = await john.createGnosisSafeDirectlyWithETH('0x0000000000000000000000000000000000000000', new BigNumber(0));
  const owners = await gnosisSafe.getOwners_();

  await expect(estimatedGnosisSafeAddress).toEqual(gnosisSafe.address.toLowerCase());
  await expect(owners).toEqual([john.account.publicKey]);

  // Lets specify our safe to the contract dependencies now and flip the flag to use it for contracts
  john.setGnosisSafeAddress(gnosisSafe.address);
  john.setUseGnosisSafe(true);
  john.setUseGnosisRelay(false);

  // Approve use of funds
  await john.approveCentralAuthority();

  // Now lets make a market and do a trade
  console.log('Making Market');
  const market1 = await john.createReasonableYesNoMarket();

  console.log('Placing trade');
  await john.placeBasicYesNoTrade(
    0,
    market1,
    1,
    new BigNumber(1),
    new BigNumber(0.4),
    new BigNumber(0)
  );

  const orderId = await john.getBestOrderId(
    new BigNumber(0),
    market1.address,
    new BigNumber(1)
  );

  const amountInOrder = await john.augur.contracts.orders.getAmount_(orderId);
  await expect(amountInOrder.toNumber()).toEqual(10 ** 16);

<<<<<<< HEAD
}, 300000);
=======
});
>>>>>>> 252a888b
<|MERGE_RESOLUTION|>--- conflicted
+++ resolved
@@ -56,8 +56,4 @@
   const amountInOrder = await john.augur.contracts.orders.getAmount_(orderId);
   await expect(amountInOrder.toNumber()).toEqual(10 ** 16);
 
-<<<<<<< HEAD
-}, 300000);
-=======
-});
->>>>>>> 252a888b
+});