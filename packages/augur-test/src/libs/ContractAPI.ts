--- conflicted
+++ resolved
@@ -4,11 +4,7 @@
 import { EthersProvider } from "@augurproject/ethersjs-provider";
 import { AccountList, makeDependencies, makeSigner } from "./LocalAugur";
 import { ContractAddresses } from "@augurproject/artifacts";
-<<<<<<< HEAD
-import { Universe } from "@augurproject/core/build/libraries/ContractInterfaces";
-=======
 import { BigNumber } from "bignumber.js";
->>>>>>> 6f7f0ccb
 
 const ETERNAL_APPROVAL_VALUE = new BigNumber("0xffffffffffffffffffffffffffffffffffffffffffffffffffffffffffffffff"); // 2^256 - 1
 
@@ -208,9 +204,9 @@
       displayAmount,
       displayPrice,
       displayShares,
-      onSuccess: function (r) { console.log(`SUCCESS: ${JSON.stringify(r)}`); },
-      onFailed: function (r) { console.log(`FAIL: ${r}`); },
-      onSent: function (r) { console.log(`SENT: ${JSON.stringify(r)}`); },
+      onSuccess: function (r: any) { console.log(`SUCCESS: ${JSON.stringify(r)}`); },
+      onFailed: function (r: any) { console.log(`FAIL: ${r}`); },
+      onSent: function (r: any) { console.log(`SENT: ${JSON.stringify(r)}`); },
     });
   }
 
@@ -294,8 +290,7 @@
     return this.augur.contracts.getReportingParticipant(reportingParticipantAddress);
   }
 
-<<<<<<< HEAD
-  public async buyParticipationTokens(disputeWindowAddress: string, amount: ethers.utils.BigNumber, sender: string=this.account): Promise<void> {
+  public async buyParticipationTokens(disputeWindowAddress: string, amount: BigNumber, sender: string=this.account): Promise<void> {
     const disputeWindow = this.augur.contracts.disputeWindowFromAddress(disputeWindowAddress);
     await disputeWindow.buy(amount, {sender});
   }
@@ -305,10 +300,7 @@
     await disputeWindow.redeem(account);
   }
 
-  public async getUniverse(market: GenericAugurInterfaces.Market<ethers.utils.BigNumber>): Promise<GenericAugurInterfaces.Universe<ethers.utils.BigNumber>> {
-=======
   public async getUniverse(market: ContractInterfaces.Market): Promise<ContractInterfaces.Universe> {
->>>>>>> 6f7f0ccb
     const universeAddress = await market.getUniverse_();
     return this.augur.contracts.universeFromAddress(universeAddress);
   }
