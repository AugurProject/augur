--- conflicted
+++ resolved
@@ -208,12 +208,6 @@
       displayAmount,
       displayPrice,
       displayShares,
-<<<<<<< HEAD
-      onSuccess: function (r: any) { console.log(`SUCCESS: ${JSON.stringify(r)}`); },
-      onFailed: function (r: any) { console.log(`FAIL: ${r}`); },
-      onSent: function (r: any) { console.log(`SENT: ${JSON.stringify(r)}`); },
-=======
->>>>>>> 066c0aa1
     });
   }
 
