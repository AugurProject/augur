--- conflicted
+++ resolved
@@ -1,8 +1,4 @@
-<<<<<<< HEAD
-import { Dexie } from "dexie";
-=======
 import Dexie from 'dexie';
->>>>>>> b9326670
 import { DB } from "@augurproject/sdk/build/state/db/DB";
 import { Augur } from "@augurproject/sdk";
 import { Account } from "@augurproject/tools";
