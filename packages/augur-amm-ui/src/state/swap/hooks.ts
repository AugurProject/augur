--- conflicted
+++ resolved
@@ -6,11 +6,7 @@
 import { useDispatch, useSelector } from 'react-redux'
 import { useActiveWeb3React } from '../../hooks'
 import { useCurrency, useMarketToken } from '../../hooks/Tokens'
-<<<<<<< HEAD
 import { TradeInfo, useTradeExactIn } from '../../hooks/Trades'
-=======
-import { useTradeExactIn, useTradeExactOut } from '../../hooks/Trades'
->>>>>>> debe2f0b
 import useParsedQueryString from '../../hooks/useParsedQueryString'
 import { isAddress } from '../../utils'
 import { AppDispatch, AppState } from '../index'
@@ -21,10 +17,7 @@
 import { computeSlippageAdjustedAmounts } from '../../utils/prices'
 import { useLocation } from 'react-router-dom'
 import { MarketCurrency } from '../../data/MarketCurrency'
-<<<<<<< HEAD
 import { useMarketAmm } from '../../contexts/Markets'
-=======
->>>>>>> debe2f0b
 
 export function useSwapState(): AppState['swap'] {
   return useSelector<AppState, AppState['swap']>(state => state.swap)
@@ -42,12 +35,8 @@
       dispatch(
         selectCurrency({
           field,
-<<<<<<< HEAD
           currencyId:
             currency instanceof MarketCurrency ? currency.name : currency instanceof Token ? currency.address : ''
-=======
-          currencyId: currency instanceof MarketCurrency ? currency.name : currency instanceof Token ? currency.address : ''
->>>>>>> debe2f0b
         })
       )
     },
@@ -305,19 +294,11 @@
   return result
 }
 
-<<<<<<< HEAD
 export function useSwapQueryParam(): { marketId: string; cash: string; amm: string } {
-=======
-export function useSwapQueryParam(): { marketId: string; cash: string, amm: string } {
->>>>>>> debe2f0b
   const location = useLocation()
   const components = location.pathname.split('/')
   const marketId = components[2]
   const cash = components[3]
   const amm = components[4]
   return { marketId, cash, amm }
-<<<<<<< HEAD
-}
-=======
-}
->>>>>>> debe2f0b
+}