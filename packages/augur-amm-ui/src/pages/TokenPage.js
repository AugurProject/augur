--- conflicted
+++ resolved
@@ -253,12 +253,9 @@
               <TYPE.main fontSize={'1.125rem'}>Transactions</TYPE.main> <div />
             </RowBetween>
             <Panel rounded>
-<<<<<<< HEAD
-              {/*(allExchanges && allExchanges.length > 0) ? <TxnList color={backgroundColor} allExchanges={allExchanges} /> : <Loader />*/}
-=======
             // TODO -- this is blowing up the UI now
             {/* {(allExchanges && allExchanges.length > 0) ? <TxnList color={backgroundColor} allExchanges={allExchanges} /> : <Loader />} */}
->>>>>>> fa38ec4b
+
             </Panel>
           </DashboardWrapper>
         </WarningGrouping>
