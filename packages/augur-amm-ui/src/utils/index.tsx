--- conflicted
+++ resolved
@@ -657,11 +657,8 @@
     outputYesShares = out.name === MarketTokens.YES_SHARES
   }
 
-<<<<<<< HEAD
-  if (trade.currencyOut instanceof MarketCurrency && tradeDirection === TradingDirection.ENTRY) {
-=======
+
   if (tradeDirection === TradingDirection.ENTRY) {
->>>>>>> e571ec36
     return augurClient.amm.doEnterPosition(
       trade.amm.id,
       new BN(String(trade.inputAmount.raw)),
@@ -686,11 +683,7 @@
   }
 
   if (tradeDirection === TradingDirection.SWAP) {
-<<<<<<< HEAD
     return augurClient.amm.doSwap(trade.amm.id, new BN(String(trade.inputAmount.raw)), outputYesShares, new BN(minAmount))
-=======
-    return augurClient.amm.doSwap(trade.amm.id, new BN(String(trade.inputAmount.raw)), !outputYesShares, new BN(String(minAmount)))
->>>>>>> e571ec36
   }
   return null
 }
