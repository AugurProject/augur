--- conflicted
+++ resolved
@@ -25,10 +25,7 @@
     }
   },
   "kovan": {
-<<<<<<< HEAD
-=======
     "networkId": "42",
->>>>>>> 4fa250f5
     "ethereum": {
       "http": "https://eth-kovan.alchemyapi.io/jsonrpc/1FomA6seLdWDvpIRvL9J5NhwPHLIGbWA",
       "rpcRetryCount": 5,
