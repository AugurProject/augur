--- conflicted
+++ resolved
@@ -1,32 +1,13 @@
 import configureMockStore from "redux-mock-store";
 import thunk from "redux-thunk";
 import { triggerTransactionsExport } from "modules/transactions/actions/trigger-transactions-export";
-<<<<<<< HEAD
-import * as loadAccountHistoryModule from "../../auth/actions/load-account-history";
-import * as transactions from "../selectors/transactions";
-
-jest.mock("../selectors/transactions");
-jest.mock("../../auth/actions/load-account-history");
-=======
 
 import * as loadAccountHistory from "modules/auth/actions/load-account-history";
 import * as transactions from "modules/transactions/selectors/transactions";
->>>>>>> 6a9ab91a
 
 describe("modules/transactions/actions/trigger-transactions-export.js", () => {
-  let selectTransactionsSpy;
   const middlewares = [thunk];
   const mockStore = configureMockStore(middlewares);
-<<<<<<< HEAD
-
-  beforeEach(() => {
-    selectTransactionsSpy = jest
-      .spyOn(transactions, "selectTransactions")
-      .mockImplementation(state => state.transactions);
-  });
-
-  afterEach(() => {
-=======
   let loadAccountHistorySpy;
   let selectTransactionsSpy;
 
@@ -42,7 +23,6 @@
 
   afterEach(() => {
     loadAccountHistorySpy.mockRestore();
->>>>>>> 6a9ab91a
     selectTransactionsSpy.mockRestore();
   });
 
@@ -54,20 +34,10 @@
       ],
       appStatus: { transactionsLoading: false }
     });
-<<<<<<< HEAD
-
-    jest
-      .spyOn(loadAccountHistoryModule, "loadAccountHistory")
-      .mockImplementation(loadAll => ({
-        type: "LOAD_ACCOUNT_HISTORY",
-        loadAll
-      }));
-=======
     loadAccountHistorySpy.mockImplementation(loadAll => ({
       type: "LOAD_ACCOUNT_HISTORY",
       loadAll
     }));
->>>>>>> 6a9ab91a
 
     global.document = {
       createElement: type => {
@@ -108,21 +78,11 @@
       appStatus: { transactionsLoading: true }
     });
 
-<<<<<<< HEAD
-    jest
-      .spyOn(loadAccountHistoryModule, "loadAccountHistory")
-      .mockImplementation((loadAll, cb) => {
-        expect(loadAll).toBeTruthy();
-        expect({}.toString.call(cb)).toStrictEqual("[object Function]");
-        return { type: "LOAD_ACCOUNT_HISTORY", loadAll };
-      });
-=======
     loadAccountHistorySpy.mockImplementation((loadAll, cb) => {
       expect(loadAll).toBeTruthy();
       expect({}.toString.call(cb)).toStrictEqual("[object Function]");
       return { type: "LOAD_ACCOUNT_HISTORY", loadAll };
     });
->>>>>>> 6a9ab91a
 
     store.dispatch(triggerTransactionsExport());
 
