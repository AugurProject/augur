--- conflicted
+++ resolved
@@ -78,15 +78,6 @@
       universe: universe.id
     });
 
-<<<<<<< HEAD
-  Promise.all([openPromise, prePromise, designatedPromise]).then(
-    (errors: any) => {
-      const [nonNullErrors, ...rest] = errors.filter(err => err !== null);
-      if (callback) callback(nonNullErrors);
-    }
-  );
-=======
     dispatch(updateOpenMarkets(marketIds));
   }
->>>>>>> a66b80e9
 };