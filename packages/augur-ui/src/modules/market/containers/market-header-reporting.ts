import { connect } from 'react-redux';
import { withRouter } from 'react-router-dom';
import { selectMarket } from 'modules/markets/selectors/market';
import { MarketHeaderReporting } from 'modules/market/components/market-header/market-header-reporting';
import { sendFinalizeMarket } from 'modules/markets/actions/finalize-market';
import { selectCurrentTimestampInSeconds } from 'store/select-state';
import { updateModal } from 'modules/modal/actions/update-modal';
import {
  MODAL_CLAIM_MARKETS_PROCEEDS,
  DESIGNATED_REPORTER_SELF,
  MODAL_REPORTING,
  SUBMIT_REPORT,
} from 'modules/common/constants';
import { NodeStyleCallback } from 'modules/types';
import { createBigNumber } from 'utils/create-big-number';
import { ZERO } from 'modules/common/constants';
import { isSameAddress } from 'utils/isSameAddress';

const mapStateToProps = (state, ownProps) => {
  const { pendingQueue } = state;
  const market = ownProps.market || selectMarket(ownProps.marketId);
  const disputeInfoStakes = market.disputeInfo && market.disputeInfo.stakes;
  const marketId = ownProps.market ? ownProps.market.id : ownProps.marketId;
  return {
    currentTimestamp: selectCurrentTimestampInSeconds(state) || 0,
    market,
    reportingStatus:
      pendingQueue[SUBMIT_REPORT] &&
<<<<<<< HEAD
      pendingQueue[SUBMIT_REPORT][ownProps.market.id] &&
      pendingQueue[SUBMIT_REPORT][ownProps.market.id].status,
=======
      pendingQueue[SUBMIT_REPORT][marketId] &&
      pendingQueue[SUBMIT_REPORT][marketId].status,
>>>>>>> e14ce77c
    isLogged: state.authStatus.isLogged,
    isDesignatedReporter: ownProps.preview
      ? market.designatedReporterType === DESIGNATED_REPORTER_SELF
      : isSameAddress(market.designatedReporter, state.loginAccount.address),
    tentativeWinner: disputeInfoStakes && disputeInfoStakes.find(stake => stake.tentativeWinning) || {},
    canClaimProceeds:
      state.accountPositions[ownProps.marketId] &&
      state.accountPositions[ownProps.marketId].tradingPositionsPerMarket &&
      createBigNumber(
        state.accountPositions[ownProps.marketId].tradingPositionsPerMarket
          .unclaimedProceeds
      ).gt(ZERO)
        ? true
        : false,
  };
};

const mapDispatchToProps = (dispatch, ownProps) => ({
  finalizeMarket: (marketId, cb) => dispatch(sendFinalizeMarket(marketId, cb)),
  showReportingModal: () =>
    dispatch(
      updateModal({
        type: MODAL_REPORTING,
        market: ownProps.market || selectMarket(ownProps.marketId),
      })
    ),
  claimMarketsProceeds: (marketIds: string[], cb: NodeStyleCallback) =>
    dispatch(
      updateModal({ type: MODAL_CLAIM_MARKETS_PROCEEDS, marketIds, cb })
    ),
});

const MarketHeaderReportingContainer = withRouter(
  connect(
    mapStateToProps,
    mapDispatchToProps
  )(MarketHeaderReporting)
);

export default MarketHeaderReportingContainer;<|MERGE_RESOLUTION|>--- conflicted
+++ resolved
@@ -26,13 +26,8 @@
     market,
     reportingStatus:
       pendingQueue[SUBMIT_REPORT] &&
-<<<<<<< HEAD
-      pendingQueue[SUBMIT_REPORT][ownProps.market.id] &&
-      pendingQueue[SUBMIT_REPORT][ownProps.market.id].status,
-=======
       pendingQueue[SUBMIT_REPORT][marketId] &&
       pendingQueue[SUBMIT_REPORT][marketId].status,
->>>>>>> e14ce77c
     isLogged: state.authStatus.isLogged,
     isDesignatedReporter: ownProps.preview
       ? market.designatedReporterType === DESIGNATED_REPORTER_SELF
