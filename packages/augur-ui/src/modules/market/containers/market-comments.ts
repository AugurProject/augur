--- conflicted
+++ resolved
@@ -1,12 +1,10 @@
 import { connect } from 'react-redux';
 import { MarketComments } from 'modules/market/components/common/comments/market-comments';
 import { ACCOUNT_TYPES } from 'modules/common/constants';
-import Web3 from 'web3';
 
 const mapStateToProps = ({loginAccount}) => {
   const signer = loginAccount.meta?.signer;
 
-<<<<<<< HEAD
   return signer ? {
     accountType: loginAccount.meta && loginAccount.meta.accountType,
     // // address: (await window.portis.provider.enable())[0],
@@ -22,14 +20,13 @@
     accountType: loginAccount.meta && loginAccount.meta.accountType,
   }
 };
-=======
-const mapStateToProps = (state, ownProps) => ({
-  numPosts: ownProps.numPosts || DEFAULT_NUM_POSTS,
-  colorScheme: ownProps.colorScheme || COLOR_SCHEME,
-  networkId: getNetworkId(),
-  whichCommentPlugin: state.env.plugins?.comments,
-});
->>>>>>> 7276f5e9
+
+// const mapStateToProps = (state, ownProps) => ({
+//   numPosts: ownProps.numPosts || DEFAULT_NUM_POSTS,
+//   colorScheme: ownProps.colorScheme || COLOR_SCHEME,
+//   networkId: getNetworkId(),
+//   whichCommentPlugin: state.env.plugins?.comments,
+// });
 
 const MarketCommentsContainer = connect(mapStateToProps)(MarketComments);
 
