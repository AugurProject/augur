--- conflicted
+++ resolved
@@ -1,65 +1,22 @@
 import React from 'react';
 import { FacebookComments } from 'modules/market/components/common/comments/facebook-comments';
 import Styles from 'modules/market/components/market-view/market-view.styles.less';
-<<<<<<< HEAD
-import { Initialized3box } from 'modules/types';
 import { useAppStatusStore } from 'modules/app/store/app-status';
-import { initialize3box } from 'modules/global-chat/actions/initialize-3box';
 import { getNetworkId } from 'modules/contracts/actions/contractCalls';
 
-const ThreeBoxComments = lazy(() =>
-  import(/* webpackChunkName: '3box-comments' */ 'modules/market/components/common/comments/three-box-comments')
-);
+const DEFAULT_NUM_POSTS = 10;
 
-const THREE_BOX_ADMIN_ACCOUNT = '0x913dA4198E6bE1D5f5E4a40D0667f70C0B5430Eb';
-
-export const MarketComments = () => {
-  let { isLogged, loginAccount, env, initialized3box } = useAppStatusStore();
-  const signer = loginAccount.meta?.signer;
-  const { numPosts, colorScheme } = initialized3box;
- 
-  const adminEthAddr = THREE_BOX_ADMIN_ACCOUNT;
+export const MarketComments = ({
+  marketId,
+  colorScheme = 'dark',
+  numPosts = DEFAULT_NUM_POSTS,
+}) => {
+  let { isLogged, env } = useAppStatusStore();
   const networkId = getNetworkId();
   const whichCommentPlugin = env.plugins?.comments;
-  const provider = signer ? signer.provider?._web3Provider : false;
-  const is3BoxInitialized = signer ? initialized3box : false;
 
   return isLogged ? (
     <section className={Styles.Comments}>
-      {whichCommentPlugin === '3box' && (
-        <Suspense fallback={null}>
-          <ThreeBoxComments
-            // required
-            adminEthAddr={adminEthAddr}
-            provider={provider}
-            initialize3box={initialize3box}
-            initialized3box={is3BoxInitialized}
-            marketId={marketId}
-          />
-        </Suspense>
-      )}
-=======
-
-interface MarketCommentsProps {
-  colorScheme: string;
-  marketId: string;
-  networkId: string;
-  numPosts: number;
-  whichCommentPlugin: string;
-  isLogged: boolean;
-}
-
-export const MarketComments = ({
-  colorScheme,
-  marketId,
-  networkId,
-  numPosts,
-  whichCommentPlugin,
-  isLogged,
-}: MarketCommentsProps) => {
-  return isLogged ? (
-    <section className={Styles.Comments}>
->>>>>>> 0bfce962
       {whichCommentPlugin === 'facebook' && (
         <FacebookComments
           marketId={marketId}
