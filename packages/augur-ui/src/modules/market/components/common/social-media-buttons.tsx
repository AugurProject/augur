import React from 'react';

import { FacebookButton, TwitterButton } from 'modules/common/icons';

interface SocialMediaButtonsProps {
  address?: string;
  marketDescription: string;
  marketAddress: string;
  sendFacebookShare: Function;
  sendTwitterShare: Function;
  listView?: boolean;
}

export const SocialMediaButtons = ({
  address,
  marketDescription,
  marketAddress,
  sendFacebookShare,
  sendTwitterShare,
  listView,
}: SocialMediaButtonsProps) => {
  const showFacebookShare = (encodedMarketUrl, encodedMarketDescription) => {
    const url = `https://www.facebook.com/sharer/sharer.php?t=${encodedMarketDescription}&u=${encodedMarketUrl}&affiliate=${address}`;
    window.open(
      url,
      '',
      'menubar=no,toolbar=no,resizable=yes,scrollbars=yes,height=300,width=600'
    );
    return false;
  };

  const showTwitterShare = (encodedMarketUrl, encodedMarketDescription) => {
    const url = `https://twitter.com/intent/tweet?text=${encodedMarketDescription}&url=${encodedMarketUrl}&affiliate=${address}`;
    window.open(url, '', 'width=600,height=300');
    return false;
  };

  const encodedMarketUrl = encodeURIComponent(
<<<<<<< HEAD
    `${window.location.origin}/#!/market?id=${marketAddress}`
=======
    `${window.location.origin}/#!/market?id=${marketAddress}&=affiliate=${address}`
>>>>>>> 5513f00f
  );
  const encodedMarketDescription = encodeURI(marketDescription);

  const handleFacebookClick = () => {
    sendFacebookShare(marketAddress, marketDescription);
    showFacebookShare(encodedMarketUrl, encodedMarketDescription);
  };

  const handleTwitterClick = () => {
    sendTwitterShare(marketAddress, marketDescription);
    showTwitterShare(encodedMarketUrl, encodedMarketDescription);
  };

  const listViewRender = (
    <>
      <div
        onClick={() => {
          handleFacebookClick();
        }}
      >
        {FacebookButton} <span>Facebook</span>
      </div>
      <div
        onClick={() => {
          handleTwitterClick();
        }}
      >
        {TwitterButton} <span>Twitter</span>
      </div>
    </>
  );

  if (listView) {
    return listViewRender;
  }

  return (
    <>
      <button
        id='facebookButton'
        title="Share on Facebook"
        onClick={() => {
          handleFacebookClick();
        }}
      >
        {FacebookButton}
      </button>
      <button
        id='twitterButton'
        title="Share on Twitter"
        onClick={() => {
          handleTwitterClick();
        }}
      >
        {TwitterButton}
      </button>
    </>
  );
};<|MERGE_RESOLUTION|>--- conflicted
+++ resolved
@@ -36,11 +36,7 @@
   };
 
   const encodedMarketUrl = encodeURIComponent(
-<<<<<<< HEAD
-    `${window.location.origin}/#!/market?id=${marketAddress}`
-=======
     `${window.location.origin}/#!/market?id=${marketAddress}&=affiliate=${address}`
->>>>>>> 5513f00f
   );
   const encodedMarketDescription = encodeURI(marketDescription);
 
