import React, { Component } from 'react';
import { Link } from 'react-router-dom';

import Wrapper from 'modules/trading/components/wrapper/wrapper';
import { ACCOUNT_DEPOSIT } from 'modules/routes/constants/views';
import makePath from 'modules/routes/helpers/make-path';
import Styles from 'modules/market/components/trading-form/trading-form.styles.less';

import { PrimaryButton } from 'modules/common/buttons';
import { MarketData } from 'modules/types';
import { MarketInfoOutcome } from '@augurproject/sdk/build/state/getter/Markets';

interface TradingFormProps {
  availableFunds: BigNumber;
  isLogged: boolean;
  isConnectionTrayOpen: boolean;
  market: MarketData;
  marketReviewTradeSeen: boolean;
  marketReviewTradeModal: Function;
  selectedOrderProperties: Object;
  selectedOutcomeId: number;
  updateSelectedOrderProperties: Function;
  handleFilledOnly: Function;
  gasPrice: number;
  updateSelectedOutcome: Function;
  updateTradeCost: Function;
  updateTradeShares: Function;
  toggleConnectionTray: Function;
  onSubmitPlaceTrade: Function;
}

interface TradingFormState {
  showForm: boolean;
  selectedOutcome: MarketInfoOutcome | undefined;
}

class TradingForm extends Component<TradingFormProps, TradingFormState> {
  static defaultProps = {
<<<<<<< HEAD
    selectedOutcomeId: 2,
=======
    selectedOutcomeId: "2",
>>>>>>> 1f326073
  };

  state: TradingFormState = {
    showForm: false,
    selectedOutcome:
      this.props.market &&
      this.props.market.outcomes &&
      this.props.market.outcomes.find(
        outcome => outcome.id === this.props.selectedOutcomeId
      ),
  };

  componentWillReceiveProps(nextProps: TradingFormProps) {
    const { selectedOutcomeId } = this.props;
    const { market } = nextProps;
    if (
      selectedOutcomeId !== nextProps.selectedOutcomeId ||
      market.outcomes !== this.props.market.outcomes
    ) {
      if (nextProps.selectedOutcomeId !== null) {
        const selectedOutcome =
          market &&
          market.outcomes &&
          market.outcomes.find(
            outcome => outcome.id === nextProps.selectedOutcomeId
          );
        this.setState({ selectedOutcome });
      }
    }
  }

  toggleForm = () => {
    this.setState({ showForm: !this.state.showForm });
  };

  render() {
    const {
      availableFunds,
      isLogged,
      isConnectionTrayOpen,
      market,
      selectedOrderProperties,
      gasPrice,
      handleFilledOnly,
      updateSelectedOutcome,
      updateTradeCost,
      updateTradeShares,
      toggleConnectionTray,
      onSubmitPlaceTrade,
      marketReviewTradeSeen,
      marketReviewTradeModal,
    } = this.props;
    const s = this.state;

    const hasFunds = availableFunds && availableFunds.gt(0);
    const hasSelectedOutcome = s.selectedOutcome !== null;

    let initialMessage: string | boolean = '';

    switch (true) {
      case !isLogged:
        initialMessage = 'Connect a wallet to place an order.';
        break;
      case isLogged && !hasFunds:
        initialMessage = 'Add funds to begin trading.';
        break;
      case isLogged && hasFunds && !hasSelectedOutcome:
        initialMessage = 'Select an outcome to begin placing an order.';
        break;
      default:
        initialMessage = false;
    }

    return (
      <section className={Styles.TradingForm}>
        <Wrapper
          market={market}
          isLogged={isLogged}
          selectedOutcome={s.selectedOutcome}
          selectedOrderProperties={selectedOrderProperties}
          toggleForm={this.toggleForm}
          availableFunds={availableFunds}
          updateSelectedOrderProperties={
            this.props.updateSelectedOrderProperties
          }
          gasPrice={gasPrice}
          handleFilledOnly={handleFilledOnly}
          updateSelectedOutcome={updateSelectedOutcome}
          updateTradeCost={updateTradeCost}
          updateTradeShares={updateTradeShares}
          onSubmitPlaceTrade={onSubmitPlaceTrade}
          marketReviewTradeModal={marketReviewTradeModal}
          marketReviewTradeSeen={marketReviewTradeSeen}
        />
        {initialMessage && (
          <div>
            {initialMessage && <p>{initialMessage}</p>}
            {!isLogged && (
              <PrimaryButton
                id="login-button"
                action={() => toggleConnectionTray(!isConnectionTrayOpen)}
                text="Connect a Wallet"
              />
            )}
            {!hasFunds && isLogged && (
              <Link to={makePath(ACCOUNT_DEPOSIT)}>
                <PrimaryButton
                  id="add-funds"
                  action={() => {}}
                  text="Add Funds"
                />
              </Link>
            )}
          </div>
        )}
      </section>
    );
  }
}

export default TradingForm;<|MERGE_RESOLUTION|>--- conflicted
+++ resolved
@@ -7,8 +7,7 @@
 import Styles from 'modules/market/components/trading-form/trading-form.styles.less';
 
 import { PrimaryButton } from 'modules/common/buttons';
-import { MarketData } from 'modules/types';
-import { MarketInfoOutcome } from '@augurproject/sdk/build/state/getter/Markets';
+import { MarketData, MarketOutcome } from 'modules/types';
 
 interface TradingFormProps {
   availableFunds: BigNumber;
@@ -31,24 +30,20 @@
 
 interface TradingFormState {
   showForm: boolean;
-  selectedOutcome: MarketInfoOutcome | undefined;
+  selectedOutcome: MarketOutcome | undefined;
 }
 
 class TradingForm extends Component<TradingFormProps, TradingFormState> {
   static defaultProps = {
-<<<<<<< HEAD
     selectedOutcomeId: 2,
-=======
-    selectedOutcomeId: "2",
->>>>>>> 1f326073
   };
 
   state: TradingFormState = {
     showForm: false,
     selectedOutcome:
       this.props.market &&
-      this.props.market.outcomes &&
-      this.props.market.outcomes.find(
+      this.props.market.marketOutcomes &&
+      this.props.market.marketOutcomes.find(
         outcome => outcome.id === this.props.selectedOutcomeId
       ),
   };
@@ -63,8 +58,8 @@
       if (nextProps.selectedOutcomeId !== null) {
         const selectedOutcome =
           market &&
-          market.outcomes &&
-          market.outcomes.find(
+          market.marketOutcomes &&
+          market.marketOutcomes.find(
             outcome => outcome.id === nextProps.selectedOutcomeId
           );
         this.setState({ selectedOutcome });
