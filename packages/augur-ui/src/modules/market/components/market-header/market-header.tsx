import { WordTrail } from 'modules/common/labels';
import React, { Component } from 'react';
import classNames from 'classnames';
import {
  ChevronDown,
  ChevronUp,
  TwoArrowsOutline,
  LeftChevron,
  CopyAlternateIcon,
  TemplateIcon,
} from 'modules/common/icons';
import MarkdownRenderer from 'modules/common/markdown-renderer';
import MarketHeaderBar from 'modules/market/containers/market-header-bar';
import { BigNumber } from 'bignumber.js';
import Styles from 'modules/market/components/market-header/market-header.styles.less';
import CoreProperties from 'modules/market/components/core-properties/core-properties';
import { MarketTypeLabel } from 'modules/common/labels';
import makeQuery from 'modules/routes/helpers/make-query';
import {
  CATEGORY_PARAM_NAME,
  TAGS_PARAM_NAME,
  SCALAR,
  COPY_MARKET_ID,
  COPY_AUTHOR,
} from 'modules/common/constants';
import MarketHeaderReporting from 'modules/market/containers/market-header-reporting';
import SocialMediaButtons from 'modules/market/containers/social-media-buttons';
import { FavoritesButton } from 'modules/common/buttons';
import ToggleHeightStyles from 'utils/toggle-height.styles.less';
import { MarketData, QueryEndpoints, TextObject } from 'modules/types';
import Clipboard from 'clipboard';
<<<<<<< HEAD
import { TutorialPopUp } from 'modules/market/components/common/tutorial-pop-up';
=======
import { TutorialPopUp } from '../common/tutorial-pop-up';
import MarketTitle from 'modules/market/containers/market-title';
import PreviewMarketTitle from 'modules/market/components/common/PreviewMarketTitle';
>>>>>>> d08c4959

const OVERFLOW_DETAILS_LENGTH = 25; // in px, overflow limit to trigger MORE details

interface MarketHeaderProps {
  description: string;
  details: string;
  maxPrice: BigNumber;
  minPrice: BigNumber;
  market: MarketData;
  currentTime: number;
  marketType: string;
  scalarDenomination: string;
  isLogged: boolean;
  toggleFavorite: Function;
  isFavorite: boolean;
  history: History;
  preview?: boolean;
  reportingBarShowing: boolean;
  next: Function;
  back: Function;
  showTutorialData?: boolean;
  text: TextObject;
  step: number;
  totalSteps: number;
  showTutorialDetails?: boolean;
}

interface MarketHeaderState {
  showReadMore: boolean;
  detailsHeight: number;
  headerCollapsed: boolean;
}
export default class MarketHeader extends Component<
  MarketHeaderProps,
  MarketHeaderState
> {
  static defaultProps = {
    scalarDenomination: null,
    marketType: null,
    currentTime: 0,
    isFavorite: false,
    isLogged: false,
    toggleFavorite: () => {},
  };
  detailsContainer: any;
  clipboardMarketId: any = new Clipboard('#copy_marketId');

  constructor(props) {
    super(props);
    this.state = {
      showReadMore: false,
      detailsHeight: 0,
      headerCollapsed: false,
    };

    this.gotoFilter = this.gotoFilter.bind(this);
    this.toggleReadMore = this.toggleReadMore.bind(this);
    this.updateDetailsHeight = this.updateDetailsHeight.bind(this);
    this.addToFavorites = this.addToFavorites.bind(this);
  }

  componentDidMount() {
    this.updateDetailsHeight();
  }

  componentDidUpdate(prevProps) {
    if (this.props !== prevProps) this.updateDetailsHeight();
  }

  updateDetailsHeight() {
    if (this.detailsContainer) {
      this.setState({
        detailsHeight: this.detailsContainer.scrollHeight,
      });
    }
  }

  toggleReadMore() {
    this.setState({ showReadMore: !this.state.showReadMore });
  }

  addToFavorites() {
    this.props.toggleFavorite(this.props.market.id);
  }

  gotoFilter(type, value) {
    const { history } = this.props;
    const query: QueryEndpoints =
      type === 'category'
        ? {
            [CATEGORY_PARAM_NAME]: value,
          }
        : {
            [TAGS_PARAM_NAME]: value,
          };

    history.push({
      pathname: 'markets',
      search: makeQuery(query),
    });
  }

  render() {
    const {
      description,
      marketType,
      minPrice,
      maxPrice,
      scalarDenomination,
      market,
      currentTime,
      isLogged,
      isFavorite,
      history,
      preview,
      reportingBarShowing,
      toggleFavorite,
      showTutorialData,
      next,
      back,
<<<<<<< HEAD
      step,
      totalSteps,
      text,
      showTutorialDetails
=======
>>>>>>> d08c4959
    } = this.props;
    let { details } = this.props;
    const { headerCollapsed } = this.state;
    const detailsTooLong =
      market.details && this.state.detailsHeight > OVERFLOW_DETAILS_LENGTH;

    if (marketType === SCALAR) {
      const denomination = scalarDenomination ? ` ${scalarDenomination}` : '';
      const warningText =
        (details.length > 0 ? `\n\n` : ``) +
        `If the real-world outcome for this market is above this market's maximum value, the maximum value (${maxPrice.toString()}${denomination}) should be reported. If the real-world outcome for this market is below this market's minimum value, the minimum value (${minPrice.toString()}${denomination}) should be reported.`;
      details += warningText;
    }

    const process = arr =>
      arr.filter(Boolean).map(label => ({
        label,
        onClick: () => {
          this.gotoFilter('category', label);
        },
      }));

    const categoriesWithClick = process(market.categories) || [];

    return (
      <section
        className={classNames(
          Styles.MarketHeader,
          ToggleHeightStyles.target,
          ToggleHeightStyles.open,
          ToggleHeightStyles.quick,
          {
            [Styles.Collapsed]: headerCollapsed,
            [ToggleHeightStyles.open]: !headerCollapsed,
          }
        )}
      >
        {!headerCollapsed && (
          <div>
            <div className={classNames({[Styles.ShowTutorial]: showTutorialDetails})}>
              <div>
                <WordTrail items={[...categoriesWithClick]}>
                  <button
                    className={Styles.BackButton}
                    onClick={() => history.goBack()}
                  >
                    {LeftChevron} Back
                  </button>
                  <MarketTypeLabel marketType={marketType} />
                  {market.isTemplate && <>{TemplateIcon}</>}
                </WordTrail>
                <SocialMediaButtons
                  marketAddress={market.id}
                  marketDescription={description}
                />
                <div id="copy_marketId" data-clipboard-text={market.id}>
                  {CopyAlternateIcon}
                </div>
                {toggleFavorite && (
                  <div>
                    <FavoritesButton
                      action={() => this.addToFavorites()}
                      isFavorite={isFavorite}
                      hideText
                      disabled={!isLogged}
                    />
                  </div>
                )}
              </div>
              <div>
                {preview ? <PreviewMarketTitle market={market} /> : <MarketTitle id={market.marketId} noLink />}
                {details.length > 0 && (
                  <div className={Styles.Details}>
                    <h4>Additional Details</h4>
                    <div>
                      <label
                        ref={detailsContainer => {
                          this.detailsContainer = detailsContainer;
                        }}
                        className={classNames(Styles.AdditionalDetails, {
                          [Styles.Tall]:
                            detailsTooLong && this.state.showReadMore,
                        })}
                      >
                        <MarkdownRenderer text={details} hideLabel />
                      </label>

                      {detailsTooLong && (
                        <button
                          className={classNames({
                            [Styles.Less]: this.state.showReadMore,
                          })}
                          onClick={this.toggleReadMore}
                        >
                          {!this.state.showReadMore
                            ? ChevronDown({ stroke: '#FFFFFF' })
                            : ChevronUp()}
                        </button>
                      )}
                    </div>
                  </div>
                )}
              </div>
            </div>
            <div className={classNames({[Styles.ShowTutorial]: showTutorialData})}>
              <div className={Styles.Properties}>
                {(market.id || preview) && (
                  <MarketHeaderBar
                    marketStatus={market.marketStatus}
                    reportingState={market.reportingState}
                    disputeInfo={market.disputeInfo}
                    endTimeFormatted={market.endTimeFormatted}
                  />
                )}
                <MarketHeaderReporting
                  marketId={market.id}
                  preview={preview}
                  market={preview && market}
                />
                {(market.id || preview) && (
                  <CoreProperties
                    market={market}
                    alternateView
                    reportingBarShowing={reportingBarShowing}
                  />
                )}
              </div>
              {showTutorialData && (
                <TutorialPopUp
                  top
                  step={step}
                  totalSteps={totalSteps}
                  text={text}
                  next={next}
                  back={back}
                />
              )}
            </div>
          </div>
        )}
        <div
          className={classNames(Styles.Toggle, {
            [Styles.CollapsedToggle]: headerCollapsed,
          })}
        >
          {headerCollapsed && (
            <>
              <button
                className={Styles.BackButton}
                onClick={() => history.goBack()}
              >
                {LeftChevron} Back
              </button>
              <h1>{description}</h1>
            </>
          )}
          <button
            onClick={() => this.setState({ headerCollapsed: !headerCollapsed })}
          >
            {TwoArrowsOutline}
          </button>
        </div>
      </section>
    );
  }
}<|MERGE_RESOLUTION|>--- conflicted
+++ resolved
@@ -29,13 +29,9 @@
 import ToggleHeightStyles from 'utils/toggle-height.styles.less';
 import { MarketData, QueryEndpoints, TextObject } from 'modules/types';
 import Clipboard from 'clipboard';
-<<<<<<< HEAD
 import { TutorialPopUp } from 'modules/market/components/common/tutorial-pop-up';
-=======
-import { TutorialPopUp } from '../common/tutorial-pop-up';
 import MarketTitle from 'modules/market/containers/market-title';
 import PreviewMarketTitle from 'modules/market/components/common/PreviewMarketTitle';
->>>>>>> d08c4959
 
 const OVERFLOW_DETAILS_LENGTH = 25; // in px, overflow limit to trigger MORE details
 
@@ -156,13 +152,10 @@
       showTutorialData,
       next,
       back,
-<<<<<<< HEAD
       step,
       totalSteps,
       text,
       showTutorialDetails
-=======
->>>>>>> d08c4959
     } = this.props;
     let { details } = this.props;
     const { headerCollapsed } = this.state;
