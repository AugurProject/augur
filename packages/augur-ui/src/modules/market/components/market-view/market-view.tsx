/* eslint-disable jsx-a11y/no-static-element-interaction */

import React, { Component } from "react";
import PropTypes from "prop-types";
import { Helmet } from "react-helmet";
import classNames from "classnames";
import Media from "react-media";

import { FindReact } from "utils/find-react";
import MarketHeader from "modules/market/containers/market-header";
import MarketOrdersPositionsTable from "modules/market/containers/market-orders-positions-table";
import MarketOutcomesList from "modules/market/containers/market-outcomes-list";
import TradingForm from "modules/market/containers/trading-form";
import OrderBook from "modules/market-charts/containers/order-book";
import MarketChartsPane from "modules/market-charts/containers/market-charts-pane";
import parseMarketTitle from "modules/markets/helpers/parse-market-title";
import MarketTradeHistory from "modules/market/containers/market-trade-history";
import {
  CATEGORICAL,
  BUY,
  MODAL_TRADING_OVERLAY,
  MARKET_REVIEWS,
} from "modules/common/constants";
import ModuleTabs from "modules/market/components/common/module-tabs/module-tabs";
import ModulePane from "modules/market/components/common/module-tabs/module-pane";
import MarketOutcomeSelector from "modules/market/components/market-view/market-outcome-selector";
import MarketOutcomesChart from "modules/market-charts/containers/market-outcomes-chart";
import Styles from "modules/market/components/market-view/market-view.styles.less";
import { LeftChevron } from "modules/common/icons";
import { TEMP_TABLET } from "modules/common/constants";
import { MarketInfoOutcome } from "@augurproject/sdk/build/state/getter/Markets";
import { MarketData } from "modules/types";

interface MarketViewProps {
  market: MarketData,
  marketId: string,
  marketReviewSeen: boolean,
  marketReviewModal: Function,
  currentTimestamp: number,
  isConnected: boolean,
  loadFullMarket: Function,
  loadMarketTradingHistory: Function,
  description: string,
  marketType: string,
  outcomes: Array<MarketInfoOutcome>,
  updateModal: Function,
  history: object,
};

interface DefaultOrderProperties {
  orderPrice: string,
  orderQuantity: string,
  selectedNav: string,
}

interface DefaultOrderPropertiesMap {
  [outcomeId: number]: DefaultOrderProperties,
}
interface MarketViewState {
  extendOrderBook: boolean,
  extendTradeHistory: boolean,
  selectedOrderProperties: DefaultOrderProperties,
  selectedOutcomeId: number,
  fixedPrecision: number,
  selectedOutcomeProperties: DefaultOrderPropertiesMap,
}
export default class MarketView extends Component<MarketViewProps, MarketViewState> {
  static defaultProps = {
    marketType: undefined,
    outcomes: [],
    currentTimestamp: 0,
  };

  DEFAULT_ORDER_PROPERTIES = { orderPrice: "", orderQuantity: "", selectedNav: BUY};
  node: any;

  constructor(props) {
    super(props);

    this.state = {
      extendOrderBook: false,
      extendTradeHistory: false,
      selectedOrderProperties: this.DEFAULT_ORDER_PROPERTIES,
<<<<<<< HEAD
      selectedOutcomeId: 2,
=======
      selectedOutcomeId: "2",
>>>>>>> 1f326073
      fixedPrecision: 4,
      selectedOutcomeProperties: {
        1: {
          ...this.DEFAULT_ORDER_PROPERTIES
        }
      }
    };

    this.updateSelectedOutcome = this.updateSelectedOutcome.bind(this);
    this.updateSelectedOrderProperties = this.updateSelectedOrderProperties.bind(
      this
    );
    this.showModal = this.showModal.bind(this);
    this.toggleOrderBook = this.toggleOrderBook.bind(this);
    this.toggleTradeHistory = this.toggleTradeHistory.bind(this);
    this.updateSelectedOutcomeSwitch = this.updateSelectedOutcomeSwitch.bind(this);
  }

  componentWillMount() {
    const {
      isConnected,
      loadFullMarket,
      marketId,
      loadMarketTradingHistory
    } = this.props;
    if (isConnected && !!marketId) {
      loadFullMarket(marketId);
      loadMarketTradingHistory(marketId);
    }
  }

  componentDidMount() {
    this.node.scrollIntoView();

    if (!this.props.marketReviewSeen) {
      this.props.marketReviewModal();
      const localStorageRef =
        typeof window !== "undefined" && window.localStorage;
      if (localStorageRef && localStorageRef.setItem) {
        const value = localStorageRef.getItem(MARKET_REVIEWS);
        let markets = value ? JSON.parse(value) : [];
        markets = markets.concat(this.props.marketId);
        localStorageRef.setItem(MARKET_REVIEWS, JSON.stringify(markets));
      }
    }
  }

  componentWillUpdate(nextProps, nextState) {
    const { isConnected, marketId } = this.props;
    if (
      isConnected !== nextProps.isConnected &&
      (nextProps.isConnected &&
        !!nextProps.marketId &&
        (nextProps.marketId !== marketId || nextProps.marketType === undefined))
    ) {
      nextProps.loadFullMarket(nextProps.marketId);
      nextProps.loadMarketTradingHistory(marketId);
    }
  }

  toggleOrderBook() {
    if (!this.state.extendOrderBook && this.state.extendTradeHistory) {
      this.setState({ extendOrderBook: false, extendTradeHistory: false });
    } else {
      this.setState({
        extendOrderBook: !this.state.extendOrderBook,
        extendTradeHistory: false
      });
    }
  }

  toggleTradeHistory() {
    if (!this.state.extendTradeHistory && this.state.extendOrderBook) {
      this.setState({ extendTradeHistory: false, extendOrderBook: false });
    } else {
      this.setState({
        extendTradeHistory: !this.state.extendTradeHistory,
        extendOrderBook: false
      });
    }
  }

  updateSelectedOutcomeSwitch(selectedOutcomeId) {
    this.updateSelectedOutcome(selectedOutcomeId);

    FindReact(document.getElementById("tabs_mobileView")).handleClick(
      null,
      1
    );
  }

  updateSelectedOutcome(selectedOutcomeId) {
    if (selectedOutcomeId !== this.state.selectedOutcomeId) {
      this.setState(
        {
          selectedOutcomeId,
          selectedOrderProperties: {
            ...this.DEFAULT_ORDER_PROPERTIES
          }
        }
      );

      const { selectedOutcomeProperties } = this.state;
      if (!selectedOutcomeProperties[selectedOutcomeId]) {
        selectedOutcomeProperties[selectedOutcomeId] = {
          ...this.DEFAULT_ORDER_PROPERTIES
        };
        this.setState({ selectedOutcomeProperties });
      }
    }
  }

  updateSelectedOrderProperties(selectedOrderProperties) {
    this.setState({
      selectedOrderProperties
    });
  }

  showModal() {
    const {
      marketId,
      outcomes,
      market,
      updateModal
    } = this.props;
    const s = this.state;

    updateModal({
      type: MODAL_TRADING_OVERLAY,
      market,
      selectedOrderProperties: s.selectedOrderProperties,
      selectedOutcomeId: s.selectedOutcomeId,
      toggleForm: this.toggleForm,
      updateSelectedOutcome: this.updateSelectedOutcomeSwitch,
      updateSelectedOrderProperties: this.updateSelectedOrderProperties,
      outcomes,
      marketId
    });
  }

  render() {
    const {
      currentTimestamp,
      description,
      marketId,
      outcomes,
      market,
      marketType,
      history
    } = this.props;
    const s = this.state;

    const outcome = outcomes.find( outcomeValue => outcomeValue.id === s.selectedOutcomeId)
    const selectedOutcomeName: string = outcome ? outcome.description : "";

    return (
      <section
        ref={node => {
          this.node = node;
        }}
        className={Styles.MarketView}
      >
        <Helmet>
          <title>{parseMarketTitle(description)}</title>
        </Helmet>
        <Media query={TEMP_TABLET}>
          {matches =>
            matches ? (
            <>
                <ModuleTabs
                  selected={0}
                  fillWidth
                  noBorder
                  id="mobileView"
                  scrollOver
                  leftButton={
                    <button
                      className={Styles.MarketView__button}
                      onClick={() => history.goBack()}
                    >
                      {LeftChevron}
                    </button>
                  }
                >
                  <ModulePane label="Market Info">
                    <div className={Styles["MarketView__paneContainer--mobile"]}>
                      <MarketHeader marketId={marketId} />
                      <MarketOutcomesList
                        marketId={marketId}
                        selectedOutcomeId={s.selectedOutcomeId}
                        updateSelectedOutcome={this.updateSelectedOutcomeSwitch}
                      />
                      <div className={Styles.MarketView__priceHistoryChart}>
                        <p>Price History</p>
                        <MarketOutcomesChart
                          marketId={marketId}
                          selectedOutcomeId={s.selectedOutcomeId}
                        />
                      </div>
                    </div>
                  </ModulePane>
                  <ModulePane
                    label="Trade"
                    onClickCallback={() => {
                      this.node.children[0].children[1].scrollTo({
                        top: 0,
                        behavior: "smooth"
                      });
                    }}
                  >
                    <div className={Styles.OutcomeSelectionArea}>
                      {marketType === CATEGORICAL && (
                        <MarketOutcomeSelector
                          outcome={s.selectedOutcomeId}
                          outcomeName={selectedOutcomeName}
                          selectOutcome={this.updateSelectedOutcome}
                        />
                      )}
                      {marketType !== CATEGORICAL && (
                        <div className={Styles.OutcomeNameDisplay}>
                          {selectedOutcomeName}
                        </div>
                      )}
                    </div>
                    <div
                      className={classNames(
                        Styles["MarketView__paneContainer--mobile"],
                        Styles.TradesMobile
                      )}
                    >
                      <h1>{description}</h1>
                      <ModuleTabs selected={0} fillForMobile>
                        <ModulePane label="Order Book">
                          <div className={Styles.MarketView__orders}>
                            <OrderBook
                              updateSelectedOrderProperties={
                                this.updateSelectedOrderProperties
                              }
                              marketId={marketId}
                              selectedOutcomeId={s.selectedOutcomeId}
                              toggle={this.toggleOrderBook}
                              extend={s.extendOrderBook}
                              hide={s.extendTradeHistory}
                            />
                          </div>
                        </ModulePane>
                        <ModulePane label="Trade History">
                          <div className={Styles.MarketView__history}>
                            <div className={Styles.MarketView__component__history}>
                              {marketId && (
                                <MarketTradeHistory
                                  marketId={marketId}
                                  outcome={s.selectedOutcomeId}
                                  toggle={this.toggleTradeHistory}
                                  extend={s.extendTradeHistory}
                                  hide={s.extendOrderBook}
                                />
                              )}
                            </div>
                          </div>
                        </ModulePane>
                      </ModuleTabs>

                      <TradingForm
                        market={market}
                        selectedOrderProperties={s.selectedOrderProperties}
                        selectedOutcomeId={s.selectedOutcomeId}
                        toggleForm={this.toggleForm}
                        updateSelectedOutcome={this.updateSelectedOutcome}
                        updateSelectedOrderProperties={
                          this.updateSelectedOrderProperties
                        }
                      />

                      <MarketChartsPane
                        marketId={marketId}
                        selectedOutcomeId={s.selectedOutcomeId}
                        currentTimestamp={currentTimestamp}
                        updateSelectedOrderProperties={
                          this.updateSelectedOrderProperties
                        }
                      />
                    </div>
                  </ModulePane>
                  <ModulePane label="Orders/Positions">
                    <div
                      className={classNames(
                        Styles["MarketView__paneContainer--mobile"],
                        Styles.MarketView__orderPositionsTable
                      )}
                    >
                      <h1>{description}</h1>
                      <MarketOrdersPositionsTable marketId={marketId} />
                    </div>
                  </ModulePane>
                </ModuleTabs>
               </>
            ) : (
              <>
                <div className={Styles.Market__upper}>
                  <MarketHeader marketId={marketId} />
                </div>
                <section className={Styles.MarketView__body}>
                  <div className={Styles.MarketView__firstColumn}>
                    <div className={Styles.MarketView__firstRow}>
                      <div className={Styles.MarketView__innerFirstColumn}>
                        <div className={Styles.MarketView__component}>
                          <TradingForm
                            market={market}
                            selectedOrderProperties={s.selectedOrderProperties}
                            selectedOutcomeId={s.selectedOutcomeId}
                            toggleForm={this.toggleForm}
                            updateSelectedOutcome={this.updateSelectedOutcome}
                            updateSelectedOrderProperties={
                              this.updateSelectedOrderProperties
                            }
                          />
                        </div>
                      </div>
                      <div className={Styles.MarketView__innerSecondColumn}>
                        <div
                          className={classNames(
                            Styles.MarketView__component,
                            Styles.MarketView__outcomesList
                          )}
                        >
                          <MarketOutcomesList
                            marketId={marketId}
                            selectedOutcomeId={s.selectedOutcomeId}
                            updateSelectedOutcome={this.updateSelectedOutcome}
                          />
                        </div>
                        <div className={Styles.MarketView__component}>
                          <MarketChartsPane
                            marketId={marketId}
                            selectedOutcomeId={s.selectedOutcomeId}
                            updateSelectedOrderProperties={
                              this.updateSelectedOrderProperties
                            }
                          />
                        </div>
                      </div>
                    </div>
                    <div className={Styles.MarketView__secondRow}>
                      <div
                        className={classNames(
                          Styles.MarketView__component
                        )}
                      >
                        <MarketOrdersPositionsTable marketId={marketId} />
                      </div>
                    </div>
                  </div>
                  <div className={Styles.MarketView__secondColumn}>
                    <div
                      className={classNames(
                        Styles.MarketView__component,
                        Styles.MarketView__orders,
                        {
                          [Styles.MarketView__hide]: s.extendTradeHistory,
                          [Styles.MarketView__show]: s.extendOrderBook
                        }
                      )}
                    >
                      <OrderBook
                        updateSelectedOrderProperties={
                          this.updateSelectedOrderProperties
                        }
                        marketId={marketId}
                        selectedOutcomeId={s.selectedOutcomeId}
                        toggle={this.toggleOrderBook}
                        extend={s.extendOrderBook}
                        hide={s.extendTradeHistory}
                      />
                    </div>
                    <div
                      className={classNames(
                        Styles.MarketView__component,
                        Styles.MarketView__history,
                        {
                          [Styles.MarketView__hide]: s.extendOrderBook,
                          [Styles.MarketView__show]: s.extendTradeHistory
                        }
                      )}
                    >
                      <div className={Styles.MarketView__component__history}>
                        {marketId && (
                          <MarketTradeHistory
                            marketId={marketId}
                            outcome={s.selectedOutcomeId}
                            toggle={this.toggleTradeHistory}
                            extend={s.extendTradeHistory}
                            hide={s.extendOrderBook}
                          />
                        )}
                      </div>
                    </div>
                  </div>
                </section>
              </>
            )
          }
        </Media>
       </section>
     );
  }
}<|MERGE_RESOLUTION|>--- conflicted
+++ resolved
@@ -28,10 +28,11 @@
 import Styles from "modules/market/components/market-view/market-view.styles.less";
 import { LeftChevron } from "modules/common/icons";
 import { TEMP_TABLET } from "modules/common/constants";
-import { MarketInfoOutcome } from "@augurproject/sdk/build/state/getter/Markets";
-import { MarketData } from "modules/types";
+import { MarketData, MarketOutcome } from "modules/types";
 
 interface MarketViewProps {
+  isMarketLoading: boolean,
+  closeMarketLoadingModal: Function,
   market: MarketData,
   marketId: string,
   marketReviewSeen: boolean,
@@ -42,9 +43,10 @@
   loadMarketTradingHistory: Function,
   description: string,
   marketType: string,
-  outcomes: Array<MarketInfoOutcome>,
+  outcomes: Array<MarketOutcome>,
   updateModal: Function,
   history: object,
+  showMarketLoadingModal: Function,
 };
 
 interface DefaultOrderProperties {
@@ -81,11 +83,7 @@
       extendOrderBook: false,
       extendTradeHistory: false,
       selectedOrderProperties: this.DEFAULT_ORDER_PROPERTIES,
-<<<<<<< HEAD
       selectedOutcomeId: 2,
-=======
-      selectedOutcomeId: "2",
->>>>>>> 1f326073
       fixedPrecision: 4,
       selectedOutcomeProperties: {
         1: {
@@ -102,6 +100,7 @@
     this.toggleOrderBook = this.toggleOrderBook.bind(this);
     this.toggleTradeHistory = this.toggleTradeHistory.bind(this);
     this.updateSelectedOutcomeSwitch = this.updateSelectedOutcomeSwitch.bind(this);
+    this.showMarketDisclaimer = this.showMarketDisclaimer.bind(this);
   }
 
   componentWillMount() {
@@ -109,7 +108,7 @@
       isConnected,
       loadFullMarket,
       marketId,
-      loadMarketTradingHistory
+      loadMarketTradingHistory,
     } = this.props;
     if (isConnected && !!marketId) {
       loadFullMarket(marketId);
@@ -119,9 +118,33 @@
 
   componentDidMount() {
     this.node.scrollIntoView();
-
-    if (!this.props.marketReviewSeen) {
-      this.props.marketReviewModal();
+    const { isMarketLoading, showMarketLoadingModal } = this.props;
+    if (isMarketLoading) {
+      showMarketLoadingModal();
+    }
+  }
+
+  componentWillUpdate(nextProps) {
+    const { isConnected, marketId, isMarketLoading, closeMarketLoadingModal } = this.props;
+    if (
+      isConnected !== nextProps.isConnected &&
+      (nextProps.isConnected &&
+        !!nextProps.marketId &&
+        (nextProps.marketId !== marketId || nextProps.marketType === undefined))
+    ) {
+      nextProps.loadFullMarket(nextProps.marketId);
+      nextProps.loadMarketTradingHistory(marketId);
+    }
+    if (isMarketLoading !== nextProps.isMarketLoading) {
+      closeMarketLoadingModal();
+      this.showMarketDisclaimer();
+    }
+  }
+
+  showMarketDisclaimer() {
+    const { marketReviewSeen, marketReviewModal } = this.props;
+    if (!marketReviewSeen) {
+      marketReviewModal();
       const localStorageRef =
         typeof window !== "undefined" && window.localStorage;
       if (localStorageRef && localStorageRef.setItem) {
@@ -130,19 +153,6 @@
         markets = markets.concat(this.props.marketId);
         localStorageRef.setItem(MARKET_REVIEWS, JSON.stringify(markets));
       }
-    }
-  }
-
-  componentWillUpdate(nextProps, nextState) {
-    const { isConnected, marketId } = this.props;
-    if (
-      isConnected !== nextProps.isConnected &&
-      (nextProps.isConnected &&
-        !!nextProps.marketId &&
-        (nextProps.marketId !== marketId || nextProps.marketType === undefined))
-    ) {
-      nextProps.loadFullMarket(nextProps.marketId);
-      nextProps.loadMarketTradingHistory(marketId);
     }
   }
 
@@ -228,15 +238,27 @@
 
   render() {
     const {
+      isMarketLoading,
       currentTimestamp,
       description,
       marketId,
       outcomes,
       market,
       marketType,
-      history
+      history,
+      closeMarketLoadingModal,
     } = this.props;
     const s = this.state;
+
+    if (isMarketLoading) {
+      return (
+        <section
+          ref={node => {
+            this.node = node;
+          }}
+          className={Styles.MarketView} />
+      );
+    }
 
     const outcome = outcomes.find( outcomeValue => outcomeValue.id === s.selectedOutcomeId)
     const selectedOutcomeName: string = outcome ? outcome.description : "";
