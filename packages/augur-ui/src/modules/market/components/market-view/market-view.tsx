--- conflicted
+++ resolved
@@ -267,17 +267,8 @@
       this.props.loadMarketTradingHistory(marketId);
     }
 
-<<<<<<< HEAD
-    if (
-      isMarketLoading !== this.props.isMarketLoading &&
-      !this.props.modalShowing &&
-      this.props.canHotload === undefined
-    ) {
-      closeMarketLoadingModal();
-=======
     if (isMarketLoading !== this.props.isMarketLoading) {
       closeMarketLoadingModal(this.props.modalShowing);
->>>>>>> d3cc4945
       this.startOrderBookTimer();
     }
 
@@ -306,18 +297,7 @@
       if (!marketOrderBook) {
         return console.error(`Could not get order book for ${marketId}`);
       }
-<<<<<<< HEAD
-      const outcomeId =
-        selectedOutcomeId !== undefined
-          ? selectedOutcomeId
-          : market.defaultSelectedOutcomeId;
-      let orderBook = marketOrderBook.orderBook;
-      if (orderBook[outcomeId]) {
-        orderBook = orderBook[outcomeId] as Getters.Markets.OutcomeOrderBook;
-      }
-=======
       const orderBook = marketOrderBook.orderBook;
->>>>>>> d3cc4945
       this.setState({ orderBook });
     });
   };
@@ -986,7 +966,7 @@
                       }
                       market={preview && market}
                       preview={preview}
-                      orderBook={marketOrderBook}
+                      orderBook={outcomeOrderBook}
                       isMarketLoading={isMarketLoading || modalShowing}
                       canHotload={canHotload}
                     />
@@ -1033,7 +1013,6 @@
                       (tutorialStep ===
                         TRADING_TUTORIAL_STEPS.OPEN_ORDERS ||
                         tutorialStep ===
-<<<<<<< HEAD
                           TRADING_TUTORIAL_STEPS.MY_FILLS ||
                         tutorialStep ===
                           TRADING_TUTORIAL_STEPS.POSITIONS) && (
@@ -1048,7 +1027,6 @@
                   </div>
                   <div
                     className={classNames(
-                      Styles.component,
                       Styles.Orders,
                       {
                         [Styles.hide]: extendTradeHistory,
@@ -1070,7 +1048,7 @@
                       hide={extendTradeHistory}
                       market={market}
                       initialLiquidity={preview}
-                      orderBook={marketOrderBook}
+                      orderBook={outcomeOrderBook}
                     />
                     {tradingTutorial &&
                       tutorialStep === TRADING_TUTORIAL_STEPS.ORDER_BOOK && (
@@ -1081,259 +1059,10 @@
                           totalSteps={totalSteps}
                           text={TRADING_TUTORIAL_COPY[tutorialStep]}
                         />
-=======
-                          TRADING_TUTORIAL_STEPS.MARKET_DETAILS && (
-                          <TutorialPopUp
-                            top
-                            step={tutorialStep}
-                            totalSteps={totalSteps}
-                            text={TRADING_TUTORIAL_COPY[tutorialStep]}
-                            next={this.next}
-                          />
-                        )}
-                    </div>
-
-                    <div className={Styles.MarketView__firstColumn}>
-                      <div className={Styles.MarketView__firstRow}>
-                        <div
-                          className={classNames(Styles.MarketView__component, {
-                            [Styles.TradingFormTutorial]:
-                              tradingTutorial &&
-                              ((tutorialStep >=
-                                TRADING_TUTORIAL_STEPS.BUYING_SHARES &&
-                                tutorialStep <=
-                                  TRADING_TUTORIAL_STEPS.ORDER_VALUE) ||
-                                tutorialStep ===
-                                  TRADING_TUTORIAL_STEPS.PLACE_ORDER),
-                            [Styles.PlaceOrderTutorial]:
-                              tradingTutorial &&
-                              tutorialStep ===
-                                TRADING_TUTORIAL_STEPS.PLACE_ORDER,
-                            [Styles.SelectOutcomeTutorial]:
-                              tradingTutorial &&
-                              tutorialStep ===
-                                TRADING_TUTORIAL_STEPS.SELECT_OUTCOME,
-                            [Styles.BuyingSharesTutorial]:
-                              tradingTutorial &&
-                              tutorialStep ===
-                                TRADING_TUTORIAL_STEPS.BUYING_SHARES,
-                            [Styles.QuantityTutorial]:
-                              tradingTutorial &&
-                              tutorialStep === TRADING_TUTORIAL_STEPS.QUANTITY,
-                            [Styles.LimitPriceTutorial]:
-                              tradingTutorial &&
-                              tutorialStep ===
-                                TRADING_TUTORIAL_STEPS.LIMIT_PRICE,
-                            [Styles.OrderValueTutorial]:
-                              tradingTutorial &&
-                              tutorialStep ===
-                                TRADING_TUTORIAL_STEPS.ORDER_VALUE,
-                          })}
-                        >
-                          <TradingForm
-                            market={market}
-                            initialLiquidity={preview && !tradingTutorial}
-                            tradingTutorial={tradingTutorial}
-                            selectedOrderProperties={selectedOrderProperties}
-                            selectedOutcomeId={outcomeId}
-                            updateSelectedOutcome={this.updateSelectedOutcome}
-                            updateSelectedOrderProperties={
-                              this.updateSelectedOrderProperties
-                            }
-                            tutorialNext={this.next}
-                          />
-                          {tradingTutorial &&
-                            ((tutorialStep >=
-                              TRADING_TUTORIAL_STEPS.BUYING_SHARES &&
-                              tutorialStep <=
-                                TRADING_TUTORIAL_STEPS.ORDER_VALUE) ||
-                              tutorialStep ===
-                                TRADING_TUTORIAL_STEPS.PLACE_ORDER) && (
-                              <TutorialPopUp
-                                left={
-                                  tutorialStep !==
-                                  TRADING_TUTORIAL_STEPS.PLACE_ORDER
-                                }
-                                leftBottom={
-                                  tutorialStep ===
-                                  TRADING_TUTORIAL_STEPS.PLACE_ORDER
-                                }
-                                next={() => {
-                                  if (
-                                    tutorialStep ===
-                                    TRADING_TUTORIAL_STEPS.PLACE_ORDER
-                                  ) {
-                                    this.updateSelectedOrderProperties({
-                                      orderQuantity: '',
-                                      orderPrice: '',
-                                    });
-                                  }
-                                  this.next();
-                                }}
-                                step={tutorialStep}
-                                totalSteps={totalSteps}
-                                text={TRADING_TUTORIAL_COPY[tutorialStep]}
-                                error={
-                                  tutorialError !== '' ? tutorialError : null
-                                }
-                              />
-                            )}
-                        </div>
-                        <div className={Styles.MarketView__innerSecondColumn}>
-                          <div className={Styles.MarketView__component}>
-                            <MarketOutcomesList
-                              marketId={marketId}
-                              market={market}
-                              preview={preview}
-                              selectedOutcomeId={outcomeId}
-                              updateSelectedOutcome={this.updateSelectedOutcome}
-                              hideOutcomes={cat5 ? !extendOutcomesList : false}
-                              orderBook={orderBook}
-                            />
-                          </div>
-                          <div
-                            className={classNames(
-                              Styles.MarketView__component,
-                              {
-                                [Styles.Hide]: cat5
-                                  ? extendOutcomesList
-                                  : extendOrders,
-                              }
-                            )}
-                          >
-                            <MarketChartsPane
-                              marketId={!tradingTutorial && marketId}
-                              selectedOutcomeId={outcomeId}
-                              updateSelectedOrderProperties={
-                                this.updateSelectedOrderProperties
-                              }
-                              tradingTutorial={tradingTutorial}
-                              toggle={
-                                cat5
-                                  ? () =>
-                                      this.toggleMiddleColumn(
-                                        'extendOutcomesList'
-                                      )
-                                  : null
-                              }
-                              market={preview && market}
-                              preview={preview}
-                              orderBook={outcomeOrderBook}
-                              isMarketLoading={isMarketLoading || !!modalShowing}
-                              canHotload={canHotload}
-                            />
-                          </div>
-                          <div
-                            className={classNames(
-                              Styles.MarketView__component,
-                              {
-                                [Styles.OpenOrdersTutorial]:
-                                  tradingTutorial &&
-                                  tutorialStep ===
-                                    TRADING_TUTORIAL_STEPS.OPEN_ORDERS,
-                                [Styles.FillsTutorial]:
-                                  tradingTutorial &&
-                                  tutorialStep ===
-                                    TRADING_TUTORIAL_STEPS.MY_FILLS,
-                                [Styles.PositionsTutorial]:
-                                  tradingTutorial &&
-                                  tutorialStep ===
-                                    TRADING_TUTORIAL_STEPS.POSITIONS,
-                              }
-                            )}
-                          >
-                            <MarketOrdersPositionsTable
-                              updateSelectedOrderProperties={
-                                this.updateSelectedOrderProperties
-                              }
-                              marketId={marketId}
-                              toggle={
-                                cat5
-                                  ? null
-                                  : () =>
-                                      this.toggleMiddleColumn('extendOrders')
-                              }
-                              market={preview && market}
-                              preview={preview}
-                              tradingTutorial={tradingTutorial}
-                              orders={orders}
-                              fills={fills}
-                              positions={positions}
-                              selected={selected}
-                            />
-                            {tradingTutorial &&
-                              (tutorialStep ===
-                                TRADING_TUTORIAL_STEPS.OPEN_ORDERS ||
-                                tutorialStep ===
-                                  TRADING_TUTORIAL_STEPS.MY_FILLS ||
-                                tutorialStep ===
-                                  TRADING_TUTORIAL_STEPS.POSITIONS) && (
-                                <TutorialPopUp
-                                  bottom
-                                  next={this.next}
-                                  step={tutorialStep}
-                                  totalSteps={totalSteps}
-                                  text={TRADING_TUTORIAL_COPY[tutorialStep]}
-                                />
-                              )}
-                          </div>
-                        </div>
-                      </div>
-                    </div>
-                  </section>
-
-                  <div className={Styles.MarketView__secondColumn}>
-                    <div
-                      className={classNames(
-                        Styles.MarketView__component,
-                        Styles.MarketView__orders,
-                        {
-                          [Styles.MarketView__hide]: extendTradeHistory,
-                          [Styles.MarketView__show]: extendOrderBook,
-                          [Styles.OrderBookTutorial]:
-                            tradingTutorial &&
-                            tutorialStep === TRADING_TUTORIAL_STEPS.ORDER_BOOK,
-                        }
-                      )}
-                    >
-                      <OrderBook
-                        updateSelectedOrderProperties={
-                          this.updateSelectedOrderProperties
-                        }
-                        marketId={marketId}
-                        selectedOutcomeId={outcomeId}
-                        toggle={this.toggleOrderBook}
-                        extend={extendOrderBook}
-                        hide={extendTradeHistory}
-                        market={market}
-                        initialLiquidity={preview}
-                        orderBook={outcomeOrderBook}
-                      />
-                      {tradingTutorial &&
-                        tutorialStep === TRADING_TUTORIAL_STEPS.ORDER_BOOK && (
-                          <TutorialPopUp
-                            right
-                            next={this.next}
-                            step={tutorialStep}
-                            totalSteps={totalSteps}
-                            text={TRADING_TUTORIAL_COPY[tutorialStep]}
-                          />
-                        )}
-                    </div>
-                    <div
-                      className={classNames(
-                        Styles.MarketView__component,
-                        Styles.MarketView__history,
-                        {
-                          [Styles.MarketView__hide]: extendOrderBook,
-                          [Styles.MarketView__show]: extendTradeHistory,
-                        }
->>>>>>> d3cc4945
                       )}
                   </div>
                   <div
                     className={classNames(
-                      Styles.component,
                       Styles.History,
                       {
                         [Styles.hide]: extendOrderBook,
