/* eslint-disable jsx-a11y/no-static-element-interaction */

import React, { Component } from 'react';
import classNames from 'classnames';
import Media from 'react-media';

import MarketHeader from 'modules/market/containers/market-header';
import MarketOrdersPositionsTable from 'modules/market/containers/market-orders-positions-table';
import MarketOutcomesList from 'modules/market/containers/market-outcomes-list';
import TradingForm from 'modules/trading/components/trading-form';
import OrderBook from 'modules/market-charts/containers/order-book';
import MarketChartsPane from 'modules/market-charts/containers/market-charts-pane';
import parseMarketTitle from 'modules/markets/helpers/parse-market-title';
import MarketTradeHistory from 'modules/market/containers/market-trade-history';
import MarketComments from 'modules/market/containers/market-comments';
import {
  CATEGORICAL,
  BUY,
  PUBLICFILLORDER,
  LONG,
  SCALAR,
  TRADING_TUTORIAL,
  TRADING_TUTORIAL_STEPS,
  TRADING_TUTORIAL_COPY,
  MODAL_TUTORIAL_OUTRO,
  MODAL_TUTORIAL_INTRO,
  MODAL_SCALAR_MARKET,
  TUTORIAL_QUANTITY,
  TUTORIAL_PRICE,
  TRADING_TUTORIAL_OUTCOMES,
  TUTORIAL_OUTCOME,
  THEMES,
  ZEROX_STATUSES,
} from 'modules/common/constants';
import ModuleTabs from 'modules/market/components/common/module-tabs/module-tabs';
import ModulePane from 'modules/market/components/common/module-tabs/module-pane';
import PriceHistory from 'modules/market-charts/containers/price-history';
import Styles from 'modules/market/components/market-view/market-view.styles.less';
import { LeftChevron } from 'modules/common/icons';
import { SMALL_MOBILE } from 'modules/common/constants';
import {
  MarketData,
  OutcomeFormatted,
  DefaultOrderProperties,
  IndividualOutcomeOrderBook,
  TestTradingOrder,
  OutcomeTestTradingOrder,
} from 'modules/types';
import { getDefaultOutcomeSelected } from 'utils/convert-marketInfo-marketData';
import { getNetworkId } from 'modules/contracts/actions/contractCalls';
import { TutorialPopUp } from '../common/tutorial-pop-up';
import { formatShares, formatDai } from 'utils/format-number';
import { convertUnixToFormattedDate } from 'utils/format-date';
import { createBigNumber } from 'utils/create-big-number';
import { TXEventName } from '@augurproject/sdk/src';
import makePath from 'modules/routes/helpers/make-path';
import { MARKETS } from 'modules/routes/constants/views';
import { formatOrderBook } from 'modules/create-market/helpers/format-order-book';
import { Getters } from '@augurproject/sdk';
import { HelmetTag } from 'modules/seo/helmet-tag';
import { MARKET_VIEW_HEAD_TAGS } from 'modules/seo/helmet-configs';
import { StatusErrorMessage } from 'modules/common/labels';
<<<<<<< HEAD
import { useAppStatusStore, AppStatus } from 'modules/app/store/app-status';
import { BettingMarketView } from './betting-market-view';
=======
import { useMarketsStore } from 'modules/markets/store/markets';
>>>>>>> 0ee61ea1

interface MarketViewProps {
  isMarketLoading: boolean;
  closeMarketLoadingModalOnly: Function;
  market: MarketData;
  marketId: string;
  marketReviewSeen: boolean;
  scalarModalSeen: boolean;
  marketReviewModal: Function;
  currentTimestamp: number;
  isConnected: boolean;
  loadMarketsInfo: Function;
  loadMarketTradingHistory: Function;
  description: string;
  marketType: string;
  outcomes: OutcomeFormatted[];
  updateModal: Function;
  history: History;
  showMarketLoadingModal: Function;
  preview?: boolean;
  sortedOutcomes: OutcomeFormatted[];
  tradingTutorial?: boolean;
  addAlert: Function;
  hotloadMarket: Function;
  canHotload: boolean;
  modalShowing?: string;
  outcomeId?: number;
  account: string;
  orderBook?: Getters.Markets.OutcomeOrderBook | OutcomeTestTradingOrder;
  loadMarketOrderBook: Function;
  zeroXstatus: string;
  hasZeroXError: boolean;
}

export interface DefaultOrderPropertiesMap {
  [outcomeId: number]: DefaultOrderProperties;
}
interface MarketViewState {
  pane: string | null;
  extendOutcomesList: boolean;
  extendOrders: boolean;
  extendOrderBook: boolean;
  extendTradeHistory: boolean;
  selectedOrderProperties: DefaultOrderProperties;
  selectedOutcomeId?: number;
  fixedPrecision: number;
  selectedOutcomeProperties: DefaultOrderPropertiesMap;
  tutorialStep: number;
  introShowing: boolean;
  tutorialError: string;
  hasShownScalarModal: boolean;
}

export default class MarketView extends Component<
  MarketViewProps,
  MarketViewState
> {
  static defaultProps = {
    marketType: undefined,
    outcomes: [],
    currentTimestamp: 0,
  };

  DEFAULT_ORDER_PROPERTIES = {
    orderPrice: '',
    orderQuantity: '',
    selectedNav: BUY,
  };
  node: any;
  EmptyOrderBook: IndividualOutcomeOrderBook = {
    spread: null,
    bids: [],
    asks: [],
  };
  constructor(props: MarketViewProps) {
    super(props);

    const cat5 = this.findType();

    this.state = {
      pane: null,
      introShowing: false,
      tutorialStep: TRADING_TUTORIAL_STEPS.INTRO_MODAL,
      hasShownScalarModal: false,
      extendOrderBook: false,
      extendTradeHistory: false,
      extendOutcomesList: cat5 ? true : false,
      extendOrders: false,
      selectedOrderProperties: this.DEFAULT_ORDER_PROPERTIES,
      selectedOutcomeId:
        props.outcomeId !== null
          ? props.outcomeId
          : props.market
          ? props.market.defaultSelectedOutcomeId
          : undefined,
      fixedPrecision: 4,
      tutorialError: '',
      selectedOutcomeProperties: {
        1: {
          ...this.DEFAULT_ORDER_PROPERTIES,
        },
      },
    };

    this.updateSelectedOutcome = this.updateSelectedOutcome.bind(this);
    this.updateSelectedOrderProperties = this.updateSelectedOrderProperties.bind(
      this
    );
    this.toggleOrderBook = this.toggleOrderBook.bind(this);
    this.toggleTradeHistory = this.toggleTradeHistory.bind(this);
    this.updateSelectedOutcomeSwitch = this.updateSelectedOutcomeSwitch.bind(
      this
    );
    this.showMarketDisclaimer = this.showMarketDisclaimer.bind(this);
    this.toggleMiddleColumn = this.toggleMiddleColumn.bind(this);
    this.tradingTutorialWidthCheck = this.tradingTutorialWidthCheck.bind(this);

    const {
      isConnected,
      loadMarketsInfo,
      marketId,
      loadMarketTradingHistory,
      tradingTutorial,
      loadMarketOrderBook,
      preview,
      zeroXstatus,
    } = this.props;

    this.tradingTutorialWidthCheck();

    if (
      isConnected &&
      !!marketId &&
      !tradingTutorial &&
      !preview &&
      zeroXstatus === ZEROX_STATUSES.SYNCED
    ) {
      loadMarketsInfo(marketId);
      loadMarketOrderBook(marketId);
      loadMarketTradingHistory(marketId);
    }
  }

  componentDidMount() {
    if (!this.props.preview && !this.props.hasZeroXError) {
      this.node && this.node.scrollIntoView();
      window.scrollTo(0, 1);
    }

    const { isMarketLoading, showMarketLoadingModal } = this.props;

    if (isMarketLoading) {
      showMarketLoadingModal();
    }
  }

  componentDidUpdate(prevProps: MarketViewProps) {
    const {
      isConnected,
      marketId,
      tradingTutorial,
      updateModal,
      closeMarketLoadingModalOnly,
      preview,
      loadMarketOrderBook,
      loadMarketsInfo,
      loadMarketTradingHistory,
      marketType,
      zeroXstatus,
    } = prevProps;
    if (
      this.props.outcomeId !== prevProps.outcomeId &&
      this.props.outcomeId !== null
    ) {
      this.setState({ selectedOutcomeId: this.props.outcomeId });
    }

    if (tradingTutorial) {
      if (
        !this.state.introShowing &&
        this.state.tutorialStep === TRADING_TUTORIAL_STEPS.INTRO_MODAL
      ) {
        updateModal({
          type: MODAL_TUTORIAL_INTRO,
          next: this.next,
        });
        this.setState({
          introShowing: true,
          selectedOrderProperties: {
            ...(tradingTutorial !== prevProps.tradingTutorial
              ? this.DEFAULT_ORDER_PROPERTIES
              : this.state.selectedOrderProperties),
          },
        });
      }
      return;
    }

    if (
      isConnected !== this.props.isConnected &&
      !!marketId &&
      !tradingTutorial &&
      !preview &&
      zeroXstatus === ZEROX_STATUSES.SYNCED
    ) {
      loadMarketOrderBook(marketId);
      loadMarketsInfo(marketId);
      loadMarketTradingHistory(marketId);
    }
    if (!this.props.isMarketLoading) {
      if (closeMarketLoadingModalOnly)
        closeMarketLoadingModalOnly(this.props.modalShowing);
    }

    if (
      !tradingTutorial &&
      !this.props.scalarModalSeen &&
      marketType === SCALAR &&
      !this.state.hasShownScalarModal
    ) {
      updateModal({
        type: MODAL_SCALAR_MARKET,
        cb: () => this.setState({ hasShownScalarModal: true }),
      });
    }
  }

  tradingTutorialWidthCheck() {
    if (this.props.tradingTutorial && window.innerWidth < 1150) {
      // tablet-max
      // Don't show tradingTutorial on mobile,
      // redirect to markets when we enter tablet breakpoints
      this.props.history.push({ pathname: makePath(MARKETS) });
    }
  }

  // don't show the market disclaimer when user shows up. TODO: Design to figure out when to show
  showMarketDisclaimer() {
    const { marketReviewSeen, marketReviewModal } = this.props;
    if (!marketReviewSeen && marketReviewModal) {
      marketReviewModal();
    }
  }

  findType() {
    const { marketType, market } = this.props;

    if (market) {
      const { numOutcomes } = market;

      if (marketType === CATEGORICAL && numOutcomes > 4) {
        return true;
      } else {
        return false;
      }
    } else {
      return true;
    }
  }

  toggleOrderBook() {
    if (!this.state.extendOrderBook && this.state.extendTradeHistory) {
      this.setState({ extendOrderBook: false, extendTradeHistory: false });
    } else {
      this.setState({
        extendOrderBook: !this.state.extendOrderBook,
        extendTradeHistory: false,
      });
    }
  }

  toggleTradeHistory() {
    if (!this.state.extendTradeHistory && this.state.extendOrderBook) {
      this.setState({ extendTradeHistory: false, extendOrderBook: false });
    } else {
      this.setState({
        extendTradeHistory: !this.state.extendTradeHistory,
        extendOrderBook: false,
      });
    }
  }

  updateSelectedOutcomeSwitch(selectedOutcomeId, keepOrder) {
    this.updateSelectedOutcome(selectedOutcomeId, keepOrder);
  }

  updateSelectedOutcome(selectedOutcomeId, keepOrder) {
    if (selectedOutcomeId !== this.state.selectedOutcomeId) {
      if (keepOrder) {
        return this.setState({ selectedOutcomeId });
      }
      this.setState({
        selectedOutcomeId,
        selectedOrderProperties: {
          ...this.DEFAULT_ORDER_PROPERTIES,
        },
      });

      const { selectedOutcomeProperties } = this.state;
      if (!selectedOutcomeProperties[selectedOutcomeId]) {
        selectedOutcomeProperties[selectedOutcomeId] = {
          ...this.DEFAULT_ORDER_PROPERTIES,
        };
        this.setState({ selectedOutcomeProperties });
      }
    }
  }

  updateSelectedOrderProperties(selectedOrderProperties) {
    this.checkTutorialErrors(selectedOrderProperties);
    if (this.state.pane === 'Market Info') {
      document
        .querySelector('.trading-form-styles_TradingForm')
        .scrollIntoView({ block: 'start', behavior: 'smooth' });
    }
    this.setState({
      selectedOrderProperties,
    });
  }

  checkTutorialErrors(selectedOrderProperties) {
    if (this.state.tutorialStep === TRADING_TUTORIAL_STEPS.QUANTITY) {
      const invalidQuantity =
        parseFloat(selectedOrderProperties.orderQuantity) !== TUTORIAL_QUANTITY;
      this.setState({
        tutorialError:
          parseFloat(selectedOrderProperties.orderQuantity) !==
          TUTORIAL_QUANTITY
            ? 'Please enter a quantity of 100 for this order to be filled on the test market'
            : '',
      });

      return invalidQuantity;
    }

    if (this.state.tutorialStep === TRADING_TUTORIAL_STEPS.LIMIT_PRICE) {
      const invalidPrice =
        parseFloat(selectedOrderProperties.orderPrice) !== TUTORIAL_PRICE;
      this.setState({
        tutorialError: invalidPrice
          ? 'Enter a limit price of $.40 for this order to be filled on the test market'
          : '',
      });

      return invalidPrice;
    }

    return false;
  }

  toggleMiddleColumn(show: string) {
    this.setState({ [show]: !this.state[show] });
  }

  back = () => {
    this.setState({ tutorialStep: this.state.tutorialStep - 1 });
  };

  next = () => {
    const { market, updateModal, addAlert } = this.props;
    const {
      tutorialStep,
      selectedOrderProperties,
      selectedOutcomeId,
    } = this.state;
    if (!this.checkTutorialErrors(selectedOrderProperties)) {
      this.setState({ tutorialStep: tutorialStep + 1 });
    }

    if (tutorialStep === TRADING_TUTORIAL_STEPS.OPEN_ORDERS) {
      let outcomeId =
        selectedOutcomeId === null || selectedOutcomeId === undefined
          ? market.defaultSelectedOutcomeId
          : selectedOutcomeId;
      addAlert({
        name: PUBLICFILLORDER,
        toast: true,
        id: TRADING_TUTORIAL,
        uniqueId: TRADING_TUTORIAL,
        status: TXEventName.Success,
        params: {
          market: TRADING_TUTORIAL,
          amountFilled: TUTORIAL_QUANTITY,
          outcome: TRADING_TUTORIAL_OUTCOMES[outcomeId].description,
          orderCreator: '0x1',
          price: TUTORIAL_PRICE,
          amount: TUTORIAL_QUANTITY,
          orderType: BUY,
          marketInfo: {
            tickSize: market.tickSize,
            description: market.description,
            minPrice: market.minPrice,
            maxPrice: market.maxPrice,
            marketType: market.marketType,
          },
        },
      });
    } else if (tutorialStep === TRADING_TUTORIAL_STEPS.MY_FILLS) {
      AppStatus.actions.removeAlert(TRADING_TUTORIAL, PUBLICFILLORDER);
    } else if (tutorialStep === TRADING_TUTORIAL_STEPS.POSITIONS) {
      updateModal({
        type: MODAL_TUTORIAL_OUTRO,
        back: () => {
          this.setState({
            tutorialStep: TRADING_TUTORIAL_STEPS.MARKET_DETAILS,
          });
        },
      });
    }
  };

  render() {
    const {
      isMarketLoading,
      currentTimestamp,
      description,
      marketId,
      market,
      history,
      preview,
      tradingTutorial,
      hotloadMarket,
      canHotload,
      zeroXstatus,
    } = this.props;
    let { orderBook } = this.props;
    const {
      selectedOutcomeId,
      extendOrderBook,
      extendTradeHistory,
      selectedOrderProperties,
      extendOutcomesList,
      extendOrders,
      tutorialStep,
      tutorialError,
      pane,
    } = this.state;

    if (isMarketLoading) {
      if (canHotload && !tradingTutorial) hotloadMarket(marketId);
      return (
        <div
          ref={node => {
            this.node = node;
          }}
          className={Styles.MarketView}
        />
      );
    }

    let outcomeOrderBook = this.EmptyOrderBook;
    const orderbookLoading = !orderBook;
    let outcomeId =
      selectedOutcomeId === null || selectedOutcomeId === undefined
        ? market.defaultSelectedOutcomeId
        : selectedOutcomeId;
    if (orderBook && orderBook[outcomeId]) {
      outcomeOrderBook = orderBook[outcomeId];
    }

    if (preview && !tradingTutorial) {
      outcomeId = getDefaultOutcomeSelected(market.marketType);
      outcomeOrderBook = formatOrderBook(orderBook[outcomeId]);
    }

    const networkId = tradingTutorial ? null : getNetworkId();
    const cat5 = this.findType();
    let orders = null;
    if (tradingTutorial) {
      outcomeOrderBook = formatOrderBook(orderBook[outcomeId]);
    }
    if (
      tradingTutorial &&
      tutorialStep === TRADING_TUTORIAL_STEPS.OPEN_ORDERS
    ) {
      orders = [
        {
          pending: true,
          id: 'trading-tutorial-pending-order',
          type: BUY,
          avgPrice: formatDai(TUTORIAL_PRICE),
          outcomeName: TRADING_TUTORIAL_OUTCOMES[outcomeId].description,
          unmatchedShares: formatShares(TUTORIAL_QUANTITY),
          tokensEscrowed: formatShares(0),
          sharesEscrowed: formatShares(0),
          creationTime: 0,
        },
      ];
    }

    let fills = null;
    if (tradingTutorial && tutorialStep === TRADING_TUTORIAL_STEPS.MY_FILLS) {
      fills = [
        {
          amount: createBigNumber(TUTORIAL_QUANTITY),
          logIndex: 1,
          marketDescription: market.description,
          marketId: market.id,
          originalQuantity: createBigNumber(TUTORIAL_QUANTITY),
          id: 'trading-tutorial-pending-order',
          type: BUY,
          price: createBigNumber(TUTORIAL_PRICE),
          outcome: TRADING_TUTORIAL_OUTCOMES[outcomeId].description,
          timestamp: convertUnixToFormattedDate(currentTimestamp),
          trades: [
            {
              amount: createBigNumber(TUTORIAL_QUANTITY),
              logIndex: 1,
              marketDescription: market.description,
              marketId: market.id,
              type: BUY,
              price: createBigNumber(TUTORIAL_PRICE),
              outcome: TRADING_TUTORIAL_OUTCOMES[outcomeId].description,
              timestamp: convertUnixToFormattedDate(currentTimestamp),
              transactionHash: '0xerjejfsdk',
            },
          ],
        },
      ];
    }

    let positions = null;
    if (tradingTutorial && tutorialStep === TRADING_TUTORIAL_STEPS.POSITIONS) {
      positions = [
        {
          type: LONG,
          outcomeName: TRADING_TUTORIAL_OUTCOMES[outcomeId].description,
          quantity: formatShares(TUTORIAL_QUANTITY),
          id: TRADING_TUTORIAL,
          outcomeId: outcomeId,
          totalValue: formatDai(TUTORIAL_QUANTITY),
          totalReturns: formatDai(TUTORIAL_QUANTITY),
          unrealizedNet: formatDai(TUTORIAL_QUANTITY),
          realizedNet: formatDai(TUTORIAL_QUANTITY),
          purchasePrice: formatDai(TUTORIAL_PRICE),
        },
      ];
    }

    let selected = 0;
    if (tradingTutorial && tutorialStep === TRADING_TUTORIAL_STEPS.MY_FILLS) {
      selected = 1;
    }
    if (tradingTutorial && tutorialStep === TRADING_TUTORIAL_STEPS.POSITIONS) {
      selected = 2;
    }

    const totalSteps = Object.keys(TRADING_TUTORIAL_STEPS).length / 2 - 2;

    if (
      tradingTutorial &&
      (tutorialStep === TRADING_TUTORIAL_STEPS.POSITIONS ||
        tutorialStep === TRADING_TUTORIAL_STEPS.MY_FILLS)
    ) {
      const orders = orderBook[TUTORIAL_OUTCOME] as TestTradingOrder[];
      const newOrderBook = orders.filter(order => !order.disappear);
      outcomeOrderBook = formatOrderBook(newOrderBook);
    }
    return (
      <div
        ref={node => {
          this.node = node;
        }}
        className={classNames(Styles.MarketView, {
          [Styles.Inactive]: preview,
        })}
      >
        {tradingTutorial && <span />}
        <HelmetTag
          {...MARKET_VIEW_HEAD_TAGS}
          title={parseMarketTitle(description)}
          ogTitle={parseMarketTitle(description)}
          twitterTitle={parseMarketTitle(description)}
        />
        <Media
          query={SMALL_MOBILE}
          onChange={matches => {
            if (matches && pane !== 'Market Info')
              this.setState({ pane: 'Market Info' });
          }}
        >
          {matches =>
            matches ? (
              <>
                <StatusErrorMessage />
                <ModuleTabs
                  selected={0}
                  fillWidth
                  noBorder
                  id="mobileView"
                  scrollOver={matches && !preview}
                  leftButton={
                    <button
                      className={Styles.BackButton}
                      onClick={() => history.goBack()}
                    >
                      {LeftChevron}
                    </button>
                  }
                >
                  <ModulePane
                    label="Market Info"
                    onClickCallback={() =>
                      this.setState({ pane: 'Market Info' })
                    }
                  >
                    <div className={Styles.PaneContainer}>
                      <MarketHeader
                        marketId={marketId}
                        market={preview && market}
                        preview={preview}
                      />
                      <MarketOutcomesList
                        marketId={marketId}
                        market={market}
                        preview={preview}
                        selectedOutcomeId={outcomeId}
                        updateSelectedOutcome={this.updateSelectedOutcomeSwitch}
                        orderBook={orderBook}
                        updateSelectedOrderProperties={
                          this.updateSelectedOrderProperties
                        }
                      />
                      <ModuleTabs selected={0} fillForMobile>
                        <ModulePane status={zeroXstatus} label="Order Book">
                          <div className={Styles.Orders}>
                            <OrderBook
                              updateSelectedOrderProperties={
                                this.updateSelectedOrderProperties
                              }
                              marketId={marketId}
                              selectedOutcomeId={outcomeId}
                              toggle={this.toggleOrderBook}
                              extend={extendOrderBook}
                              hide={extendTradeHistory}
                              market={market}
                              initialLiquidity={preview}
                              orderBook={outcomeOrderBook}
                              showButtons
                              orderbookLoading={orderbookLoading}
                            />
                          </div>
                        </ModulePane>
                        <ModulePane label="Trade History">
                          <div className={Styles.History}>
                            {(marketId || preview) && (
                              <MarketTradeHistory
                                isArchived={market.isArchived}
                                marketId={marketId}
                                outcome={outcomeId}
                                toggle={this.toggleTradeHistory}
                                extend={extendTradeHistory}
                                hide={extendOrderBook}
                                marketType={market.marketType}
                              />
                            )}
                          </div>
                        </ModulePane>
                      </ModuleTabs>

                      <TradingForm
                        market={market}
                        initialLiquidity={preview && !tradingTutorial}
                        tradingTutorial={tradingTutorial}
                        selectedOrderProperties={selectedOrderProperties}
                        selectedOutcomeId={outcomeId}
                        updateSelectedOutcome={this.updateSelectedOutcome}
                        updateSelectedOrderProperties={
                          this.updateSelectedOrderProperties
                        }
                      />
                    </div>
                  </ModulePane>
                  <ModulePane
                    label="Charts"
                    onClickCallback={() => {
                      this.setState({ pane: 'Charts' });
                      this.node.children[0].children[1].scrollTo({
                        top: 0,
                        behavior: 'smooth',
                      });
                    }}
                  >
                    <div className={Styles.PaneContainer}>
                      <h1>{description}</h1>
                      <div className={Styles.PriceHistory}>
                        <h3>Price History</h3>
                        {!preview && (
                          <PriceHistory
                            marketId={marketId}
                            market={preview && market}
                            selectedOutcomeId={outcomeId}
                          />
                        )}
                      </div>
                      <MarketChartsPane
                        marketId={!tradingTutorial && marketId}
                        market={preview && market}
                        isArchived={market.isArchived}
                        selectedOutcomeId={outcomeId}
                        currentTimestamp={currentTimestamp}
                        updateSelectedOrderProperties={
                          this.updateSelectedOrderProperties
                        }
                        preview={preview}
                        orderBook={outcomeOrderBook}
                      />
                    </div>
                  </ModulePane>
                  <ModulePane
                    label="Orders/Position"
                    onClickCallback={() =>
                      this.setState({ pane: 'Orders/Position' })
                    }
                  >
                    <div className={Styles.PaneContainer}>
                      <h1>{description}</h1>
                      <MarketOrdersPositionsTable
                        updateSelectedOrderProperties={
                          this.updateSelectedOrderProperties
                        }
                        marketId={marketId}
                        market={preview && market}
                        preview={preview}
                        tradingTutorial={tradingTutorial}
                        orders={orders}
                        fills={fills}
                      />
                    </div>
                  </ModulePane>
                </ModuleTabs>
                <MarketComments marketId={marketId} networkId={networkId} />
              </>
            ) : (
              <>
                <div
                  className={classNames(Styles.container, {
                    [Styles.Tutorial]: tradingTutorial,
                  })}
                >
                  <div
                    className={classNames(Styles.Header, {
                      [Styles.HeaderTutorial]:
                        tradingTutorial &&
                        tutorialStep === TRADING_TUTORIAL_STEPS.MARKET_DETAILS,
                    })}
                  >
                    <MarketHeader
                      marketId={marketId}
                      market={preview && market}
                      preview={preview}
                      next={this.next}
                      showTutorialData={
                        tradingTutorial &&
                        tutorialStep === TRADING_TUTORIAL_STEPS.MARKET_DATA
                      }
                      step={tutorialStep}
                      totalSteps={totalSteps}
                      text={TRADING_TUTORIAL_COPY[tutorialStep]}
                      showTutorialDetails={
                        tradingTutorial &&
                        tutorialStep === TRADING_TUTORIAL_STEPS.MARKET_DETAILS
                      }
                    />
                    {tradingTutorial &&
                      tutorialStep ===
                        TRADING_TUTORIAL_STEPS.MARKET_DETAILS && (
                        <TutorialPopUp
                          top
                          step={tutorialStep}
                          totalSteps={totalSteps}
                          text={TRADING_TUTORIAL_COPY[tutorialStep]}
                          next={this.next}
                        />
                      )}
                  </div>
                  <div
                    className={classNames(Styles.TradingForm, {
                      [Styles.TradingFormTutorial]:
                        tradingTutorial &&
                        ((tutorialStep >=
                          TRADING_TUTORIAL_STEPS.BUYING_SHARES &&
                          tutorialStep <= TRADING_TUTORIAL_STEPS.ORDER_VALUE) ||
                          tutorialStep === TRADING_TUTORIAL_STEPS.PLACE_ORDER),
                      [Styles.PlaceOrderTutorial]:
                        tradingTutorial &&
                        tutorialStep === TRADING_TUTORIAL_STEPS.PLACE_ORDER,
                      [Styles.SelectOutcomeTutorial]:
                        tradingTutorial &&
                        tutorialStep === TRADING_TUTORIAL_STEPS.SELECT_OUTCOME,
                      [Styles.BuyingSharesTutorial]:
                        tradingTutorial &&
                        tutorialStep === TRADING_TUTORIAL_STEPS.BUYING_SHARES,
                      [Styles.QuantityTutorial]:
                        tradingTutorial &&
                        tutorialStep === TRADING_TUTORIAL_STEPS.QUANTITY,
                      [Styles.LimitPriceTutorial]:
                        tradingTutorial &&
                        tutorialStep === TRADING_TUTORIAL_STEPS.LIMIT_PRICE,
                      [Styles.OrderValueTutorial]:
                        tradingTutorial &&
                        tutorialStep === TRADING_TUTORIAL_STEPS.ORDER_VALUE,
                    })}
                  >
                    <TradingForm
                      market={market}
                      initialLiquidity={preview && !tradingTutorial}
                      tradingTutorial={tradingTutorial}
                      selectedOrderProperties={selectedOrderProperties}
                      selectedOutcomeId={outcomeId}
                      updateSelectedOutcome={this.updateSelectedOutcome}
                      updateSelectedOrderProperties={
                        this.updateSelectedOrderProperties
                      }
                      tutorialNext={this.next}
                    />
                    {tradingTutorial &&
                      ((tutorialStep >= TRADING_TUTORIAL_STEPS.BUYING_SHARES &&
                        tutorialStep <= TRADING_TUTORIAL_STEPS.ORDER_VALUE) ||
                        tutorialStep ===
                          TRADING_TUTORIAL_STEPS.PLACE_ORDER) && (
                        <TutorialPopUp
                          left={
                            tutorialStep !== TRADING_TUTORIAL_STEPS.PLACE_ORDER
                          }
                          leftBottom={
                            tutorialStep === TRADING_TUTORIAL_STEPS.PLACE_ORDER
                          }
                          next={() => {
                            if (
                              tutorialStep ===
                              TRADING_TUTORIAL_STEPS.PLACE_ORDER
                            ) {
                              this.updateSelectedOrderProperties({
                                orderQuantity: '',
                                orderPrice: '',
                              });
                            }
                            this.next();
                          }}
                          step={tutorialStep}
                          totalSteps={totalSteps}
                          text={TRADING_TUTORIAL_COPY[tutorialStep]}
                          error={tutorialError !== '' ? tutorialError : null}
                        />
                      )}
                  </div>
                  <MarketOutcomesList
                    marketId={marketId}
                    market={market}
                    preview={preview}
                    selectedOutcomeId={outcomeId}
                    updateSelectedOutcome={this.updateSelectedOutcome}
                    hideOutcomes={cat5 ? !extendOutcomesList : false}
                    orderBook={orderBook}
                    updateSelectedOrderProperties={
                      this.updateSelectedOrderProperties
                    }
                  />
                  <div
                    className={classNames(Styles.ChartsPane, {
                      [Styles.Hide]: cat5 ? extendOutcomesList : extendOrders,
                    })}
                  >
                    <MarketChartsPane
                      marketId={!tradingTutorial && marketId}
                      isArchived={market.isArchived}
                      selectedOutcomeId={outcomeId}
                      updateSelectedOrderProperties={
                        this.updateSelectedOrderProperties
                      }
                      tradingTutorial={tradingTutorial}
                      toggle={
                        cat5
                          ? () => this.toggleMiddleColumn('extendOutcomesList')
                          : null
                      }
                      market={preview && market}
                      preview={preview}
                      orderBook={outcomeOrderBook}
                      canHotload={canHotload}
                      extendOutcomesList={extendOutcomesList}
                    />
                  </div>
                  <div
                    className={classNames(Styles.OrdersPane, {
                      [Styles.OpenOrdersTutorial]:
                        tradingTutorial &&
                        tutorialStep === TRADING_TUTORIAL_STEPS.OPEN_ORDERS,
                      [Styles.FillsTutorial]:
                        tradingTutorial &&
                        tutorialStep === TRADING_TUTORIAL_STEPS.MY_FILLS,
                      [Styles.PositionsTutorial]:
                        tradingTutorial &&
                        tutorialStep === TRADING_TUTORIAL_STEPS.POSITIONS,
                    })}
                  >
                    <MarketOrdersPositionsTable
                      updateSelectedOrderProperties={
                        this.updateSelectedOrderProperties
                      }
                      marketId={marketId}
                      toggle={
                        cat5
                          ? null
                          : () => this.toggleMiddleColumn('extendOrders')
                      }
                      market={preview && market}
                      preview={preview}
                      tradingTutorial={tradingTutorial}
                      orders={orders}
                      fills={fills}
                      positions={positions}
                      selected={selected}
                    />
                    {tradingTutorial &&
                      (tutorialStep === TRADING_TUTORIAL_STEPS.OPEN_ORDERS ||
                        tutorialStep === TRADING_TUTORIAL_STEPS.MY_FILLS ||
                        tutorialStep === TRADING_TUTORIAL_STEPS.POSITIONS) && (
                        <TutorialPopUp
                          bottom
                          next={this.next}
                          step={tutorialStep}
                          totalSteps={totalSteps}
                          text={TRADING_TUTORIAL_COPY[tutorialStep]}
                        />
                      )}
                  </div>
                  <div className={Styles.OrderBookAndHistory}>
                    <div
                      className={classNames(Styles.OrderBook, {
                        [Styles.hide]: extendTradeHistory,
                        [Styles.show]: extendOrderBook,
                        [Styles.OrderBookTutorial]:
                          tradingTutorial &&
                          tutorialStep === TRADING_TUTORIAL_STEPS.ORDER_BOOK,
                      })}
                    >
                      <OrderBook
                        updateSelectedOrderProperties={
                          this.updateSelectedOrderProperties
                        }
                        marketId={marketId}
                        selectedOutcomeId={outcomeId}
                        toggle={this.toggleOrderBook}
                        extend={extendOrderBook}
                        hide={extendTradeHistory}
                        market={market}
                        initialLiquidity={preview}
                        orderBook={outcomeOrderBook}
                        orderbookLoading={orderbookLoading}
                      />
                      {tradingTutorial &&
                        tutorialStep === TRADING_TUTORIAL_STEPS.ORDER_BOOK && (
                          <TutorialPopUp
                            right
                            next={this.next}
                            step={tutorialStep}
                            totalSteps={totalSteps}
                            text={TRADING_TUTORIAL_COPY[tutorialStep]}
                          />
                        )}
                    </div>
                    <div
                      className={classNames(Styles.History, {
                        [Styles.hide]: extendOrderBook,
                        [Styles.show]: extendTradeHistory,
                      })}
                    >
                      {(marketId || preview) && (
                        <MarketTradeHistory
                          marketId={marketId}
                          outcome={outcomeId}
                          isArchived={market.isArchived}
                          toggle={this.toggleTradeHistory}
                          extend={extendTradeHistory}
                          marketType={market.marketType}
                          hide={extendOrderBook}
                          tradingTutorial={tradingTutorial}
                          groupedTradeHistory={market.groupedTradeHistory}
                        />
                      )}
                    </div>
                  </div>
                </div>
                {!tradingTutorial && (
                  <MarketComments marketId={marketId} networkId={networkId} />
                )}
              </>
            )
          }
        </Media>
      </div>
    );
  }
}<|MERGE_RESOLUTION|>--- conflicted
+++ resolved
@@ -60,12 +60,9 @@
 import { HelmetTag } from 'modules/seo/helmet-tag';
 import { MARKET_VIEW_HEAD_TAGS } from 'modules/seo/helmet-configs';
 import { StatusErrorMessage } from 'modules/common/labels';
-<<<<<<< HEAD
 import { useAppStatusStore, AppStatus } from 'modules/app/store/app-status';
 import { BettingMarketView } from './betting-market-view';
-=======
 import { useMarketsStore } from 'modules/markets/store/markets';
->>>>>>> 0ee61ea1
 
 interface MarketViewProps {
   isMarketLoading: boolean;
