--- conflicted
+++ resolved
@@ -60,12 +60,9 @@
 import { HelmetTag } from 'modules/seo/helmet-tag';
 import { MARKET_VIEW_HEAD_TAGS } from 'modules/seo/helmet-configs';
 import { StatusErrorMessage } from 'modules/common/labels';
-<<<<<<< HEAD
-=======
 import { useAppStatusStore, AppStatus } from 'modules/app/store/app-status';
 import { BettingMarketView } from './betting-market-view';
 import { useMarketsStore } from 'modules/markets/store/markets';
->>>>>>> 4dac0c4d
 
 interface MarketViewProps {
   isMarketLoading: boolean;
@@ -428,24 +425,12 @@
     });
   }
 
-<<<<<<< HEAD
   function next() {
     if (!checkTutorialErrors(selectedOrderProperties)) {
       setState({
         ...state,
         tutorialStep: tutorialStep + 1,
       });
-=======
-  next = () => {
-    const { market, updateModal, addAlert } = this.props;
-    const {
-      tutorialStep,
-      selectedOrderProperties,
-      selectedOutcomeId,
-    } = this.state;
-    if (!this.checkTutorialErrors(selectedOrderProperties)) {
-      this.setState({ tutorialStep: tutorialStep + 1 });
->>>>>>> 4dac0c4d
     }
 
     if (tutorialStep === TRADING_TUTORIAL_STEPS.OPEN_ORDERS) {
