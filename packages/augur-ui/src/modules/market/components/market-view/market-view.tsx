/* eslint-disable jsx-a11y/no-static-element-interaction */

import React, { Component } from 'react';
import { Helmet } from 'react-helmet';
import classNames from 'classnames';
import Media from 'react-media';

import { FindReact } from 'utils/find-react';
import MarketHeader from 'modules/market/containers/market-header';
import MarketOrdersPositionsTable from 'modules/market/containers/market-orders-positions-table';
import MarketOutcomesList from 'modules/market/containers/market-outcomes-list';
import TradingForm from 'modules/market/containers/trading-form';
import OrderBook from 'modules/market-charts/containers/order-book';
import MarketChartsPane from 'modules/market-charts/containers/market-charts-pane';
import parseMarketTitle from 'modules/markets/helpers/parse-market-title';
import MarketTradeHistory from 'modules/market/containers/market-trade-history';
import MarketComments from 'modules/market/containers/market-comments';
import {
  CATEGORICAL,
  BUY,
  PUBLICFILLORDER,
  LONG,
  YES_NO_YES_ID,
  TRADING_TUTORIAL,
  TRADING_TUTORIAL_STEPS,
  TRADING_TUTORIAL_COPY,
  MODAL_TUTORIAL_OUTRO,
  MODAL_TUTORIAL_INTRO,
  TUTORIAL_QUANTITY,
  TUTORIAL_PRICE,
  TRADING_TUTORIAL_OUTCOMES,
} from 'modules/common/constants';
import ModuleTabs from 'modules/market/components/common/module-tabs/module-tabs';
import ModulePane from 'modules/market/components/common/module-tabs/module-pane';
import MarketOutcomesChart from 'modules/market-charts/containers/market-outcomes-chart';
import Styles from 'modules/market/components/market-view/market-view.styles.less';
import { LeftChevron } from 'modules/common/icons';
import { TEMP_TABLET } from 'modules/common/constants';
import {
  MarketData,
  OutcomeFormatted,
  DefaultOrderProperties,
} from 'modules/types';
import { getDefaultOutcomeSelected } from 'utils/convert-marketInfo-marketData';
import { getNetworkId } from 'modules/contracts/actions/contractCalls';
import { SquareDropdown } from 'modules/common/selection';
import { TutorialPopUp } from '../common/tutorial-pop-up';
import { formatShares, formatDai } from 'utils/format-number';
import { convertUnixToFormattedDate } from 'utils/format-date';
import { createBigNumber } from 'utils/create-big-number';
import { TXEventName } from '@augurproject/sdk/src';
import makePath from 'modules/routes/helpers/make-path';
import { MARKETS } from 'modules/routes/constants/views';

interface MarketViewProps {
  isMarketLoading: boolean;
  closeMarketLoadingModal: Function;
  market: MarketData;
  marketId: string;
  marketReviewSeen: boolean;
  marketReviewModal: Function;
  currentTimestamp: number;
  isConnected: boolean;
  loadFullMarket: Function;
  loadMarketTradingHistory: Function;
  description: string;
  marketType: string;
  outcomes: OutcomeFormatted[];
  updateModal: Function;
  history: History;
  showMarketLoadingModal: Function;
  preview?: boolean;
  sortedOutcomes: OutcomeFormatted[];
  tradingTutorial?: boolean;
  addAlert: Function;
  hotloadMarket: Function;
  canHotload: boolean;
  removeAlert: Function;
}

interface DefaultOrderPropertiesMap {
  [outcomeId: number]: DefaultOrderProperties;
}
interface MarketViewState {
  extendOutcomesList: boolean;
  extendOrders: boolean;
  extendOrderBook: boolean;
  extendTradeHistory: boolean;
  selectedOrderProperties: DefaultOrderProperties;
  selectedOutcomeId?: number;
  fixedPrecision: number;
  selectedOutcomeProperties: DefaultOrderPropertiesMap;
  tutorialStep: number;
  introShowing: boolean;
  tutorialError: string;
}

export default class MarketView extends Component<
  MarketViewProps,
  MarketViewState
> {
  static defaultProps = {
    marketType: undefined,
    outcomes: [],
    currentTimestamp: 0,
  };

  DEFAULT_ORDER_PROPERTIES = {
    orderPrice: '',
    orderQuantity: '',
    selectedNav: BUY,
  };
  node: any;

  constructor(props: MarketViewProps) {
    super(props);

    const cat5 = this.findType();

    this.state = {
      introShowing: false,
      tutorialStep: TRADING_TUTORIAL_STEPS.INTRO_MODAL,
      extendOrderBook: false,
      extendTradeHistory: false,
      extendOutcomesList: cat5 ? true : false,
      extendOrders: false,
      selectedOrderProperties: this.DEFAULT_ORDER_PROPERTIES,
      selectedOutcomeId: props.market
        ? props.market.defaultSelectedOutcomeId
        : undefined,
      fixedPrecision: 4,
      tutorialError: '',
      selectedOutcomeProperties: {
        1: {
          ...this.DEFAULT_ORDER_PROPERTIES,
        },
      },
    };

    this.updateSelectedOutcome = this.updateSelectedOutcome.bind(this);
    this.updateSelectedOrderProperties = this.updateSelectedOrderProperties.bind(
      this
    );
    this.toggleOrderBook = this.toggleOrderBook.bind(this);
    this.toggleTradeHistory = this.toggleTradeHistory.bind(this);
    this.updateSelectedOutcomeSwitch = this.updateSelectedOutcomeSwitch.bind(
      this
    );
    this.showMarketDisclaimer = this.showMarketDisclaimer.bind(this);
    this.toggleMiddleColumn = this.toggleMiddleColumn.bind(this);
    this.tradingTutorialWidthCheck = this.tradingTutorialWidthCheck.bind(this);

<<<<<<< HEAD
  getDerivedStateFromProps() {
=======
>>>>>>> 007f8e6d
    const {
      isConnected,
      loadFullMarket,
      marketId,
      loadMarketTradingHistory,
      tradingTutorial,
    } = this.props;

    this.tradingTutorialWidthCheck();

    if (isConnected && !!marketId && !tradingTutorial) {
      loadFullMarket(marketId);
      loadMarketTradingHistory(marketId);
    }
  }

  componentDidMount() {
    this.node && this.node.scrollIntoView();
    window.scrollTo(0, 1);
    
    const { isMarketLoading, showMarketLoadingModal } = this.props;

    if (isMarketLoading) {
      showMarketLoadingModal();
    } else {
      this.showMarketDisclaimer();
    }
  }

<<<<<<< HEAD
  getSnapshotBeforeUpdate(prevProps) {
=======
  componentDidUpdate(prevProps: MarketViewProps) {
>>>>>>> 007f8e6d
    const {
      isConnected,
      marketId,
      isMarketLoading,
      closeMarketLoadingModal,
    } = prevProps;
    if (
      isConnected !== this.props.isConnected &&
      (this.props.isConnected &&
        !!this.props.marketId &&
        (this.props.marketId !== marketId || this.props.marketType === undefined))
    ) {
      this.props.loadFullMarket(this.props.marketId);
      this.props.loadMarketTradingHistory(marketId);
    }
    if (isMarketLoading !== this.props.isMarketLoading) {
      closeMarketLoadingModal();
      this.showMarketDisclaimer();
    }
  }

  tradingTutorialWidthCheck() {
    if (this.props.tradingTutorial && window.innerWidth <= 1280) {
      // TEMP_TABLET
      // Don't show tradingTutorial on mobile,
      // redirect to markets when we enter tablet breakpoints
      this.props.history.push({ pathname: makePath(MARKETS) });
    }
  }

  showMarketDisclaimer() {
    const { marketReviewSeen, marketReviewModal } = this.props;
    if (!marketReviewSeen && marketReviewModal) {
      marketReviewModal();
    }
  }

  findType() {
    const { marketType, market } = this.props;

    if (market) {
      const { numOutcomes } = market;

      if (marketType === CATEGORICAL && numOutcomes > 4) {
        return true;
      } else {
        return false;
      }
    } else {
      return true;
    }
  }

  toggleOrderBook() {
    if (!this.state.extendOrderBook && this.state.extendTradeHistory) {
      this.setState({ extendOrderBook: false, extendTradeHistory: false });
    } else {
      this.setState({
        extendOrderBook: !this.state.extendOrderBook,
        extendTradeHistory: false,
      });
    }
  }

  toggleTradeHistory() {
    if (!this.state.extendTradeHistory && this.state.extendOrderBook) {
      this.setState({ extendTradeHistory: false, extendOrderBook: false });
    } else {
      this.setState({
        extendTradeHistory: !this.state.extendTradeHistory,
        extendOrderBook: false,
      });
    }
  }

  updateSelectedOutcomeSwitch(selectedOutcomeId) {
    this.updateSelectedOutcome(selectedOutcomeId);

    FindReact(document.getElementById('tabs_mobileView')).handleClick(null, 1);
  }

  updateSelectedOutcome(selectedOutcomeId) {
    if (selectedOutcomeId !== this.state.selectedOutcomeId) {
      this.setState({
        selectedOutcomeId,
        selectedOrderProperties: {
          ...this.DEFAULT_ORDER_PROPERTIES,
        },
      });

      const { selectedOutcomeProperties } = this.state;
      if (!selectedOutcomeProperties[selectedOutcomeId]) {
        selectedOutcomeProperties[selectedOutcomeId] = {
          ...this.DEFAULT_ORDER_PROPERTIES,
        };
        this.setState({ selectedOutcomeProperties });
      }
    }
  }

  updateSelectedOrderProperties(selectedOrderProperties) {
    this.checkTutorialErrors(selectedOrderProperties);

    this.setState({
      selectedOrderProperties,
    });
  }

  checkTutorialErrors(selectedOrderProperties) {
    if (this.state.tutorialStep === TRADING_TUTORIAL_STEPS.QUANTITY) {
      const invalidQuantity = parseFloat(selectedOrderProperties.orderQuantity) !== TUTORIAL_QUANTITY;
      this.setState({
        tutorialError:
          parseFloat(selectedOrderProperties.orderQuantity) !==
          TUTORIAL_QUANTITY
            ? 'Please enter a quantity of 100 for this order to be filled on the test market'
            : '',
      });

      return invalidQuantity;
    }

    if (this.state.tutorialStep === TRADING_TUTORIAL_STEPS.LIMIT_PRICE) {
      const invalidPrice = parseFloat(selectedOrderProperties.orderPrice) !== TUTORIAL_PRICE;
      this.setState({
        tutorialError:
         invalidPrice
            ? 'Enter a limit price of $.40 for this order to be filled on the test market'
            : '',
      });

      return invalidPrice;
    }

    return false;
  }

  toggleMiddleColumn(show: string) {
    this.setState({ [show]: !this.state[show] });
  }

  back = () => {
    this.setState({ tutorialStep: this.state.tutorialStep - 1 });
  };

  next = () => {
    if (!this.checkTutorialErrors(this.state.selectedOrderProperties)) {
      this.setState({ tutorialStep: this.state.tutorialStep + 1 });
    }
    const { market, updateModal, removeAlert } = this.props;

    if (this.state.tutorialStep === TRADING_TUTORIAL_STEPS.OPEN_ORDERS) {
      const { selectedOutcomeId } = this.state;
      let outcomeId =
      selectedOutcomeId === null || selectedOutcomeId === undefined
        ? market.defaultSelectedOutcomeId
        : selectedOutcomeId;
      this.props.addAlert({
        name: PUBLICFILLORDER,
        toast: true,
        id: TRADING_TUTORIAL,
        uniqueId: TRADING_TUTORIAL,
        status: TXEventName.Success,
        params: {
          market: TRADING_TUTORIAL,
          amountFilled: TUTORIAL_QUANTITY,
          outcome: TRADING_TUTORIAL_OUTCOMES[outcomeId].description,
          orderCreator: '0x1',
          price: TUTORIAL_PRICE,
          amount: TUTORIAL_QUANTITY,
          orderType: BUY,
          marketInfo: {
            tickSize: market.tickSize,
            description: market.description,
            minPrice: market.minPrice,
            maxPrice: market.maxPrice,
            marketType: market.marketType,
          },
        },
      });
    } else if (this.state.tutorialStep === TRADING_TUTORIAL_STEPS.MY_FILLS) {
      removeAlert(TRADING_TUTORIAL, PUBLICFILLORDER);
    } else if (this.state.tutorialStep === TRADING_TUTORIAL_STEPS.POSITIONS) {
      updateModal({
        type: MODAL_TUTORIAL_OUTRO,
        back: () => {
          this.setState({
            tutorialStep: TRADING_TUTORIAL_STEPS.MARKET_DETAILS,
          });
        },
      });
    }
  };

  render() {
    const {
      isMarketLoading,
      currentTimestamp,
      description,
      marketId,
      outcomes,
      market,
      history,
      preview,
      sortedOutcomes,
      tradingTutorial,
      hotloadMarket,
      canHotload,
    } = this.props;
    const {
      selectedOutcomeId,
      extendOrderBook,
      extendTradeHistory,
      selectedOrderProperties,
      extendOutcomesList,
      extendOrders,
      tutorialStep,
      tutorialError,
    } = this.state;
    if (isMarketLoading) {
      if (canHotload && !tradingTutorial) hotloadMarket(marketId);
      return (
        <div
          ref={node => {
            this.node = node;
          }}
          className={Styles.MarketView}
        />
      );
    }

    let outcomeId =
      selectedOutcomeId === null || selectedOutcomeId === undefined
        ? market.defaultSelectedOutcomeId
        : selectedOutcomeId;
    if (preview && !tradingTutorial) {
      outcomeId = getDefaultOutcomeSelected(market.marketType);
    }
    const outcome = outcomes.find(
      outcomeValue => outcomeValue.id === outcomeId
    );

    const networkId = getNetworkId();

    const cat5 = this.findType();
    const defaultOutcome = outcome ? outcome.id : 2;

    let orders = null;
    if (
      tradingTutorial &&
      tutorialStep === TRADING_TUTORIAL_STEPS.OPEN_ORDERS
    ) {
      orders = [
        {
          pending: true,
          id: 'trading-tutorial-pending-order',
          type: BUY,
          avgPrice: formatDai(TUTORIAL_PRICE),
          outcomeName: TRADING_TUTORIAL_OUTCOMES[outcomeId].description,
          unmatchedShares: formatShares(TUTORIAL_QUANTITY),
          tokensEscrowed: formatShares(0),
          sharesEscrowed: formatShares(0),
          creationTime: 0,
        },
      ];
    }

    let fills = null;
    if (tradingTutorial && tutorialStep === TRADING_TUTORIAL_STEPS.MY_FILLS) {
      fills = [
        {
          amount: createBigNumber(TUTORIAL_QUANTITY),
          logIndex: 1,
          marketDescription: market.description,
          marketId: market.id,
          originalQuantity: createBigNumber(TUTORIAL_QUANTITY),
          id: 'trading-tutorial-pending-order',
          type: BUY,
          price: createBigNumber(TUTORIAL_PRICE),
          outcome: TRADING_TUTORIAL_OUTCOMES[outcomeId].description,
          timestamp: convertUnixToFormattedDate(currentTimestamp),
          trades: [
            {
              amount: createBigNumber(TUTORIAL_QUANTITY),
              logIndex: 1,
              marketDescription: market.description,
              marketId: market.id,
              type: BUY,
              price: createBigNumber(TUTORIAL_PRICE),
              outcome: TRADING_TUTORIAL_OUTCOMES[outcomeId].description,
              timestamp: convertUnixToFormattedDate(currentTimestamp),
              transactionHash: '0xerjejfsdk',
            },
          ],
        },
      ];
    }

    let positions = null;
    if (tradingTutorial && tutorialStep === TRADING_TUTORIAL_STEPS.POSITIONS) {
      positions = [
        {
          type: LONG,
          outcomeName: TRADING_TUTORIAL_OUTCOMES[outcomeId].description,
          quantity: formatShares(TUTORIAL_QUANTITY),
          id: TRADING_TUTORIAL,
          outcomeId: outcomeId,
          totalValue: formatDai(TUTORIAL_QUANTITY),
          totalReturns: formatDai(TUTORIAL_QUANTITY),
          unrealizedNet: formatDai(TUTORIAL_QUANTITY),
          realizedNet: formatDai(TUTORIAL_QUANTITY),
          purchasePrice: formatDai(TUTORIAL_PRICE),
        },
      ];
    }

    let selected = 0;
    if (tradingTutorial && tutorialStep === TRADING_TUTORIAL_STEPS.MY_FILLS) {
      selected = 1;
    }
    if (tradingTutorial && tutorialStep === TRADING_TUTORIAL_STEPS.POSITIONS) {
      selected = 2;
    }

    const totalSteps = Object.keys(TRADING_TUTORIAL_STEPS).length / 2 - 2;

    let orderBookMarket = market;

    if (tradingTutorial && (tutorialStep === TRADING_TUTORIAL_STEPS.POSITIONS || tutorialStep === TRADING_TUTORIAL_STEPS.MY_FILLS)) {
      let orderBook = market.orderBook;
      orderBook[outcomeId] = orderBook[selectedOutcomeId].filter(order => !order.disappear);
      orderBookMarket = {
        ...market,
        orderBook
      }
    }

    return (
      <div
        ref={node => {
          this.node = node;
        }}
        className={classNames(Styles.MarketView, {
          [Styles.Inactive]: preview,
        })}
      >
        {tradingTutorial && <span />}
        <Helmet>
          <title>{parseMarketTitle(description)}</title>
        </Helmet>
        <Media query={TEMP_TABLET}>
          {matches =>
            matches ? (
              <>
                <ModuleTabs
                  selected={0}
                  fillWidth
                  noBorder
                  id="mobileView"
                  scrollOver
                  leftButton={
                    <button
                      className={Styles.MarketView__button}
                      onClick={() => history.goBack()}
                    >
                      {LeftChevron}
                    </button>
                  }
                >
                  <ModulePane label="Market Info">
                    <div
                      className={Styles['MarketView__paneContainer--mobile']}
                    >
                      <MarketHeader
                        marketId={marketId}
                        market={preview && market}
                        preview={preview}
                      />
                      <MarketOutcomesList
                        marketId={marketId}
                        market={market}
                        preview={preview}
                        selectedOutcomeId={outcomeId}
                        updateSelectedOutcome={this.updateSelectedOutcomeSwitch}
                      />
                      <div className={Styles.MarketView__priceHistoryChart}>
                        <h3>Price History</h3>
                        {!preview && <MarketOutcomesChart
                          marketId={marketId}
                          market={preview && market}
                          selectedOutcomeId={outcomeId}
                        />}
                      </div>
                    </div>
                  </ModulePane>
                  <ModulePane
                    label="Trade"
                    onClickCallback={() => {
                      this.node.children[0].children[1].scrollTo({
                        top: 0,
                        behavior: 'smooth',
                      });
                    }}
                  >
                    <div
                      className={classNames(
                        Styles['MarketView__paneContainer--mobile'],
                        Styles.TradesMobile
                      )}
                    >
                      <div className={Styles.OutcomeSelectionArea}>
                        <h1>{description}</h1>
                        <SquareDropdown
                          defaultValue={defaultOutcome}
                          onChange={value => this.updateSelectedOutcome(value)}
                          options={sortedOutcomes
                            .filter(outcome => outcome.isTradeable)
                            .map(outcome => ({
                              label: outcome.description,
                              value: outcome.id,
                            }))}
                          large
                          showColor
                        />
                      </div>
                      <ModuleTabs selected={0} fillForMobile>
                        <ModulePane label="Order Book">
                          <div className={Styles.MarketView__orders}>
                            <OrderBook
                              updateSelectedOrderProperties={
                                this.updateSelectedOrderProperties
                              }
                              marketId={marketId}
                              selectedOutcomeId={outcomeId}
                              toggle={this.toggleOrderBook}
                              extend={extendOrderBook}
                              hide={extendTradeHistory}
                              market={market}
                              initialLiquidity={preview}
                            />
                          </div>
                        </ModulePane>
                        <ModulePane label="Trade History">
                          <div className={Styles.MarketView__history}>
                            <div
                              className={Styles.MarketView__component__history}
                            >
                              {(marketId || preview) && (
                                <MarketTradeHistory
                                  marketId={marketId}
                                  outcome={outcomeId}
                                  toggle={this.toggleTradeHistory}
                                  extend={extendTradeHistory}
                                  hide={extendOrderBook}
                                />
                              )}
                            </div>
                          </div>
                        </ModulePane>
                      </ModuleTabs>

                      <TradingForm
                        market={market}
                        initialLiquidity={preview && !tradingTutorial}
                        tradingTutorial={tradingTutorial}
                        selectedOrderProperties={selectedOrderProperties}
                        selectedOutcomeId={outcomeId}
                        updateSelectedOutcome={this.updateSelectedOutcome}
                        updateSelectedOrderProperties={
                          this.updateSelectedOrderProperties
                        }
                      />

                      <MarketChartsPane
                        marketId={!tradingTutorial && marketId}
                        market={preview && market}
                        selectedOutcomeId={outcomeId}
                        currentTimestamp={currentTimestamp}
                        updateSelectedOrderProperties={
                          this.updateSelectedOrderProperties
                        }
                        preview={preview}
                      />
                    </div>
                  </ModulePane>
                  <ModulePane label="Orders/Position">
                    <div
                      className={classNames(
                        Styles['MarketView__paneContainer--mobile']
                      )}
                    >
                      <h1>{description}</h1>
                      <MarketOrdersPositionsTable
                        updateSelectedOrderProperties={
                          this.updateSelectedOrderProperties
                        }
                        marketId={marketId}
                        market={preview && market}
                        preview={preview}
                        tradingTutorial={tradingTutorial}
                        orders={orders}
                        fills={fills}
                      />
                    </div>
                  </ModulePane>
                </ModuleTabs>
                <MarketComments marketId={marketId} networkId={networkId} />
              </>
            ) : (
              <>
                <div className={classNames(Styles.MarketView__parent, {[Styles.Tutorial]: tradingTutorial})}>
                  <section className={Styles.MarketView__body}>
                    <div
                      className={classNames({
                        [Styles.HeaderTutorial]:
                          tradingTutorial &&
                          tutorialStep ===
                            TRADING_TUTORIAL_STEPS.MARKET_DETAILS,
                      })}
                    >
                      <MarketHeader
                        marketId={marketId}
                        market={preview && market}
                        preview={preview}
                        next={this.next}
                        showTutorialData={tradingTutorial && tutorialStep === TRADING_TUTORIAL_STEPS.MARKET_DATA}
                        step={tutorialStep}
                        totalSteps={totalSteps}
                        text={TRADING_TUTORIAL_COPY[tutorialStep]}
                        showTutorialDetails={tradingTutorial &&
                          tutorialStep ===
                            TRADING_TUTORIAL_STEPS.MARKET_DETAILS}
                      />
                      {tradingTutorial &&
                        tutorialStep ===
                          TRADING_TUTORIAL_STEPS.MARKET_DETAILS && (
                          <TutorialPopUp
                            top
                            step={tutorialStep}
                            totalSteps={totalSteps}
                            text={TRADING_TUTORIAL_COPY[tutorialStep]}
                            next={this.next}
                          />
                        )}
                    </div>

                    <div className={Styles.MarketView__firstColumn}>
                      <div className={Styles.MarketView__firstRow}>
                        <div
                          className={classNames(Styles.MarketView__component, {
                            [Styles.TradingFormTutorial]:
                              tradingTutorial &&
                              ((tutorialStep >=
                                TRADING_TUTORIAL_STEPS.BUYING_SHARES &&
                                tutorialStep <=
                                  TRADING_TUTORIAL_STEPS.ORDER_VALUE) ||
                                tutorialStep ===
                                  TRADING_TUTORIAL_STEPS.PLACE_ORDER),
                            [Styles.PlaceOrderTutorial]:
                              tradingTutorial &&
                              tutorialStep ===
                                TRADING_TUTORIAL_STEPS.PLACE_ORDER,
                            [Styles.SelectOutcomeTutorial]:
                              tradingTutorial &&
                              tutorialStep ===
                                TRADING_TUTORIAL_STEPS.SELECT_OUTCOME,
                            [Styles.BuyingSharesTutorial]:
                              tradingTutorial &&
                              tutorialStep ===
                                TRADING_TUTORIAL_STEPS.BUYING_SHARES,
                            [Styles.QuantityTutorial]:
                              tradingTutorial &&
                              tutorialStep === TRADING_TUTORIAL_STEPS.QUANTITY,
                            [Styles.LimitPriceTutorial]:
                              tradingTutorial &&
                              tutorialStep ===
                                TRADING_TUTORIAL_STEPS.LIMIT_PRICE,
                            [Styles.OrderValueTutorial]:
                              tradingTutorial &&
                              tutorialStep ===
                                TRADING_TUTORIAL_STEPS.ORDER_VALUE,
                          })}
                        >
                          <TradingForm
                            market={market}
                            initialLiquidity={preview && !tradingTutorial}
                            tradingTutorial={tradingTutorial}
                            selectedOrderProperties={selectedOrderProperties}
                            selectedOutcomeId={outcomeId}
                            updateSelectedOutcome={this.updateSelectedOutcome}
                            updateSelectedOrderProperties={
                              this.updateSelectedOrderProperties
                            }
                            tutorialNext={this.next}
                          />
                          {tradingTutorial &&
                            ((tutorialStep >=
                              TRADING_TUTORIAL_STEPS.BUYING_SHARES &&
                              tutorialStep <=
                                TRADING_TUTORIAL_STEPS.ORDER_VALUE) ||
                              tutorialStep ===
                                TRADING_TUTORIAL_STEPS.PLACE_ORDER) && (
                              <TutorialPopUp
                                left={
                                  tutorialStep !==
                                  TRADING_TUTORIAL_STEPS.PLACE_ORDER
                                }
                                leftBottom={
                                  tutorialStep ===
                                  TRADING_TUTORIAL_STEPS.PLACE_ORDER
                                }
                                next={() => {
                                  if (tutorialStep === TRADING_TUTORIAL_STEPS.PLACE_ORDER) {
                                    this.updateSelectedOrderProperties({
                                      orderQuantity: '',
                                      orderPrice: '',
                                    });
                                  }
                                  this.next();
                                }}
                                step={tutorialStep}
                                totalSteps={totalSteps}
                                text={TRADING_TUTORIAL_COPY[tutorialStep]}
                                error={
                                  tutorialError !== '' ? tutorialError : null
                                }
                              />
                            )}
                        </div>
                        <div className={Styles.MarketView__innerSecondColumn}>
                          <div className={Styles.MarketView__component}>
                            <MarketOutcomesList
                              marketId={marketId}
                              market={market}
                              preview={preview}
                              selectedOutcomeId={outcomeId}
                              updateSelectedOutcome={this.updateSelectedOutcome}
                              hideOutcomes={cat5 ? !extendOutcomesList : false}
                            />
                          </div>
                          <div
                            className={classNames(
                              Styles.MarketView__component,
                              {
                                [Styles.Hide]: cat5
                                  ? extendOutcomesList
                                  : extendOrders,
                              }
                            )}
                          >
                            <MarketChartsPane
                              marketId={!tradingTutorial && marketId}
                              selectedOutcomeId={outcomeId}
                              updateSelectedOrderProperties={
                                this.updateSelectedOrderProperties
                              }
                              tradingTutorial={tradingTutorial}
                              toggle={
                                cat5
                                  ? () =>
                                      this.toggleMiddleColumn(
                                        'extendOutcomesList'
                                      )
                                  : null
                              }
                              market={preview && market}
                              preview={preview}
                            />
                          </div>
                          <div
                            className={classNames(
                              Styles.MarketView__component,
                              {
                                [Styles.OpenOrdersTutorial]:
                                  tradingTutorial &&
                                  tutorialStep ===
                                    TRADING_TUTORIAL_STEPS.OPEN_ORDERS,
                                [Styles.FillsTutorial]:
                                  tradingTutorial &&
                                  tutorialStep ===
                                    TRADING_TUTORIAL_STEPS.MY_FILLS,
                                [Styles.PositionsTutorial]:
                                  tradingTutorial &&
                                  tutorialStep ===
                                    TRADING_TUTORIAL_STEPS.POSITIONS,
                              }
                            )}
                          >
                            <MarketOrdersPositionsTable
                              updateSelectedOrderProperties={
                                this.updateSelectedOrderProperties
                              }
                              marketId={marketId}
                              toggle={
                                cat5
                                  ? null
                                  : () =>
                                      this.toggleMiddleColumn('extendOrders')
                              }
                              market={preview && market}
                              preview={preview}
                              tradingTutorial={tradingTutorial}
                              orders={orders}
                              fills={fills}
                              positions={positions}
                              selected={selected}
                            />
                            {tradingTutorial &&
                              (tutorialStep ===
                                TRADING_TUTORIAL_STEPS.OPEN_ORDERS ||
                                tutorialStep ===
                                  TRADING_TUTORIAL_STEPS.MY_FILLS ||
                                tutorialStep ===
                                  TRADING_TUTORIAL_STEPS.POSITIONS) && (
                                <TutorialPopUp
                                  bottom
                                  next={this.next}
                                  step={tutorialStep}
                                  totalSteps={totalSteps}
                                  text={TRADING_TUTORIAL_COPY[tutorialStep]}
                                />
                              )}
                          </div>
                        </div>
                      </div>
                    </div>
                  </section>

                  <div className={Styles.MarketView__secondColumn}>
                    <div
                      className={classNames(
                        Styles.MarketView__component,
                        Styles.MarketView__orders,
                        {
                          [Styles.MarketView__hide]: extendTradeHistory,
                          [Styles.MarketView__show]: extendOrderBook,
                          [Styles.OrderBookTutorial]:
                            tradingTutorial &&
                            tutorialStep === TRADING_TUTORIAL_STEPS.ORDER_BOOK,
                        }
                      )}
                    >
                      <OrderBook
                        updateSelectedOrderProperties={
                          this.updateSelectedOrderProperties
                        }
                        marketId={marketId}
                        selectedOutcomeId={outcomeId}
                        toggle={this.toggleOrderBook}
                        extend={extendOrderBook}
                        hide={extendTradeHistory}
                        market={orderBookMarket}
                        initialLiquidity={preview}
                      />
                      {tradingTutorial &&
                        tutorialStep === TRADING_TUTORIAL_STEPS.ORDER_BOOK && (
                          <TutorialPopUp
                            right
                            next={this.next}
                            step={tutorialStep}
                            totalSteps={totalSteps}
                            text={TRADING_TUTORIAL_COPY[tutorialStep]}
                          />
                        )}
                    </div>
                    <div
                      className={classNames(
                        Styles.MarketView__component,
                        Styles.MarketView__history,
                        {
                          [Styles.MarketView__hide]: extendOrderBook,
                          [Styles.MarketView__show]: extendTradeHistory,
                        }
                      )}
                    >
                      <div className={Styles.MarketView__component__history}>
                        {(marketId || preview) && (
                          <MarketTradeHistory
                            marketId={marketId}
                            outcome={outcomeId}
                            toggle={this.toggleTradeHistory}
                            extend={extendTradeHistory}
                            hide={extendOrderBook}
                            tradingTutorial={tradingTutorial}
                            groupedTradeHistory={market.groupedTradeHistory}
                          />
                        )}
                      </div>
                    </div>
                  </div>
                </div>
                {!tradingTutorial && <MarketComments marketId={marketId} networkId={networkId} />}
              </>
            )
          }
        </Media>
      </div>
    );
  }
}<|MERGE_RESOLUTION|>--- conflicted
+++ resolved
@@ -150,10 +150,6 @@
     this.toggleMiddleColumn = this.toggleMiddleColumn.bind(this);
     this.tradingTutorialWidthCheck = this.tradingTutorialWidthCheck.bind(this);
 
-<<<<<<< HEAD
-  getDerivedStateFromProps() {
-=======
->>>>>>> 007f8e6d
     const {
       isConnected,
       loadFullMarket,
@@ -173,7 +169,7 @@
   componentDidMount() {
     this.node && this.node.scrollIntoView();
     window.scrollTo(0, 1);
-    
+
     const { isMarketLoading, showMarketLoadingModal } = this.props;
 
     if (isMarketLoading) {
@@ -183,17 +179,31 @@
     }
   }
 
-<<<<<<< HEAD
-  getSnapshotBeforeUpdate(prevProps) {
-=======
   componentDidUpdate(prevProps: MarketViewProps) {
->>>>>>> 007f8e6d
     const {
       isConnected,
       marketId,
       isMarketLoading,
       closeMarketLoadingModal,
+      tradingTutorial,
+      updateModal,
     } = prevProps;
+
+    if (tradingTutorial) {
+      if (
+        !isMarketLoading &&
+        !this.state.introShowing &&
+        this.state.tutorialStep === TRADING_TUTORIAL_STEPS.INTRO_MODAL
+      ) {
+        updateModal({
+          type: MODAL_TUTORIAL_INTRO,
+          next: this.next,
+        });
+        this.setState({ introShowing: true });
+      }
+      return;
+    }
+
     if (
       isConnected !== this.props.isConnected &&
       (this.props.isConnected &&
