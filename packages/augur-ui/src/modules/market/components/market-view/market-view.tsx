/* eslint-disable jsx-a11y/no-static-element-interaction */

import React, { Component } from 'react';
import { Helmet } from 'react-helmet';
import classNames from 'classnames';
import Media from 'react-media';

import { FindReact } from 'utils/find-react';
import MarketHeader from 'modules/market/containers/market-header';
import MarketOrdersPositionsTable from 'modules/market/containers/market-orders-positions-table';
import MarketOutcomesList from 'modules/market/containers/market-outcomes-list';
import TradingForm from 'modules/trading/components/trading-form';
import OrderBook from 'modules/market-charts/containers/order-book';
import MarketChartsPane from 'modules/market-charts/containers/market-charts-pane';
import parseMarketTitle from 'modules/markets/helpers/parse-market-title';
import MarketTradeHistory from 'modules/market/containers/market-trade-history';
import MarketComments from 'modules/market/containers/market-comments';
import {
  CATEGORICAL,
  BUY,
  PUBLICFILLORDER,
  LONG,
  SCALAR,
  TRADING_TUTORIAL,
  TRADING_TUTORIAL_STEPS,
  TRADING_TUTORIAL_COPY,
  MODAL_TUTORIAL_OUTRO,
  MODAL_TUTORIAL_INTRO,
  MODAL_SCALAR_MARKET,
  TUTORIAL_QUANTITY,
  TUTORIAL_PRICE,
  TRADING_TUTORIAL_OUTCOMES,
} from 'modules/common/constants';
import ModuleTabs from 'modules/market/components/common/module-tabs/module-tabs';
import ModulePane from 'modules/market/components/common/module-tabs/module-pane';
import PriceHistory from 'modules/market-charts/containers/price-history';
import Styles from 'modules/market/components/market-view/market-view.styles.less';
import { LeftChevron } from 'modules/common/icons';
import { SMALL_MOBILE } from 'modules/common/constants';
import {
  MarketData,
  OutcomeFormatted,
  DefaultOrderProperties,
} from 'modules/types';
import { getDefaultOutcomeSelected } from 'utils/convert-marketInfo-marketData';
import { getNetworkId } from 'modules/contracts/actions/contractCalls';
import { TutorialPopUp } from '../common/tutorial-pop-up';
import { formatShares, formatDai } from 'utils/format-number';
import { convertUnixToFormattedDate } from 'utils/format-date';
import { createBigNumber } from 'utils/create-big-number';
import { TXEventName } from '@augurproject/sdk/src';
import makePath from 'modules/routes/helpers/make-path';
import { MARKETS } from 'modules/routes/constants/views';
import { augurSdk } from 'services/augursdk';
import { formatOrderBook } from 'modules/create-market/helpers/format-order-book';
import { Getters } from '@augurproject/sdk';

interface MarketViewProps {
  isMarketLoading: boolean;
  closeMarketLoadingModal: Function;
  market: MarketData;
  marketId: string;
  marketReviewSeen: boolean;
  scalarModalSeen: boolean;
  marketReviewModal: Function;
  currentTimestamp: number;
  isConnected: boolean;
  loadMarketsInfo: Function;
  loadMarketTradingHistory: Function;
  description: string;
  marketType: string;
  outcomes: OutcomeFormatted[];
  updateModal: Function;
  history: History;
  showMarketLoadingModal: Function;
  preview?: boolean;
  sortedOutcomes: OutcomeFormatted[];
  tradingTutorial?: boolean;
  addAlert: Function;
  hotloadMarket: Function;
  canHotload: boolean;
  modalShowing?: boolean;
  removeAlert: Function;
  outcomeId?: number;
  account: string;
  orderBook?: Getters.Markets.OutcomeOrderBook;
}

interface DefaultOrderPropertiesMap {
  [outcomeId: number]: DefaultOrderProperties;
}
interface MarketViewState {
  pane: string | null;
  extendOutcomesList: boolean;
  extendOrders: boolean;
  extendOrderBook: boolean;
  extendTradeHistory: boolean;
  selectedOrderProperties: DefaultOrderProperties;
  selectedOutcomeId?: number;
  fixedPrecision: number;
  selectedOutcomeProperties: DefaultOrderPropertiesMap;
  tutorialStep: number;
  introShowing: boolean;
  tutorialError: string;
  hasShownScalarModal: boolean;
  timer: NodeJS.Timeout;
  orderBook: Getters.Markets.OutcomeOrderBook;
}

const ORDER_BOOK_REFRESH_MS = 3000;

export default class MarketView extends Component<
  MarketViewProps,
  MarketViewState
> {
  static defaultProps = {
    marketType: undefined,
    outcomes: [],
    currentTimestamp: 0,
  };

  DEFAULT_ORDER_PROPERTIES = {
    orderPrice: '',
    orderQuantity: '',
    selectedNav: BUY,
  };
  node: any;

  constructor(props: MarketViewProps) {
    super(props);

    const cat5 = this.findType();

    this.state = {
      pane: null,
      introShowing: false,
      tutorialStep: TRADING_TUTORIAL_STEPS.INTRO_MODAL,
      hasShownScalarModal: false,
      extendOrderBook: false,
      extendTradeHistory: false,
      extendOutcomesList: cat5 ? true : false,
      extendOrders: false,
      selectedOrderProperties: this.DEFAULT_ORDER_PROPERTIES,
      selectedOutcomeId:
        props.outcomeId !== null
          ? props.outcomeId
          : props.market
          ? props.market.defaultSelectedOutcomeId
          : undefined,
      fixedPrecision: 4,
      tutorialError: '',
      selectedOutcomeProperties: {
        1: {
          ...this.DEFAULT_ORDER_PROPERTIES,
        },
      },
      timer: null,
      orderBook: this.props.preview
        ? this.props.orderBook
        : {
            spread: null,
            bids: [],
            asks: [],
          },
    };

    this.updateSelectedOutcome = this.updateSelectedOutcome.bind(this);
    this.updateSelectedOrderProperties = this.updateSelectedOrderProperties.bind(
      this
    );
    this.toggleOrderBook = this.toggleOrderBook.bind(this);
    this.toggleTradeHistory = this.toggleTradeHistory.bind(this);
    this.updateSelectedOutcomeSwitch = this.updateSelectedOutcomeSwitch.bind(
      this
    );
    this.showMarketDisclaimer = this.showMarketDisclaimer.bind(this);
    this.toggleMiddleColumn = this.toggleMiddleColumn.bind(this);
    this.tradingTutorialWidthCheck = this.tradingTutorialWidthCheck.bind(this);

    const {
      isConnected,
      loadMarketsInfo,
      marketId,
      loadMarketTradingHistory,
      tradingTutorial,
    } = this.props;

    this.tradingTutorialWidthCheck();

    if (isConnected && !!marketId && !tradingTutorial) {
      loadMarketsInfo(marketId);
      loadMarketTradingHistory(marketId);
    }
  }

  componentDidMount() {
    if (!this.props.preview) {
      this.node && this.node.scrollIntoView();
      window.scrollTo(0, 1);
    }

    const {
      isMarketLoading,
      showMarketLoadingModal,
      preview,
      tradingTutorial,
    } = this.props;

    if (isMarketLoading) {
      showMarketLoadingModal();
    }
    if (!isMarketLoading && !preview && !tradingTutorial) {
      this.startOrderBookTimer();
    }
  }

  startOrderBookTimer = () => {
    const { timer } = this.state;
    if (!timer) {
      this.getOrderBook();
      const timer = setInterval(
        () => this.getOrderBook(),
        ORDER_BOOK_REFRESH_MS
      );
      this.setState({ timer });
    }
  };

  componentDidUpdate(prevProps: MarketViewProps) {
    const {
      isConnected,
      marketId,
      isMarketLoading,
      closeMarketLoadingModal,
      tradingTutorial,
      updateModal,
    } = prevProps;
    if (
      this.props.outcomeId !== prevProps.outcomeId &&
      this.props.outcomeId !== null
    ) {
      this.setState({ selectedOutcomeId: this.props.outcomeId });
    }
    // closeMarketLoadingModal();
    if (tradingTutorial) {
      if (
        !isMarketLoading &&
        !this.state.introShowing &&
        this.state.tutorialStep === TRADING_TUTORIAL_STEPS.INTRO_MODAL
      ) {
        updateModal({
          type: MODAL_TUTORIAL_INTRO,
          next: this.next,
        });
        this.setState({ introShowing: true });
      }
      return;
    }

    if (
      isConnected !== this.props.isConnected &&
      (this.props.isConnected &&
        !!this.props.marketId &&
        (this.props.marketId !== marketId ||
          this.props.marketType === undefined))
    ) {
      this.props.loadMarketsInfo(this.props.marketId);
      this.props.loadMarketTradingHistory(marketId);
    }

    if (isMarketLoading !== this.props.isMarketLoading && !this.props.modalShowing && this.props.canHotload === undefined) {
      closeMarketLoadingModal();
      this.startOrderBookTimer();
    }
    if (
      !tradingTutorial &&
      !this.props.scalarModalSeen &&
      this.props.marketType === SCALAR &&
      !this.state.hasShownScalarModal
    ) {
      this.props.updateModal({
        type: MODAL_SCALAR_MARKET,
        cb: () => this.setState({ hasShownScalarModal: true }),
      });
    }
  }

  componentWillUnmount() {
    const { timer } = this.state;
    timer && clearInterval(timer);
  }

  getOrderBook = () => {
    const { marketId, account, market } = this.props;
    const { selectedOutcomeId } = this.state;
    const Augur = augurSdk.get();
    Augur.getMarketOrderBook({ marketId, account }).then(marketOrderBook => {
      if (!marketOrderBook) {
        return console.error(`Could not get order book for ${marketId}`);
      }
<<<<<<< HEAD
      const outcomeId = selectedOutcomeId
        ? selectedOutcomeId
        : market.defaultSelectedOutcomeId;
=======
      const outcomeId = selectedOutcomeId !== undefined ? selectedOutcomeId : market.defaultSelectedOutcomeId;
>>>>>>> ef6d0742
      let orderBook = marketOrderBook.orderBook;
      if (orderBook[outcomeId]) {
        orderBook = orderBook[outcomeId] as Getters.Markets.OutcomeOrderBook;
      }
      this.setState({ orderBook });
    });
  };

  tradingTutorialWidthCheck() {
    if (this.props.tradingTutorial && window.innerWidth <= 1280) {
      // TEMP_TABLET
      // Don't show tradingTutorial on mobile,
      // redirect to markets when we enter tablet breakpoints
      this.props.history.push({ pathname: makePath(MARKETS) });
    }
  }

  // don't show the market disclaimer when user shows up. TODO: Design to figure out when to show
  showMarketDisclaimer() {
    const { marketReviewSeen, marketReviewModal } = this.props;
    if (!marketReviewSeen && marketReviewModal) {
      marketReviewModal();
    }
  }

  findType() {
    const { marketType, market } = this.props;

    if (market) {
      const { numOutcomes } = market;

      if (marketType === CATEGORICAL && numOutcomes > 4) {
        return true;
      } else {
        return false;
      }
    } else {
      return true;
    }
  }

  toggleOrderBook() {
    if (!this.state.extendOrderBook && this.state.extendTradeHistory) {
      this.setState({ extendOrderBook: false, extendTradeHistory: false });
    } else {
      this.setState({
        extendOrderBook: !this.state.extendOrderBook,
        extendTradeHistory: false,
      });
    }
  }

  toggleTradeHistory() {
    if (!this.state.extendTradeHistory && this.state.extendOrderBook) {
      this.setState({ extendTradeHistory: false, extendOrderBook: false });
    } else {
      this.setState({
        extendTradeHistory: !this.state.extendTradeHistory,
        extendOrderBook: false,
      });
    }
  }

  updateSelectedOutcomeSwitch(selectedOutcomeId) {
    this.updateSelectedOutcome(selectedOutcomeId);

    FindReact(document.getElementById('tabs_mobileView')).handleClick(null, 1);
  }

  updateSelectedOutcome(selectedOutcomeId) {
    if (selectedOutcomeId !== this.state.selectedOutcomeId) {
      this.setState({
        selectedOutcomeId,
        selectedOrderProperties: {
          ...this.DEFAULT_ORDER_PROPERTIES,
        },
      });

      const { selectedOutcomeProperties } = this.state;
      if (!selectedOutcomeProperties[selectedOutcomeId]) {
        selectedOutcomeProperties[selectedOutcomeId] = {
          ...this.DEFAULT_ORDER_PROPERTIES,
        };
        this.setState({ selectedOutcomeProperties });
      }
    }
  }

  updateSelectedOrderProperties(selectedOrderProperties) {
    this.checkTutorialErrors(selectedOrderProperties);

    this.setState({
      selectedOrderProperties,
    });
  }

  checkTutorialErrors(selectedOrderProperties) {
    if (this.state.tutorialStep === TRADING_TUTORIAL_STEPS.QUANTITY) {
      const invalidQuantity =
        parseFloat(selectedOrderProperties.orderQuantity) !== TUTORIAL_QUANTITY;
      this.setState({
        tutorialError:
          parseFloat(selectedOrderProperties.orderQuantity) !==
          TUTORIAL_QUANTITY
            ? 'Please enter a quantity of 100 for this order to be filled on the test market'
            : '',
      });

      return invalidQuantity;
    }

    if (this.state.tutorialStep === TRADING_TUTORIAL_STEPS.LIMIT_PRICE) {
      const invalidPrice =
        parseFloat(selectedOrderProperties.orderPrice) !== TUTORIAL_PRICE;
      this.setState({
        tutorialError: invalidPrice
          ? 'Enter a limit price of $.40 for this order to be filled on the test market'
          : '',
      });

      return invalidPrice;
    }

    return false;
  }

  toggleMiddleColumn(show: string) {
    this.setState({ [show]: !this.state[show] });
  }

  back = () => {
    this.setState({ tutorialStep: this.state.tutorialStep - 1 });
  };

  next = () => {
    const { market, updateModal, addAlert, removeAlert } = this.props;
    const {
      tutorialStep,
      selectedOrderProperties,
      selectedOutcomeId,
    } = this.state;
    if (tutorialStep === TRADING_TUTORIAL_STEPS.ORDER_BOOK) {
      // Scroll to bottom since next tutorial card will be below the fold.
      document
        .querySelector('#mainContent')
        .scrollTo(0, document.body.scrollHeight);
    }

    if (!this.checkTutorialErrors(selectedOrderProperties)) {
      this.setState({ tutorialStep: tutorialStep + 1 });
    }

    if (tutorialStep === TRADING_TUTORIAL_STEPS.OPEN_ORDERS) {
      let outcomeId =
        selectedOutcomeId === null || selectedOutcomeId === undefined
          ? market.defaultSelectedOutcomeId
          : selectedOutcomeId;
      addAlert({
        name: PUBLICFILLORDER,
        toast: true,
        id: TRADING_TUTORIAL,
        uniqueId: TRADING_TUTORIAL,
        status: TXEventName.Success,
        params: {
          market: TRADING_TUTORIAL,
          amountFilled: TUTORIAL_QUANTITY,
          outcome: TRADING_TUTORIAL_OUTCOMES[outcomeId].description,
          orderCreator: '0x1',
          price: TUTORIAL_PRICE,
          amount: TUTORIAL_QUANTITY,
          orderType: BUY,
          marketInfo: {
            tickSize: market.tickSize,
            description: market.description,
            minPrice: market.minPrice,
            maxPrice: market.maxPrice,
            marketType: market.marketType,
          },
        },
      });
    } else if (tutorialStep === TRADING_TUTORIAL_STEPS.MY_FILLS) {
      removeAlert(TRADING_TUTORIAL, PUBLICFILLORDER);
    } else if (tutorialStep === TRADING_TUTORIAL_STEPS.POSITIONS) {
      updateModal({
        type: MODAL_TUTORIAL_OUTRO,
        back: () => {
          this.setState({
            tutorialStep: TRADING_TUTORIAL_STEPS.MARKET_DETAILS,
          });
        },
      });
    }
  };

  render() {
    const {
      isMarketLoading,
      currentTimestamp,
      description,
      marketId,
      market,
      history,
      preview,
      tradingTutorial,
      hotloadMarket,
      canHotload,
      modalShowing,
    } = this.props;
    const {
      selectedOutcomeId,
      extendOrderBook,
      extendTradeHistory,
      selectedOrderProperties,
      extendOutcomesList,
      extendOrders,
      tutorialStep,
      tutorialError,
      pane,
      orderBook,
    } = this.state;
    if (isMarketLoading) {
      if (canHotload && !tradingTutorial) hotloadMarket(marketId);
      return (
        <div
          ref={node => {
            this.node = node;
          }}
          className={Styles.MarketView}
        />
      );
    }
    let marketOrderBook = orderBook;
    let outcomeId =
      selectedOutcomeId === null || selectedOutcomeId === undefined
        ? market.defaultSelectedOutcomeId
        : selectedOutcomeId;
    if (preview && !tradingTutorial) {
      outcomeId = getDefaultOutcomeSelected(market.marketType);
      marketOrderBook = formatOrderBook(orderBook[outcomeId]);
    }

    const networkId = getNetworkId();
    const cat5 = this.findType();
    let orders = null;
    if (tradingTutorial) {
      marketOrderBook = formatOrderBook(orderBook[outcomeId]);
    }
    if (
      tradingTutorial &&
      tutorialStep === TRADING_TUTORIAL_STEPS.OPEN_ORDERS
    ) {
      orders = [
        {
          pending: true,
          id: 'trading-tutorial-pending-order',
          type: BUY,
          avgPrice: formatDai(TUTORIAL_PRICE),
          outcomeName: TRADING_TUTORIAL_OUTCOMES[outcomeId].description,
          unmatchedShares: formatShares(TUTORIAL_QUANTITY),
          tokensEscrowed: formatShares(0),
          sharesEscrowed: formatShares(0),
          creationTime: 0,
        },
      ];
    }

    let fills = null;
    if (tradingTutorial && tutorialStep === TRADING_TUTORIAL_STEPS.MY_FILLS) {
      fills = [
        {
          amount: createBigNumber(TUTORIAL_QUANTITY),
          logIndex: 1,
          marketDescription: market.description,
          marketId: market.id,
          originalQuantity: createBigNumber(TUTORIAL_QUANTITY),
          id: 'trading-tutorial-pending-order',
          type: BUY,
          price: createBigNumber(TUTORIAL_PRICE),
          outcome: TRADING_TUTORIAL_OUTCOMES[outcomeId].description,
          timestamp: convertUnixToFormattedDate(currentTimestamp),
          trades: [
            {
              amount: createBigNumber(TUTORIAL_QUANTITY),
              logIndex: 1,
              marketDescription: market.description,
              marketId: market.id,
              type: BUY,
              price: createBigNumber(TUTORIAL_PRICE),
              outcome: TRADING_TUTORIAL_OUTCOMES[outcomeId].description,
              timestamp: convertUnixToFormattedDate(currentTimestamp),
              transactionHash: '0xerjejfsdk',
            },
          ],
        },
      ];
    }

    let positions = null;
    if (tradingTutorial && tutorialStep === TRADING_TUTORIAL_STEPS.POSITIONS) {
      positions = [
        {
          type: LONG,
          outcomeName: TRADING_TUTORIAL_OUTCOMES[outcomeId].description,
          quantity: formatShares(TUTORIAL_QUANTITY),
          id: TRADING_TUTORIAL,
          outcomeId: outcomeId,
          totalValue: formatDai(TUTORIAL_QUANTITY),
          totalReturns: formatDai(TUTORIAL_QUANTITY),
          unrealizedNet: formatDai(TUTORIAL_QUANTITY),
          realizedNet: formatDai(TUTORIAL_QUANTITY),
          purchasePrice: formatDai(TUTORIAL_PRICE),
        },
      ];
    }

    let selected = 0;
    if (tradingTutorial && tutorialStep === TRADING_TUTORIAL_STEPS.MY_FILLS) {
      selected = 1;
    }
    if (tradingTutorial && tutorialStep === TRADING_TUTORIAL_STEPS.POSITIONS) {
      selected = 2;
    }

    const totalSteps = Object.keys(TRADING_TUTORIAL_STEPS).length / 2 - 2;

    if (
      tradingTutorial &&
      (tutorialStep === TRADING_TUTORIAL_STEPS.POSITIONS ||
        tutorialStep === TRADING_TUTORIAL_STEPS.MY_FILLS)
    ) {
      const newOrderBook = market.orderBook[selectedOutcomeId].filter(
        order => !order.disappear
      );
      marketOrderBook = formatOrderBook(newOrderBook);
    }
    
    return (
      <div
        ref={node => {
          this.node = node;
        }}
        className={classNames(Styles.MarketView, {
          [Styles.Inactive]: preview,
        })}
      >
        {tradingTutorial && <span />}
        <Helmet>
          <title>{parseMarketTitle(description)}</title>
        </Helmet>
        <Media
          query={SMALL_MOBILE}
          onChange={matches => {
            if (matches && pane !== 'Market Info')
              this.setState({ pane: 'Market Info' });
          }}
        >
          {matches =>
            matches ? (
              <>
                <ModuleTabs
                  selected={0}
                  fillWidth
                  noBorder
                  id="mobileView"
                  scrollOver={matches && !preview}
                  leftButton={
                    <button
                      className={Styles.MarketView__button}
                      onClick={() => history.goBack()}
                    >
                      {LeftChevron}
                    </button>
                  }
                >
                  <ModulePane
                    label="Market Info"
                    onClickCallback={() =>
                      this.setState({ pane: 'Market Info' })
                    }
                  >
                    <div
                      className={Styles['MarketView__paneContainer--mobile']}
                    >
                      <MarketHeader
                        marketId={marketId}
                        market={preview && market}
                        preview={preview}
                      />
                      <MarketOutcomesList
                        marketId={marketId}
                        market={market}
                        preview={preview}
                        selectedOutcomeId={outcomeId}
                        updateSelectedOutcome={this.updateSelectedOutcomeSwitch}
                      />
                      <div className={Styles.MarketView__priceHistoryChart}>
                        <h3>Price History</h3>
                        {!preview && (
                          <PriceHistory
                            marketId={marketId}
                            market={preview && market}
                            selectedOutcomeId={outcomeId}
                            isMarketLoading={isMarketLoading || modalShowing}
                            canHotload={canHotload}
                          />
                        )}
                      </div>
                    </div>
                  </ModulePane>
                  <ModulePane
                    label="Trade"
                    onClickCallback={() => {
                      this.setState({ pane: 'Trade' });
                      this.node.children[0].children[1].scrollTo({
                        top: 0,
                        behavior: 'smooth',
                      });
                    }}
                  >
                    <div
                      className={Styles['MarketView__paneContainer--mobile']}
                    >
                      <h1>{description}</h1>
                      <ModuleTabs selected={0} fillForMobile>
                        <ModulePane label="Order Book">
                          <div className={Styles.MarketView__orders}>
                            <OrderBook
                              updateSelectedOrderProperties={
                                this.updateSelectedOrderProperties
                              }
                              marketId={marketId}
                              selectedOutcomeId={outcomeId}
                              toggle={this.toggleOrderBook}
                              extend={extendOrderBook}
                              hide={extendTradeHistory}
                              market={market}
                              initialLiquidity={preview}
                              orderBook={marketOrderBook}
                            />
                          </div>
                        </ModulePane>
                        <ModulePane label="Trade History">
                          <div className={Styles.MarketView__history}>
                            <div
                              className={Styles.MarketView__component__history}
                            >
                              {(marketId || preview) && (
                                <MarketTradeHistory
                                  marketId={marketId}
                                  outcome={outcomeId}
                                  toggle={this.toggleTradeHistory}
                                  extend={extendTradeHistory}
                                  hide={extendOrderBook}
                                  marketType={market.marketType}
                                />
                              )}
                            </div>
                          </div>
                        </ModulePane>
                      </ModuleTabs>

                      <TradingForm
                        market={market}
                        initialLiquidity={preview && !tradingTutorial}
                        tradingTutorial={tradingTutorial}
                        selectedOrderProperties={selectedOrderProperties}
                        selectedOutcomeId={outcomeId}
                        updateSelectedOutcome={this.updateSelectedOutcome}
                        updateSelectedOrderProperties={
                          this.updateSelectedOrderProperties
                        }
                      />

                      <MarketChartsPane
                        marketId={!tradingTutorial && marketId}
                        market={preview && market}
                        selectedOutcomeId={outcomeId}
                        currentTimestamp={currentTimestamp}
                        updateSelectedOrderProperties={
                          this.updateSelectedOrderProperties
                        }
                        preview={preview}
                        orderBook={marketOrderBook}
                      />
                    </div>
                  </ModulePane>
                  <ModulePane
                    label="Orders/Position"
                    onClickCallback={() =>
                      this.setState({ pane: 'Orders/Position' })
                    }
                  >
                    <div
                      className={classNames(
                        Styles['MarketView__paneContainer--mobile']
                      )}
                    >
                      <h1>{description}</h1>
                      <MarketOrdersPositionsTable
                        updateSelectedOrderProperties={
                          this.updateSelectedOrderProperties
                        }
                        marketId={marketId}
                        market={preview && market}
                        preview={preview}
                        tradingTutorial={tradingTutorial}
                        orders={orders}
                        fills={fills}
                      />
                    </div>
                  </ModulePane>
                </ModuleTabs>
                {pane !== 'Trade' && (
                  <MarketComments marketId={marketId} networkId={networkId} />
                )}
              </>
            ) : (
              <>
                <div
                  className={classNames(Styles.MarketView__parent, {
                    [Styles.Tutorial]: tradingTutorial,
                  })}
                >
                  <section className={Styles.MarketView__body}>
                    <div
                      className={classNames({
                        [Styles.HeaderTutorial]:
                          tradingTutorial &&
                          tutorialStep ===
                            TRADING_TUTORIAL_STEPS.MARKET_DETAILS,
                      })}
                    >
                      <MarketHeader
                        marketId={marketId}
                        market={preview && market}
                        preview={preview}
                        next={this.next}
                        showTutorialData={
                          tradingTutorial &&
                          tutorialStep === TRADING_TUTORIAL_STEPS.MARKET_DATA
                        }
                        step={tutorialStep}
                        totalSteps={totalSteps}
                        text={TRADING_TUTORIAL_COPY[tutorialStep]}
                        showTutorialDetails={
                          tradingTutorial &&
                          tutorialStep === TRADING_TUTORIAL_STEPS.MARKET_DETAILS
                        }
                      />
                      {tradingTutorial &&
                        tutorialStep ===
                          TRADING_TUTORIAL_STEPS.MARKET_DETAILS && (
                          <TutorialPopUp
                            top
                            step={tutorialStep}
                            totalSteps={totalSteps}
                            text={TRADING_TUTORIAL_COPY[tutorialStep]}
                            next={this.next}
                          />
                        )}
                    </div>

                    <div className={Styles.MarketView__firstColumn}>
                      <div className={Styles.MarketView__firstRow}>
                        <div
                          className={classNames(Styles.MarketView__component, {
                            [Styles.TradingFormTutorial]:
                              tradingTutorial &&
                              ((tutorialStep >=
                                TRADING_TUTORIAL_STEPS.BUYING_SHARES &&
                                tutorialStep <=
                                  TRADING_TUTORIAL_STEPS.ORDER_VALUE) ||
                                tutorialStep ===
                                  TRADING_TUTORIAL_STEPS.PLACE_ORDER),
                            [Styles.PlaceOrderTutorial]:
                              tradingTutorial &&
                              tutorialStep ===
                                TRADING_TUTORIAL_STEPS.PLACE_ORDER,
                            [Styles.SelectOutcomeTutorial]:
                              tradingTutorial &&
                              tutorialStep ===
                                TRADING_TUTORIAL_STEPS.SELECT_OUTCOME,
                            [Styles.BuyingSharesTutorial]:
                              tradingTutorial &&
                              tutorialStep ===
                                TRADING_TUTORIAL_STEPS.BUYING_SHARES,
                            [Styles.QuantityTutorial]:
                              tradingTutorial &&
                              tutorialStep === TRADING_TUTORIAL_STEPS.QUANTITY,
                            [Styles.LimitPriceTutorial]:
                              tradingTutorial &&
                              tutorialStep ===
                                TRADING_TUTORIAL_STEPS.LIMIT_PRICE,
                            [Styles.OrderValueTutorial]:
                              tradingTutorial &&
                              tutorialStep ===
                                TRADING_TUTORIAL_STEPS.ORDER_VALUE,
                          })}
                        >
                          <TradingForm
                            market={market}
                            initialLiquidity={preview && !tradingTutorial}
                            tradingTutorial={tradingTutorial}
                            selectedOrderProperties={selectedOrderProperties}
                            selectedOutcomeId={outcomeId}
                            updateSelectedOutcome={this.updateSelectedOutcome}
                            updateSelectedOrderProperties={
                              this.updateSelectedOrderProperties
                            }
                            tutorialNext={this.next}
                          />
                          {tradingTutorial &&
                            ((tutorialStep >=
                              TRADING_TUTORIAL_STEPS.BUYING_SHARES &&
                              tutorialStep <=
                                TRADING_TUTORIAL_STEPS.ORDER_VALUE) ||
                              tutorialStep ===
                                TRADING_TUTORIAL_STEPS.PLACE_ORDER) && (
                              <TutorialPopUp
                                left={
                                  tutorialStep !==
                                  TRADING_TUTORIAL_STEPS.PLACE_ORDER
                                }
                                leftBottom={
                                  tutorialStep ===
                                  TRADING_TUTORIAL_STEPS.PLACE_ORDER
                                }
                                next={() => {
                                  if (
                                    tutorialStep ===
                                    TRADING_TUTORIAL_STEPS.PLACE_ORDER
                                  ) {
                                    this.updateSelectedOrderProperties({
                                      orderQuantity: '',
                                      orderPrice: '',
                                    });
                                  }
                                  this.next();
                                }}
                                step={tutorialStep}
                                totalSteps={totalSteps}
                                text={TRADING_TUTORIAL_COPY[tutorialStep]}
                                error={
                                  tutorialError !== '' ? tutorialError : null
                                }
                              />
                            )}
                        </div>
                        <div className={Styles.MarketView__innerSecondColumn}>
                          <div className={Styles.MarketView__component}>
                            <MarketOutcomesList
                              marketId={marketId}
                              market={market}
                              preview={preview}
                              selectedOutcomeId={outcomeId}
                              updateSelectedOutcome={this.updateSelectedOutcome}
                              hideOutcomes={cat5 ? !extendOutcomesList : false}
                            />
                          </div>
                          <div
                            className={classNames(
                              Styles.MarketView__component,
                              {
                                [Styles.Hide]: cat5
                                  ? extendOutcomesList
                                  : extendOrders,
                              }
                            )}
                          >
                            <MarketChartsPane
                              marketId={!tradingTutorial && marketId}
                              selectedOutcomeId={outcomeId}
                              updateSelectedOrderProperties={
                                this.updateSelectedOrderProperties
                              }
                              tradingTutorial={tradingTutorial}
                              toggle={
                                cat5
                                  ? () =>
                                      this.toggleMiddleColumn(
                                        'extendOutcomesList'
                                      )
                                  : null
                              }
                              market={preview && market}
                              preview={preview}
                              orderBook={marketOrderBook}
                              isMarketLoading={isMarketLoading || modalShowing}
                              canHotload={canHotload}
                            />
                          </div>
                          <div
                            className={classNames(
                              Styles.MarketView__component,
                              {
                                [Styles.OpenOrdersTutorial]:
                                  tradingTutorial &&
                                  tutorialStep ===
                                    TRADING_TUTORIAL_STEPS.OPEN_ORDERS,
                                [Styles.FillsTutorial]:
                                  tradingTutorial &&
                                  tutorialStep ===
                                    TRADING_TUTORIAL_STEPS.MY_FILLS,
                                [Styles.PositionsTutorial]:
                                  tradingTutorial &&
                                  tutorialStep ===
                                    TRADING_TUTORIAL_STEPS.POSITIONS,
                              }
                            )}
                          >
                            <MarketOrdersPositionsTable
                              updateSelectedOrderProperties={
                                this.updateSelectedOrderProperties
                              }
                              marketId={marketId}
                              toggle={
                                cat5
                                  ? null
                                  : () =>
                                      this.toggleMiddleColumn('extendOrders')
                              }
                              market={preview && market}
                              preview={preview}
                              tradingTutorial={tradingTutorial}
                              orders={orders}
                              fills={fills}
                              positions={positions}
                              selected={selected}
                            />
                            {tradingTutorial &&
                              (tutorialStep ===
                                TRADING_TUTORIAL_STEPS.OPEN_ORDERS ||
                                tutorialStep ===
                                  TRADING_TUTORIAL_STEPS.MY_FILLS ||
                                tutorialStep ===
                                  TRADING_TUTORIAL_STEPS.POSITIONS) && (
                                <TutorialPopUp
                                  bottom
                                  next={this.next}
                                  step={tutorialStep}
                                  totalSteps={totalSteps}
                                  text={TRADING_TUTORIAL_COPY[tutorialStep]}
                                />
                              )}
                          </div>
                        </div>
                      </div>
                    </div>
                  </section>

                  <div className={Styles.MarketView__secondColumn}>
                    <div
                      className={classNames(
                        Styles.MarketView__component,
                        Styles.MarketView__orders,
                        {
                          [Styles.MarketView__hide]: extendTradeHistory,
                          [Styles.MarketView__show]: extendOrderBook,
                          [Styles.OrderBookTutorial]:
                            tradingTutorial &&
                            tutorialStep === TRADING_TUTORIAL_STEPS.ORDER_BOOK,
                        }
                      )}
                    >
                      <OrderBook
                        updateSelectedOrderProperties={
                          this.updateSelectedOrderProperties
                        }
                        marketId={marketId}
                        selectedOutcomeId={outcomeId}
                        toggle={this.toggleOrderBook}
                        extend={extendOrderBook}
                        hide={extendTradeHistory}
                        market={market}
                        initialLiquidity={preview}
                        orderBook={marketOrderBook}
                      />
                      {tradingTutorial &&
                        tutorialStep === TRADING_TUTORIAL_STEPS.ORDER_BOOK && (
                          <TutorialPopUp
                            right
                            next={this.next}
                            step={tutorialStep}
                            totalSteps={totalSteps}
                            text={TRADING_TUTORIAL_COPY[tutorialStep]}
                          />
                        )}
                    </div>
                    <div
                      className={classNames(
                        Styles.MarketView__component,
                        Styles.MarketView__history,
                        {
                          [Styles.MarketView__hide]: extendOrderBook,
                          [Styles.MarketView__show]: extendTradeHistory,
                        }
                      )}
                    >
                      <div className={Styles.MarketView__component__history}>
                        {(marketId || preview) && (
                          <MarketTradeHistory
                            marketId={marketId}
                            outcome={outcomeId}
                            toggle={this.toggleTradeHistory}
                            extend={extendTradeHistory}
                            marketType={market.marketType}
                            hide={extendOrderBook}
                            tradingTutorial={tradingTutorial}
                            groupedTradeHistory={market.groupedTradeHistory}
                          />
                        )}
                      </div>
                    </div>
                  </div>
                </div>
                {!tradingTutorial && (
                  <MarketComments marketId={marketId} networkId={networkId} />
                )}
              </>
            )
          }
        </Media>
      </div>
    );
  }
}<|MERGE_RESOLUTION|>--- conflicted
+++ resolved
@@ -298,13 +298,7 @@
       if (!marketOrderBook) {
         return console.error(`Could not get order book for ${marketId}`);
       }
-<<<<<<< HEAD
-      const outcomeId = selectedOutcomeId
-        ? selectedOutcomeId
-        : market.defaultSelectedOutcomeId;
-=======
       const outcomeId = selectedOutcomeId !== undefined ? selectedOutcomeId : market.defaultSelectedOutcomeId;
->>>>>>> ef6d0742
       let orderBook = marketOrderBook.orderBook;
       if (orderBook[outcomeId]) {
         orderBook = orderBook[outcomeId] as Getters.Markets.OutcomeOrderBook;
