/* eslint-disable jsx-a11y/no-static-element-interaction */

import React, { Component } from 'react';
import classNames from 'classnames';
import Media from 'react-media';

import { FindReact } from 'utils/find-react';
import MarketHeader from 'modules/market/containers/market-header';
import MarketOrdersPositionsTable from 'modules/market/containers/market-orders-positions-table';
import MarketOutcomesList from 'modules/market/containers/market-outcomes-list';
import TradingForm from 'modules/trading/components/trading-form';
import OrderBook from 'modules/market-charts/containers/order-book';
import MarketChartsPane from 'modules/market-charts/containers/market-charts-pane';
import parseMarketTitle from 'modules/markets/helpers/parse-market-title';
import MarketTradeHistory from 'modules/market/containers/market-trade-history';
import MarketComments from 'modules/market/containers/market-comments';
import {
  CATEGORICAL,
  BUY,
  PUBLICFILLORDER,
  LONG,
  SCALAR,
  TRADING_TUTORIAL,
  TRADING_TUTORIAL_STEPS,
  TRADING_TUTORIAL_COPY,
  MODAL_TUTORIAL_OUTRO,
  MODAL_TUTORIAL_INTRO,
  MODAL_SCALAR_MARKET,
  TUTORIAL_QUANTITY,
  TUTORIAL_PRICE,
  TRADING_TUTORIAL_OUTCOMES,
  TUTORIAL_OUTCOME,
} from 'modules/common/constants';
import ModuleTabs from 'modules/market/components/common/module-tabs/module-tabs';
import ModulePane from 'modules/market/components/common/module-tabs/module-pane';
import PriceHistory from 'modules/market-charts/containers/price-history';
import Styles from 'modules/market/components/market-view/market-view.styles.less';
import { LeftChevron } from 'modules/common/icons';
import { SMALL_MOBILE } from 'modules/common/constants';
import {
  MarketData,
  OutcomeFormatted,
  DefaultOrderProperties,
  IndividualOutcomeOrderBook,
  TestTradingOrder,
  OutcomeTestTradingOrder,
} from 'modules/types';
import { getDefaultOutcomeSelected } from 'utils/convert-marketInfo-marketData';
import { getNetworkId } from 'modules/contracts/actions/contractCalls';
import { TutorialPopUp } from '../common/tutorial-pop-up';
import { formatShares, formatDai } from 'utils/format-number';
import { convertUnixToFormattedDate } from 'utils/format-date';
import { createBigNumber } from 'utils/create-big-number';
import { TXEventName } from '@augurproject/sdk/src';
import makePath from 'modules/routes/helpers/make-path';
import { MARKETS } from 'modules/routes/constants/views';
import { formatOrderBook } from 'modules/create-market/helpers/format-order-book';
import { Getters } from '@augurproject/sdk';
import { HelmetTag } from 'modules/seo/helmet-tag';
import { MARKET_VIEW_HEAD_TAGS } from 'modules/seo/helmet-configs';

interface MarketViewProps {
  isMarketLoading: boolean;
  closeMarketLoadingModalOnly: Function;
  market: MarketData;
  marketId: string;
  marketReviewSeen: boolean;
  scalarModalSeen: boolean;
  marketReviewModal: Function;
  currentTimestamp: number;
  isConnected: boolean;
  loadMarketsInfo: Function;
  loadMarketTradingHistory: Function;
  description: string;
  marketType: string;
  outcomes: OutcomeFormatted[];
  updateModal: Function;
  history: History;
  showMarketLoadingModal: Function;
  preview?: boolean;
  sortedOutcomes: OutcomeFormatted[];
  tradingTutorial?: boolean;
  addAlert: Function;
  hotloadMarket: Function;
  canHotload: boolean;
  modalShowing?: string;
  removeAlert: Function;
  outcomeId?: number;
  account: string;
  orderBook?: Getters.Markets.OutcomeOrderBook | OutcomeTestTradingOrder;
  loadMarketOrderBook: Function;
}

interface DefaultOrderPropertiesMap {
  [outcomeId: number]: DefaultOrderProperties;
}
interface MarketViewState {
  pane: string | null;
  extendOutcomesList: boolean;
  extendOrders: boolean;
  extendOrderBook: boolean;
  extendTradeHistory: boolean;
  selectedOrderProperties: DefaultOrderProperties;
  selectedOutcomeId?: number;
  fixedPrecision: number;
  selectedOutcomeProperties: DefaultOrderPropertiesMap;
  tutorialStep: number;
  introShowing: boolean;
  tutorialError: string;
  hasShownScalarModal: boolean;
  orderBookDirty: boolean;
}

export default class MarketView extends Component<
  MarketViewProps,
  MarketViewState
> {
  static defaultProps = {
    marketType: undefined,
    outcomes: [],
    currentTimestamp: 0,
  };

  DEFAULT_ORDER_PROPERTIES = {
    orderPrice: '',
    orderQuantity: '',
    selectedNav: BUY,
  };
  node: any;
  EmptyOrderBook: IndividualOutcomeOrderBook = {
    spread: null,
    bids: [],
    asks: [],
  };
  constructor(props: MarketViewProps) {
    super(props);

    const cat5 = this.findType();

    this.state = {
      pane: null,
      introShowing: false,
      tutorialStep: TRADING_TUTORIAL_STEPS.INTRO_MODAL,
      hasShownScalarModal: false,
      extendOrderBook: false,
      extendTradeHistory: false,
      extendOutcomesList: cat5 ? true : false,
      extendOrders: false,
      selectedOrderProperties: this.DEFAULT_ORDER_PROPERTIES,
      selectedOutcomeId:
        props.outcomeId !== null
          ? props.outcomeId
          : props.market
          ? props.market.defaultSelectedOutcomeId
          : undefined,
      fixedPrecision: 4,
      tutorialError: '',
      selectedOutcomeProperties: {
        1: {
          ...this.DEFAULT_ORDER_PROPERTIES,
        },
      },
      orderBookDirty: true,
    };

    this.updateSelectedOutcome = this.updateSelectedOutcome.bind(this);
    this.updateSelectedOrderProperties = this.updateSelectedOrderProperties.bind(
      this
    );
    this.toggleOrderBook = this.toggleOrderBook.bind(this);
    this.toggleTradeHistory = this.toggleTradeHistory.bind(this);
    this.updateSelectedOutcomeSwitch = this.updateSelectedOutcomeSwitch.bind(
      this
    );
    this.showMarketDisclaimer = this.showMarketDisclaimer.bind(this);
    this.toggleMiddleColumn = this.toggleMiddleColumn.bind(this);
    this.tradingTutorialWidthCheck = this.tradingTutorialWidthCheck.bind(this);

    const {
      isConnected,
      loadMarketsInfo,
      marketId,
      loadMarketTradingHistory,
      tradingTutorial,
      loadMarketOrderBook,
      preview,
    } = this.props;

    this.tradingTutorialWidthCheck();

    if (isConnected && !!marketId && !tradingTutorial && !preview) {
      loadMarketsInfo(marketId);
      loadMarketOrderBook(marketId);
      loadMarketTradingHistory(marketId);
    }
  }

  componentDidMount() {
    if (!this.props.preview) {
      this.node && this.node.scrollIntoView();
      window.scrollTo(0, 1);
    }

    const { isMarketLoading, showMarketLoadingModal } = this.props;

    if (isMarketLoading) {
      showMarketLoadingModal();
    }
  }

  componentDidUpdate(prevProps: MarketViewProps) {
    const {
      isConnected,
      marketId,
      isMarketLoading,
      tradingTutorial,
      updateModal,
      closeMarketLoadingModalOnly,
      modalShowing,
    } = prevProps;
    if (
      this.props.outcomeId !== prevProps.outcomeId &&
      this.props.outcomeId !== null
    ) {
      this.setState({ selectedOutcomeId: this.props.outcomeId });
    }

    if (tradingTutorial) {
      if (
        !isMarketLoading &&
        !this.state.introShowing &&
        this.state.tutorialStep === TRADING_TUTORIAL_STEPS.INTRO_MODAL
      ) {
        updateModal({
          type: MODAL_TUTORIAL_INTRO,
          next: this.next,
        });
        this.setState({
          introShowing: true,
          selectedOrderProperties: {
            ...(tradingTutorial !== prevProps.tradingTutorial
              ? this.DEFAULT_ORDER_PROPERTIES
              : this.state.selectedOrderProperties),
          },
        });
      }
      return;
    }

    if (
      isConnected !== this.props.isConnected &&
      (this.props.isConnected &&
        !!this.props.marketId &&
        (this.props.marketId !== marketId ||
          this.props.marketType === undefined))
    ) {
      this.props.loadMarketOrderBook(marketId);
      this.props.loadMarketsInfo(this.props.marketId);
      this.props.loadMarketTradingHistory(marketId);
    }

    if (!isMarketLoading) {
      closeMarketLoadingModalOnly && closeMarketLoadingModalOnly(modalShowing);
    }

    if (
      !tradingTutorial &&
      !this.props.scalarModalSeen &&
      this.props.marketType === SCALAR &&
      !this.state.hasShownScalarModal
    ) {
      this.props.updateModal({
        type: MODAL_SCALAR_MARKET,
        cb: () => this.setState({ hasShownScalarModal: true }),
      });
    }
  }

  tradingTutorialWidthCheck() {
    if (this.props.tradingTutorial && window.innerWidth <= 1280) {
      // TEMP_TABLET
      // Don't show tradingTutorial on mobile,
      // redirect to markets when we enter tablet breakpoints
      this.props.history.push({ pathname: makePath(MARKETS) });
    }
  }

  // don't show the market disclaimer when user shows up. TODO: Design to figure out when to show
  showMarketDisclaimer() {
    const { marketReviewSeen, marketReviewModal } = this.props;
    if (!marketReviewSeen && marketReviewModal) {
      marketReviewModal();
    }
  }

  findType() {
    const { marketType, market } = this.props;

    if (market) {
      const { numOutcomes } = market;

      if (marketType === CATEGORICAL && numOutcomes > 4) {
        return true;
      } else {
        return false;
      }
    } else {
      return true;
    }
  }

  toggleOrderBook() {
    if (!this.state.extendOrderBook && this.state.extendTradeHistory) {
      this.setState({ extendOrderBook: false, extendTradeHistory: false });
    } else {
      this.setState({
        extendOrderBook: !this.state.extendOrderBook,
        extendTradeHistory: false,
      });
    }
  }

  toggleTradeHistory() {
    if (!this.state.extendTradeHistory && this.state.extendOrderBook) {
      this.setState({ extendTradeHistory: false, extendOrderBook: false });
    } else {
      this.setState({
        extendTradeHistory: !this.state.extendTradeHistory,
        extendOrderBook: false,
      });
    }
  }

  updateSelectedOutcomeSwitch(selectedOutcomeId) {
    this.updateSelectedOutcome(selectedOutcomeId);

    FindReact(document.getElementById('tabs_mobileView')).handleClick(null, 1);
  }

  updateSelectedOutcome(selectedOutcomeId) {
    if (selectedOutcomeId !== this.state.selectedOutcomeId) {
      this.setState({
        selectedOutcomeId,
        selectedOrderProperties: {
          ...this.DEFAULT_ORDER_PROPERTIES,
        },
      });

      const { selectedOutcomeProperties } = this.state;
      if (!selectedOutcomeProperties[selectedOutcomeId]) {
        selectedOutcomeProperties[selectedOutcomeId] = {
          ...this.DEFAULT_ORDER_PROPERTIES,
        };
        this.setState({ selectedOutcomeProperties });
      }
    }
  }

  updateSelectedOrderProperties(selectedOrderProperties) {
    this.checkTutorialErrors(selectedOrderProperties);
    if (this.state.pane === 'Trade') {
      document
        .querySelector('.trading-form-styles_TradingForm')
        .scrollIntoView({ block: 'center', behavior: 'smooth' });
    }
    this.setState({
      selectedOrderProperties,
    });
  }

  checkTutorialErrors(selectedOrderProperties) {
    if (this.state.tutorialStep === TRADING_TUTORIAL_STEPS.QUANTITY) {
      const invalidQuantity =
        parseFloat(selectedOrderProperties.orderQuantity) !== TUTORIAL_QUANTITY;
      this.setState({
        tutorialError:
          parseFloat(selectedOrderProperties.orderQuantity) !==
          TUTORIAL_QUANTITY
            ? 'Please enter a quantity of 100 for this order to be filled on the test market'
            : '',
      });

      return invalidQuantity;
    }

    if (this.state.tutorialStep === TRADING_TUTORIAL_STEPS.LIMIT_PRICE) {
      const invalidPrice =
        parseFloat(selectedOrderProperties.orderPrice) !== TUTORIAL_PRICE;
      this.setState({
        tutorialError: invalidPrice
          ? 'Enter a limit price of $.40 for this order to be filled on the test market'
          : '',
      });

      return invalidPrice;
    }

    return false;
  }

  toggleMiddleColumn(show: string) {
    this.setState({ [show]: !this.state[show] });
  }

  back = () => {
    this.setState({ tutorialStep: this.state.tutorialStep - 1 });
  };

  next = () => {
    const { market, updateModal, addAlert, removeAlert } = this.props;
    const {
      tutorialStep,
      selectedOrderProperties,
      selectedOutcomeId,
    } = this.state;
    if (tutorialStep === TRADING_TUTORIAL_STEPS.ORDER_BOOK) {
      // Scroll to bottom since next tutorial card will be below the fold.
      document
        .querySelector('#mainContent')
        .scrollTo(0, document.body.scrollHeight);
    }

    if (!this.checkTutorialErrors(selectedOrderProperties)) {
      this.setState({ tutorialStep: tutorialStep + 1 });
    }

    if (tutorialStep === TRADING_TUTORIAL_STEPS.OPEN_ORDERS) {
      let outcomeId =
        selectedOutcomeId === null || selectedOutcomeId === undefined
          ? market.defaultSelectedOutcomeId
          : selectedOutcomeId;
      addAlert({
        name: PUBLICFILLORDER,
        toast: true,
        id: TRADING_TUTORIAL,
        uniqueId: TRADING_TUTORIAL,
        status: TXEventName.Success,
        params: {
          market: TRADING_TUTORIAL,
          amountFilled: TUTORIAL_QUANTITY,
          outcome: TRADING_TUTORIAL_OUTCOMES[outcomeId].description,
          orderCreator: '0x1',
          price: TUTORIAL_PRICE,
          amount: TUTORIAL_QUANTITY,
          orderType: BUY,
          marketInfo: {
            tickSize: market.tickSize,
            description: market.description,
            minPrice: market.minPrice,
            maxPrice: market.maxPrice,
            marketType: market.marketType,
          },
        },
      });
    } else if (tutorialStep === TRADING_TUTORIAL_STEPS.MY_FILLS) {
      removeAlert(TRADING_TUTORIAL, PUBLICFILLORDER);
    } else if (tutorialStep === TRADING_TUTORIAL_STEPS.POSITIONS) {
      updateModal({
        type: MODAL_TUTORIAL_OUTRO,
        back: () => {
          this.setState({
            tutorialStep: TRADING_TUTORIAL_STEPS.MARKET_DETAILS,
          });
        },
      });
    }
  };

  render() {
    const {
      isMarketLoading,
      currentTimestamp,
      description,
      marketId,
      market,
      history,
      preview,
      tradingTutorial,
      hotloadMarket,
      canHotload,
<<<<<<< HEAD
      orderBook
=======
      modalShowing,
      orderBook,
>>>>>>> e2096f1b
    } = this.props;
    const {
      selectedOutcomeId,
      extendOrderBook,
      extendTradeHistory,
      selectedOrderProperties,
      extendOutcomesList,
      extendOrders,
      tutorialStep,
      tutorialError,
      pane,
    } = this.state;
    if (isMarketLoading) {
      if (canHotload && !tradingTutorial) hotloadMarket(marketId);
      return (
        <div
          ref={node => {
            this.node = node;
          }}
          className={Styles.MarketView}
        />
      );
    }

    let outcomeOrderBook = this.EmptyOrderBook;
    let outcomeId =
      selectedOutcomeId === null || selectedOutcomeId === undefined
        ? market.defaultSelectedOutcomeId
        : selectedOutcomeId;
    if (orderBook && orderBook[outcomeId]) {
      outcomeOrderBook = orderBook[outcomeId];
    }

    if (preview && !tradingTutorial) {
      outcomeId = getDefaultOutcomeSelected(market.marketType);
      outcomeOrderBook = formatOrderBook(orderBook[outcomeId]);
    }

    const networkId = getNetworkId();
    const cat5 = this.findType();
    let orders = null;
    if (tradingTutorial) {
      outcomeOrderBook = formatOrderBook(orderBook[outcomeId]);
    }
    if (
      tradingTutorial &&
      tutorialStep === TRADING_TUTORIAL_STEPS.OPEN_ORDERS
    ) {
      orders = [
        {
          pending: true,
          id: 'trading-tutorial-pending-order',
          type: BUY,
          avgPrice: formatDai(TUTORIAL_PRICE),
          outcomeName: TRADING_TUTORIAL_OUTCOMES[outcomeId].description,
          unmatchedShares: formatShares(TUTORIAL_QUANTITY),
          tokensEscrowed: formatShares(0),
          sharesEscrowed: formatShares(0),
          creationTime: 0,
        },
      ];
    }

    let fills = null;
    if (tradingTutorial && tutorialStep === TRADING_TUTORIAL_STEPS.MY_FILLS) {
      fills = [
        {
          amount: createBigNumber(TUTORIAL_QUANTITY),
          logIndex: 1,
          marketDescription: market.description,
          marketId: market.id,
          originalQuantity: createBigNumber(TUTORIAL_QUANTITY),
          id: 'trading-tutorial-pending-order',
          type: BUY,
          price: createBigNumber(TUTORIAL_PRICE),
          outcome: TRADING_TUTORIAL_OUTCOMES[outcomeId].description,
          timestamp: convertUnixToFormattedDate(currentTimestamp),
          trades: [
            {
              amount: createBigNumber(TUTORIAL_QUANTITY),
              logIndex: 1,
              marketDescription: market.description,
              marketId: market.id,
              type: BUY,
              price: createBigNumber(TUTORIAL_PRICE),
              outcome: TRADING_TUTORIAL_OUTCOMES[outcomeId].description,
              timestamp: convertUnixToFormattedDate(currentTimestamp),
              transactionHash: '0xerjejfsdk',
            },
          ],
        },
      ];
    }

    let positions = null;
    if (tradingTutorial && tutorialStep === TRADING_TUTORIAL_STEPS.POSITIONS) {
      positions = [
        {
          type: LONG,
          outcomeName: TRADING_TUTORIAL_OUTCOMES[outcomeId].description,
          quantity: formatShares(TUTORIAL_QUANTITY),
          id: TRADING_TUTORIAL,
          outcomeId: outcomeId,
          totalValue: formatDai(TUTORIAL_QUANTITY),
          totalReturns: formatDai(TUTORIAL_QUANTITY),
          unrealizedNet: formatDai(TUTORIAL_QUANTITY),
          realizedNet: formatDai(TUTORIAL_QUANTITY),
          purchasePrice: formatDai(TUTORIAL_PRICE),
        },
      ];
    }

    let selected = 0;
    if (tradingTutorial && tutorialStep === TRADING_TUTORIAL_STEPS.MY_FILLS) {
      selected = 1;
    }
    if (tradingTutorial && tutorialStep === TRADING_TUTORIAL_STEPS.POSITIONS) {
      selected = 2;
    }

    const totalSteps = Object.keys(TRADING_TUTORIAL_STEPS).length / 2 - 2;

    if (
      tradingTutorial &&
      (tutorialStep === TRADING_TUTORIAL_STEPS.POSITIONS ||
        tutorialStep === TRADING_TUTORIAL_STEPS.MY_FILLS)
    ) {
      const orders = orderBook[TUTORIAL_OUTCOME] as TestTradingOrder[];
      const newOrderBook = orders.filter(order => !order.disappear);
      outcomeOrderBook = formatOrderBook(newOrderBook);
    }

    return (
      <div
        ref={node => {
          this.node = node;
        }}
        className={classNames(Styles.MarketView, {
          [Styles.Inactive]: preview,
        })}
      >
        {tradingTutorial && <span />}
        <HelmetTag
          {...MARKET_VIEW_HEAD_TAGS}
          title={parseMarketTitle(description)}
          ogTitle={parseMarketTitle(description)}
          twitterTitle={parseMarketTitle(description)}
        />
        <Media
          query={SMALL_MOBILE}
          onChange={matches => {
            if (matches && pane !== 'Market Info')
              this.setState({ pane: 'Market Info' });
          }}
        >
          {matches =>
            matches ? (
              <>
                <ModuleTabs
                  selected={0}
                  fillWidth
                  noBorder
                  id="mobileView"
                  scrollOver={matches && !preview}
                  leftButton={
                    <button
                      className={Styles.BackButton}
                      onClick={() => history.goBack()}
                    >
                      {LeftChevron}
                    </button>
                  }
                >
                  <ModulePane
                    label="Market Info"
                    onClickCallback={() =>
                      this.setState({ pane: 'Market Info' })
                    }
                  >
                    <div className={Styles.PaneContainer}>
                      <MarketHeader
                        marketId={marketId}
                        market={preview && market}
                        preview={preview}
                      />
                      <MarketOutcomesList
                        marketId={marketId}
                        market={market}
                        preview={preview}
                        selectedOutcomeId={outcomeId}
                        updateSelectedOutcome={this.updateSelectedOutcomeSwitch}
                        orderBook={outcomeOrderBook}
                      />
                      <div className={Styles.PriceHistory}>
                        <h3>Price History</h3>
                        {!preview && (
                          <PriceHistory
                            marketId={marketId}
                            market={preview && market}
                            selectedOutcomeId={outcomeId}
                          />
                        )}
                      </div>
                    </div>
                  </ModulePane>
                  <ModulePane
                    label="Trade"
                    onClickCallback={() => {
                      this.setState({ pane: 'Trade' });
                      this.node.children[0].children[1].scrollTo({
                        top: 0,
                        behavior: 'smooth',
                      });
                    }}
                  >
                    <div className={Styles.PaneContainer}>
                      <h1>{description}</h1>
                      <ModuleTabs selected={0} fillForMobile>
                        <ModulePane label="Order Book">
                          <div className={Styles.Orders}>
                            <OrderBook
                              updateSelectedOrderProperties={
                                this.updateSelectedOrderProperties
                              }
                              marketId={marketId}
                              selectedOutcomeId={outcomeId}
                              toggle={this.toggleOrderBook}
                              extend={extendOrderBook}
                              hide={extendTradeHistory}
                              market={market}
                              initialLiquidity={preview}
                              orderBook={outcomeOrderBook}
                            />
                          </div>
                        </ModulePane>
                        <ModulePane label="Trade History">
                          <div className={Styles.History}>
                            {(marketId || preview) && (
                              <MarketTradeHistory
                                marketId={marketId}
                                outcome={outcomeId}
                                toggle={this.toggleTradeHistory}
                                extend={extendTradeHistory}
                                hide={extendOrderBook}
                                marketType={market.marketType}
                              />
                            )}
                          </div>
                        </ModulePane>
                      </ModuleTabs>

                      <TradingForm
                        market={market}
                        initialLiquidity={preview && !tradingTutorial}
                        tradingTutorial={tradingTutorial}
                        selectedOrderProperties={selectedOrderProperties}
                        selectedOutcomeId={outcomeId}
                        updateSelectedOutcome={this.updateSelectedOutcome}
                        updateSelectedOrderProperties={
                          this.updateSelectedOrderProperties
                        }
                      />

                      <MarketChartsPane
                        marketId={!tradingTutorial && marketId}
                        market={preview && market}
                        selectedOutcomeId={outcomeId}
                        currentTimestamp={currentTimestamp}
                        updateSelectedOrderProperties={
                          this.updateSelectedOrderProperties
                        }
                        preview={preview}
                        orderBook={outcomeOrderBook}
                      />
                    </div>
                  </ModulePane>
                  <ModulePane
                    label="Orders/Position"
                    onClickCallback={() =>
                      this.setState({ pane: 'Orders/Position' })
                    }
                  >
                    <div className={Styles.PaneContainer}>
                      <h1>{description}</h1>
                      <MarketOrdersPositionsTable
                        updateSelectedOrderProperties={
                          this.updateSelectedOrderProperties
                        }
                        marketId={marketId}
                        market={preview && market}
                        preview={preview}
                        tradingTutorial={tradingTutorial}
                        orders={orders}
                        fills={fills}
                      />
                    </div>
                  </ModulePane>
                </ModuleTabs>
                {pane !== 'Trade' && (
                  <MarketComments marketId={marketId} networkId={networkId} />
                )}
              </>
            ) : (
              <>
                <div
                  className={classNames(Styles.container, {
                    [Styles.Tutorial]: tradingTutorial,
                  })}
                >
                  <div
                    className={classNames(Styles.Header, {
                      [Styles.HeaderTutorial]:
                        tradingTutorial &&
                        tutorialStep === TRADING_TUTORIAL_STEPS.MARKET_DETAILS,
                    })}
                  >
                    <MarketHeader
                      marketId={marketId}
                      market={preview && market}
                      preview={preview}
                      next={this.next}
                      showTutorialData={
                        tradingTutorial &&
                        tutorialStep === TRADING_TUTORIAL_STEPS.MARKET_DATA
                      }
                      step={tutorialStep}
                      totalSteps={totalSteps}
                      text={TRADING_TUTORIAL_COPY[tutorialStep]}
                      showTutorialDetails={
                        tradingTutorial &&
                        tutorialStep === TRADING_TUTORIAL_STEPS.MARKET_DETAILS
                      }
                    />
                    {tradingTutorial &&
                      tutorialStep ===
                        TRADING_TUTORIAL_STEPS.MARKET_DETAILS && (
                        <TutorialPopUp
                          top
                          step={tutorialStep}
                          totalSteps={totalSteps}
                          text={TRADING_TUTORIAL_COPY[tutorialStep]}
                          next={this.next}
                        />
                      )}
                  </div>
                  <div
                    className={classNames(Styles.TradingForm, {
                      [Styles.TradingFormTutorial]:
                        tradingTutorial &&
                        ((tutorialStep >=
                          TRADING_TUTORIAL_STEPS.BUYING_SHARES &&
                          tutorialStep <= TRADING_TUTORIAL_STEPS.ORDER_VALUE) ||
                          tutorialStep === TRADING_TUTORIAL_STEPS.PLACE_ORDER),
                      [Styles.PlaceOrderTutorial]:
                        tradingTutorial &&
                        tutorialStep === TRADING_TUTORIAL_STEPS.PLACE_ORDER,
                      [Styles.SelectOutcomeTutorial]:
                        tradingTutorial &&
                        tutorialStep === TRADING_TUTORIAL_STEPS.SELECT_OUTCOME,
                      [Styles.BuyingSharesTutorial]:
                        tradingTutorial &&
                        tutorialStep === TRADING_TUTORIAL_STEPS.BUYING_SHARES,
                      [Styles.QuantityTutorial]:
                        tradingTutorial &&
                        tutorialStep === TRADING_TUTORIAL_STEPS.QUANTITY,
                      [Styles.LimitPriceTutorial]:
                        tradingTutorial &&
                        tutorialStep === TRADING_TUTORIAL_STEPS.LIMIT_PRICE,
                      [Styles.OrderValueTutorial]:
                        tradingTutorial &&
                        tutorialStep === TRADING_TUTORIAL_STEPS.ORDER_VALUE,
                    })}
                  >
                    <TradingForm
                      market={market}
                      initialLiquidity={preview && !tradingTutorial}
                      tradingTutorial={tradingTutorial}
                      selectedOrderProperties={selectedOrderProperties}
                      selectedOutcomeId={outcomeId}
                      updateSelectedOutcome={this.updateSelectedOutcome}
                      updateSelectedOrderProperties={
                        this.updateSelectedOrderProperties
                      }
                      tutorialNext={this.next}
                    />
                    {tradingTutorial &&
                      ((tutorialStep >= TRADING_TUTORIAL_STEPS.BUYING_SHARES &&
                        tutorialStep <= TRADING_TUTORIAL_STEPS.ORDER_VALUE) ||
                        tutorialStep ===
                          TRADING_TUTORIAL_STEPS.PLACE_ORDER) && (
                        <TutorialPopUp
                          left={
                            tutorialStep !== TRADING_TUTORIAL_STEPS.PLACE_ORDER
                          }
                          leftBottom={
                            tutorialStep === TRADING_TUTORIAL_STEPS.PLACE_ORDER
                          }
                          next={() => {
                            if (
                              tutorialStep ===
                              TRADING_TUTORIAL_STEPS.PLACE_ORDER
                            ) {
                              this.updateSelectedOrderProperties({
                                orderQuantity: '',
                                orderPrice: '',
                              });
                            }
                            this.next();
                          }}
                          step={tutorialStep}
                          totalSteps={totalSteps}
                          text={TRADING_TUTORIAL_COPY[tutorialStep]}
                          error={tutorialError !== '' ? tutorialError : null}
                        />
                      )}
                  </div>
                  <MarketOutcomesList
                    marketId={marketId}
                    market={market}
                    preview={preview}
                    selectedOutcomeId={outcomeId}
                    updateSelectedOutcome={this.updateSelectedOutcome}
                    hideOutcomes={cat5 ? !extendOutcomesList : false}
                    orderBook={outcomeOrderBook}
                  />
                  <div
                    className={classNames(Styles.ChartsPane, {
                      [Styles.Hide]: cat5 ? extendOutcomesList : extendOrders,
                    })}
                  >
                    <MarketChartsPane
                      marketId={!tradingTutorial && marketId}
                      selectedOutcomeId={outcomeId}
                      updateSelectedOrderProperties={
                        this.updateSelectedOrderProperties
                      }
                      tradingTutorial={tradingTutorial}
                      toggle={
                        cat5
                          ? () => this.toggleMiddleColumn('extendOutcomesList')
                          : null
                      }
                      market={preview && market}
                      preview={preview}
                      orderBook={outcomeOrderBook}
                      canHotload={canHotload}
                    />
                  </div>
                  <div
                    className={classNames(Styles.OrdersPane, {
                      [Styles.OpenOrdersTutorial]:
                        tradingTutorial &&
                        tutorialStep === TRADING_TUTORIAL_STEPS.OPEN_ORDERS,
                      [Styles.FillsTutorial]:
                        tradingTutorial &&
                        tutorialStep === TRADING_TUTORIAL_STEPS.MY_FILLS,
                      [Styles.PositionsTutorial]:
                        tradingTutorial &&
                        tutorialStep === TRADING_TUTORIAL_STEPS.POSITIONS,
                    })}
                  >
                    <MarketOrdersPositionsTable
                      updateSelectedOrderProperties={
                        this.updateSelectedOrderProperties
                      }
                      marketId={marketId}
                      toggle={
                        cat5
                          ? null
                          : () => this.toggleMiddleColumn('extendOrders')
                      }
                      market={preview && market}
                      preview={preview}
                      tradingTutorial={tradingTutorial}
                      orders={orders}
                      fills={fills}
                      positions={positions}
                      selected={selected}
                    />
                    {tradingTutorial &&
                      (tutorialStep === TRADING_TUTORIAL_STEPS.OPEN_ORDERS ||
                        tutorialStep === TRADING_TUTORIAL_STEPS.MY_FILLS ||
                        tutorialStep === TRADING_TUTORIAL_STEPS.POSITIONS) && (
                        <TutorialPopUp
                          bottom
                          next={this.next}
                          step={tutorialStep}
                          totalSteps={totalSteps}
                          text={TRADING_TUTORIAL_COPY[tutorialStep]}
                        />
                      )}
                  </div>
                  <div className={Styles.OrderBookAndHistory}>
                    <div
                      className={classNames(Styles.OrderBook, {
                        [Styles.hide]: extendTradeHistory,
                        [Styles.show]: extendOrderBook,
                        [Styles.OrderBookTutorial]:
                          tradingTutorial &&
                          tutorialStep === TRADING_TUTORIAL_STEPS.ORDER_BOOK,
                      })}
                    >
                      <OrderBook
                        updateSelectedOrderProperties={
                          this.updateSelectedOrderProperties
                        }
                        marketId={marketId}
                        selectedOutcomeId={outcomeId}
                        toggle={this.toggleOrderBook}
                        extend={extendOrderBook}
                        hide={extendTradeHistory}
                        market={market}
                        initialLiquidity={preview}
                        orderBook={outcomeOrderBook}
                      />
                      {tradingTutorial &&
                        tutorialStep === TRADING_TUTORIAL_STEPS.ORDER_BOOK && (
                          <TutorialPopUp
                            right
                            next={this.next}
                            step={tutorialStep}
                            totalSteps={totalSteps}
                            text={TRADING_TUTORIAL_COPY[tutorialStep]}
                          />
                        )}
                    </div>
                    <div
                      className={classNames(Styles.History, {
                        [Styles.hide]: extendOrderBook,
                        [Styles.show]: extendTradeHistory,
                      })}
                    >
                      {(marketId || preview) && (
                        <MarketTradeHistory
                          marketId={marketId}
                          outcome={outcomeId}
                          toggle={this.toggleTradeHistory}
                          extend={extendTradeHistory}
                          marketType={market.marketType}
                          hide={extendOrderBook}
                          tradingTutorial={tradingTutorial}
                          groupedTradeHistory={market.groupedTradeHistory}
                        />
                      )}
                    </div>
                  </div>
                </div>
                {!tradingTutorial && (
                  <MarketComments marketId={marketId} networkId={networkId} />
                )}
              </>
            )
          }
        </Media>
      </div>
    );
  }
}<|MERGE_RESOLUTION|>--- conflicted
+++ resolved
@@ -478,12 +478,7 @@
       tradingTutorial,
       hotloadMarket,
       canHotload,
-<<<<<<< HEAD
-      orderBook
-=======
-      modalShowing,
       orderBook,
->>>>>>> e2096f1b
     } = this.props;
     const {
       selectedOutcomeId,
