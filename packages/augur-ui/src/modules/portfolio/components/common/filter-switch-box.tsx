--- conflicted
+++ resolved
@@ -28,15 +28,12 @@
   hide?: boolean;
   customClass?: string;
   showHeaderOnMobile?: boolean;
-<<<<<<< HEAD
   bottomContent?: ReactNode;
   emptyDisplayTitle?: string,
   emptyDisplayText?: string,
   emptyDisplayIcon: any;
   emptyDisplayButton?: ReactNode;
-=======
   footer?: ReactNode;
->>>>>>> 6a0f50c7
 }
 
 interface FilterBoxState {
@@ -113,15 +110,12 @@
       hide,
       customClass,
       showHeaderOnMobile,
-<<<<<<< HEAD
       bottomContent,
       emptyDisplayTitle,
       emptyDisplayText,
       emptyDisplayIcon,
       emptyDisplayButton,
-=======
       footer,
->>>>>>> 6a0f50c7
     } = this.props;
 
     const { search, filteredData } = this.state;
