import React, { useState } from 'react';
import FilterSwitchBox from 'modules/portfolio/components/common/filter-switch-box';
import { OpenOrder } from 'modules/common/table-rows';
import OpenOrdersHeader from 'modules/portfolio/components/common/open-orders-header';
import OrderMarketRow from 'modules/portfolio/components/common/order-market-row';
import { MarketData, UIOrder } from 'modules/types';
<<<<<<< HEAD
import selectMarketsOpenOrders from 'modules/portfolio/selectors/select-markets-open-orders';
=======
import { CancelTextButton } from 'modules/common/buttons';
import Styles from 'modules/market/components/market-orders-positions-table/open-orders-table.styles.less';
>>>>>>> 6a0f50c7

const sortByOptions = [
  {
    label: 'Most Recently Traded Market',
    value: 'tradedMarket',
    comp: null,
  },
  {
    label: 'Most Recently Traded Outcome',
    value: 'tradedOutcome',
    comp: null,
  },
];

interface OpenOrdersProps {
  toggle?: () => void;
  extend?: boolean;
  hide?: boolean;
  cancelAllOpenOrders: (orders: UIOrder[]) => void;
}

interface OpenOrdersState {
  viewByMarkets: boolean;
}

<<<<<<< HEAD
const OpenOrders = ({
  toggle, extend, hide,
}: OpenOrdersProps) => {
=======
export default class OpenOrders extends Component<
  OpenOrdersProps,
  OpenOrdersState
> {
  state = {
    viewByMarkets: true,
  };
>>>>>>> 6a0f50c7

  const [viewByMarkets, setViewByMarkets] = useState(true);

  const {
    markets,
    marketsObj,
    ordersObj,
    openOrders
  } = selectMarketsOpenOrders();

  function filterComp(input, data) {
    return data.description.toLowerCase().indexOf(input.toLowerCase()) >= 0;
  }

  function switchView() {
    setViewByMarkets(!viewByMarkets);
  }

  function renderRows(data) {
    const marketView = marketsObj[data.id] && viewByMarkets;
    const orderView = ordersObj[data.id];
    if (!marketView && !orderView) return null;
    return marketView ? (
      <OrderMarketRow
        key={'openOrderMarket_' + data.id}
        market={marketsObj[data.id]}
      />
    ) : (
      <OpenOrder
        key={'openOrder_' + data.id}
        marketId={data.id}
        openOrder={ordersObj[data.id]}
        isSingle
      />
    );
  }
<<<<<<< HEAD
  return (
    <FilterSwitchBox
=======

  render() {
    const {
      markets,
      openOrders,
      toggle,
      extend,
      hide,
      cancelAllOpenOrders,
    } = this.props;
    const { viewByMarkets } = this.state;
    const hasPending = Boolean(openOrders.find(order => order.pending));

    return (
      <FilterSwitchBox
>>>>>>> 6a0f50c7
        title="Open Orders"
        showFilterSearch
        filterLabel="open orders"
        sortByOptions={sortByOptions}
        sortByStyles={{ minWidth: '13.6875rem' }}
        data={viewByMarkets ? markets : openOrders}
        filterComp={filterComp}
        switchView={switchView}
        bottomBarContent={<OpenOrdersHeader />}
        renderRows={renderRows}
        toggle={toggle}
        extend={extend}
        hide={hide}
        footer={
          openOrders.length > 0 ? (
            <div className={Styles.PortfolioFooter}>
              <CancelTextButton
                action={() => cancelAllOpenOrders(openOrders)}
                text="Cancel All"
                disabled={hasPending}
              />
            </div>
          ) : null
        }
      />
  );
};

export default OpenOrders;<|MERGE_RESOLUTION|>--- conflicted
+++ resolved
@@ -4,12 +4,9 @@
 import OpenOrdersHeader from 'modules/portfolio/components/common/open-orders-header';
 import OrderMarketRow from 'modules/portfolio/components/common/order-market-row';
 import { MarketData, UIOrder } from 'modules/types';
-<<<<<<< HEAD
 import selectMarketsOpenOrders from 'modules/portfolio/selectors/select-markets-open-orders';
-=======
 import { CancelTextButton } from 'modules/common/buttons';
 import Styles from 'modules/market/components/market-orders-positions-table/open-orders-table.styles.less';
->>>>>>> 6a0f50c7
 
 const sortByOptions = [
   {
@@ -35,19 +32,9 @@
   viewByMarkets: boolean;
 }
 
-<<<<<<< HEAD
 const OpenOrders = ({
   toggle, extend, hide,
 }: OpenOrdersProps) => {
-=======
-export default class OpenOrders extends Component<
-  OpenOrdersProps,
-  OpenOrdersState
-> {
-  state = {
-    viewByMarkets: true,
-  };
->>>>>>> 6a0f50c7
 
   const [viewByMarkets, setViewByMarkets] = useState(true);
 
@@ -84,26 +71,8 @@
       />
     );
   }
-<<<<<<< HEAD
   return (
     <FilterSwitchBox
-=======
-
-  render() {
-    const {
-      markets,
-      openOrders,
-      toggle,
-      extend,
-      hide,
-      cancelAllOpenOrders,
-    } = this.props;
-    const { viewByMarkets } = this.state;
-    const hasPending = Boolean(openOrders.find(order => order.pending));
-
-    return (
-      <FilterSwitchBox
->>>>>>> 6a0f50c7
         title="Open Orders"
         showFilterSearch
         filterLabel="open orders"
