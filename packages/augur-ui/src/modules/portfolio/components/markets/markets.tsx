<<<<<<< HEAD
import React from 'react';
import classNames from 'classnames';
import { Link } from 'react-router-dom';
import {
  CREATE_MARKET
} from 'modules/routes/constants/views';
import makePath from 'modules/routes/helpers/make-path';
import FilterBox from 'modules/portfolio/components/common/filter-box';
import { SecondaryButton } from 'modules/common/buttons';
import { THEMES } from 'modules/common/constants';
import { AddIcon } from 'modules/common/icons';
import { useAppStatusStore } from 'modules/app/store/app-status';
import { LinearPropertyLabel, PendingLabel } from 'modules/common/labels';
import { MarketProgress } from 'modules/common/progress';
import { END_TIME } from 'modules/common/constants';
import { TXEventName } from '@augurproject/sdk';
import { CancelTextButton, SubmitTextButton } from 'modules/common/buttons';
import { CreatedMarketsIcon } from 'modules/common/icons';
import { retrySubmitMarket } from 'modules/markets/actions/submit-new-market';
import { removePendingData } from 'modules/pending-queue/actions/pending-queue-management';
import { selectAuthorOwnedMarkets } from 'modules/markets/selectors/user-markets';

import Styles from 'modules/portfolio/components/common/quad.styles.less';
import marketStyles from 'modules/portfolio/components/markets/markets.styles.less';
=======
import { TXEventName } from '@augurproject/sdk-lite';
import classNames from 'classnames';
import { CancelTextButton, SubmitTextButton } from 'modules/common/buttons';
import { END_TIME } from 'modules/common/constants';
import { LinearPropertyLabel, PendingLabel } from 'modules/common/labels';
import { MarketProgress } from 'modules/common/progress';

import Styles from 'modules/portfolio/components/common/quad.styles.less';

import FilterBox from 'modules/portfolio/containers/filter-box';
import { MarketData } from 'modules/types';
import React, { Component } from 'react';
>>>>>>> 6a0f50c7

const sortByOptions = [
  {
    label: 'Creation Time',
    value: 'creationTime',
    comp(marketA, marketB) {
      return marketB.creationTime - marketA.creationTime;
    },
  },
  {
    label: 'Expiring Soonest',
    value: END_TIME,
    comp(marketA, marketB) {
      if (marketA.pending) return 1;
      if (marketB.pending) return 0;
      return marketA.endTime - marketB.endTime;
    },
  },
  {
    label: 'Most Recently Traded',
    value: 'recentlyTraded',
    comp(marketA, marketB) {
      return (
        marketB.recentlyTraded.timestamp - marketA.recentlyTraded.timestamp
      );
    },
  },
  {
    label: 'Most Recently Depleted',
    value: 'recentlyDepleted',
    comp(marketA, marketB) {
      return (
        marketB.recentlyDepleted.timestamp - marketA.recentlyDepleted.timestamp
      );
    },
  },
];

function filterComp(input, market) {
  if (!market) return false;
  return market.description
    ? market.description.toLowerCase().indexOf(input.toLowerCase()) >= 0
    : true;
}

interface MyMarketsProps {
  toggle: Function;
  hide: boolean;
  extend: boolean;
}

const MyMarkets = ({
  toggle,
  hide,
  extend, 
}: MyMarketsProps) => {
  const { theme, universe: { disputeWindow }, actions: { setTheme } } = useAppStatusStore();
  const isTrading = theme === THEMES.TRADING;
  const disputingWindowEndTime = disputeWindow?.endTime || 0;
  const myMarkets = selectAuthorOwnedMarkets();

  function renderRightContent(market) {
    return (
      <>
        {market.pending && <PendingLabel status={market.status} />}
        {!market.pending && (
          <MarketProgress
            reportingState={market.reportingState}
            endTimeFormatted={market.endTimeFormatted}
            reportingWindowEndTime={disputingWindowEndTime}
            alignRight
          />
        )}
      </>
    );
  }

  function renderToggleContent(market) {
    return (
      <div
        className={classNames(Styles.InfoParent, {
          [Styles.Failure]:
            market.pending && market.status === TXEventName.Failure,
        })}
      >
        <div>
          {!market.pending && (
            <div>
              <LinearPropertyLabel
                label="Volume"
                highlightFirst
                value={`$${market.volumeFormatted &&
                  market.volumeFormatted.formatted}`}
              />
              <LinearPropertyLabel
                label="Open Interest"
                highlightFirst
                value={`$${market.openInterestFormatted &&
                  market.openInterestFormatted.formatted}`}
              />
            </div>
          )}
          {market.pending && market.status === TXEventName.Pending && (
            <span>
              You will receive an alert and notification when your market has
              been processed.{' '}
            </span>
          )}
          {market.pending && market.status === TXEventName.Failure && (
            <>
              <span>Market failed to create.</span>
              <div>
                <SubmitTextButton
                  text={'submit again'}
                  action={() => retrySubmitMarket(market)}
                />
                <CancelTextButton
                  text={'cancel'}
                  action={() =>
                    removePendingData(market.pendingId, CREATE_MARKET)
                  }
                />
              </div>
            </>
          )}
        </div>
      </div>
    );
  }

  return (
    // @ts-ignore
    <FilterBox
      title="My Created Markets"
      customClass={marketStyles.Markets}
      sortByOptions={sortByOptions}
      sortByStyles={isTrading ? { minWidth: '10.8125rem' } : {}}
      markets={myMarkets}
      filterComp={filterComp}
      renderRightContent={renderRightContent}
      renderToggleContent={renderToggleContent}
      filterLabel="markets"
      showPending
      toggle={toggle}
      hide={hide}
      extend={extend}
      showLiquidityDepleted
      pickVariables={[
        'id',
        'description',
        'reportingState',
        'recentlyTraded',
        'recentlyDepleted',
        'creationTime',
        'endTime',
      ]}
      bottomContent={(myMarkets.length !== 0 && !isTrading) && (
          <div className={marketStyles.BottomContent}>
            <Link to={makePath(CREATE_MARKET)}>
              <SecondaryButton
                text={'Create Market'}
                action={() => setTheme(THEMES.TRADING)}
                icon={AddIcon}
              />
            </Link>
          </div>
        )
      }
      emptyDisplayTitle={isTrading ? null : "You didn't create any market yet"}
      emptyDisplayText={isTrading ? null : "Create your first market now!"}
      emptyDisplayIcon={CreatedMarketsIcon}
      emptyDisplayButton={
        <Link to={makePath(CREATE_MARKET)}>
          <SecondaryButton
            text={'Create Market'}
            action={() => setTheme(THEMES.TRADING)}
          />
        </Link>
      }
    />
  );
};

MyMarkets.defaultProps = {
  disputingWindowEndTime: 0
}

export default MyMarkets;<|MERGE_RESOLUTION|>--- conflicted
+++ resolved
@@ -1,4 +1,3 @@
-<<<<<<< HEAD
 import React from 'react';
 import classNames from 'classnames';
 import { Link } from 'react-router-dom';
@@ -14,7 +13,7 @@
 import { LinearPropertyLabel, PendingLabel } from 'modules/common/labels';
 import { MarketProgress } from 'modules/common/progress';
 import { END_TIME } from 'modules/common/constants';
-import { TXEventName } from '@augurproject/sdk';
+import { TXEventName } from '@augurproject/sdk-lite';
 import { CancelTextButton, SubmitTextButton } from 'modules/common/buttons';
 import { CreatedMarketsIcon } from 'modules/common/icons';
 import { retrySubmitMarket } from 'modules/markets/actions/submit-new-market';
@@ -23,20 +22,6 @@
 
 import Styles from 'modules/portfolio/components/common/quad.styles.less';
 import marketStyles from 'modules/portfolio/components/markets/markets.styles.less';
-=======
-import { TXEventName } from '@augurproject/sdk-lite';
-import classNames from 'classnames';
-import { CancelTextButton, SubmitTextButton } from 'modules/common/buttons';
-import { END_TIME } from 'modules/common/constants';
-import { LinearPropertyLabel, PendingLabel } from 'modules/common/labels';
-import { MarketProgress } from 'modules/common/progress';
-
-import Styles from 'modules/portfolio/components/common/quad.styles.less';
-
-import FilterBox from 'modules/portfolio/containers/filter-box';
-import { MarketData } from 'modules/types';
-import React, { Component } from 'react';
->>>>>>> 6a0f50c7
 
 const sortByOptions = [
   {
