import { connect } from 'react-redux';
import { withRouter } from 'react-router-dom';
import { AppState } from 'store';
import { formatDai, formatShares, calcPercentageFromPrice } from 'utils/format-number';
import {
  COLUMN_TYPES,
  SCALAR,
  BINARY_CATEGORICAL_FORMAT_OPTIONS,
  INVALID_OUTCOME_NAME,
} from 'modules/common/constants';

import Row from 'modules/common/row';
import { ThunkDispatch } from 'redux-thunk';
import { Action } from 'redux';

const mapStateToProps = (state: AppState) => ({
  marketInfos: state.marketInfos
});

const mapDispatchToProps = (dispatch: ThunkDispatch<void, any, Action>) => ({});

const mergeProps = (sP: any, dP: any, oP: any) => {
  const filledOrder = oP.filledOrder;
  const opts =
    filledOrder.marketType === SCALAR
      ? {}
      : { ...BINARY_CATEGORICAL_FORMAT_OPTIONS };
  const orderQuantity = formatShares(filledOrder.amount, opts);
<<<<<<< HEAD
  const orderPrice = formatDai(filledOrder.price, { roundDown: true});
=======
  let orderPrice = formatDai(filledOrder.price, { roundDown: true});
>>>>>>> a5dbc0b7
  const orderType = filledOrder.type;

  const originalQuantity = formatShares(filledOrder.originalQuantity, opts);
  const usePercent = filledOrder.outcome === INVALID_OUTCOME_NAME && filledOrder.marketType === SCALAR;
  if (usePercent) {
    const market = sP.marketInfos[filledOrder.marketId];
    const orderPricePercent = calcPercentageFromPrice(
      String(orderPrice.value),
      market.minPrice,
      market.maxPrice
    );
    orderPrice = { ...orderPrice, percent: `${orderPricePercent}%` };
  }
  const columnProperties = [
    {
      key: 'orderName',
      columnType: COLUMN_TYPES.TEXT,
      text: filledOrder.outcome,
      keyId: `${originalQuantity}-${orderQuantity}-${orderPrice}`,
    },
    {
      key: 'orderType',
      columnType: COLUMN_TYPES.POSITION_TYPE,
      type: orderType,
      pastTense: true,
    },
    {
      key: 'originalQuantity',
      columnType: COLUMN_TYPES.VALUE,
      value: originalQuantity,
      keyId: 'filledOrder-originalQuantity-' + filledOrder.id,
    },
    {
      key: 'orderQuantity',
      columnType: COLUMN_TYPES.VALUE,
      value: orderQuantity,
      keyId: 'filledOrder-orderQuantity-' + filledOrder.id,
    },
    {
      key: 'orderPrice',
      columnType: COLUMN_TYPES.VALUE,
      value: orderPrice,
      usePercent: !!orderPrice.percent,
      useFull: true,
      keyId: 'filledOrder-orderPrice-' + filledOrder.id,
    },
    {
      key: 'formattedLocalShortDate',
      columnType: COLUMN_TYPES.PLAIN,
      value: filledOrder.timestamp.formattedLocalShortDate,
    },
    {
      key: 'length',
      columnType: COLUMN_TYPES.PLAIN,
      value: filledOrder.trades.length,
    },
  ];
  return {
    ...oP,
    ...sP,
    ...dP,
    rowProperties: filledOrder,
    columnProperties,
    styleOptions: {
      filledOrder: true,
    },
  };
};

export default withRouter(
  connect(
    mapStateToProps,
    mapDispatchToProps,
    mergeProps
  )(Row)
);<|MERGE_RESOLUTION|>--- conflicted
+++ resolved
@@ -26,11 +26,7 @@
       ? {}
       : { ...BINARY_CATEGORICAL_FORMAT_OPTIONS };
   const orderQuantity = formatShares(filledOrder.amount, opts);
-<<<<<<< HEAD
-  const orderPrice = formatDai(filledOrder.price, { roundDown: true});
-=======
   let orderPrice = formatDai(filledOrder.price, { roundDown: true});
->>>>>>> a5dbc0b7
   const orderType = filledOrder.type;
 
   const originalQuantity = formatShares(filledOrder.originalQuantity, opts);
