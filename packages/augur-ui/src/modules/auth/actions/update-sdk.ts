--- conflicted
+++ resolved
@@ -19,20 +19,12 @@
   loginAccount: Partial<LoginAccount>,
   networkId: string,
   useGnosis: boolean
-<<<<<<< HEAD
-) => async (dispatch: ThunkDispatch<void, any, Action>) => {
-=======
 ) => async (dispatch: ThunkDispatch<void, any, Action>, getState: () => AppState) => {
->>>>>>> 4fa250f5
   if (!loginAccount || !loginAccount.address || !loginAccount.meta) return;
   if (!augurSdk.sdk) return;
 
   try {
-<<<<<<< HEAD
-    dispatch(updateAppStatus(Ox_ENABLED, augurSdk.sdk.zeroX));
-=======
     dispatch(updateAppStatus(Ox_ENABLED, !!augurSdk.sdk.zeroX));
->>>>>>> 4fa250f5
     if (useGnosis) {
       // check for affilitate
       const affiliate = (getState().loginAccount || {}).affiliate;
