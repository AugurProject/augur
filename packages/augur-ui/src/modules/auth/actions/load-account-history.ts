import type { Getters } from '@augurproject/sdk';
import { AppState } from 'appStore';
import { updateLoginAccount } from 'modules/account/actions/login-account';
import { loadDisputeWindow } from 'modules/auth/actions/load-dispute-window';
import {
  bulkMarketTradingHistory,
  refreshUserOpenOrders,
  updateUserFilledOrders,
} from 'modules/markets/actions/market-trading-history-management';
import { updateMarketsData } from 'modules/markets/actions/update-markets-data';
import { userPositionProcessing } from 'modules/positions/actions/load-account-positions';
<<<<<<< HEAD
import { loadDisputeWindow } from 'modules/auth/actions/load-dispute-window';
import { augurSdk } from 'services/augursdk';
import { Getters } from '@augurproject/sdk';
import { AppStatus } from 'modules/app/store/app-status';
import { Markets } from 'modules/markets/store/markets';
=======
import { clearTransactions } from 'modules/transactions/actions/update-transactions-data';
import { Action } from 'redux';
import { ThunkAction, ThunkDispatch } from 'redux-thunk';
import { augurSdk } from 'services/augursdk';
>>>>>>> 6a0f50c7

export const loadAccountHistory = () => {
  loadTransactions();
};

async function loadTransactions() {
  loadDisputeWindow(); // need to load dispute window for user to claim reporting fees
  const {
    loginAccount: { mixedCaseAddress },
    universe,
  } = AppStatus.get();
  const { updateLoginAccount, refreshUserOpenOrders, updateUserFilledOrders } = AppStatus.actions;
  const { updateMarketsData, bulkMarketTradingHistory } = Markets.actions;
  const Augur = augurSdk.get();
  const userData: Getters.Users.UserAccountDataResult = await Augur.getUserAccountData(
    { universe: universe.id, account: mixedCaseAddress }
  );
  updateUserFilledOrders(mixedCaseAddress, userData.userTradeHistory);
  bulkMarketTradingHistory(userData.userTradeHistory, null);

  const marketsDataById = userData.marketsInfo.reduce(
    (acc, marketData) => ({
      [marketData.id]: marketData,
      ...acc,
    }),
    {}
  );

  updateMarketsData(marketsDataById);
  if (userData.userOpenOrders)
    refreshUserOpenOrders(userData.userOpenOrders.orders);
  if (userData.userPositions)
    userPositionProcessing(userData.userPositions);

  updateLoginAccount({
    reporting: userData.userStakedRep,
    totalOpenOrdersFrozenFunds:
      userData.userOpenOrders.totalOpenOrdersFrozenFunds,
    ...userData.userPositionTotals,
  });
}<|MERGE_RESOLUTION|>--- conflicted
+++ resolved
@@ -1,5 +1,4 @@
 import type { Getters } from '@augurproject/sdk';
-import { AppState } from 'appStore';
 import { updateLoginAccount } from 'modules/account/actions/login-account';
 import { loadDisputeWindow } from 'modules/auth/actions/load-dispute-window';
 import {
@@ -9,18 +8,11 @@
 } from 'modules/markets/actions/market-trading-history-management';
 import { updateMarketsData } from 'modules/markets/actions/update-markets-data';
 import { userPositionProcessing } from 'modules/positions/actions/load-account-positions';
-<<<<<<< HEAD
 import { loadDisputeWindow } from 'modules/auth/actions/load-dispute-window';
 import { augurSdk } from 'services/augursdk';
 import { Getters } from '@augurproject/sdk';
 import { AppStatus } from 'modules/app/store/app-status';
 import { Markets } from 'modules/markets/store/markets';
-=======
-import { clearTransactions } from 'modules/transactions/actions/update-transactions-data';
-import { Action } from 'redux';
-import { ThunkAction, ThunkDispatch } from 'redux-thunk';
-import { augurSdk } from 'services/augursdk';
->>>>>>> 6a0f50c7
 
 export const loadAccountHistory = () => {
   loadTransactions();
