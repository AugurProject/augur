--- conflicted
+++ resolved
@@ -11,44 +11,16 @@
 import { formatAttoRep } from 'utils/format-number';
 import { addedDaiEvent } from 'services/analytics/helpers';
 import { createBigNumber } from 'utils/create-big-number';
-<<<<<<< HEAD
-import { WALLET_STATUS_VALUES, TWENTY_FIVE } from 'modules/common/constants';
-=======
 import { WALLET_STATUS_VALUES, FIVE} from 'modules/common/constants';
->>>>>>> 3598d530
 import { AppStatus } from 'modules/app/store/app-status';
 import { addEthIncreaseAlert } from 'modules/alerts/actions/alerts';
 
 export const updateAssets = (
-<<<<<<< HEAD
-  callback: NodeStyleCallback
-=======
   callback?: NodeStyleCallback,
->>>>>>> 3598d530
 ): ThunkAction<any, any, any, any> => async (
   dispatch: ThunkDispatch<void, any, Action>,
   getState: () => AppState
 ) => {
-<<<<<<< HEAD
-  const {
-    loginAccount: { address, meta },
-  } = AppStatus.get();
-  const nonSafeWallet = await meta.signer.getAddress();
-
-  updateBalances(address, nonSafeWallet, dispatch, (err, balances) => {
-    const { walletStatus } = AppStatus.get();
-    // TODO: set min amount of DAI, for testing need a real values
-    if (
-      createBigNumber(balances.dai).gt(TWENTY_FIVE) &&
-      walletStatus !== WALLET_STATUS_VALUES.CREATED
-    ) {
-      AppStatus.actions.setWalletStatus(
-        WALLET_STATUS_VALUES.FUNDED_NEED_CREATE
-      );
-    }
-    if (callback) callback(balances);
-  });
-=======
   const { loginAccount: { address, meta, balances: { ethNonSafe } } } = AppStatus.get();
   const nonSafeWallet = await meta.signer.getAddress();
 
@@ -65,7 +37,6 @@
       }
       if (callback) callback(balances);
     });
->>>>>>> 3598d530
 };
 
 function updateBalances(
@@ -98,7 +69,6 @@
     const legacyRep = formatAttoRep(legacyAttoRep).value;
     const legacyRepNonSafe = formatAttoRep(legacyAttoRepNonSafe).value;
     dispatch(addedDaiEvent(dai));
-<<<<<<< HEAD
     const balances = {
       attoRep,
       rep,
@@ -109,9 +79,7 @@
       legacyRepNonSafe,
       ethNonSafe,
     };
-=======
     dispatch(addEthIncreaseAlert(dai, ethNonSafeBalance, ethNonSafe));
->>>>>>> 3598d530
     AppStatus.actions.updateLoginAccount({
       balances,
     });
