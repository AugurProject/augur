import { NodeStyleCallback } from 'modules/types';
import { updateLoginAccount } from 'modules/account/actions/login-account';
import logError from 'utils/log-error';
import {
  getEthBalance,
  getDaiBalance,
  getRepBalance,
  getLegacyRepBalance,
} from 'modules/contracts/actions/contractCalls';
import { AppState } from 'appStore';
import { ThunkDispatch, ThunkAction } from 'redux-thunk';
import { Action } from 'redux';
import { formatAttoRep } from 'utils/format-number';
import { addedDaiEvent } from 'services/analytics/helpers';
import { updateAppStatus, WALLET_STATUS } from 'modules/app/actions/update-app-status';
import { createBigNumber } from 'utils/create-big-number';
import { WALLET_STATUS_VALUES, TWO } from 'modules/common/constants';

export const updateAssets = (
  callback: NodeStyleCallback,
): ThunkAction<any, any, any, any> => (
  dispatch: ThunkDispatch<void, any, Action>,
  getState: () => AppState
) => {
  const { loginAccount, universe, appStatus } = getState();
  const { address, meta } = loginAccount;
  const nonSafeWallet = meta.signer._address;

  updateBalances(
    universe.id,
    address,
    nonSafeWallet,
    dispatch,
    (err, balances) => {
      let status = appStatus[WALLET_STATUS];
      // TODO: set min amount of DAI, for testing need a real values
      if (createBigNumber(balances.dai).gt(TWO) && status !== WALLET_STATUS_VALUES.CREATED) {
        dispatch(updateAppStatus(WALLET_STATUS, WALLET_STATUS_VALUES.FUNDED_NEED_CREATE));
      }
      if (!status) dispatch(updateAppStatus(WALLET_STATUS, WALLET_STATUS_VALUES.WAITING_FOR_FUNDING));

      if (callback) callback(balances);
    });
};

function updateBalances(
  universe: string,
  address: string,
  nonSafeWallet: string,
  dispatch: ThunkDispatch<void, any, Action>,
  callback: NodeStyleCallback
) {
  Promise.all([
    getRepBalance(universe, address),
    getDaiBalance(address),
    getEthBalance(address),
    getLegacyRepBalance(address),
    getLegacyRepBalance(nonSafeWallet),
    getEthBalance(nonSafeWallet),
  ]).then(amounts => {
    const attoRep = amounts[0].toString();
    const dai = amounts[1];
    const eth = amounts[2];
<<<<<<< HEAD
    dispatch(addedDaiEvent(dai));
    dispatch(updateLoginAccount({ balances: { attoRep, rep, dai, eth, legacyAttoRep, legacyRep } }));
=======
    const legacyAttoRep = amounts[3].toString();
    const legacyAttoRepNonSafe = amounts[4].toString();
    const rep = formatAttoRep(attoRep).roundedValue?.toNumber();
    const ethNonSafe = amounts[5];
    const legacyRep = formatAttoRep(legacyAttoRep).value;
    const legacyRepNonSafe = formatAttoRep(legacyAttoRepNonSafe).value;
    dispatch(addedDaiEvent(dai));
    dispatch(
      updateLoginAccount({
        balances: {
          attoRep,
          rep,
          dai,
          eth,
          legacyAttoRep,
          legacyRep,
          legacyRepNonSafe,
          ethNonSafe,
        },
      })
    );
>>>>>>> 7276f5e9
    return callback(null, { rep, dai, eth });
  });
}<|MERGE_RESOLUTION|>--- conflicted
+++ resolved
@@ -61,10 +61,6 @@
     const attoRep = amounts[0].toString();
     const dai = amounts[1];
     const eth = amounts[2];
-<<<<<<< HEAD
-    dispatch(addedDaiEvent(dai));
-    dispatch(updateLoginAccount({ balances: { attoRep, rep, dai, eth, legacyAttoRep, legacyRep } }));
-=======
     const legacyAttoRep = amounts[3].toString();
     const legacyAttoRepNonSafe = amounts[4].toString();
     const rep = formatAttoRep(attoRep).roundedValue?.toNumber();
@@ -86,7 +82,6 @@
         },
       })
     );
->>>>>>> 7276f5e9
     return callback(null, { rep, dai, eth });
   });
 }