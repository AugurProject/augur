--- conflicted
+++ resolved
@@ -11,13 +11,9 @@
 import { formatAttoRep } from 'utils/format-number';
 import { addedDaiEvent } from 'services/analytics/helpers';
 import { createBigNumber } from 'utils/create-big-number';
-<<<<<<< HEAD
-import { WALLET_STATUS_VALUES, TWENTY_FIVE} from 'modules/common/constants';
+import { WALLET_STATUS_VALUES, FIVE} from 'modules/common/constants';
 import { AppStatus } from 'modules/app/store/app-status';
-=======
-import { WALLET_STATUS_VALUES, FIVE } from 'modules/common/constants';
 import { addEthIncreaseAlert } from 'modules/alerts/actions/alerts';
->>>>>>> 766909a2
 
 export const updateAssets = (
   callback?: NodeStyleCallback,
@@ -25,31 +21,19 @@
   dispatch: ThunkDispatch<void, any, Action>,
   getState: () => AppState
 ) => {
-<<<<<<< HEAD
-  const { loginAccount: { address, meta } } = AppStatus.get();
+  const { loginAccount: { address, meta, balances: { ethNonSafe } } } = AppStatus.get();
   const nonSafeWallet = await meta.signer.getAddress();
-=======
-  const { loginAccount, universe, appStatus } = getState();
-  const { address, meta } = loginAccount;
-  const nonSafeWallet = await meta.signer?.getAddress();
->>>>>>> 766909a2
 
   updateBalances(
     address,
     nonSafeWallet,
-    loginAccount.balances.ethNonSafe,
+    String(ethNonSafe),
     dispatch,
     (err, balances) => {
-<<<<<<< HEAD
       const { walletStatus } = AppStatus.get();
       // TODO: set min amount of DAI, for testing need a real values
-      if (createBigNumber(balances.dai).gt(TWENTY_FIVE) && (walletStatus !== WALLET_STATUS_VALUES.CREATED)) {
+      if (createBigNumber(balances.dai).gt(FIVE) && (walletStatus !== WALLET_STATUS_VALUES.CREATED)) {
         AppStatus.actions.setWalletStatus(WALLET_STATUS_VALUES.FUNDED_NEED_CREATE);
-=======
-      let status = appStatus[WALLET_STATUS];
-      if (createBigNumber(balances.dai).gt(FIVE) && (status !== WALLET_STATUS_VALUES.CREATED)) {
-        dispatch(updateAppStatus(WALLET_STATUS, WALLET_STATUS_VALUES.FUNDED_NEED_CREATE));
->>>>>>> 766909a2
       }
       if (callback) callback(balances);
     });
@@ -81,7 +65,7 @@
     const legacyRep = formatAttoRep(legacyAttoRep).value;
     const legacyRepNonSafe = formatAttoRep(legacyAttoRepNonSafe).value;
     dispatch(addedDaiEvent(dai));
-<<<<<<< HEAD
+    dispatch(addEthIncreaseAlert(dai, ethNonSafeBalance, ethNonSafe));
     AppStatus.actions.updateLoginAccount({
       balances: {
         attoRep,
@@ -94,23 +78,6 @@
         ethNonSafe,
       },
     });
-=======
-    dispatch(addEthIncreaseAlert(dai, ethNonSafeBalance, ethNonSafe));
-    dispatch(
-      updateLoginAccount({
-        balances: {
-          attoRep,
-          rep,
-          dai,
-          eth,
-          legacyAttoRep,
-          legacyRep,
-          legacyRepNonSafe,
-          ethNonSafe,
-        },
-      })
-    );
->>>>>>> 766909a2
     return callback(null, { rep, dai, eth });
   });
 }