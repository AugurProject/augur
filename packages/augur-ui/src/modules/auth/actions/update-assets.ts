--- conflicted
+++ resolved
@@ -11,12 +11,8 @@
 import { formatAttoRep } from 'utils/format-number';
 import { addedDaiEvent } from 'services/analytics/helpers';
 import { createBigNumber } from 'utils/create-big-number';
-<<<<<<< HEAD
-import { WALLET_STATUS_VALUES, TWO } from 'modules/common/constants';
+import { WALLET_STATUS_VALUES, TWENTY_FIVE} from 'modules/common/constants';
 import { AppStatus } from 'modules/app/store/app-status';
-=======
-import { WALLET_STATUS_VALUES, TWENTY_FIVE } from 'modules/common/constants';
->>>>>>> a012c5f1
 
 export const updateAssets = (
   callback: NodeStyleCallback,
@@ -32,16 +28,10 @@
     nonSafeWallet,
     dispatch,
     (err, balances) => {
-<<<<<<< HEAD
       const { walletStatus } = AppStatus.get();
       // TODO: set min amount of DAI, for testing need a real values
-      if (createBigNumber(balances.dai).gt(TWO) && (walletStatus !== WALLET_STATUS_VALUES.CREATED)) {
+      if (createBigNumber(balances.dai).gt(TWENTY_FIVE) && (walletStatus !== WALLET_STATUS_VALUES.CREATED)) {
         AppStatus.actions.setWalletStatus(WALLET_STATUS_VALUES.FUNDED_NEED_CREATE);
-=======
-      let status = appStatus[WALLET_STATUS];
-      if (createBigNumber(balances.dai).gt(TWENTY_FIVE) && (status !== WALLET_STATUS_VALUES.CREATED)) {
-        dispatch(updateAppStatus(WALLET_STATUS, WALLET_STATUS_VALUES.FUNDED_NEED_CREATE));
->>>>>>> a012c5f1
       }
       if (callback) callback(balances);
     });
