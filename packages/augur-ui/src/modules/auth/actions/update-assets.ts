--- conflicted
+++ resolved
@@ -63,13 +63,8 @@
     const eth = amounts[2];
     const legacyAttoRep = amounts[3].toString();
     const legacyAttoRepNonSafe = amounts[4].toString();
-<<<<<<< HEAD
-    const ethNonSafe = amounts[5];
-    const rep = formatAttoRep(attoRep).value;
-=======
     const rep = formatAttoRep(attoRep).roundedValue?.toNumber();
     const ethNonSafe = amounts[5];
->>>>>>> a6cfd162
     const legacyRep = formatAttoRep(legacyAttoRep).value;
     const legacyRepNonSafe = formatAttoRep(legacyAttoRepNonSafe).value;
     dispatch(addedDaiEvent(dai));
