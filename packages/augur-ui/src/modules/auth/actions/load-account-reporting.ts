--- conflicted
+++ resolved
@@ -30,14 +30,8 @@
   if (notification) {
     updateNotifications([{...notification, isImportant: true, isNew: true}]);
   }
-<<<<<<< HEAD
-  dispatch(updateLoginAccount({ reporting }));
-
+  updateLoginAccount({ reporting });
   if (marketIds.length > 0) loadMarketsInfoIfNotLoaded(marketIds);
-=======
-  updateLoginAccount({ reporting });
-  if (marketIds.length > 0) dispatch(loadMarketsInfoIfNotLoaded(marketIds));
->>>>>>> 99deaf11
 };
 
 export const loadAccountCurrentDisputeHistory = async (
