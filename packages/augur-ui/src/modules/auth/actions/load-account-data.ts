--- conflicted
+++ resolved
@@ -1,4 +1,3 @@
-import { loadAccountDataFromLocalStorage } from 'modules/auth/actions/load-account-data-from-local-storage';
 import { checkAccountAllowance } from 'modules/auth/actions/approve-account';
 import { loadAccountHistory } from 'modules/auth/actions/load-account-history';
 import { loadUniverseDetails } from 'modules/universe/actions/load-universe-details';
@@ -16,24 +15,6 @@
   callback: NodeStyleCallback = logError
 ) => async (dispatch: ThunkDispatch<void, any, Action>,
   getState: () => AppState) => {
-<<<<<<< HEAD
-  const { loginAccount, universe, gasPriceInfo } = getState();
-  const { mixedCaseAddress: address } = loginAccount;
-  if (!address) return callback('account address required');
-  const windowApp = windowRef as WindowApp;
-  if (
-    windowApp &&
-    windowApp.localStorage.setItem &&
-    loginAccount &&
-    loginAccount.meta
-  ) {
-    const loggedInUser = {
-      accountType: loginAccount.meta.accountType,
-      address
-    };
-    windowApp.localStorage.setItem('loggedInUser', JSON.stringify(loggedInUser));
-
-=======
   const { loginAccount, universe, gasPriceInfo, connection, authStatus } = getState();
   if (connection.isConnected && authStatus.isLogged) {
     const { mixedCaseAddress: address } = loginAccount;
@@ -58,6 +39,5 @@
     dispatch(loadGasPriceInfo());
     dispatch(getEthToDaiRate());
     registerUserDefinedGasPriceFunction(gasPriceInfo.userDefinedGasPrice, gasPriceInfo.average);
->>>>>>> 5513f00f
   }
 };