import { updateSdk } from 'modules/auth/actions/update-sdk';
import { toChecksumAddress } from 'ethereumjs-util';
import { ThunkDispatch } from 'redux-thunk';
import { Action } from 'redux';
import { PersonalSigningWeb3Provider } from 'utils/personal-signing-web3-provider';
import Web3 from 'web3';
import {
  ACCOUNT_TYPES,
  PORTIS_API_KEY,
  MODAL_ERROR,
} from 'modules/common/constants';
import { getNetworkId } from 'modules/contracts/actions/contractCalls';
import { windowRef } from 'utils/window-ref';
import { updateModal } from 'modules/modal/actions/update-modal';
import { AppState } from 'appStore';
<<<<<<< HEAD
=======
import { getNetwork } from 'utils/get-network-name';
>>>>>>> c093f708

 export const loginWithPortis = (forceRegisterPage = false) => async (
  dispatch: ThunkDispatch<void, any, Action>,
  getState: () => AppState,
) => {
  const useGnosis = getState().env['gnosis']?.enabled;
  const networkId = getNetworkId();
  const portisNetwork = getNetwork(networkId);
  const localPortisNetwork = {
    nodeUrl: 'http://localhost:8545',
    chainId: networkId,
  };

  if (portisNetwork) {
    try {
      // Only inject Portis if we are using Portis
      const Portis = require('@portis/web3');
      const portis = new Portis(PORTIS_API_KEY, portisNetwork === 'localhost' ? localPortisNetwork : portisNetwork, {
        scope: ['email'],
        registerPageByDefault: forceRegisterPage,
      });

      const web3 = new Web3(portis.provider);
      const provider = new PersonalSigningWeb3Provider(portis.provider);

      windowRef.portis = portis;

      const initPortis = (portis, account, email = null) => {
        const address = toChecksumAddress(account);
        const accountObject = {
          address: address,
          mixedCaseAddress: address,
          meta: {
            address: address,
            email,
            profileImage: null,
            signer: provider.getSigner(),
            openWallet: () => portis.showPortis(),
            accountType: ACCOUNT_TYPES.PORTIS,
            isWeb3: true,
          },
        };

        dispatch(updateSdk(accountObject, undefined, useGnosis));
      };

      portis.onLogin((account, email) => {
          initPortis(portis, account, email);
      });

      portis.onError(error => {
        document.querySelector('.por_portis-container').remove();
        dispatch(
          updateModal({
            type: MODAL_ERROR,
            error: JSON.stringify(error && error.message ? error.message : 'Sorry, something went wrong.'),
          })
        );
      });

      await web3.eth.getAccounts();
    } catch (error) {
      document.querySelector('.por_portis-container').remove();
      throw error;
    }
  } else {
    throw Error('Network currently not supported with Portis');
  }
};<|MERGE_RESOLUTION|>--- conflicted
+++ resolved
@@ -13,10 +13,7 @@
 import { windowRef } from 'utils/window-ref';
 import { updateModal } from 'modules/modal/actions/update-modal';
 import { AppState } from 'appStore';
-<<<<<<< HEAD
-=======
 import { getNetwork } from 'utils/get-network-name';
->>>>>>> c093f708
 
  export const loginWithPortis = (forceRegisterPage = false) => async (
   dispatch: ThunkDispatch<void, any, Action>,
