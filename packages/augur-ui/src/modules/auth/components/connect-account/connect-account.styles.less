--- conflicted
+++ resolved
@@ -119,12 +119,7 @@
     > div:first-of-type {
       .mono-10-medium;
 
-<<<<<<< HEAD
       color: var(--color-secondary-text);
-      text-transform: uppercase;
-=======
-      color: @color-secondary-text;
->>>>>>> 44dfed4f
     }
 
     > div:last-of-type {
