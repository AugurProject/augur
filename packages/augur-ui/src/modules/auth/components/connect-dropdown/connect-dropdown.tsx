--- conflicted
+++ resolved
@@ -60,14 +60,8 @@
 
   let gasCostTrade;
 
-<<<<<<< HEAD
   if (gsnEnabled && ethToDaiRate) {
-    const gasCost = NEW_ORDER_GAS_ESTIMATE.multipliedBy(userDefinedGasPrice);
-    gasCostTrade = displayGasInDai(gasCost);
-=======
-  if (GsnEnabled && ethToDaiRate) {
     gasCostTrade = displayGasInDai(NEW_ORDER_GAS_ESTIMATE, userDefinedGasPrice * 10**9);
->>>>>>> 1e1ff057
   }
 
   if (!isLogged && !restoredAccount) return null;
