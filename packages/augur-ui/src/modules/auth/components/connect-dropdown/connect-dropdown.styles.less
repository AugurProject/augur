--- conflicted
+++ resolved
@@ -2,11 +2,7 @@
 
 // Used in Betting UI
 .AccountInfo {
-<<<<<<< HEAD
   border: @size-1 solid var(--color-secondary-action-outline);
-=======
-  border: @size-1 solid @color-secondary-action-outline;
->>>>>>> 4da530ee
   box-sizing: border-box;
   border-radius: @size-3;
   min-width: @account-details-menu-width;
@@ -19,13 +15,8 @@
 
 .SharedStyles {
   align-items: center;
-<<<<<<< HEAD
   background: var(--color-module-background);
   border-bottom: @size-1 solid var(--color-dark-grey);
-=======
-  background: @color-module-background;
-  border-bottom: @size-1 solid @color-dark-grey;
->>>>>>> 4da530ee
   display: flex;
   flex-direction: row;
   justify-content: space-between;
@@ -99,11 +90,7 @@
   > div:last-of-type {
     .mono-11-bold;
 
-<<<<<<< HEAD
-    color: var(--color-primary-text);
-=======
-    color: @color-primary-text;
->>>>>>> 4da530ee
+    color: var(--color-primary-text);
 
     @media @breakpoint-mobile {
       .mono-12-medium;
@@ -122,7 +109,6 @@
     margin: @size-4 0;
     display: flex;
 
-<<<<<<< HEAD
     > span {
       margin-left: @size-4;
 
@@ -132,15 +118,6 @@
         > svg {
           height: @size-12;
           width: @size-12;
-=======
-    > span > label {
-      margin: 0;
-      margin-left: @size-4;
-
-      > svg {
-        height: @size-12;
-        width: @size-12;
->>>>>>> 4da530ee
 
           > path {
             fill: var(--color-secondary-text);
@@ -162,20 +139,10 @@
     .mono-10-semi-bold;
 
     align-items: center;
-<<<<<<< HEAD
     padding: @size-5 @size-6 ;
     flex-direction: row-reverse;
     display: flex;
     background: var(--color-secondary-action);
-=======
-    background: @color-secondary-action;
-    border-radius: @size-3;
-    border: @size-1 solid @color-secondary-action-outline;
-    color: @color-primary-text;
-    display: flex;
-    flex-direction: row-reverse;
-    padding: @size-5 @size-6;
->>>>>>> 4da530ee
 
     > svg {
       fill: @color-secondary-text;
@@ -219,12 +186,7 @@
     // Gas price
     > div:nth-of-type(2) {
       .text-12;
-<<<<<<< HEAD
       color: var(--color-primary-text);
-=======
-
-      color: @color-primary-text;
->>>>>>> 4da530ee
       margin-bottom: @size-4;
       overflow: hidden;
       text-overflow: ellipsis;
@@ -272,13 +234,8 @@
   display: none;
 
   @media @breakpoint-mobile {
-<<<<<<< HEAD
     background: var(--color-module-background);
     border-bottom: @size-1 solid var(--color-dark-grey);
-=======
-    background: @color-module-background;
-    border-bottom: @size-1 solid @color-dark-grey;
->>>>>>> 4da530ee
     display: flex;
     justify-content: center;
     flex-direction: row;
@@ -391,6 +348,7 @@
     }
   }
 }
+}
 
 .ShowConfirmaiton {
   position: relative;
@@ -399,7 +357,7 @@
 .ShowConfirmaiton:after {
   content: '';
 
-  border-top: solid @size-12 @color-primary-text;
+  border-top: solid @size-12 var(--color-primary-text);
   border-left: solid @size-12 transparent;
   border-right: solid @size-12 transparent;
   position: absolute;
@@ -417,8 +375,8 @@
 
   content: 'Copied!';
   align-items: center;
-  color: @color-inactive-text;
-  background: @color-primary-text;
+  color: var(--color-inactive-text);
+  background: var(--color-primary-text);
   border-radius: @border-radius-default;
   display: flex;
   justify-content: center;
