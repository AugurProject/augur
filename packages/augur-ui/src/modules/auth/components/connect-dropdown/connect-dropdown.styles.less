--- conflicted
+++ resolved
@@ -11,7 +11,7 @@
     border: none;
     min-width: 100%;
     height: 100vh;
-    background-color: fade(@color-dark-grey, 90);
+    background-color: var(--color-dark-grey-80);
   }
 }
 
@@ -62,15 +62,11 @@
   background: var(--color-table-header);
 
   @media @breakpoint-mobile {
-<<<<<<< HEAD
     background: var(--color-module-background);
   }
 
   @media @breakpoint-mobile {
-    background: var(--color-module-background);
-=======
-    background: @color-table-header;
->>>>>>> 1e1ff057
+    background: var(--color-table-header);
   }
 
   > div:first-of-type {
@@ -281,7 +277,6 @@
 }
 
 .Logout {
-<<<<<<< HEAD
   .SharedStyles;
   .text-10-semi-bold;
 
@@ -312,10 +307,6 @@
   .AccountInfo {
     border: 0;
   }
-=======
-  height: 44px;
-  justify-content: flex-end;
->>>>>>> 1e1ff057
 
   .AccountFunds {
     background: var(--color-module-background);
@@ -386,7 +377,7 @@
   }
 
   @media @breakpoint-mobile {
-    border-bottom: @size-1 solid @color-secondary-action-outline;
+    border-bottom: @size-1 solid var(--color-secondary-action-outline);
   }
 }
 
