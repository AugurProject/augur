--- conflicted
+++ resolved
@@ -65,12 +65,8 @@
     GsnEnabled,
     currentTimestamp,
     availableDai,
-<<<<<<< HEAD
     gsnUnavailable: isGSNUnavailable(),
-=======
-    gsnUnavailable: isGSNUnavailable(state),
     endTime: ownProps.initialLiquidity ? newMarket.setEndTime : ownProps.market.endTime,
->>>>>>> 3598d530
   };
 };
 
