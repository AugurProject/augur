import React, { Component } from 'react';
import classNames from 'classnames';
import {
  SCALAR,
  BUY,
  SELL,
  BUYING,
  SELLING,
  BUYING_BACK,
  SELLING_OUT,
  WARNING,
  ERROR,
  UPPER_FIXED_PRECISION_BOUND,
  ZERO,
  WALLET_STATUS_VALUES,
  INVALID_OUTCOME_ID,
  HELP_CENTER,
} from 'modules/common/constants';
import ReactTooltip from 'react-tooltip';
import TooltipStyles from 'modules/common/tooltip.styles.less';
import Styles from 'modules/trading/components/confirm.styles.less';
import {
  XIcon,
  ExclamationCircle,
  InformationIcon,
  QuestionIcon,
} from 'modules/common/icons';
import {
  formatGasCostToEther,
  formatShares,
  formatDai,
} from 'utils/format-number';
import { BigNumber, createBigNumber } from 'utils/create-big-number';
import { LinearPropertyLabel } from 'modules/common/labels';
import { Trade } from 'modules/types';
import { PrimaryButton, ExternalLinkButton } from 'modules/common/buttons';
import { getGasInDai } from 'modules/app/actions/get-ethToDai-rate';

interface MessageButton {
  action: Function;
  text: string;
}

interface Message {
  header: string;
  type: string;
  message: string;
  button?: MessageButton;
  link?: string;
}

interface ConfirmProps {
  allowanceBigNumber: BigNumber;
  trade: Trade;
  gasPrice: number;
  gasLimit: number;
  availableEth: BigNumber;
  availableDai: BigNumber;
  outcomeName: string;
  marketType: string;
  maxPrice: BigNumber;
  minPrice: BigNumber;
  scalarDenomination: string | null;
  numOutcomes: number;
  tradingTutorial?: boolean;
<<<<<<< HEAD
  ethToDaiRate: BigNumber;
=======
>>>>>>> a6cfd162
  GsnEnabled: boolean;
  gsnUnavailable: boolean;
  initialLiquidity: boolean;
  initializeGsnWallet: Function;
  walletStatus: string;
  selectedOutcomeId: number;
}

interface ConfirmState {
  messages: Message | null;
}

class Confirm extends Component<ConfirmProps, ConfirmState> {
  static defaultProps = {
    scalarDenomination: '',
  };

  constructor(props) {
    super(props);
    this.state = {
      messages: this.constructMessages(props),
    };

    this.constructMessages = this.constructMessages.bind(this);
    this.clearErrorMessage = this.clearErrorMessage.bind(this);
  }

  componentDidUpdate(prevProps) {
    const {
      trade,
      gasPrice,
      availableEth,
      availableDai,
      gsnUnavailable,
    } = this.props;
    if (
<<<<<<< HEAD
      JSON.stringify({side: trade.side, numShares: trade.numShares, limitPrice: trade.limitPrice}) !==
      JSON.stringify({side: prevProps.trade.side, numShares: prevProps.trade.numShares, limitPrice: prevProps.trade.limitPrice}) ||
=======
      JSON.stringify({
        side: trade.side,
        numShares: trade.numShares,
        limitPrice: trade.limitPrice,
      }) !==
        JSON.stringify({
          side: prevProps.trade.side,
          numShares: prevProps.trade.numShares,
          limitPrice: prevProps.trade.limitPrice,
        }) ||
>>>>>>> a6cfd162
      gasPrice !== prevProps.gasPrice ||
      !createBigNumber(prevProps.availableEth).eq(
        createBigNumber(availableEth)
      ) ||
      !createBigNumber(prevProps.availableDai).eq(
        createBigNumber(availableDai)
      ) ||
      prevProps.gsnUnavailable !== gsnUnavailable
    ) {
      this.setState({
        messages: this.constructMessages(this.props),
      });
    }
  }

  constructMessages(props) {
    const {
      trade,
      allowanceBigNumber,
      gasPrice,
      gasLimit,
      availableEth,
      availableDai,
      tradingTutorial,
<<<<<<< HEAD
      ethToDaiRate,
      GsnEnabled,
      gsnUnavailable,
=======
      GsnEnabled,
      gsnUnavailable,
      initializeGsnWallet,
      walletStatus,
      marketType,
      selectedOutcomeId,
>>>>>>> a6cfd162
    } = props || this.props;

    const {
      totalCost,
      selfTrade,
      potentialDaiLoss,
      numFills,
      loopLimit,
    } = trade;

    let numTrades = loopLimit ? Math.ceil(numFills / loopLimit) : numFills;
    let needsApproval = false;
    let messages: Message | null = null;

    const gasCost = gasLimit
      ? formatGasCostToEther(gasLimit, { decimalsRounded: 4 }, gasPrice)
      : ZERO;

    let gasCostDai = null;

<<<<<<< HEAD
    if (GsnEnabled && ethToDaiRate) {
      gasCostDai = formatDai(
        ethToDaiRate.multipliedBy(createBigNumber(gasCost))
      ).formattedValue;
=======
    if (GsnEnabled) {
      gasCostDai = getGasInDai(gasLimit);
    }

    if (marketType === SCALAR && selectedOutcomeId === INVALID_OUTCOME_ID) {
      messages = {
        header: null,
        type: WARNING,
        message: `Percentages are determind by denomination range, rounding may occur. `,
        link: HELP_CENTER,
      };
>>>>>>> a6cfd162
    }

    if (
      allowanceBigNumber &&
      createBigNumber(potentialDaiLoss.value).gt(allowanceBigNumber) &&
      !tradingTutorial
    ) {
      needsApproval = true;
      messages = {
        header: 'MULTIPLE TRANSACTIONS',
        type: WARNING,
        message: `This trade will take ${numTrades} Transactions and approvals.`,
      };
    }

    if (!isNaN(numTrades) && numTrades > 1 && !tradingTutorial) {
      messages = {
        header: 'MULTIPLE TRANSACTIONS',
        type: WARNING,
        message: `This trade will take ${numTrades} Transactions${
          needsApproval ? `, and approvals.` : ``
        }`,
      };
    }

    if (selfTrade) {
      messages = {
        header: 'CONSUMING OWN ORDER',
        type: WARNING,
        message: 'You are trading against one of your existing orders',
      };
    }

    // GAS error in DAI [Gsn]
    if (
      !tradingTutorial &&
      GsnEnabled &&
      totalCost &&
      createBigNumber(gasCostDai).gte(createBigNumber(availableDai))
    ) {
      messages = {
        header: 'Insufficient DAI',
        type: ERROR,
        message: `You do not have enough funds to place this order. ${gasCostDai} DAI required for gas.`,
      };
    }

    // GAS error in ETH
    if (
      !tradingTutorial &&
      !GsnEnabled &&
      totalCost &&
      createBigNumber(gasCost).gte(createBigNumber(availableEth))
    ) {
      messages = {
        header: 'Insufficient ETH',
        type: ERROR,
        message: `You do not have enough funds to place this order. ${gasCost} ETH required for gas.`,
      };
    }

    if (
      !tradingTutorial &&
      totalCost &&
      createBigNumber(potentialDaiLoss.fullPrecision).gt(
        createBigNumber(availableDai)
      ) &&
      !tradingTutorial
    ) {
      messages = {
        header: 'Insufficient DAI',
        type: ERROR,
        message: 'You do not have enough DAI to place this order',
      };
    }

<<<<<<< HEAD
    if (gsnUnavailable && !tradingTutorial) {
      messages = {
        header: 'Create GSN Wallet',
        type: WARNING,
        message: 'Please create GSN wallet to start trading',
=======
    // Show if OpenOrder and GSN wallet still needs to be initialized
    if (
      gsnUnavailable &&
      walletStatus === WALLET_STATUS_VALUES.FUNDED_NEED_CREATE &&
      !tradingTutorial &&
      numFills === 0
    ) {
      messages = {
        header: '',
        type: WARNING,
        message: 'Initialization of your account is needed',
        button: {
          text: 'Initialize Account',
          action: () => initializeGsnWallet(),
        },
>>>>>>> a6cfd162
      };
    }

    return messages;
  }

  clearErrorMessage() {
    this.setState({ messages: null });
  }

  render() {
    const {
      trade,
      outcomeName,
      marketType,
      maxPrice,
      minPrice,
      scalarDenomination,
      gasLimit,
      gasPrice,
      GsnEnabled,
      initialLiquidity,
    } = this.props;

    const {
      limitPrice,
      numShares,
      potentialDaiProfit,
      potentialDaiLoss,
      totalCost,
      shareCost,
      side,
      orderShareProfit,
      orderShareTradingFee,
      numFills,
<<<<<<< HEAD
=======
      sharesFilled,
>>>>>>> a6cfd162
    } = trade;

    const { messages } = this.state;

    const greaterLess = side === BUY ? 'greater' : 'less';
    const higherLower = side === BUY ? 'higher' : 'lower';

    const marketRange = createBigNumber(maxPrice)
      .minus(createBigNumber(minPrice))
      .abs();

    let gasCostDai = null;

<<<<<<< HEAD
    const gasCost = formatGasCostToEther(
      gasLimit,
      { decimalsRounded: 4 },
      gasPrice
    );

    if (GsnEnabled && ethToDaiRate) {
      gasCostDai = formatDai(
        ethToDaiRate.multipliedBy(createBigNumber(gasCost))
      );
=======
    if (GsnEnabled) {
      gasCostDai = getGasInDai(gasLimit);
>>>>>>> a6cfd162
    }

    const limitPricePercentage = (side === BUY
      ? createBigNumber(limitPrice)
      : createBigNumber(maxPrice).minus(createBigNumber(limitPrice))
    )
      .dividedBy(marketRange)
      .times(100)
      .toFixed(0);

    let tooltip = `You believe ${outcomeName} has a ${greaterLess}
                        than ${limitPricePercentage}% chance to occur.`;
    if (marketType === SCALAR) {
      tooltip = `You believe the outcome of this event will be ${higherLower}
    than ${limitPrice} ${scalarDenomination}`;
    }

    let newOrderAmount = formatShares('0').rounded;
    if (numShares && totalCost.fullPrecision && shareCost.fullPrecision) {
      newOrderAmount =
        marketType !== SCALAR
          ? formatShares(
              createBigNumber(numShares).minus(shareCost.fullPrecision),
              {
                decimalsRounded: UPPER_FIXED_PRECISION_BOUND,
              }
            ).rounded
          : formatShares(
              createBigNumber(numShares).minus(shareCost.fullPrecision)
            ).rounded;
<<<<<<< HEAD
=======
    } else if (sharesFilled && sharesFilled.fullPrecision) {
      newOrderAmount = sharesFilled.rounded;
>>>>>>> a6cfd162
    }

    const notProfitable =
      (orderShareProfit && createBigNumber(orderShareProfit.value).lte(0)) ||
      (potentialDaiLoss.value > 0 &&
        potentialDaiProfit &&
        potentialDaiProfit.value <= 0);

    return (
      <section className={Styles.TradingConfirm}>
        {!initialLiquidity && shareCost && shareCost.value !== 0 && (
          <div className={Styles.details}>
            <div className={Styles.properties}>Closing Position</div>
            <div
              className={classNames(Styles.AggregatePosition, {
                [Styles.long]: side === BUY,
                [Styles.short]: side === SELL,
              })}
            >
              {`${side === BUY ? BUYING_BACK : SELLING_OUT}
                ${shareCost.fullPrecision}
                Shares @ ${limitPrice}`}
            </div>
            <LinearPropertyLabel
              label="Settlement Fee"
              value={orderShareTradingFee}
              showDenomination={true}
            />
            {gasCostDai && gasCostDai.roundedValue.gt(0) > 0 && (
              <LinearPropertyLabel
                label="Est. TX Fee"
                value={gasCostDai}
                showDenomination={true}
              />
            )}
            <LinearPropertyLabel
              label="Profit Less Fees"
              value={orderShareProfit}
              accentValue={notProfitable}
              showDenomination={true}
            />
          </div>
        )}
        {!initialLiquidity && newOrderAmount !== '0' && (
          <div className={Styles.details}>
            <div
              className={classNames(Styles.properties, Styles.TooltipContainer)}
            >
              New Position
              <span className={Styles.Tooltip}>
                <label
                  className={classNames(
                    TooltipStyles.TooltipHint,
                    Styles.TooltipHint
                  )}
                  data-tip
                  data-for="tooltip--confirm"
                >
                  {QuestionIcon}
                </label>
                <ReactTooltip
                  id="tooltip--confirm"
                  className={TooltipStyles.Tooltip}
                  effect="solid"
                  place="top"
                  type="light"
                >
                  <p>{tooltip}</p>
                </ReactTooltip>
              </span>
            </div>
            <div
              className={classNames(Styles.AggregatePosition, {
                [Styles.long]: side === BUY,
                [Styles.short]: side === SELL,
              })}
            >
              {`${side === BUY ? BUYING : SELLING}
                ${newOrderAmount}
                Shares @ ${limitPrice}`}
            </div>
            <LinearPropertyLabel
              label="Max Profit"
              value={potentialDaiProfit}
              showDenomination={true}
            />
            <LinearPropertyLabel
              label="Max Loss"
              value={potentialDaiLoss}
              showDenomination={true}
            />
<<<<<<< HEAD
            {gasCostDai && gasCostDai.roundedValue.gt(0) > 0 && numFills > 0 &&  (
              <LinearPropertyLabel
                label="Est. TX Fee"
                value={gasCostDai}
                showDenomination={true}
              />
            )}
=======
            {gasCostDai &&
              gasCostDai.roundedValue.gt(0) > 0 &&
              numFills > 0 && (
                <LinearPropertyLabel
                  label="Est. TX Fee"
                  value={gasCostDai}
                  showDenomination={true}
                />
              )}
>>>>>>> a6cfd162
          </div>
        )}
        {messages && (
          <div
            className={classNames(Styles.MessageContainer, {
              [Styles.Error]: messages.type === ERROR,
            })}
          >
            {messages.type === ERROR ? ExclamationCircle : InformationIcon}
            <span>{messages.header}</span>
            <div>
              {messages.message}
              {messages.link && (
                <ExternalLinkButton
                  URL={messages.link}
                  label={'LEARN MORE'}
                />
              )}
            </div>
            {messages.button && (
              <PrimaryButton
                text={messages.button.text}
                action={messages.button.action}
              />
            )}
            {messages.type !== ERROR && !messages.button && (
              <button onClick={this.clearErrorMessage}>{XIcon}</button>
            )}
          </div>
        )}
      </section>
    );
  }
}

export default Confirm;<|MERGE_RESOLUTION|>--- conflicted
+++ resolved
@@ -63,10 +63,6 @@
   scalarDenomination: string | null;
   numOutcomes: number;
   tradingTutorial?: boolean;
-<<<<<<< HEAD
-  ethToDaiRate: BigNumber;
-=======
->>>>>>> a6cfd162
   GsnEnabled: boolean;
   gsnUnavailable: boolean;
   initialLiquidity: boolean;
@@ -103,10 +99,6 @@
       gsnUnavailable,
     } = this.props;
     if (
-<<<<<<< HEAD
-      JSON.stringify({side: trade.side, numShares: trade.numShares, limitPrice: trade.limitPrice}) !==
-      JSON.stringify({side: prevProps.trade.side, numShares: prevProps.trade.numShares, limitPrice: prevProps.trade.limitPrice}) ||
-=======
       JSON.stringify({
         side: trade.side,
         numShares: trade.numShares,
@@ -117,7 +109,6 @@
           numShares: prevProps.trade.numShares,
           limitPrice: prevProps.trade.limitPrice,
         }) ||
->>>>>>> a6cfd162
       gasPrice !== prevProps.gasPrice ||
       !createBigNumber(prevProps.availableEth).eq(
         createBigNumber(availableEth)
@@ -142,18 +133,12 @@
       availableEth,
       availableDai,
       tradingTutorial,
-<<<<<<< HEAD
-      ethToDaiRate,
-      GsnEnabled,
-      gsnUnavailable,
-=======
       GsnEnabled,
       gsnUnavailable,
       initializeGsnWallet,
       walletStatus,
       marketType,
       selectedOutcomeId,
->>>>>>> a6cfd162
     } = props || this.props;
 
     const {
@@ -174,12 +159,6 @@
 
     let gasCostDai = null;
 
-<<<<<<< HEAD
-    if (GsnEnabled && ethToDaiRate) {
-      gasCostDai = formatDai(
-        ethToDaiRate.multipliedBy(createBigNumber(gasCost))
-      ).formattedValue;
-=======
     if (GsnEnabled) {
       gasCostDai = getGasInDai(gasLimit);
     }
@@ -191,7 +170,6 @@
         message: `Percentages are determind by denomination range, rounding may occur. `,
         link: HELP_CENTER,
       };
->>>>>>> a6cfd162
     }
 
     if (
@@ -268,13 +246,6 @@
       };
     }
 
-<<<<<<< HEAD
-    if (gsnUnavailable && !tradingTutorial) {
-      messages = {
-        header: 'Create GSN Wallet',
-        type: WARNING,
-        message: 'Please create GSN wallet to start trading',
-=======
     // Show if OpenOrder and GSN wallet still needs to be initialized
     if (
       gsnUnavailable &&
@@ -290,7 +261,6 @@
           text: 'Initialize Account',
           action: () => initializeGsnWallet(),
         },
->>>>>>> a6cfd162
       };
     }
 
@@ -326,10 +296,7 @@
       orderShareProfit,
       orderShareTradingFee,
       numFills,
-<<<<<<< HEAD
-=======
       sharesFilled,
->>>>>>> a6cfd162
     } = trade;
 
     const { messages } = this.state;
@@ -343,21 +310,8 @@
 
     let gasCostDai = null;
 
-<<<<<<< HEAD
-    const gasCost = formatGasCostToEther(
-      gasLimit,
-      { decimalsRounded: 4 },
-      gasPrice
-    );
-
-    if (GsnEnabled && ethToDaiRate) {
-      gasCostDai = formatDai(
-        ethToDaiRate.multipliedBy(createBigNumber(gasCost))
-      );
-=======
     if (GsnEnabled) {
       gasCostDai = getGasInDai(gasLimit);
->>>>>>> a6cfd162
     }
 
     const limitPricePercentage = (side === BUY
@@ -388,11 +342,8 @@
           : formatShares(
               createBigNumber(numShares).minus(shareCost.fullPrecision)
             ).rounded;
-<<<<<<< HEAD
-=======
     } else if (sharesFilled && sharesFilled.fullPrecision) {
       newOrderAmount = sharesFilled.rounded;
->>>>>>> a6cfd162
     }
 
     const notProfitable =
@@ -484,15 +435,6 @@
               value={potentialDaiLoss}
               showDenomination={true}
             />
-<<<<<<< HEAD
-            {gasCostDai && gasCostDai.roundedValue.gt(0) > 0 && numFills > 0 &&  (
-              <LinearPropertyLabel
-                label="Est. TX Fee"
-                value={gasCostDai}
-                showDenomination={true}
-              />
-            )}
-=======
             {gasCostDai &&
               gasCostDai.roundedValue.gt(0) > 0 &&
               numFills > 0 && (
@@ -502,7 +444,6 @@
                   showDenomination={true}
                 />
               )}
->>>>>>> a6cfd162
           </div>
         )}
         {messages && (
