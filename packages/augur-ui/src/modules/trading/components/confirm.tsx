import React, { useEffect } from 'react';
import classNames from 'classnames';
import {
  SCALAR,
  BUY,
  SELL,
  BUYING,
  SELLING,
  BUYING_BACK,
  SELLING_OUT,
  WARNING,
  ERROR,
  UPPER_FIXED_PRECISION_BOUND,
  ZERO,
  WALLET_STATUS_VALUES,
  INVALID_OUTCOME_ID,
  HELP_CENTER,
  CREATEAUGURWALLET,
  TRANSACTIONS,
  GWEI_CONVERSION,
  MODAL_INITIALIZE_ACCOUNT,
} from 'modules/common/constants';
import ReactTooltip from 'react-tooltip';
import TooltipStyles from 'modules/common/tooltip.styles.less';
import Styles from 'modules/trading/components/confirm.styles.less';
import {
  XIcon,
  ExclamationCircle,
  InformationIcon,
  QuestionIcon,
} from 'modules/common/icons';
import {
  formatGasCostToEther,
  formatShares,
  formatNumber,
} from 'utils/format-number';
<<<<<<< HEAD
import { createBigNumber } from 'utils/create-big-number';
import {
  LinearPropertyLabel,
  EthReserveNotice,
  TransactionFeeLabelToolTip,
} from 'modules/common/labels';
import { Trade, MarketData, OutcomeFormatted } from 'modules/types';
=======
import { BigNumber, createBigNumber } from 'utils/create-big-number';
import { LinearPropertyLabel, EthReserveNotice, TransactionFeeLabelToolTip, EthReserveAutomaticTopOff } from 'modules/common/labels';
import { Trade } from 'modules/types';
>>>>>>> a2ca7364
import { ExternalLinkButton, ProcessingButton } from 'modules/common/buttons';
import { ethToDaiFromAttoRate } from 'modules/app/actions/get-ethToDai-rate';
import { TXEventName } from '@augurproject/sdk/src';
import { removePendingTransaction } from 'modules/pending-queue/actions/pending-queue-management';
import { useAppStatusStore } from 'modules/app/store/app-status';
import { totalTradingBalance } from 'modules/auth/helpers/login-account';

interface MessageButton {
  action: Function;
  text: string;
}

interface Message {
  header: string;
  type: string;
  message: string;
  button?: MessageButton;
  link?: string;
  callback?: Function;
}

interface ConfirmProps {
  market: MarketData;
  trade: Trade;
  selectedOutcome: OutcomeFormatted;
  tradingTutorial?: boolean;
  initialLiquidity?: boolean;
}

export const Confirm = ({
  market,
  trade,
  selectedOutcome,
  tradingTutorial,
  initialLiquidity,
}: ConfirmProps) => {
  const {
    newMarket,
    pendingQueue,
    loginAccount: {
      balances: { eth },
      allowance: allowanceBigNumber,
    },
    gsnEnabled,
    walletStatus,
    gasPriceInfo,
    actions: { setModal },
  } = useAppStatusStore();
  let availableDai = totalTradingBalance();
  if (initialLiquidity) {
    availableDai = availableDai.minus(newMarket.initialLiquidityDai);
  }
  const sweepStatus = pendingQueue[TRANSACTIONS]?.[CREATEAUGURWALLET]?.status;
  const gasPrice = gasPriceInfo.userDefinedGasPrice || gasPriceInfo.average;
  const availableEth = createBigNumber(eth);
  const { id: selectedOutcomeId, description: outcomeName } = selectedOutcome;
  const {
    marketType,
    maxPriceBigNumber: maxPrice,
    minPriceBigNumber: minPrice,
    scalarDenomination = '',
  } = market;
  const {
    gasLimit,
    limitPrice,
    numShares,
    loopLimit,
    potentialDaiProfit,
    potentialDaiLoss,
    totalCost,
    shareCost,
    side,
    orderShareProfit,
    orderShareTradingFee,
    numFills,
    sharesFilled,
    selfTrade,
  } = trade;

  useEffect(() => {
    if (
      walletStatus === WALLET_STATUS_VALUES.CREATED &&
      sweepStatus === TXEventName.Success
    ) {
      removePendingTransaction(CREATEAUGURWALLET);
    }
  }, []);
  const constructMessages = () => {
    let numTrades = loopLimit ? Math.ceil(numFills / loopLimit) : numFills;
    let needsApproval = false;
    let messages: Message | null = null;

    const gasCostInEth = gasLimit
      ? createBigNumber(
          formatGasCostToEther(
            gasLimit,
            { decimalsRounded: 4 },
            createBigNumber(GWEI_CONVERSION).multipliedBy(gasPrice)
          )
        )
      : ZERO;

    let gasCostDai = 0;

    if (gsnEnabled) {
      gasCostDai = ethToDaiFromAttoRate(gasCostInEth).value;
    }

    if (marketType === SCALAR && selectedOutcomeId === INVALID_OUTCOME_ID) {
      messages = {
        header: null,
        type: WARNING,
        message: `Percentages are determind by denomination range, rounding may occur. `,
        link: HELP_CENTER,
      };
    }

    if (
      !isNaN(numTrades) &&
      numTrades > 1 &&
      allowanceBigNumber &&
      createBigNumber(potentialDaiLoss.value).gt(allowanceBigNumber) &&
      !tradingTutorial
    ) {
      needsApproval = true;
      messages = {
        header: 'MULTIPLE TRANSACTIONS',
        type: WARNING,
        message: `This trade will take ${numTrades} Transactions and approvals.`,
      };
    }

    if (!isNaN(numTrades) && numTrades > 1 && !tradingTutorial) {
      messages = {
        header: 'MULTIPLE TRANSACTIONS',
        type: WARNING,
        message: `This trade will take ${numTrades} Transactions${
          needsApproval ? `, and approvals.` : ``
        }`,
      };
    }

    if (selfTrade) {
      messages = {
        header: 'CONSUMING OWN ORDER',
        type: WARNING,
        message: 'You are trading against one of your existing orders',
      };
    }

    // GAS error in DAI [Gsn]
    if (
      !tradingTutorial &&
      gsnEnabled &&
      totalCost &&
      createBigNumber(gasCostDai).gte(createBigNumber(availableDai))
    ) {
      messages = {
        header: 'Insufficient DAI',
        type: ERROR,
        message: `You do not have enough funds to place this order. ${gasCostDai} DAI required for gas.`,
      };
    }

    if (
      !isNaN(numTrades) &&
      numTrades > 0 &&
      ((potentialDaiProfit && potentialDaiProfit.value !== 0 &&
        createBigNumber(gasCostDai).gt(potentialDaiProfit.value)) ||
        (orderShareProfit && orderShareProfit.value !== 0 &&
          createBigNumber(gasCostDai).gt(orderShareProfit.value))) &&
      !tradingTutorial
    ) {
      messages = {
        header: 'UNPROFITABLE TRADE',
        type: WARNING,
        message: `Est. TX Fee is higher than profit`,
      };
    }

    // GAS error in ETH
    if (
      !tradingTutorial &&
      !gsnEnabled &&
      totalCost &&
      createBigNumber(gasCostInEth).gte(createBigNumber(availableEth))
    ) {
      messages = {
        header: 'Insufficient ETH',
        type: ERROR,
        message: `You do not have enough funds to place this order. ${gasCostInEth} ETH required for gas.`,
      };
    }

    if (
      !tradingTutorial &&
      totalCost &&
      createBigNumber(potentialDaiLoss?.fullPrecision).gt(
        createBigNumber(availableDai)
      ) &&
      !tradingTutorial
    ) {
      messages = {
        header: 'Insufficient DAI',
        type: ERROR,
        message: 'You do not have enough DAI to place this order',
      };
    }

    // Show when GSN wallet activation is successful
    if (
      walletStatus === WALLET_STATUS_VALUES.CREATED &&
      sweepStatus === TXEventName.Success &&
      !tradingTutorial &&
      numFills === 0
    ) {
      messages = {
        header: 'Confirmed',
        type: WARNING,
        message: 'You can now place your trade',
        callback: () => {
          removePendingTransaction(CREATEAUGURWALLET);
          // clearErrorMessage();
        },
      };
    }
    // Show if OpenOrder and GSN wallet still needs to be activated
    else if (
      walletStatus === WALLET_STATUS_VALUES.FUNDED_NEED_CREATE &&
      !tradingTutorial &&
      numFills === 0
    ) {
      messages = {
        header: '',
        type: WARNING,
        message: 'Activation of your account is needed',
        button: {
          text: 'Activate Account',
          action: () =>
            setModal({
              type: MODAL_INITIALIZE_ACCOUNT,
            }),
        },
      };
    }

    return messages;
  };
  const messages = constructMessages();
  const greaterLess = side === BUY ? 'greater' : 'less';
  const higherLower = side === BUY ? 'higher' : 'lower';

  const marketRange = createBigNumber(maxPrice)
    .minus(createBigNumber(minPrice))
    .abs();

  let gasCostDai = formatNumber(0);

  const gasCostInEth = gasLimit
    ? createBigNumber(
        formatGasCostToEther(
          gasLimit,
          { decimalsRounded: 4 },
          createBigNumber(GWEI_CONVERSION).multipliedBy(gasPrice)
        )
      )
    : ZERO;

  if (gsnEnabled) {
    gasCostDai = ethToDaiFromAttoRate(gasCostInEth);
  }

  const limitPricePercentage = (side === BUY
    ? createBigNumber(limitPrice)
    : createBigNumber(maxPrice).minus(createBigNumber(limitPrice))
  )
    .dividedBy(marketRange)
    .times(100)
    .toFixed(0);

  let tooltip = `You believe ${outcomeName} has a ${greaterLess}
                      than ${limitPricePercentage}% chance to occur.`;
  if (marketType === SCALAR) {
    tooltip = `You believe the outcome of this event will be ${higherLower}
  than ${limitPrice} ${scalarDenomination}`;
  }

  let newOrderAmount = formatShares('0').rounded;
  if (numShares && totalCost.fullPrecision && shareCost.fullPrecision) {
    newOrderAmount =
      marketType !== SCALAR
        ? formatShares(
            createBigNumber(numShares).minus(shareCost.fullPrecision),
            {
              decimalsRounded: UPPER_FIXED_PRECISION_BOUND,
            }
          ).rounded
        : formatShares(
            createBigNumber(numShares).minus(shareCost.fullPrecision)
          ).rounded;
  } else if (sharesFilled && sharesFilled.fullPrecision) {
    newOrderAmount = sharesFilled.rounded;
  }

  const notProfitable =
    (orderShareProfit && createBigNumber(orderShareProfit.value).lte(0)) ||
    (potentialDaiLoss.value > 0 &&
      potentialDaiProfit &&
      potentialDaiProfit.value <= 0);
  return (
    <section className={Styles.TradingConfirm}>
      {!initialLiquidity && shareCost && shareCost.value !== 0 && (
        <div className={Styles.details}>
          <div className={Styles.properties}>Closing Position</div>
          <div
            className={classNames(Styles.AggregatePosition, {
              [Styles.long]: side === BUY,
              [Styles.short]: side === SELL,
            })}
          >
            {`${side === BUY ? BUYING_BACK : SELLING_OUT}
              ${shareCost.fullPrecision}
              Shares @ ${limitPrice}`}
          </div>
          <LinearPropertyLabel
            label="Market Trading Fee"
            value={orderShareTradingFee}
            showDenomination={true}
          />
          {gasCostDai.roundedValue.gt(0) > 0 && numFills > 0 && (
            <TransactionFeeLabelToolTip
              isError={createBigNumber(gasCostDai.value).gt(
                createBigNumber(orderShareProfit.value)
              )}
              gasCostDai={gasCostDai}
            />
          )}
          <LinearPropertyLabel
            label="Profit Less Fees"
            value={orderShareProfit}
            accentValue={notProfitable}
            showDenomination={true}
          />
        </div>
      )}
      {!initialLiquidity && newOrderAmount !== '0' && (
        <div className={Styles.details}>
          <div
            className={classNames(Styles.properties, Styles.TooltipContainer)}
          >
            New Position
            <span className={Styles.Tooltip}>
              <label
                className={classNames(
                  TooltipStyles.TooltipHint,
                  Styles.TooltipHint
                )}
                data-tip
                data-for="tooltip--confirm"
                data-iscapture={true}
              >
                {QuestionIcon}
              </label>
              <ReactTooltip
                id="tooltip--confirm"
                className={TooltipStyles.Tooltip}
                effect="solid"
                place="top"
                type="light"
                event="mouseover mouseenter"
                eventOff="mouseleave mouseout scroll mousewheel blur"
              >
                <p>{tooltip}</p>
              </ReactTooltip>
            </span>
          </div>
<<<<<<< HEAD
=======
        )}
        {numFills > 0 && <EthReserveAutomaticTopOff />}
        {messages && (
>>>>>>> a2ca7364
          <div
            className={classNames(Styles.AggregatePosition, {
              [Styles.long]: side === BUY,
              [Styles.short]: side === SELL,
            })}
          >
            {`${side === BUY ? BUYING : SELLING}
              ${newOrderAmount}
              Shares @ ${limitPrice}`}
          </div>
          <LinearPropertyLabel
            label="Max Profit"
            value={potentialDaiProfit}
            showDenomination={true}
          />
          <LinearPropertyLabel
            label="Max Loss"
            value={potentialDaiLoss}
            showDenomination={true}
          />

          {gasCostDai.roundedValue.gt(0) > 0 && numFills > 0 && (
            <TransactionFeeLabelToolTip
              isError={createBigNumber(gasCostDai.value).gt(
                createBigNumber(potentialDaiProfit.value)
              )}
              gasCostDai={gasCostDai}
            />
          )}
        </div>
      )}
      {messages && (
        <div
          className={classNames(Styles.MessageContainer, {
            [Styles.Error]: messages.type === ERROR,
          })}
        >
          {messages.type === ERROR ? ExclamationCircle : InformationIcon}
          <span>{messages.header}</span>
          <div>
            {messages.message}
            {messages.link && (
              <ExternalLinkButton URL={messages.link} label={'LEARN MORE'} />
            )}
          </div>
          {messages.button && (
            <ProcessingButton
              text={messages.button.text}
              action={messages.button.action}
              queueName={TRANSACTIONS}
              queueId={CREATEAUGURWALLET}
            />
          )}
          {messages.type !== ERROR && !messages.button && (
            <button
              onClick={
                messages.callback
                  ? () => messages.callback()
                  : null
              }
            >
              {XIcon}
            </button>
          )}
        </div>
      )}
      <EthReserveNotice gasLimit={gasLimit} />
    </section>
  );
};

export default Confirm;<|MERGE_RESOLUTION|>--- conflicted
+++ resolved
@@ -34,19 +34,14 @@
   formatShares,
   formatNumber,
 } from 'utils/format-number';
-<<<<<<< HEAD
 import { createBigNumber } from 'utils/create-big-number';
+import { Trade, MarketData, OutcomeFormatted } from 'modules/types';
 import {
   LinearPropertyLabel,
   EthReserveNotice,
   TransactionFeeLabelToolTip,
+  EthReserveAutomaticTopOff,
 } from 'modules/common/labels';
-import { Trade, MarketData, OutcomeFormatted } from 'modules/types';
-=======
-import { BigNumber, createBigNumber } from 'utils/create-big-number';
-import { LinearPropertyLabel, EthReserveNotice, TransactionFeeLabelToolTip, EthReserveAutomaticTopOff } from 'modules/common/labels';
-import { Trade } from 'modules/types';
->>>>>>> a2ca7364
 import { ExternalLinkButton, ProcessingButton } from 'modules/common/buttons';
 import { ethToDaiFromAttoRate } from 'modules/app/actions/get-ethToDai-rate';
 import { TXEventName } from '@augurproject/sdk/src';
@@ -214,9 +209,11 @@
     if (
       !isNaN(numTrades) &&
       numTrades > 0 &&
-      ((potentialDaiProfit && potentialDaiProfit.value !== 0 &&
+      ((potentialDaiProfit &&
+        potentialDaiProfit.value !== 0 &&
         createBigNumber(gasCostDai).gt(potentialDaiProfit.value)) ||
-        (orderShareProfit && orderShareProfit.value !== 0 &&
+        (orderShareProfit &&
+          orderShareProfit.value !== 0 &&
           createBigNumber(gasCostDai).gt(orderShareProfit.value))) &&
       !tradingTutorial
     ) {
@@ -423,12 +420,6 @@
               </ReactTooltip>
             </span>
           </div>
-<<<<<<< HEAD
-=======
-        )}
-        {numFills > 0 && <EthReserveAutomaticTopOff />}
-        {messages && (
->>>>>>> a2ca7364
           <div
             className={classNames(Styles.AggregatePosition, {
               [Styles.long]: side === BUY,
@@ -460,6 +451,7 @@
           )}
         </div>
       )}
+      {numFills > 0 && <EthReserveAutomaticTopOff />}
       {messages && (
         <div
           className={classNames(Styles.MessageContainer, {
@@ -484,11 +476,7 @@
           )}
           {messages.type !== ERROR && !messages.button && (
             <button
-              onClick={
-                messages.callback
-                  ? () => messages.callback()
-                  : null
-              }
+              onClick={messages.callback ? () => messages.callback() : null}
             >
               {XIcon}
             </button>
