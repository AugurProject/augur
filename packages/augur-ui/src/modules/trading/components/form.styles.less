--- conflicted
+++ resolved
@@ -251,22 +251,15 @@
                   height: @size-22;
                   width: 100%;
                   cursor: pointer;
-                  color: @color-primary-text;
-                  background: @color-secondary-action;
-                  border: @size-1 solid @color-secondary-action-outline;
+                  color: var(--color-primary-text);
+                  background: var(--color-secondary-action);
+                  border: @size-1 solid var(--color-secondary-action-outline);
 
                   &:hover {
-<<<<<<< HEAD
-                    border: @size-1 solid var(--color-secondary-action-outline);
+                    background: var(--color-secondary-hover);
                   }
                   &:focus {
-                    border: @size-1 solid var(--color-secondary-action-outline);
-=======
-                    background: @color-secondary-hover;
-                  }
-                  &:focus {
-                    background: @color-secondary-hover;
->>>>>>> 44dfed4f
+                    background: var(--color-secondary-hover);
                   }
                 }
               } 
@@ -280,27 +273,20 @@
                 .mono-10-bold;
 
                 height: @size-22;
-                color: @color-primary-text;
-                background: @color-secondary-action;
-                border: @size-1 solid @color-secondary-action-outline;
+                color: var(--color-primary-text);
+                background: var(--color-secondary-action);
+                border: @size-1 solid var(--color-secondary-action-outline);
 
                 &:hover {
-<<<<<<< HEAD
-                  border: @size-1 solid var(--color-secondary-action-outline);
+                  background: var(--color-secondary-hover);
                 }
                 &:focus {
-                  border: @size-1 solid var(--color-secondary-action-outline);
-=======
-                  background: @color-secondary-hover;
-                }
-                &:focus {
-                  background: @color-secondary-hover;
+                  background: var(--color-secondary-hover);
                 }
 
                 > span {
                   .mono-10-bold;
-                  color: @color-primary-text;
->>>>>>> 44dfed4f
+                  color: var(--color-primary-text);
                 }
               }
             }
@@ -314,22 +300,15 @@
 
                 height: @size-22;
                 width: 100%;
-                color: @color-primary-text;
-                background: @color-secondary-action;
-                border: @size-1 solid @color-secondary-action-outline;
+                color: var(--color-primary-text);
+                background: var(--color-secondary-action);
+                border: @size-1 solid var(--color-secondary-action-outline);
 
                 &:hover {
-<<<<<<< HEAD
-                  border: @size-1 solid var(--color-secondary-action-outline);
+                  background: var(--color-secondary-hover);
                 }
                 &:focus {
-                  border: @size-1 solid var(--color-secondary-action-outline);
-=======
-                  background: @color-secondary-hover;
-                }
-                &:focus {
-                  background: @color-secondary-hover;
->>>>>>> 44dfed4f
+                  background: var(--color-secondary-hover);
                 }
               }
             }
