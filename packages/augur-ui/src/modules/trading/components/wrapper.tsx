--- conflicted
+++ resolved
@@ -197,15 +197,10 @@
     clearOrderForm(true);
   }, [selectedOutcome.id]);
 
-<<<<<<< HEAD
   useEffect(() => {
     if (selectedOrderProperties.orderQuantity !== '' && selectedOrderProperties.orderPrice !== '' && state.orderDaiEstimate === '' && !state.trade.limitPrice && !state.trade.numShares) {
-      // if SelectedOrderProps aren't empty but we haven't estimated dai and have no price or numShares for trade then we need to calculate that.
+      // if SelectedOrderProps aren't empty but no estimated dai and have no price or numShares for trade, then recalculate.
       updateTradeTotalCost(selectedOrderProperties);
-=======
-    if (!disclaimerSeen && !tradingTutorial && !initialLiquidity) {
-      disclaimerModal();
->>>>>>> d644429b
     }
   }, [selectedOrderProperties.orderQuantity, selectedOrderProperties.orderPrice])
 
@@ -417,7 +412,6 @@
             clearOrderForm();
           } else if (tradingTutorial) {
             tutorialNext();
-<<<<<<< HEAD
             clearOrderForm();
           } else {
             if (disclaimerSeen) {
@@ -446,13 +440,6 @@
                 },
               });
             }
-=======
-            this.clearOrderForm();
-          } else {
-            gsnUnavailable && !gsnWalletInfoSeen
-              ? initializeGsnWallet(() => this.placeMarketTrade(market, selectedOutcome, this.state))
-              : this.placeMarketTrade(market, selectedOutcome, this.state);
->>>>>>> d644429b
           }
         }}
         disabled={
