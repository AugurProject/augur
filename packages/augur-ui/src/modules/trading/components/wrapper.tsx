--- conflicted
+++ resolved
@@ -51,65 +51,12 @@
   expirationDate?: Moment;
 }
 
-<<<<<<< HEAD
 const getMarketPath = id => {
   return {
     pathname: makePath(MARKET),
     search: makeQuery({
       [MARKET_ID_PARAM_NAME]: id,
     }),
-=======
-interface WrapperProps {
-  market: MarketData;
-  selectedOutcome: OutcomeFormatted;
-  selectedOrderProperties: SelectedOrderProperties;
-  addFundsModal: Function;
-  disclaimerModal: Function;
-  handleFilledOnly: Function;
-  loginModal: Function;
-  onSubmitPlaceTrade: Function;
-  orderSubmitted: Function;
-  tutorialNext?: Function;
-  updateLiquidity?: Function;
-  updateSelectedOrderProperties: Function;
-  updateSelectedOutcome: Function;
-  updateTradeCost: Function;
-  updateTradeShares: Function;
-  disclaimerSeen: boolean;
-  gsnWalletInfoSeen: boolean;
-  gasPrice: number;
-  GsnEnabled: boolean;
-  hasFunds: boolean;
-  hasHistory: boolean;
-  isLogged: boolean;
-  restoredAccount: boolean;
-  initialLiquidity?: boolean;
-  tradingTutorial?: boolean;
-  currentTimestamp: number;
-  availableDai: number;
-  gsnUnavailable: boolean;
-  initializeGsnWallet: Function;
-  endTime: number;
-}
-
-interface WrapperState {
-  orderPrice: string;
-  orderQuantity: string;
-  orderDaiEstimate: string;
-  orderEscrowdDai: string;
-  gasCostEst: string;
-  selectedNav: string;
-  doNotCreateOrders: boolean;
-  postOnlyOrder: boolean;
-  expirationDate: Moment;
-  trade: any;
-  simulateQueue: any[];
-}
-
-class Wrapper extends Component<WrapperProps, WrapperState> {
-  static defaultProps = {
-    selectedOutcome: null,
->>>>>>> e47aa56f
   };
 };
 
@@ -136,7 +83,6 @@
       minPrice,
       cumulativeScale,
       makerFee,
-<<<<<<< HEAD
     },
     {}
   );
@@ -229,6 +175,7 @@
     orderDaiEstimate: '',
     orderEscrowdDai: '',
     gasCostEst: '',
+    postOnlyOrder: false,
     doNotCreateOrders: selectedOrderProperties.doNotCreateOrders || false,
     expirationDate: selectedOrderProperties.expirationDate || null,
     trade: getDefaultTrade({ market, selectedOutcome }),
@@ -239,49 +186,6 @@
   let availableDai = totalTradingBalance();
   if (initialLiquidity) {
     availableDai = availableDai.minus(newMarket.initialLiquidityDai);
-=======
-    } = props.market;
-    return generateTrade(
-      {
-        id,
-        settlementFee,
-        marketType,
-        maxPrice,
-        minPrice,
-        cumulativeScale,
-        makerFee,
-      },
-      {}
-    );
-  }
-
-  constructor(props) {
-    super(props);
-
-    this.state = {
-      orderPrice: props.selectedOrderProperties.orderPrice || '',
-      orderQuantity: props.selectedOrderProperties.orderQuantity || '',
-      orderDaiEstimate: '',
-      orderEscrowdDai: '',
-      gasCostEst: '',
-      selectedNav: props.selectedOrderProperties.selectedNav || BUY,
-      doNotCreateOrders:
-        props.selectedOrderProperties.doNotCreateOrders || false,
-      postOnlyOrder: false,
-      expirationDate: props.selectedOrderProperties.expirationDate || null,
-      trade: Wrapper.getDefaultTrade(props),
-      simulateQueue: []
-    };
-
-    this.updateState = this.updateState.bind(this);
-    this.clearOrderForm = this.clearOrderForm.bind(this);
-    this.updateTradeTotalCost = this.updateTradeTotalCost.bind(this);
-    this.updateTradeNumShares = this.updateTradeNumShares.bind(this);
-    this.updateOrderProperty = this.updateOrderProperty.bind(this);
-    this.updateNewOrderProperties = this.updateNewOrderProperties.bind(this);
-    this.clearOrderConfirmation = this.clearOrderConfirmation.bind(this);
-    this.queueStimulateTrade = this.queueStimulateTrade.bind(this);
->>>>>>> e47aa56f
   }
   const gasPrice = getGasPrice();
   const gsnUnavailable = isGSNUnavailable();
@@ -488,70 +392,11 @@
     );
   }
 
-<<<<<<< HEAD
   function getActionButton() {
     const { trade } = state;
     const { selectedNav } = selectedOrderProperties;
     const noGSN = gsnUnavailable && !gsnWalletInfoSeen;
     const hasFunds = gsnEnabled ? !!dai : !!eth && !!dai;
-=======
-  render() {
-    const {
-      market,
-      selectedOutcome,
-      gasPrice,
-      updateSelectedOutcome,
-      disclaimerSeen,
-      disclaimerModal,
-      updateLiquidity,
-      initialLiquidity,
-      tradingTutorial,
-      tutorialNext,
-      GsnEnabled,
-      hasFunds,
-      isLogged,
-      restoredAccount,
-      loginModal,
-      addFundsModal,
-      hasHistory,
-      availableDai,
-      gsnUnavailable,
-      initializeGsnWallet,
-      gsnWalletInfoSeen,
-    } = this.props;
-    let {
-      marketType,
-      minPriceBigNumber,
-      maxPriceBigNumber,
-      minPrice,
-      maxPrice,
-    } = market;
-    if (!minPriceBigNumber) {
-      minPriceBigNumber = createBigNumber(minPrice);
-    }
-    if (!maxPriceBigNumber) {
-      maxPriceBigNumber = createBigNumber(maxPrice);
-    }
-    const {
-      selectedNav,
-      orderPrice,
-      orderQuantity,
-      orderDaiEstimate,
-      orderEscrowdDai,
-      gasCostEst,
-      doNotCreateOrders,
-      expirationDate,
-      trade,
-      postOnlyOrder,
-    } = this.state;
-    const insufficientFunds =
-      trade &&
-      trade.costInDai &&
-      createBigNumber(trade.costInDai.value).gte(createBigNumber(availableDai));
-
-    const isOpenOrder = trade && trade.numFills === 0;
-
->>>>>>> e47aa56f
     let actionButton: any = (
       <OrderButton
         type={selectedNav}
@@ -599,13 +444,9 @@
           }
         }}
         disabled={
-<<<<<<< HEAD
           !trade?.limitPrice ||
           (gsnUnavailable && isOpenOrder) ||
-          insufficientFunds
-=======
-          !trade || !trade.limitPrice || (gsnUnavailable && isOpenOrder) || insufficientFunds || (postOnlyOrder && trade.numFills > 0)
->>>>>>> e47aa56f
+          insufficientFunds || (state.postOnlyOrder && trade.numFills > 0)
         }
       />
     );
@@ -705,6 +546,7 @@
           selectedOutcome={selectedOutcome}
           market={market}
           trade={state.trade}
+          postOnlyOrder={state.postOnlyOrder}
           initialLiquidity={initialLiquidity}
           tradingTutorial={tradingTutorial}
         />
@@ -715,42 +557,9 @@
           <span>TIP:</span> If you think an outcome won't occur, you can sell
           shares that you don't own.
         </div>
-<<<<<<< HEAD
       )}
     </section>
   );
 };
-=======
-        { showConfirm && (
-            <Confirm
-              initialLiquidity={initialLiquidity}
-              numOutcomes={market.numOutcomes}
-              marketType={marketType}
-              maxPrice={maxPriceBigNumber}
-              minPrice={minPriceBigNumber}
-              trade={trade}
-              postOnlyOrder={postOnlyOrder}
-              gasPrice={gasPrice}
-              gasLimit={trade.gasLimit}
-              selectedOutcomeId={selectedOutcome.id}
-              outcomeName={selectedOutcome.description}
-              scalarDenomination={market.scalarDenomination}
-              tradingTutorial={tradingTutorial}
-              GsnEnabled={GsnEnabled}
-              gsnUnavailable={gsnUnavailable}
-            />
-          )}
-        <div>{actionButton}</div>
-        {showTip && !initialLiquidity && (
-          <div>
-            <span>TIP:</span> If you think an outcome won't occur, you can sell
-            shares that you don't own.
-          </div>
-        )}
-      </section>
-    );
-  }
-}
->>>>>>> e47aa56f
 
 export default Wrapper;