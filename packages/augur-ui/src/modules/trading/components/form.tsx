/* eslint jsx-a11y/label-has-for: 0 */
import React, { Component } from 'react';
import classNames from 'classnames';
import { BigNumber, createBigNumber } from 'utils/create-big-number';
import {
  SCALAR,
  MIN_QUANTITY,
  UPPER_FIXED_PRECISION_BOUND,
  BUY,
  SELL,
  INVALID_OUTCOME_ID,
  ONE,
} from 'modules/common/constants';
import FormStyles from 'modules/common/form-styles.less';
import Styles from 'modules/trading/components/form.styles.less';
import { ExclamationCircle } from 'modules/common/icons';
import { SquareDropdown } from 'modules/common/selection';
import { TextInput } from 'modules/common/form';
import getPrecision from 'utils/get-number-precision';
import convertExponentialToDecimal from 'utils/convert-exponential';
import { MarketData, OutcomeFormatted } from 'modules/types';
import {
  convertDisplayAmountToOnChainAmount,
  tickSizeToNumTickWithDisplayPrices,
  getTradeInterval,
  QUINTILLION,
  Getters,
} from '@augurproject/sdk';
import {
  CancelTextButton,
  TextButtonFlip,
  SecondaryButton,
} from 'modules/common/buttons';
import moment, { Moment } from 'moment';
import { convertUnixToFormattedDate } from 'utils/format-date';
import { SimpleTimeSelector } from 'modules/create-market/components/common';
import { formatBestPrice } from 'utils/format-number';

const DEFAULT_TRADE_INTERVAL = new BigNumber(10**17);
const DEFAULT_EXPIRATION_DAYS = 0;

enum ADVANCED_OPTIONS {
  GOOD_TILL = '0',
  EXPIRATION = '1',
  FILL = '2',
}

enum EXPIRATION_DATE_OPTIONS {
  DAYS = 'day',
  CUSTOM = '1',
  HOURS = 'hours',
  MINUTES = 'minutes',
}

const advancedDropdownOptions = [
  {
    label: 'Good till cancelled',
    value: ADVANCED_OPTIONS.GOOD_TILL,
  },
  {
    label: 'Order expiration',
    value: ADVANCED_OPTIONS.EXPIRATION,
  },
  {
    label: 'Fill only',
    value: ADVANCED_OPTIONS.FILL,
  },
];

interface FromProps {
  market: MarketData;
  marketType: string;
  maxPrice: BigNumber;
  minPrice: BigNumber;
  orderQuantity: string;
  orderPrice: string;
  orderDaiEstimate: string;
  orderEscrowdDai: string;
  selectedNav: string;
  selectedOutcome: Getters.Markets.MarketInfoOutcome;
  updateState: Function;
  sortedOutcomes: OutcomeFormatted[];
  updateOrderProperty: Function;
  doNotCreateOrders: boolean;
  expirationDate?: Moment;
  updateSelectedOutcome: Function;
  clearOrderForm: Function;
  updateTradeTotalCost: Function;
  updateTradeNumShares: Function;
  clearOrderConfirmation: Function;
  initialLiquidity?: Boolean;
  orderBook: Getters.Markets.OutcomeOrderBook;
  availableDai: BigNumber;
  currentTimestamp: number;
  Ox_ENABLED: boolean;
  tradingTutorial?: boolean;
  gasCostEst: string;
  orderPriceEntered: Function;
  orderAmountEntered: Function;
  gasPrice: number;
  getGasConfirmEstimate: Function;
}

interface TestResults {
  isOrderValid: boolean;
  errors: object;
  errorCount: number;
}

interface FormState {
  isOrderValid: boolean;
  lastInputModified: string;
  [item: string]: string;
  errors: object;
  errorCount: number;
  showAdvanced: boolean;
  advancedOption: string;
  fastForwardTime: number;
  expirationDateOption: string;
  expirationDate?: Moment;
  percentage: string;
  confirmationTimeEstimation: number;
}

class Form extends Component<FromProps, FormState> {
  INPUT_TYPES: {
    MULTIPLE_QUANTITY: string;
    QUANTITY: string;
    PRICE: string;
    DO_NOT_CREATE_ORDERS: string;
    EST_DAI: string;
    SELECTED_NAV: string;
    EXPIRATION_DATE: string;
  };

  MINIMUM_TRADE_VALUE: BigNumber;

  constructor(props) {
    super(props);

    this.INPUT_TYPES = {
      MULTIPLE_QUANTITY: 'multipleOrderQuantity',
      QUANTITY: 'orderQuantity',
      PRICE: 'orderPrice',
      DO_NOT_CREATE_ORDERS: 'doNotCreateOrders',
      EST_DAI: 'orderDaiEstimate',
      SELECTED_NAV: 'selectedNav',
      EXPIRATION_DATE: 'expirationDate',
    };

    this.MINIMUM_TRADE_VALUE = createBigNumber(1, 10).dividedBy(10000);
    this.orderValidation = this.orderValidation.bind(this);
    this.testQuantityAndExpiry = this.testQuantityAndExpiry.bind(this);
    this.testPrice = this.testPrice.bind(this);
    this.testTotal = this.testTotal.bind(this);

    const startState = {
      [this.INPUT_TYPES.QUANTITY]: props.orderQuantity,
      [this.INPUT_TYPES.PRICE]: props.orderPrice,
      [this.INPUT_TYPES.DO_NOT_CREATE_ORDERS]: props.doNotCreateOrders,
      [this.INPUT_TYPES.EXPIRATION_DATE]: props.expirationDate,
      [this.INPUT_TYPES.SELECTED_NAV]: props.selectedNav,
      [this.INPUT_TYPES.EST_DAI]: props.orderDaiEstimate,
      errors: {
        [this.INPUT_TYPES.MULTIPLE_QUANTITY]: [],
        [this.INPUT_TYPES.QUANTITY]: [],
        [this.INPUT_TYPES.PRICE]: [],
        [this.INPUT_TYPES.EST_DAI]: [],
        [this.INPUT_TYPES.EXPIRATION_DATE]: [],
      },
    };

    this.state = {
      ...startState,
      isOrderValid: this.orderValidation(startState).isOrderValid,
      lastInputModified: '',
      errorCount: 0,
      showAdvanced: false,
      advancedOption: advancedDropdownOptions[0].value,
      fastForwardTime: DEFAULT_EXPIRATION_DAYS,
      expirationDateOption: EXPIRATION_DATE_OPTIONS.DAYS,
      percentage: '',
      confirmationTimeEstimation: 0,
    };

    this.changeOutcomeDropdown = this.changeOutcomeDropdown.bind(this);
    this.updateTestProperty = this.updateTestProperty.bind(this);
    this.clearOrderFormProperties = this.clearOrderFormProperties.bind(this);
    this.updateAndValidate = this.updateAndValidate.bind(this);
    this.calcPercentagePrice = this.calcPercentagePrice.bind(this);
  }


  componentDidMount() {
    this.getGasConfirmEstimate();
  }

  componentDidUpdate(prevProps) {
    this.updateTestProperty(this.INPUT_TYPES.QUANTITY, this.props);
    this.updateTestProperty(this.INPUT_TYPES.PRICE, this.props);
    this.updateTestProperty(this.INPUT_TYPES.EST_DAI, this.props);
    this.updateTestProperty(this.INPUT_TYPES.EXPIRATION_DATE, this.props);

    if (
      this.props[this.INPUT_TYPES.DO_NOT_CREATE_ORDERS] !==
      this.state[this.INPUT_TYPES.DO_NOT_CREATE_ORDERS]
    ) {
      this.setState({
        [this.INPUT_TYPES.DO_NOT_CREATE_ORDERS]: this.props[
          this.INPUT_TYPES.DO_NOT_CREATE_ORDERS
        ],
      });
    }
    if (
      !!prevProps[this.INPUT_TYPES.PRICE] &&
      !!!this.props[this.INPUT_TYPES.PRICE]
    ) {
      this.setState({ percentage: '' });
    }

    if (prevProps.gasPrice !== this.props.gasPrice) {
      this.getGasConfirmEstimate();
    }
  }

  updateTestProperty(property, nextProps) {
    const { clearOrderConfirmation } = this.props;
    if (nextProps[property] !== this.state[property]) {
      this.setState(
        {
          [property]: nextProps[property],
        },
        () => {
          const newOrderInfo = {
            ...this.state,
            [property]: nextProps[property],
          };
          const { isOrderValid, errors, errorCount } = this.orderValidation(
            newOrderInfo,
            undefined,
            nextProps,
            true
          );
          if (errorCount > 0) {
            clearOrderConfirmation();
          }
          this.setState({
            ...newOrderInfo,
            errors,
            isOrderValid,
            errorCount,
          });
        }
      );
    }
  }

  async getGasConfirmEstimate() {
    try {
      const confirmationTimeEstimation = await this.props.getGasConfirmEstimate();
      this.setState({ confirmationTimeEstimation });
    } catch(error) {
      this.setState({ confirmationTimeEstimation: 0 });
    }
  }

  testTotal(value, errors, isOrderValid, price, quantity): TestResults {
    let errorCount = 0;
    let passedTest = !!isOrderValid;
    if (value === '' && price && !!!quantity) {
      return { isOrderValid: false, errors, errorCount };
    }
    if (value && createBigNumber(value).lt(0)) {
      errorCount += 1;
      passedTest = false;
      errors[this.INPUT_TYPES.EST_DAI].push(
        'Total Order Value must be greater than 0'
      );
    }
    return { isOrderValid: passedTest, errors, errorCount };
  }

  findMultipleOf = () => {
    const { market } = this.props;
    let tradeInterval = DEFAULT_TRADE_INTERVAL;
    const numTicks = market.numTicks
      ? createBigNumber(market.numTicks)
      : tickSizeToNumTickWithDisplayPrices(
          createBigNumber(market.tickSize),
          createBigNumber(market.minPrice),
          createBigNumber(market.maxPrice)
        );

    if (market.marketType == SCALAR) {
      tradeInterval = getTradeInterval(
        createBigNumber(market.minPrice).times(QUINTILLION),
        createBigNumber(market.maxPrice).times(QUINTILLION),
        numTicks
      );
    }

    return tradeInterval
      .dividedBy(market.tickSize)
      .dividedBy(10 ** 18);
  }

  findNearestValues = value => {
    const valueBn = createBigNumber(value);
    const multipleOf = this.findMultipleOf();

    let firstValue = valueBn.minus(valueBn.mod(multipleOf));
    let secondValue = valueBn.plus(multipleOf).minus(valueBn.mod(multipleOf));
    if (firstValue.lt(ONE)) {
      firstValue = secondValue;
      secondValue = valueBn
        .plus(multipleOf)
        .plus(multipleOf)
        .minus(valueBn.mod(multipleOf));
    }

    return [firstValue, secondValue];
  };

  testQuantityAndExpiry(
    value,
    errors: object,
    isOrderValid: boolean,
    fromExternal: boolean,
    nextProps,
    expiration?
  ): TestResults {
    const props = nextProps || this.props;
    const { market } = props;
    const isScalar: boolean = market.marketType === SCALAR;
    let errorCount = 0;
    let passedTest = !!isOrderValid;
    const precision = getPrecision(value, 0);

    if (!BigNumber.isBigNumber(value)) {
      return { isOrderValid: false, errors, errorCount };
    }

    if (value && value.lte(0)) {
      errorCount += 1;
      passedTest = false;
      errors[this.INPUT_TYPES.QUANTITY].push('Quantity must be greater than 0');
    }
    if (value && value.lt(0.000000001) && !value.eq(0) && !fromExternal) {
      errorCount += 1;
      passedTest = false;
      errors[this.INPUT_TYPES.QUANTITY].push(
        'Quantity must be greater than 0.000000001'
      );
    }
    if (
      !isScalar &&
      value &&
      precision > UPPER_FIXED_PRECISION_BOUND &&
      !fromExternal
    ) {
      errorCount += 1;
      passedTest = false;
      errors[this.INPUT_TYPES.QUANTITY].push(
        `Precision must be ${UPPER_FIXED_PRECISION_BOUND} decimals or less`
      );
    }

    const numTicks = market.numTicks
      ? createBigNumber(market.numTicks)
      : tickSizeToNumTickWithDisplayPrices(
          createBigNumber(market.tickSize),
          createBigNumber(market.minPrice),
          createBigNumber(market.maxPrice)
        );

    let tradeInterval = DEFAULT_TRADE_INTERVAL;
    if (market.marketType == SCALAR) {
      tradeInterval = getTradeInterval(
        createBigNumber(market.minPrice).times(QUINTILLION),
        createBigNumber(market.maxPrice).times(QUINTILLION),
        numTicks
      );
    }

    if (
      !convertDisplayAmountToOnChainAmount(value, market.tickSize)
        .mod(tradeInterval)
        .isEqualTo(0)
    ) {
      errorCount += 1;
      passedTest = false;
      const multipleOf = this.findMultipleOf();
      let firstValue = value.minus(value.mod(multipleOf));
      let secondValue = value.plus(multipleOf).minus(value.mod(multipleOf));
      if (firstValue.lt(ONE)) {
        firstValue = secondValue;
        secondValue = value
          .plus(multipleOf)
          .plus(multipleOf)
          .minus(value.mod(multipleOf));
      }
      errors[this.INPUT_TYPES.MULTIPLE_QUANTITY].push(
        `Quantity needs to be a multiple of ${multipleOf}`
      );
    }

    // Check to ensure orders don't expiry within 70s
    // Also consider getGasConfirmEstimate * 1.5 seconds
    const minOrderLifespan = 70;
    const gasConfirmEstimate = this.state ? this.state.confirmationTimeEstimation * 1.5 : 0; // In Seconds
    const expiryTime = expiration - gasConfirmEstimate - moment().unix();
    if (expiration && expiryTime < minOrderLifespan) {
      errorCount += 1;
      passedTest = false;
      errors[this.INPUT_TYPES.EXPIRATION_DATE].push(
        'Order expires less than 70 seconds into the future (after est confirmation time)'
      );
    }
    return { isOrderValid: passedTest, errors, errorCount };
  }

  testPrice(
    value,
    errors: object,
    isOrderValid: boolean,
    nextProps
  ): TestResults {
    const props = nextProps || this.props;
    const {
      maxPrice,
      minPrice,
      market,
      initialLiquidity,
      selectedNav,
      orderBook,
      selectedOutcome,
    } = props;
    const isScalar: boolean = market.marketType === SCALAR;
    const isScalarInvalidOutcome =
      isScalar && selectedOutcome.id === INVALID_OUTCOME_ID;
    const tickSize = createBigNumber(market.tickSize);
    let errorCount = 0;
    let passedTest = !!isOrderValid;

    if (!BigNumber.isBigNumber(value)) {
      return { isOrderValid: false, errors, errorCount };
    }

    if (value && (value.lte(minPrice) || value.gte(maxPrice))) {
      errorCount += 1;
      passedTest = false;
      if (isScalarInvalidOutcome) {
        errors[this.INPUT_TYPES.PRICE].push(`Enter a valid percentage`);
      } else {
        errors[this.INPUT_TYPES.PRICE].push(
          `Price must be between ${minPrice} and ${maxPrice}`
        );
      }
    }
    if (value &&
      value
        .minus(minPrice)
        .mod(tickSize)
        .gt('0')
    ) {
      errorCount += 1;
      passedTest = false;
      errors[this.INPUT_TYPES.PRICE].push(
        `Price must be a multiple of ${tickSize}`
      );
    }
    if (
      initialLiquidity &&
      selectedNav === BUY &&
      orderBook.asks &&
      orderBook.asks.length &&
      value.gte(orderBook.asks[0].price)
    ) {
      errorCount += 1;
      passedTest = false;
      errors[this.INPUT_TYPES.PRICE].push(
        `Price must be less than best ask of ${orderBook.asks[0].price}`
      );
    } else if (
      initialLiquidity &&
      selectedNav === SELL &&
      orderBook.bids &&
      orderBook.bids.length &&
      value.lte(orderBook.bids[0].price)
    ) {
      errorCount += 1;
      passedTest = false;
      errors[this.INPUT_TYPES.PRICE].push(
        `Price must be more than best bid of ${orderBook.bids[0].price}`
      );
    }
    return { isOrderValid: passedTest, errors, errorCount };
  }

  testPropertyCombo(
    quantity: string,
    price: string,
    estEth: string,
    changedProperty: string | undefined,
    errors: object
  ): TestResults {
    let errorCount = 0;
    if (quantity && estEth && !price) {
      errorCount += 1;
      errors[this.INPUT_TYPES.PRICE].push(
        'Price is needed with Quantity or Total Value'
      );
    }
    if (
      changedProperty === this.INPUT_TYPES.QUANTITY &&
      createBigNumber(quantity).lte(0)
    ) {
      errorCount += 1;
      errors[this.INPUT_TYPES.QUANTITY].push('Quantity must be greater than 0');
    }
    if (
      changedProperty === this.INPUT_TYPES.EST_DAI &&
      createBigNumber(estEth).lte(0)
    ) {
      errorCount += 1;
      errors[this.INPUT_TYPES.EST_DAI].push(
        'Total Order Value must be greater than 0'
      );
    }

    return { isOrderValid: errorCount === 0, errors, errorCount };
  }

  orderValidation(
    order,
    changedProperty?: string,
    nextProps?: FromProps,
    fromExternal = false
  ): TestResults {
    let errors = {
      [this.INPUT_TYPES.MULTIPLE_QUANTITY]: [],
      [this.INPUT_TYPES.QUANTITY]: [],
      [this.INPUT_TYPES.PRICE]: [],
      [this.INPUT_TYPES.EST_DAI]: [],
      [this.INPUT_TYPES.EXPIRATION_DATE]: [],
    };
    let isOrderValid = true;
    let errorCount = 0;

    const price =
      order[this.INPUT_TYPES.PRICE] &&
      createBigNumber(order[this.INPUT_TYPES.PRICE]);

    const quantity =
      order[this.INPUT_TYPES.QUANTITY] &&
      createBigNumber(order[this.INPUT_TYPES.QUANTITY]);

    const total =
      order[this.INPUT_TYPES.EST_DAI] &&
      createBigNumber(order[this.INPUT_TYPES.EST_DAI]);

    let expiration = null;
    if (order[this.INPUT_TYPES.EXPIRATION_DATE]) {
      expiration = order[this.INPUT_TYPES.EXPIRATION_DATE];
    }

    const {
      isOrderValid: priceValid,
      errors: priceErrors,
      errorCount: priceErrorCount,
    } = this.testPrice(price, errors, isOrderValid, nextProps);

    errorCount += priceErrorCount;
    errors = { ...errors, ...priceErrors };

    let quantityValid = true;

    if (changedProperty !== this.INPUT_TYPES.EST_DAI) {
      const {
        isOrderValid: isThisOrderValid,
        errors: quantityErrors,
        errorCount: quantityErrorCount,
      } = this.testQuantityAndExpiry(
        quantity,
        errors,
        isOrderValid,
        fromExternal,
        nextProps,
        expiration
      );

      quantityValid = isThisOrderValid;
      errorCount += quantityErrorCount;
      errors = { ...errors, ...quantityErrors };
    }

    const {
      isOrderValid: totalValid,
      errors: totalErrors,
      errorCount: totalErrorCount,
    } = this.testTotal(total, errors, isOrderValid, price, quantity);

    errorCount += totalErrorCount;
    errors = { ...errors, ...totalErrors };

    const {
      isOrderValid: comboValid,
      errors: comboErrors,
      errorCount: comboErrorCount,
    } = this.testPropertyCombo(
      order[this.INPUT_TYPES.QUANTITY],
      order[this.INPUT_TYPES.PRICE],
      order[this.INPUT_TYPES.EST_DAI],
      changedProperty,
      errors
    );

    errors = { ...errors, ...comboErrors };
    errorCount += comboErrorCount;

    isOrderValid = priceValid && quantityValid && totalValid && comboValid;
    return { isOrderValid, errors, errorCount };
  }

  updateAndValidate(property: string, rawValue) {
    const { updateOrderProperty } = this.props;
    const newValues = { [property]: rawValue };
    this.setState(newValues);
    updateOrderProperty(newValues);
    return this.validateForm(property, rawValue);
  }

  validateForm(property: string, rawValue) {
    const {
      updateTradeTotalCost,
      updateTradeNumShares,
      selectedNav,
      clearOrderForm,
    } = this.props;

    const value =
      property != 'expirationDate'
        ? convertExponentialToDecimal(rawValue)
        : rawValue;
    const updatedState = {
      ...this.state,
      [property]: value,
    };

    const validationResults = this.orderValidation(
      updatedState,
      property,
      this.props
    );

    if (validationResults.errorCount > 0) {
      clearOrderForm(false);
    }

    let orderQuantity = updatedState[this.INPUT_TYPES.QUANTITY];
    const orderPrice = updatedState[this.INPUT_TYPES.PRICE];
    let orderDaiEstimate = updatedState[this.INPUT_TYPES.EST_DAI];
    let expiration = updatedState[this.INPUT_TYPES.EXPIRATION_DATE];

    if (property === this.INPUT_TYPES.QUANTITY) {
      orderDaiEstimate = '';
    } else if (
      property === this.INPUT_TYPES.EST_DAI ||
      (property === this.INPUT_TYPES.EST_DAI && value === '')
    ) {
      orderQuantity = '';
    }

    const order = {
      [this.INPUT_TYPES.QUANTITY]: orderQuantity
        ? createBigNumber(orderQuantity).toFixed()
        : orderQuantity,
      [this.INPUT_TYPES.PRICE]: orderPrice
        ? createBigNumber(orderPrice).toFixed()
        : orderPrice,
      [this.INPUT_TYPES.EST_DAI]: orderDaiEstimate
        ? createBigNumber(orderDaiEstimate).toFixed()
        : orderDaiEstimate,
      [this.INPUT_TYPES.EXPIRATION_DATE]: expiration,
      selectedNav,
    };

    // update the local state of this form then make call to calculate total or shares
    this.setState(
      {
        ...updatedState,
        errors: {
          ...validationResults.errors,
        },
        errorCount: validationResults.errorCount,
        isOrderValid: validationResults.isOrderValid,
      },
      () => {
        if (
          validationResults.errorCount === 0 &&
          validationResults.isOrderValid
        ) {
          if (
            order[this.INPUT_TYPES.QUANTITY] &&
            order[this.INPUT_TYPES.PRICE] &&
            order[this.INPUT_TYPES.QUANTITY] !== '0' &&
            (((!this.state.lastInputModified ||
              this.state.lastInputModified === this.INPUT_TYPES.QUANTITY) &&
              property === this.INPUT_TYPES.PRICE) ||
              property === this.INPUT_TYPES.QUANTITY)
          ) {
            updateTradeTotalCost(order);
          } else if (
            order[this.INPUT_TYPES.EST_DAI] &&
            order[this.INPUT_TYPES.PRICE] &&
            order[this.INPUT_TYPES.EST_DAI] !== '0' &&
            ((this.state.lastInputModified === this.INPUT_TYPES.EST_DAI &&
              property === this.INPUT_TYPES.PRICE) ||
              property === this.INPUT_TYPES.EST_DAI)
          ) {
            updateTradeNumShares(order);
          }
          if (
            order[this.INPUT_TYPES.QUANTITY] &&
            order[this.INPUT_TYPES.PRICE] &&
            order[this.INPUT_TYPES.EST_DAI] &&
            order[this.INPUT_TYPES.EST_DAI] != 0 &&
            order[this.INPUT_TYPES.QUANTITY] != 0 &&
            property === this.INPUT_TYPES.EXPIRATION_DATE
          ) {
            updateTradeTotalCost(order);
          }
        }
        if (property !== this.INPUT_TYPES.PRICE) {
          this.setState({
            lastInputModified: property,
          });
        }
      }
    );
  }

  clearOrderFormProperties() {
    const { selectedNav, clearOrderForm } = this.props;
    const startState = {
      [this.INPUT_TYPES.QUANTITY]: '',
      [this.INPUT_TYPES.PRICE]: '',
      [this.INPUT_TYPES.DO_NOT_CREATE_ORDERS]: false,
      [this.INPUT_TYPES.EXPIRATION_DATE]: null,
      [this.INPUT_TYPES.SELECTED_NAV]: selectedNav,
      [this.INPUT_TYPES.EST_DAI]: '',
      fastForwardTime: DEFAULT_EXPIRATION_DAYS,
      expirationDateOption: EXPIRATION_DATE_OPTIONS.DAYS,
<<<<<<< HEAD
=======
      showAdvanced: false,
      advancedOption: ADVANCED_OPTIONS.GOOD_TILL,
>>>>>>> 5513f00f
      errors: {
        [this.INPUT_TYPES.MULTIPLE_QUANTITY]: [],
        [this.INPUT_TYPES.QUANTITY]: [],
        [this.INPUT_TYPES.PRICE]: [],
        [this.INPUT_TYPES.EST_DAI]: [],
        [this.INPUT_TYPES.EXPIRATION_DATE]: [],
      },
    };
    this.setState(
      {
        ...startState,
        isOrderValid: false,
        percentage: '',
      },
      () => clearOrderForm()
    );
  }

  changeOutcomeDropdown(value) {
    const { updateSelectedOutcome } = this.props;
    updateSelectedOutcome(value);
  }

  updateTotalValue(percent: Number) {
    const { availableDai } = this.props;

    const value = availableDai
      .times(createBigNumber(percent))
      .integerValue(BigNumber.ROUND_DOWN);
    this.setState({ [this.INPUT_TYPES.EST_DAI]: value.toString() }, () =>
      this.validateForm(this.INPUT_TYPES.EST_DAI, value.toString())
    );
  }

  calcPercentagePrice(
    percentage: string,
    minPrice: string,
    maxPrice: string,
    tickSize: number,
  ) {
    if (percentage === undefined || percentage === null) return Number(0);
    const numTicks = tickSizeToNumTickWithDisplayPrices(
        createBigNumber(tickSize),
        createBigNumber(minPrice),
        createBigNumber(maxPrice)
      );
    const bnMinPrice = createBigNumber(minPrice);
    const bnMaxPrice = createBigNumber(maxPrice);
    const percentNumTicks = createBigNumber(numTicks).times(
      createBigNumber(percentage).dividedBy(100)
    );
    if (percentNumTicks.lt(tickSize)) {
      return bnMinPrice.plus(tickSize);
    }
    const calcPrice = percentNumTicks
      .times(tickSize)
      .plus(bnMinPrice);
      if (calcPrice.eq(maxPrice)){
        return bnMaxPrice.minus(tickSize);
      }
    const correctDec = formatBestPrice(calcPrice, tickSize);
    const precision = getPrecision(tickSize, 0);
    const value = createBigNumber(correctDec.fullPrecision).toFixed(precision);
    return value;
  }

  render() {
    const {
      market,
      marketType,
      selectedOutcome,
      maxPrice,
      minPrice,
      updateState,
      orderEscrowdDai,
      updateSelectedOutcome,
      sortedOutcomes,
      initialLiquidity,
      currentTimestamp,
      Ox_ENABLED,
      tradingTutorial,
      orderPriceEntered,
      orderAmountEntered,
      selectedNav,
    } = this.props;
    const s = this.state;

    const tickSize = parseFloat(market.tickSize);
    const max = maxPrice && maxPrice.toString();
    const min = minPrice && minPrice.toString();
    const errors = Array.from(
      new Set([
        ...s.errors[this.INPUT_TYPES.QUANTITY],
        ...s.errors[this.INPUT_TYPES.PRICE],
        ...s.errors[this.INPUT_TYPES.EST_DAI],
        ...s.errors[this.INPUT_TYPES.EXPIRATION_DATE],
      ])
    );

    const quantityValue = convertExponentialToDecimal(
      s[this.INPUT_TYPES.QUANTITY]
    );
    const isScalar: boolean = marketType === SCALAR;
    // TODO: figure out default outcome after we figure out ordering of the outcomes
    const defaultOutcome = selectedOutcome !== null ? selectedOutcome.id : 2;
    let advancedOptions = advancedDropdownOptions;
    if (!Ox_ENABLED) {
      advancedOptions = [advancedOptions[0], advancedOptions[2]];
    }
    const showLimitPriceInput =
      (isScalar && selectedOutcome.id !== INVALID_OUTCOME_ID) || !isScalar;

    const nearestValues = this.findNearestValues(quantityValue);
    return (
      <div className={Styles.TradingForm}>
        <div className={Styles.Outcome}>
          <SquareDropdown
            defaultValue={defaultOutcome}
            onChange={value => updateSelectedOutcome(value)}
            options={sortedOutcomes
              .filter(outcome => outcome.isTradeable)
              .map(outcome => ({
                label: outcome.description,
                value: outcome.id,
              }))}
            large
            showColor
          />
        </div>
        <ul>
          <li>
            <label htmlFor="quantity">Quantity</label>
            {!isScalar &&
              <label>(must be a multiple of {this.findMultipleOf().toString()})</label>
            }
            <div
              className={classNames(Styles.TradingFormInputContainer, {
                [Styles.error]: s.errors[this.INPUT_TYPES.QUANTITY].length,
              })}
            >
              <input
                className={classNames(
                  FormStyles.Form__input,
                  Styles.TradingFormInput,
                  {
                    [`${Styles.error}`]: s.errors[this.INPUT_TYPES.QUANTITY]
                      .length,
                  }
                )}
                id="quantity"
                type="number"
                step={
                  quantityValue && quantityValue !== ''
                    ? MIN_QUANTITY.toFixed()
                    : 1
                }
                placeholder="0.00"
                value={quantityValue}
                tabIndex={tradingTutorial ? -1 : 1}
                onTouchStart={e =>
                  e.target.scrollIntoView({
                    block: 'nearest',
                    behavior: 'smooth',
                  })
                }
                onChange={e => {
                  this.updateAndValidate(
                    this.INPUT_TYPES.QUANTITY,
                    e.target.value
                  );
                }}
                onBlur={e => {
                  if (!initialLiquidity && !tradingTutorial)
                    orderAmountEntered(selectedNav, market.id);
                }}
              />
              <span
                className={classNames({
                  [`${Styles.error}`]: s.errors[this.INPUT_TYPES.QUANTITY]
                    .length,
                })}
              >
                Shares
              </span>
            </div>
          </li>
          {showLimitPriceInput && (
            <li>
              <label htmlFor="limit-price">Limit Price</label>
              <div
                className={classNames(Styles.TradingFormInputContainer, {
                  [Styles.error]: s.errors[this.INPUT_TYPES.PRICE].length,
                })}
              >
                <input
                  className={classNames(
                    FormStyles.Form__input,
                    Styles.TradingFormInput
                  )}
                  id="limit-price"
                  type="number"
                  step={tickSize}
                  max={max}
                  min={min}
                  placeholder="0.00"
                  tabIndex={tradingTutorial ? -1 : 2}
                  value={s[this.INPUT_TYPES.PRICE]}
                  onTouchStart={e =>
                    e.target.scrollIntoView({
                      block: 'nearest',
                      behavior: 'smooth',
                    })
                  }
                  onChange={e =>
                    this.updateAndValidate(
                      this.INPUT_TYPES.PRICE,
                      e.target.value
                    )
                  }
                  onBlur={e => {
                    if (!initialLiquidity && !tradingTutorial)
                      orderPriceEntered(selectedNav, market.id);
                  }}
                />
                <span
                  className={classNames({
                    [`${Styles.isScalar_largeText}`]:
                      isScalar &&
                      (market.scalarDenomination || []).length <= 24,
                    [`${Styles.isScalar_smallText}`]:
                      isScalar && (market.scalarDenomination || []).length > 24,
                    [`${Styles.error}`]: s.errors[this.INPUT_TYPES.PRICE]
                      .length,
                  })}
                >
                  {isScalar ? market.scalarDenomination : '$'}
                </span>
              </div>
            </li>
          )}
          {!showLimitPriceInput && (
            <li>
              <label htmlFor="percentage">Percentage</label>
              <div className={classNames(Styles.TradingFormInputContainer)}>
                <input
                  className={classNames(
                    FormStyles.Form__input,
                    Styles.TradingFormInput
                  )}
                  id="percentage"
                  type="number"
                  step={0.1}
                  max={99}
                  min={1}
                  placeholder="0"
                  tabIndex={tradingTutorial ? -1 : 2}
                  value={this.state.percentage}
                  onTouchStart={e =>
                    e.target.scrollIntoView({
                      block: 'nearest',
                      behavior: 'smooth',
                    })
                  }
                  onChange={e => {
                    const percentage = e.target.value;
                    this.setState({ percentage }, () => {
                      const value = this.calcPercentagePrice(
                        percentage,
                        min,
                        max,
                        tickSize,
                      );
                      this.updateAndValidate(this.INPUT_TYPES.PRICE, value);
                    });
                  }}
                />
                <span>%</span>
              </div>
            </li>
          )}
          <li>
            <label htmlFor="total-order-value">Total Order Value</label>
            <div
              className={classNames(Styles.TradingFormInputContainer, {
                [`${Styles.error}`]: s.errors[this.INPUT_TYPES.EST_DAI].length,
              })}
            >
              <input
                className={classNames(
                  FormStyles.Form__input,
                  Styles.TradingFormInput,
                  {
                    [`${Styles.error}`]: s.errors[this.INPUT_TYPES.EST_DAI]
                      .length,
                  }
                )}
                id="total-order-value"
                type="number"
                disabled={!!initialLiquidity || !showLimitPriceInput}
                step={MIN_QUANTITY.toFixed()}
                min={MIN_QUANTITY.toFixed()}
                placeholder="0.00"
                tabIndex={tradingTutorial ? -1 : 2}
                value={
                  s[this.INPUT_TYPES.EST_DAI]
                    ? createBigNumber(s[this.INPUT_TYPES.EST_DAI]).toNumber()
                    : s[this.INPUT_TYPES.EST_DAI]
                }
                onTouchStart={e =>
                  e.target.scrollIntoView({
                    block: 'nearest',
                    behavior: 'smooth',
                  })
                }
                onChange={e =>
                  this.updateAndValidate(
                    this.INPUT_TYPES.EST_DAI,
                    e.target.value
                  )
                }
              />
              <span
                className={classNames({
                  [`${Styles.error}`]: s.errors[this.INPUT_TYPES.EST_DAI]
                    .length,
                })}
              >
                $
              </span>
            </div>
          </li>
          {!initialLiquidity && (
            <li>
              <CancelTextButton
                text="25%"
                action={() => this.updateTotalValue(0.25)}
              />
              <CancelTextButton
                text="50%"
                action={() => this.updateTotalValue(0.5)}
              />
              <CancelTextButton
                text="75%"
                action={() => this.updateTotalValue(0.75)}
              />
              <CancelTextButton
                text="100%"
                action={() => this.updateTotalValue(1)}
              />
              <CancelTextButton
                text="clear"
                action={() => this.clearOrderFormProperties()}
              />
            </li>
          )}
          <li>
            <label
              className={
                initialLiquidity ? Styles.Liquidity : Styles.smallLabel
              }
            >
              {ExclamationCircle}
              <span>
                {`Max cost of $${
                  orderEscrowdDai === '' ? '-' : orderEscrowdDai
                } will be escrowed`}
              </span>
            </label>
          </li>
          {!initialLiquidity && (
            <li>
              <TextButtonFlip
                text="Advanced"
                action={() => {
                  this.setState({
                    advancedOption: ADVANCED_OPTIONS.GOOD_TILL,
                    fastForwardTime: DEFAULT_EXPIRATION_DAYS,
                    expirationDateOption: EXPIRATION_DATE_OPTIONS.DAYS,
                    showAdvanced: !s.showAdvanced,
                  });
                }}
                pointDown={s.showAdvanced}
              />
            </li>
          )}
          {s.showAdvanced && (
            <li
              className={classNames(Styles.AdvancedShown, {
                [`${Styles.error}`]: s.errors[this.INPUT_TYPES.EXPIRATION_DATE]
                  .length,
              })}
            >
              <SquareDropdown
                defaultValue={advancedOptions[0].value}
                options={advancedOptions}
                onChange={value => {
                  const timestamp =
                    value === ADVANCED_OPTIONS.EXPIRATION
                      ? moment
                          .unix(currentTimestamp)
                          .add(DEFAULT_EXPIRATION_DAYS, EXPIRATION_DATE_OPTIONS.DAYS)
                          .unix()
                      : null;
                  this.updateAndValidate(
                    this.INPUT_TYPES.EXPIRATION_DATE,
                    timestamp
                  );
                  updateState({
                    [this.INPUT_TYPES.DO_NOT_CREATE_ORDERS]:
                      value === ADVANCED_OPTIONS.FILL,
                  });
                  this.setState({
                    advancedOption: value,
                    fastForwardTime: DEFAULT_EXPIRATION_DAYS,
                    expirationDateOption: EXPIRATION_DATE_OPTIONS.DAYS,
                  });
                }}
              />
              {s.advancedOption === '1' && (
                <>
                  <div>
                    {s.expirationDateOption !== EXPIRATION_DATE_OPTIONS.CUSTOM && (
                      <TextInput
                        value={s.fastForwardTime.toString()}
                        placeholder={'0'}
                        onChange={value => {
                          const addedValue =
                            value === '' || isNaN(value) ? 0 : parseInt(value);
                          this.updateAndValidate(
                            this.INPUT_TYPES.EXPIRATION_DATE,
                            moment.unix(currentTimestamp).add(addedValue, s.expirationDateOption).unix()
                          );
                          this.setState({ fastForwardTime: addedValue });
                        }}
                      />
                    )}
                    <SquareDropdown
                      defaultValue={EXPIRATION_DATE_OPTIONS.DAYS}
                      options={[
                        {
                          label: 'Days',
                          value: EXPIRATION_DATE_OPTIONS.DAYS,
                        },
                        {
                          label: 'Hours',
                          value: EXPIRATION_DATE_OPTIONS.HOURS,
                        },
                        {
                          label: 'Minutes',
                          value: EXPIRATION_DATE_OPTIONS.MINUTES,
                        },
                        {
                          label: 'Custom',
                          value: EXPIRATION_DATE_OPTIONS.CUSTOM,
                        },
                      ]}
                      onChange={value => {
                        const fastForwardTime = this.state.fastForwardTime ? this.state.fastForwardTime : 0;
                        this.updateAndValidate(
                          this.INPUT_TYPES.EXPIRATION_DATE,
                          moment.unix(currentTimestamp).add(fastForwardTime, value).unix()
                        );
                        this.setState({ expirationDateOption: value });
                      }}
                    />
                  </div>
                  {s.expirationDateOption !== EXPIRATION_DATE_OPTIONS.CUSTOM && (
                    <span>
                      {
                        s[this.INPUT_TYPES.EXPIRATION_DATE] &&
                        convertUnixToFormattedDate(Number(s[this.INPUT_TYPES.EXPIRATION_DATE])
                        ).formattedLocalShortWithUtcOffset
                      }
                    </span>
                  )}
                  {s.expirationDateOption ===
                    EXPIRATION_DATE_OPTIONS.CUSTOM && (
                    <SimpleTimeSelector
                      onChange={value => {
                        this.updateAndValidate(
                          this.INPUT_TYPES.EXPIRATION_DATE,
                          value.timestamp
                        );
                      }}
                      currentTime={currentTimestamp}
                    />
                  )}
                </>
              )}
              {s.advancedOption === ADVANCED_OPTIONS.FILL && (
                <span className={Styles.tipText}>
                  Fill Only will fill up to the specified amount. Can be
                  partially filled and will cancel the remaining balance.
                </span>
              )}
              <span
                className={classNames({
                  [`${Styles.error}`]: s.errors[
                    this.INPUT_TYPES.EXPIRATION_DATE
                  ].length,
                })}
              ></span>
            </li>
          )}
        </ul>
        {s.errors[this.INPUT_TYPES.MULTIPLE_QUANTITY].length > 0 && (
          <div className={Styles.ErrorContainer}>
            {s.errors[this.INPUT_TYPES.MULTIPLE_QUANTITY].map((error, key) => (
              <div key={error} className={Styles.ErrorClickable}>
                {ExclamationCircle} <span>{error}</span>
                <span>Please select from the closest quantities</span>
                <div>
                  <SecondaryButton
                    action={() =>
                      this.updateAndValidate(
                        this.INPUT_TYPES.QUANTITY,
                        nearestValues[0].toString()
                      )
                    }
                    text={nearestValues[0].toString()}
                  />
                  <SecondaryButton
                    action={() =>
                      this.updateAndValidate(
                        this.INPUT_TYPES.QUANTITY,
                        nearestValues[1].toString()
                      )
                    }
                    text={nearestValues[1].toString()}
                  />
                </div>
              </div>
            ))}
          </div>
        )}
        {errors.length > 0 && (
          <div className={Styles.ErrorContainer}>
            {errors.map(error => (
              <div key={error} className={Styles.Error}>
                {ExclamationCircle} <span>{error}</span>
              </div>
            ))}
          </div>
        )}
      </div>
    );
  }
}

export default Form;<|MERGE_RESOLUTION|>--- conflicted
+++ resolved
@@ -751,11 +751,8 @@
       [this.INPUT_TYPES.EST_DAI]: '',
       fastForwardTime: DEFAULT_EXPIRATION_DAYS,
       expirationDateOption: EXPIRATION_DATE_OPTIONS.DAYS,
-<<<<<<< HEAD
-=======
       showAdvanced: false,
       advancedOption: ADVANCED_OPTIONS.GOOD_TILL,
->>>>>>> 5513f00f
       errors: {
         [this.INPUT_TYPES.MULTIPLE_QUANTITY]: [],
         [this.INPUT_TYPES.QUANTITY]: [],
