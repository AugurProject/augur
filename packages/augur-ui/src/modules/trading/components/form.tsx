--- conflicted
+++ resolved
@@ -185,21 +185,15 @@
   updateTradeNumShares: Function;
   clearOrderConfirmation: Function;
   initialLiquidity?: Boolean;
-<<<<<<< HEAD
-=======
-  orderBook: Getters.Markets.OutcomeOrderBook;
-  availableDai: BigNumber;
-  currentTimestamp: number;
->>>>>>> e47aa56f
   tradingTutorial?: boolean;
 }
 
-<<<<<<< HEAD
 const calculateStartState = props => {
   return {
     [INPUT_TYPES.QUANTITY]: props.orderQuantity,
     [INPUT_TYPES.PRICE]: props.orderPrice,
     [INPUT_TYPES.DO_NOT_CREATE_ORDERS]: props.doNotCreateOrders,
+    [INPUT_TYPES.POST_ONLY_ORDER]: false,
     [INPUT_TYPES.EXPIRATION_DATE]:
       props.expirationDate ||
       calcOrderExpirationTime(props.endTime, props.currentTimestamp),
@@ -234,233 +228,6 @@
     expirationDateOption: remainingTime.unit,
     percentage: '',
     confirmationTimeEstimation: 0,
-=======
-interface FormState {
-  isOrderValid: boolean;
-  lastInputModified: string;
-  [item: string]: string;
-  errors: object;
-  errorCount: number;
-  advancedOption: string;
-  fastForwardTime: number;
-  expirationDateOption: string;
-  expirationDate?: Moment;
-  percentage: string;
-  confirmationTimeEstimation: number;
-  postOnlyOrderType: boolean
-}
-
-class Form extends Component<FromProps, FormState> {
-  INPUT_TYPES: {
-    MULTIPLE_QUANTITY: string;
-    QUANTITY: string;
-    PRICE: string;
-    DO_NOT_CREATE_ORDERS: string;
-    EST_DAI: string;
-    SELECTED_NAV: string;
-    EXPIRATION_DATE: string;
-    POST_ONLY_ORDER: string;
-  };
-
-  MINIMUM_TRADE_VALUE: BigNumber;
-
-  constructor(props) {
-    super(props);
-
-    this.INPUT_TYPES = {
-      MULTIPLE_QUANTITY: 'multipleOrderQuantity',
-      QUANTITY: 'orderQuantity',
-      PRICE: 'orderPrice',
-      DO_NOT_CREATE_ORDERS: 'doNotCreateOrders',
-      POST_ONLY_ORDER: 'postOnlyOrder',
-      EST_DAI: 'orderDaiEstimate',
-      SELECTED_NAV: 'selectedNav',
-      EXPIRATION_DATE: 'expirationDate',
-    };
-
-    this.MINIMUM_TRADE_VALUE = createBigNumber(1, 10).dividedBy(10000);
-    this.orderValidation = this.orderValidation.bind(this);
-    this.testQuantityAndExpiry = this.testQuantityAndExpiry.bind(this);
-    this.testPrice = this.testPrice.bind(this);
-    this.testTotal = this.testTotal.bind(this);
-
-    const startState = {
-      [this.INPUT_TYPES.QUANTITY]: props.orderQuantity,
-      [this.INPUT_TYPES.PRICE]: props.orderPrice,
-      [this.INPUT_TYPES.DO_NOT_CREATE_ORDERS]: props.doNotCreateOrders,
-      [this.INPUT_TYPES.POST_ONLY_ORDER]: false,
-      [this.INPUT_TYPES.EXPIRATION_DATE]: props.expirationDate || calcOrderExpirationTime(props.endTime, props.currentTimestamp),
-      [this.INPUT_TYPES.SELECTED_NAV]: props.selectedNav,
-      [this.INPUT_TYPES.EST_DAI]: props.orderDaiEstimate,
-      errors: {
-        [this.INPUT_TYPES.MULTIPLE_QUANTITY]: [],
-        [this.INPUT_TYPES.QUANTITY]: [],
-        [this.INPUT_TYPES.PRICE]: [],
-        [this.INPUT_TYPES.EST_DAI]: [],
-        [this.INPUT_TYPES.EXPIRATION_DATE]: [],
-      },
-    };
-
-    const remainingTime = calcOrderExpirationTimeRemaining(this.props.endTime, this.props.currentTimestamp);
-    this.state = {
-      ...startState,
-      isOrderValid: this.orderValidation(startState).isOrderValid,
-      lastInputModified: '',
-      errorCount: 0,
-      advancedOption: advancedDropdownOptions[0].value,
-      fastForwardTime: remainingTime.time,
-      expirationDateOption: remainingTime.unit,
-      percentage: '',
-      confirmationTimeEstimation: 0,
-    };
-
-    this.changeOutcomeDropdown = this.changeOutcomeDropdown.bind(this);
-    this.updateTestProperty = this.updateTestProperty.bind(this);
-    this.clearOrderFormProperties = this.clearOrderFormProperties.bind(this);
-    this.updateAndValidate = this.updateAndValidate.bind(this);
-  }
-
-  componentDidMount() {
-    this.getGasConfirmEstimate();
-  }
-
-  componentDidUpdate(prevProps) {
-    this.updateTestProperty(this.INPUT_TYPES.QUANTITY, this.props);
-    this.updateTestProperty(this.INPUT_TYPES.PRICE, this.props);
-    this.updateTestProperty(this.INPUT_TYPES.EST_DAI, this.props);
-
-    if (
-      this.props[this.INPUT_TYPES.DO_NOT_CREATE_ORDERS] !==
-      this.state[this.INPUT_TYPES.DO_NOT_CREATE_ORDERS]
-    ) {
-      this.setState({
-        [this.INPUT_TYPES.DO_NOT_CREATE_ORDERS]: this.props[
-          this.INPUT_TYPES.DO_NOT_CREATE_ORDERS
-        ],
-      });
-    }
-    const { maxPrice, minPrice, market, selectedOutcome } = this.props;
-    if (
-      !!prevProps[this.INPUT_TYPES.PRICE] &&
-      !!!this.props[this.INPUT_TYPES.PRICE]
-    ) {
-      this.setState({ percentage: '' });
-    } else if (
-      market.marketType === SCALAR &&
-      selectedOutcome.id === INVALID_OUTCOME_ID &&
-      !prevProps[this.INPUT_TYPES.PRICE] && !this.state.percentage && this.props[this.INPUT_TYPES.PRICE]
-    ) {
-      const price = this.props[this.INPUT_TYPES.PRICE];
-      const percentage = calcPercentageFromPrice(
-        price,
-        String(minPrice),
-        String(maxPrice),
-      );
-      this.setState({ percentage: String(percentage) }, () =>
-        this.updateAndValidate(this.INPUT_TYPES.PRICE, price)
-      );
-    }
-
-    if (prevProps.gasPrice !== this.props.gasPrice) {
-      this.getGasConfirmEstimate();
-    }
-  }
-
-  updateTestProperty(property, nextProps) {
-    const { clearOrderConfirmation } = this.props;
-    if (nextProps[property] !== this.state[property]) {
-      this.setState(
-        {
-          [property]: nextProps[property],
-        },
-        () => {
-          const newOrderInfo = {
-            ...this.state,
-            [property]: nextProps[property],
-          };
-          const { isOrderValid, errors, errorCount } = this.orderValidation(
-            newOrderInfo,
-            undefined,
-            nextProps,
-            true
-          );
-          if (errorCount > 0) {
-            clearOrderConfirmation();
-          }
-          this.setState({
-            ...newOrderInfo,
-            errors,
-            isOrderValid,
-            errorCount,
-          });
-        }
-      );
-    }
-  }
-
-  async getGasConfirmEstimate() {
-    try {
-      const confirmationTimeEstimation = await this.props.getGasConfirmEstimate();
-      this.setState({ confirmationTimeEstimation });
-    } catch (error) {
-      this.setState({ confirmationTimeEstimation: 0 });
-    }
-  }
-
-  testTotal(value, errors, isOrderValid, price, quantity): TestResults {
-    let errorCount = 0;
-    let passedTest = !!isOrderValid;
-    if (value === '' && price && !!!quantity) {
-      return { isOrderValid: false, errors, errorCount };
-    }
-    if (value && createBigNumber(value).lt(0)) {
-      errorCount += 1;
-      passedTest = false;
-      errors[this.INPUT_TYPES.EST_DAI].push(
-        'Total Order Value must be greater than 0'
-      );
-    }
-    return { isOrderValid: passedTest, errors, errorCount };
-  }
-
-  findMultipleOf = () => {
-    const { market } = this.props;
-    let tradeInterval = DEFAULT_TRADE_INTERVAL;
-    const numTicks = market.numTicks
-      ? createBigNumber(market.numTicks)
-      : tickSizeToNumTickWithDisplayPrices(
-          createBigNumber(market.tickSize),
-          createBigNumber(market.minPrice),
-          createBigNumber(market.maxPrice)
-        );
-
-    if (market.marketType == SCALAR) {
-      tradeInterval = getTradeInterval(
-        createBigNumber(market.minPrice).times(QUINTILLION),
-        createBigNumber(market.maxPrice).times(QUINTILLION),
-        numTicks
-      );
-    }
-
-    return tradeInterval.dividedBy(market.tickSize).dividedBy(10 ** 18);
-  };
-
-  findNearestValues = value => {
-    const valueBn = createBigNumber(value);
-    const multipleOf = this.findMultipleOf();
-
-    let firstValue = valueBn.minus(valueBn.mod(multipleOf));
-    let secondValue = valueBn.plus(multipleOf).minus(valueBn.mod(multipleOf));
-    if (firstValue.lt(ONE)) {
-      firstValue = secondValue;
-      secondValue = valueBn
-        .plus(multipleOf)
-        .plus(multipleOf)
-        .minus(valueBn.mod(multipleOf));
-    }
-
-    return [firstValue, secondValue];
->>>>>>> e47aa56f
   };
 };
 
@@ -720,24 +487,15 @@
       currentTimestamp
     );
     const startState = {
-<<<<<<< HEAD
       [INPUT_TYPES.QUANTITY]: '',
       [INPUT_TYPES.PRICE]: '',
       [INPUT_TYPES.DO_NOT_CREATE_ORDERS]: false,
+      [INPUT_TYPES.POST_ONLY_ORDER]: false,
       [INPUT_TYPES.EXPIRATION_DATE]: calcOrderExpirationTime(
         endTime,
         currentTimestamp
       ),
       [INPUT_TYPES.EST_DAI]: '',
-=======
-      [this.INPUT_TYPES.QUANTITY]: '',
-      [this.INPUT_TYPES.PRICE]: '',
-      [this.INPUT_TYPES.DO_NOT_CREATE_ORDERS]: false,
-      [this.INPUT_TYPES.POST_ONLY_ORDER]: false,
-      [this.INPUT_TYPES.EXPIRATION_DATE]: calcOrderExpirationTime(this.props.endTime, this.props.currentTimestamp),
-      [this.INPUT_TYPES.SELECTED_NAV]: selectedNav,
-      [this.INPUT_TYPES.EST_DAI]: '',
->>>>>>> e47aa56f
       fastForwardTime: remainingTime.time,
       expirationDateOption: remainingTime.unit,
       advancedOption: advancedDropdownOptions[0].value,
@@ -750,7 +508,6 @@
     clearOrderForm();
   }
 
-<<<<<<< HEAD
   const availableDai = totalTradingBalance();
   const sortedOutcomes = selectSortedMarketOutcomes(
     market.marketType,
@@ -857,69 +614,6 @@
           </div>
         </li>
         {showLimitPriceInput && (
-=======
-  render() {
-    const {
-      market,
-      marketType,
-      selectedOutcome,
-      maxPrice,
-      minPrice,
-      updateState,
-      orderEscrowdDai,
-      updateSelectedOutcome,
-      sortedOutcomes,
-      initialLiquidity,
-      currentTimestamp,
-      tradingTutorial,
-      orderPriceEntered,
-      orderAmountEntered,
-      selectedNav,
-    } = this.props;
-    const s = this.state;
-
-    const tickSize = parseFloat(market.tickSize);
-    const quantityStep = getPrecision(tickSize, .001);
-    const max = maxPrice && maxPrice.toString();
-    const min = minPrice && minPrice.toString();
-    const errors = Array.from(
-      new Set([
-        ...s.errors[this.INPUT_TYPES.QUANTITY],
-        ...s.errors[this.INPUT_TYPES.PRICE],
-        ...s.errors[this.INPUT_TYPES.EST_DAI],
-        ...s.errors[this.INPUT_TYPES.EXPIRATION_DATE],
-      ])
-    );
-
-    const quantityValue = convertExponentialToDecimal(
-      s[this.INPUT_TYPES.QUANTITY]
-    );
-    const isScalar: boolean = marketType === SCALAR;
-    // TODO: figure out default outcome after we figure out ordering of the outcomes
-    const defaultOutcome = selectedOutcome !== null ? selectedOutcome.id : 2;
-    const advancedOptions = initialLiquidity ? liqAdvancedDropdownOptions : advancedDropdownOptions;
-    const showLimitPriceInput =
-      (isScalar && selectedOutcome.id !== INVALID_OUTCOME_ID) || !isScalar;
-
-    const nearestValues = this.findNearestValues(quantityValue);
-    return (
-      <div className={Styles.TradingForm}>
-        <div className={Styles.Outcome}>
-          <SquareDropdown
-            defaultValue={defaultOutcome}
-            onChange={value => updateSelectedOutcome(value)}
-            options={sortedOutcomes
-              .filter(outcome => outcome.isTradeable)
-              .map(outcome => ({
-                label: outcome.description === INVALID_OUTCOME_COMPARE ? INVALID_OUTCOME_LABEL : outcome.description,
-                value: outcome.id,
-              }))}
-            large
-            showColor
-          />
-        </div>
-        <ul>
->>>>>>> e47aa56f
           <li>
             <label htmlFor="limit-price">Limit Price</label>
             <div
@@ -1056,7 +750,6 @@
                   .length,
               })}
             >
-<<<<<<< HEAD
               $
             </span>
           </div>
@@ -1101,6 +794,7 @@
               updateState({
                 [INPUT_TYPES.DO_NOT_CREATE_ORDERS]:
                   value === ADVANCED_OPTIONS.FILL,
+                [INPUT_TYPES.POST_ONLY_ORDER]: value === ADVANCED_OPTIONS.POST,
               });
               setState({
                 ...state,
@@ -1160,76 +854,6 @@
                   {matches => (
                     <SimpleTimeSelector
                       openTop={matches}
-=======
-              <SquareDropdown
-                defaultValue={s.advancedOption}
-                options={advancedOptions}
-                onChange={value => {
-                  const remainingTime = calcOrderExpirationTimeRemaining(this.props.endTime, this.props.currentTimestamp);
-                  const timestamp =
-                    (value === ADVANCED_OPTIONS.EXPIRATION || value === ADVANCED_OPTIONS.POST)
-                      ? calcOrderExpirationTime(this.props.endTime, this.props.currentTimestamp)
-                      : null;
-                  this.updateAndValidate(
-                    this.INPUT_TYPES.EXPIRATION_DATE,
-                    timestamp
-                  );
-                  updateState({
-                    [this.INPUT_TYPES.DO_NOT_CREATE_ORDERS]:
-                      value === ADVANCED_OPTIONS.FILL,
-                    [this.INPUT_TYPES.POST_ONLY_ORDER]:
-                      value === ADVANCED_OPTIONS.POST,
-                  });
-                  this.setState({
-                    advancedOption: value,
-                    fastForwardTime: remainingTime.time,
-                    expirationDateOption: remainingTime.unit,
-                  });
-                }}
-              />
-              {(s.advancedOption === ADVANCED_OPTIONS.EXPIRATION || s.advancedOption === ADVANCED_OPTIONS.POST) && (
-                <>
-                  <div>
-                    {s.expirationDateOption !==
-                      EXPIRATION_DATE_OPTIONS.CUSTOM && (
-                      <TextInput
-                        value={s.fastForwardTime.toString()}
-                        placeholder={'0'}
-                        onChange={value => {
-                          const addedValue =
-                            value === '' || isNaN(value) ? 0 : parseInt(value);
-                          this.updateAndValidate(
-                            this.INPUT_TYPES.EXPIRATION_DATE,
-                            moment
-                              .unix(currentTimestamp)
-                              .add(addedValue, s.expirationDateOption)
-                              .unix()
-                          );
-                          this.setState({ fastForwardTime: addedValue });
-                        }}
-                      />
-                    )}
-                    <SquareDropdown
-                      defaultValue={s.expirationDateOption}
-                      options={[
-                        {
-                          label: 'Days',
-                          value: EXPIRATION_DATE_OPTIONS.DAYS,
-                        },
-                        {
-                          label: 'Hours',
-                          value: EXPIRATION_DATE_OPTIONS.HOURS,
-                        },
-                        {
-                          label: 'Minutes',
-                          value: EXPIRATION_DATE_OPTIONS.MINUTES,
-                        },
-                        {
-                          label: 'Custom',
-                          value: EXPIRATION_DATE_OPTIONS.CUSTOM,
-                        },
-                      ]}
->>>>>>> e47aa56f
                       onChange={value => {
                         updateAndValidate(
                           INPUT_TYPES.EXPIRATION_DATE,
