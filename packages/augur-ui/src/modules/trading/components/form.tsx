--- conflicted
+++ resolved
@@ -916,19 +916,14 @@
                     <span>
                       {
                         convertUnixToFormattedDate(
-<<<<<<< HEAD
-                          s[this.INPUT_TYPES.EXPIRATION_DATE] && s[this.INPUT_TYPES.EXPIRATION_DATE].unix()
-=======
                           s[this.INPUT_TYPES.EXPIRATION_DATE] &&
                             s[this.INPUT_TYPES.EXPIRATION_DATE].unix()
->>>>>>> 0b467a4d
                         ).formattedLocalShortWithUtcOffset
                       }
                     </span>
                   )}
                   {s.expirationDateOption ===
                     EXPIRATION_DATE_OPTIONS.CUSTOM && (
-<<<<<<< HEAD
                     <section>
                       <SimpleTimeSelector
                         onChange={value => {
@@ -941,16 +936,6 @@
                         currentTime={currentTimestamp}
                       />
                     </section>
-=======
-                    <SimpleTimeSelector
-                      onChange={value => {
-                        updateState({
-                          [this.INPUT_TYPES.EXPIRATION_DATE]: moment(value),
-                        });
-                      }}
-                      currentTime={currentTimestamp}
-                    />
->>>>>>> 0b467a4d
                   )}
                 </>
               )}
