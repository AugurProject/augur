/* eslint jsx-a11y/label-has-for: 0 */
import React, { Component } from 'react';
import classNames from 'classnames';
import { BigNumber, createBigNumber } from 'utils/create-big-number';
import {
  SCALAR,
  MIN_QUANTITY,
  UPPER_FIXED_PRECISION_BOUND,
  BUY,
  SELL,
  INVALID_OUTCOME_ID,
  ONE,
} from 'modules/common/constants';
import FormStyles from 'modules/common/form-styles.less';
import Styles from 'modules/trading/components/form.styles.less';
import { ExclamationCircle } from 'modules/common/icons';
import { SquareDropdown } from 'modules/common/selection';
import { TextInput } from 'modules/common/form';
import getPrecision from 'utils/get-number-precision';
import convertExponentialToDecimal from 'utils/convert-exponential';
import { MarketData, OutcomeFormatted } from 'modules/types';
import {
  convertDisplayAmountToOnChainAmount,
  tickSizeToNumTickWithDisplayPrices,
  getTradeInterval,
  QUINTILLION,
  Getters,
} from '@augurproject/sdk';
import {
  CancelTextButton,
  TextButtonFlip,
  SecondaryButton,
} from 'modules/common/buttons';
import moment, { Moment } from 'moment';
import { convertUnixToFormattedDate } from 'utils/format-date';
import { SimpleTimeSelector } from 'modules/create-market/components/common';
import { formatBestPrice } from 'utils/format-number';

const DEFAULT_TRADE_INTERVAL = new BigNumber(10**17);
const DEFAULT_EXPIRATION_DAYS = 0;

enum ADVANCED_OPTIONS {
  GOOD_TILL = '0',
  EXPIRATION = '1',
  FILL = '2',
}

enum EXPIRATION_DATE_OPTIONS {
  DAYS = 'day',
  CUSTOM = '1',
  HOURS = 'hours',
  MINUTES = 'minutes',
}

const advancedDropdownOptions = [
  {
    label: 'Good till cancelled',
    value: ADVANCED_OPTIONS.GOOD_TILL,
  },
  {
    label: 'Order expiration',
    value: ADVANCED_OPTIONS.EXPIRATION,
  },
  {
    label: 'Fill only',
    value: ADVANCED_OPTIONS.FILL,
  },
];

interface FromProps {
  market: MarketData;
  marketType: string;
  maxPrice: BigNumber;
  minPrice: BigNumber;
  orderQuantity: string;
  orderPrice: string;
  orderDaiEstimate: string;
  orderEscrowdDai: string;
  selectedNav: string;
  selectedOutcome: Getters.Markets.MarketInfoOutcome;
  updateState: Function;
  sortedOutcomes: OutcomeFormatted[];
  updateOrderProperty: Function;
  doNotCreateOrders: boolean;
  expirationDate?: Moment;
  updateSelectedOutcome: Function;
  clearOrderForm: Function;
  updateTradeTotalCost: Function;
  updateTradeNumShares: Function;
  clearOrderConfirmation: Function;
  initialLiquidity?: Boolean;
  orderBook: Getters.Markets.OutcomeOrderBook;
  availableDai: BigNumber;
  currentTimestamp: number;
  Ox_ENABLED: boolean;
  tradingTutorial?: boolean;
  gasCostEst: string;
  orderPriceEntered: Function;
  orderAmountEntered: Function;
  gasPrice: number;
  getGasConfirmEstimate: Function;
}

interface TestResults {
  isOrderValid: boolean;
  errors: object;
  errorCount: number;
}

interface FormState {
  isOrderValid: boolean;
  lastInputModified: string;
  [item: string]: string;
  errors: object;
  errorCount: number;
  showAdvanced: boolean;
  advancedOption: string;
  fastForwardTime: number;
  expirationDateOption: string;
  expirationDate?: Moment;
  percentage: string;
  confirmationTimeEstimation: number;
}

class Form extends Component<FromProps, FormState> {
  INPUT_TYPES: {
    MULTIPLE_QUANTITY: string;
    QUANTITY: string;
    PRICE: string;
    DO_NOT_CREATE_ORDERS: string;
    EST_DAI: string;
    SELECTED_NAV: string;
    EXPIRATION_DATE: string;
  };

  MINIMUM_TRADE_VALUE: BigNumber;

  constructor(props) {
    super(props);

    this.INPUT_TYPES = {
      MULTIPLE_QUANTITY: 'multipleOrderQuantity',
      QUANTITY: 'orderQuantity',
      PRICE: 'orderPrice',
      DO_NOT_CREATE_ORDERS: 'doNotCreateOrders',
      EST_DAI: 'orderDaiEstimate',
      SELECTED_NAV: 'selectedNav',
      EXPIRATION_DATE: 'expirationDate',
    };

    this.MINIMUM_TRADE_VALUE = createBigNumber(1, 10).dividedBy(10000);
    this.orderValidation = this.orderValidation.bind(this);
    this.testQuantityAndExpiry = this.testQuantityAndExpiry.bind(this);
    this.testPrice = this.testPrice.bind(this);
    this.testTotal = this.testTotal.bind(this);

    const startState = {
      [this.INPUT_TYPES.QUANTITY]: props.orderQuantity,
      [this.INPUT_TYPES.PRICE]: props.orderPrice,
      [this.INPUT_TYPES.DO_NOT_CREATE_ORDERS]: props.doNotCreateOrders,
      [this.INPUT_TYPES.EXPIRATION_DATE]: props.expirationDate,
      [this.INPUT_TYPES.SELECTED_NAV]: props.selectedNav,
      [this.INPUT_TYPES.EST_DAI]: props.orderDaiEstimate,
      errors: {
        [this.INPUT_TYPES.MULTIPLE_QUANTITY]: [],
        [this.INPUT_TYPES.QUANTITY]: [],
        [this.INPUT_TYPES.PRICE]: [],
        [this.INPUT_TYPES.EST_DAI]: [],
        [this.INPUT_TYPES.EXPIRATION_DATE]: [],
      },
    };

    this.state = {
      ...startState,
      isOrderValid: this.orderValidation(startState).isOrderValid,
      lastInputModified: '',
      errorCount: 0,
      showAdvanced: false,
      advancedOption: advancedDropdownOptions[0].value,
      fastForwardTime: DEFAULT_EXPIRATION_DAYS,
      expirationDateOption: EXPIRATION_DATE_OPTIONS.DAYS,
      percentage: '',
      confirmationTimeEstimation: 0,
    };

    this.changeOutcomeDropdown = this.changeOutcomeDropdown.bind(this);
    this.updateTestProperty = this.updateTestProperty.bind(this);
    this.clearOrderFormProperties = this.clearOrderFormProperties.bind(this);
    this.updateAndValidate = this.updateAndValidate.bind(this);
    this.calcPercentagePrice = this.calcPercentagePrice.bind(this);
  }


  componentDidMount() {
    this.getGasConfirmEstimate();
  }

  componentDidUpdate(prevProps) {
    this.updateTestProperty(this.INPUT_TYPES.QUANTITY, this.props);
    this.updateTestProperty(this.INPUT_TYPES.PRICE, this.props);
    this.updateTestProperty(this.INPUT_TYPES.EST_DAI, this.props);
    this.updateTestProperty(this.INPUT_TYPES.EXPIRATION_DATE, this.props);

    if (
      this.props[this.INPUT_TYPES.DO_NOT_CREATE_ORDERS] !==
      this.state[this.INPUT_TYPES.DO_NOT_CREATE_ORDERS]
    ) {
      this.setState({
        [this.INPUT_TYPES.DO_NOT_CREATE_ORDERS]: this.props[
          this.INPUT_TYPES.DO_NOT_CREATE_ORDERS
        ],
      });
    }
    if (
      !!prevProps[this.INPUT_TYPES.PRICE] &&
      !!!this.props[this.INPUT_TYPES.PRICE]
    ) {
      this.setState({ percentage: '' });
    }

    if (prevProps.gasPrice !== this.props.gasPrice) {
      this.getGasConfirmEstimate();
    }
  }

  updateTestProperty(property, nextProps) {
    const { clearOrderConfirmation } = this.props;
    if (nextProps[property] !== this.state[property]) {
      this.setState(
        {
          [property]: nextProps[property],
        },
        () => {
          const newOrderInfo = {
            ...this.state,
            [property]: nextProps[property],
          };
          const { isOrderValid, errors, errorCount } = this.orderValidation(
            newOrderInfo,
            undefined,
            nextProps,
            true
          );
          if (errorCount > 0) {
            clearOrderConfirmation();
          }
          this.setState({
            ...newOrderInfo,
            errors,
            isOrderValid,
            errorCount,
          });
        }
      );
    }
  }

  async getGasConfirmEstimate() {
    try {
      const confirmationTimeEstimation = await this.props.getGasConfirmEstimate();
      this.setState({ confirmationTimeEstimation });
    } catch(error) {
      this.setState({ confirmationTimeEstimation: 0 });
    }
  }

  testTotal(value, errors, isOrderValid, price, quantity): TestResults {
    let errorCount = 0;
    let passedTest = !!isOrderValid;
    if (value === '' && price && !!!quantity) {
      return { isOrderValid: false, errors, errorCount };
    }
    if (value && createBigNumber(value).lt(0)) {
      errorCount += 1;
      passedTest = false;
      errors[this.INPUT_TYPES.EST_DAI].push(
        'Total Order Value must be greater than 0'
      );
    }
    return { isOrderValid: passedTest, errors, errorCount };
  }

  findMultipleOf = () => {
    const { market } = this.props;
    let tradeInterval = DEFAULT_TRADE_INTERVAL;
    const numTicks = market.numTicks
      ? createBigNumber(market.numTicks)
      : tickSizeToNumTickWithDisplayPrices(
          createBigNumber(market.tickSize),
          createBigNumber(market.minPrice),
          createBigNumber(market.maxPrice)
        );

    if (market.marketType == SCALAR) {
      tradeInterval = getTradeInterval(
        createBigNumber(market.minPrice).times(QUINTILLION),
        createBigNumber(market.maxPrice).times(QUINTILLION),
        numTicks
      );
    }

    return tradeInterval
      .dividedBy(market.tickSize)
      .dividedBy(10 ** 18);
  }

  findNearestValues = value => {
    const valueBn = createBigNumber(value);
    const multipleOf = this.findMultipleOf();

    let firstValue = valueBn.minus(valueBn.mod(multipleOf));
    let secondValue = valueBn.plus(multipleOf).minus(valueBn.mod(multipleOf));
    if (firstValue.lt(ONE)) {
      firstValue = secondValue;
      secondValue = valueBn
        .plus(multipleOf)
        .plus(multipleOf)
        .minus(valueBn.mod(multipleOf));
    }

    return [firstValue, secondValue];
  };

  testQuantityAndExpiry(
    value,
    errors: object,
    isOrderValid: boolean,
    fromExternal: boolean,
    nextProps,
    expiration?
  ): TestResults {
    const props = nextProps || this.props;
    const { market } = props;
    const isScalar: boolean = market.marketType === SCALAR;
    let errorCount = 0;
    let passedTest = !!isOrderValid;
    const precision = getPrecision(value, 0);

    if (!BigNumber.isBigNumber(value)) {
      return { isOrderValid: false, errors, errorCount };
    }

    if (value && value.lte(0)) {
      errorCount += 1;
      passedTest = false;
      errors[this.INPUT_TYPES.QUANTITY].push('Quantity must be greater than 0');
    }
    if (value && value.lt(0.000000001) && !value.eq(0) && !fromExternal) {
      errorCount += 1;
      passedTest = false;
      errors[this.INPUT_TYPES.QUANTITY].push(
        'Quantity must be greater than 0.000000001'
      );
    }
    if (
      !isScalar &&
      value &&
      precision > UPPER_FIXED_PRECISION_BOUND &&
      !fromExternal
    ) {
      errorCount += 1;
      passedTest = false;
      errors[this.INPUT_TYPES.QUANTITY].push(
        `Precision must be ${UPPER_FIXED_PRECISION_BOUND} decimals or less`
      );
    }

    const numTicks = market.numTicks
      ? createBigNumber(market.numTicks)
      : tickSizeToNumTickWithDisplayPrices(
          createBigNumber(market.tickSize),
          createBigNumber(market.minPrice),
          createBigNumber(market.maxPrice)
        );

    let tradeInterval = DEFAULT_TRADE_INTERVAL;
    if (market.marketType == SCALAR) {
      tradeInterval = getTradeInterval(
        createBigNumber(market.minPrice).times(QUINTILLION),
        createBigNumber(market.maxPrice).times(QUINTILLION),
        numTicks
      );
    }

    if (
      !convertDisplayAmountToOnChainAmount(value, market.tickSize)
        .mod(tradeInterval)
        .isEqualTo(0)
    ) {
      errorCount += 1;
      passedTest = false;
      const multipleOf = this.findMultipleOf();
      let firstValue = value.minus(value.mod(multipleOf));
      let secondValue = value.plus(multipleOf).minus(value.mod(multipleOf));
      if (firstValue.lt(ONE)) {
        firstValue = secondValue;
        secondValue = value
          .plus(multipleOf)
          .plus(multipleOf)
          .minus(value.mod(multipleOf));
      }
      errors[this.INPUT_TYPES.MULTIPLE_QUANTITY].push(
        `Quantity needs to be a multiple of ${multipleOf}`
      );
    }

    // Check to ensure orders don't expiry within 70s
    // Also consider getGasConfirmEstimate * 1.5 seconds
    const minOrderLifespan = 70;
    const gasConfirmEstimate = this.state ? this.state.confirmationTimeEstimation * 1.5 : 0; // In Seconds
    const expiryTime = expiration - gasConfirmEstimate - moment().unix();
    if (expiration && expiryTime < minOrderLifespan) {
      errorCount += 1;
      passedTest = false;
      errors[this.INPUT_TYPES.EXPIRATION_DATE].push(
        'Order expires less than 70 seconds into the future (after est confirmation time)'
      );
    }
    return { isOrderValid: passedTest, errors, errorCount };
  }

  testPrice(
    value,
    errors: object,
    isOrderValid: boolean,
    nextProps
  ): TestResults {
    const props = nextProps || this.props;
    const {
      maxPrice,
      minPrice,
      market,
      initialLiquidity,
      selectedNav,
      orderBook,
      selectedOutcome,
    } = props;
    const isScalar: boolean = market.marketType === SCALAR;
    const isScalarInvalidOutcome =
      isScalar && selectedOutcome.id === INVALID_OUTCOME_ID;
    const tickSize = createBigNumber(market.tickSize);
    let errorCount = 0;
    let passedTest = !!isOrderValid;

    if (!BigNumber.isBigNumber(value)) {
      return { isOrderValid: false, errors, errorCount };
    }

    if (value && (value.lte(minPrice) || value.gte(maxPrice))) {
      errorCount += 1;
      passedTest = false;
      if (isScalarInvalidOutcome) {
        errors[this.INPUT_TYPES.PRICE].push(`Enter a valid percentage`);
      } else {
        errors[this.INPUT_TYPES.PRICE].push(
          `Price must be between ${minPrice} and ${maxPrice}`
        );
      }
    }
    if (value &&
      value
        .minus(minPrice)
        .mod(tickSize)
        .gt('0')
    ) {
      errorCount += 1;
      passedTest = false;
      errors[this.INPUT_TYPES.PRICE].push(
        `Price must be a multiple of ${tickSize}`
      );
    }
    if (
      initialLiquidity &&
      selectedNav === BUY &&
      orderBook.asks &&
      orderBook.asks.length &&
      value.gte(orderBook.asks[0].price)
    ) {
      errorCount += 1;
      passedTest = false;
      errors[this.INPUT_TYPES.PRICE].push(
        `Price must be less than best ask of ${orderBook.asks[0].price}`
      );
    } else if (
      initialLiquidity &&
      selectedNav === SELL &&
      orderBook.bids &&
      orderBook.bids.length &&
      value.lte(orderBook.bids[0].price)
    ) {
      errorCount += 1;
      passedTest = false;
      errors[this.INPUT_TYPES.PRICE].push(
        `Price must be more than best bid of ${orderBook.bids[0].price}`
      );
    }
    return { isOrderValid: passedTest, errors, errorCount };
  }

  testPropertyCombo(
    quantity: string,
    price: string,
    estEth: string,
    changedProperty: string | undefined,
    errors: object
  ): TestResults {
    let errorCount = 0;
    if (quantity && estEth && !price) {
      errorCount += 1;
      errors[this.INPUT_TYPES.PRICE].push(
        'Price is needed with Quantity or Total Value'
      );
    }
    if (
      changedProperty === this.INPUT_TYPES.QUANTITY &&
      createBigNumber(quantity).lte(0)
    ) {
      errorCount += 1;
      errors[this.INPUT_TYPES.QUANTITY].push('Quantity must be greater than 0');
    }
    if (
      changedProperty === this.INPUT_TYPES.EST_DAI &&
      createBigNumber(estEth).lte(0)
    ) {
      errorCount += 1;
      errors[this.INPUT_TYPES.EST_DAI].push(
        'Total Order Value must be greater than 0'
      );
    }

    return { isOrderValid: errorCount === 0, errors, errorCount };
  }

  orderValidation(
    order,
    changedProperty?: string,
    nextProps?: FromProps,
    fromExternal = false
  ): TestResults {
    let errors = {
      [this.INPUT_TYPES.MULTIPLE_QUANTITY]: [],
      [this.INPUT_TYPES.QUANTITY]: [],
      [this.INPUT_TYPES.PRICE]: [],
      [this.INPUT_TYPES.EST_DAI]: [],
      [this.INPUT_TYPES.EXPIRATION_DATE]: [],
    };
    let isOrderValid = true;
    let errorCount = 0;

    const price =
      order[this.INPUT_TYPES.PRICE] &&
      createBigNumber(order[this.INPUT_TYPES.PRICE]);

    const quantity =
      order[this.INPUT_TYPES.QUANTITY] &&
      createBigNumber(order[this.INPUT_TYPES.QUANTITY]);

    const total =
      order[this.INPUT_TYPES.EST_DAI] &&
      createBigNumber(order[this.INPUT_TYPES.EST_DAI]);

    let expiration = null;
    if (order[this.INPUT_TYPES.EXPIRATION_DATE]) {
      expiration = order[this.INPUT_TYPES.EXPIRATION_DATE];
    }

    const {
      isOrderValid: priceValid,
      errors: priceErrors,
      errorCount: priceErrorCount,
    } = this.testPrice(price, errors, isOrderValid, nextProps);

    errorCount += priceErrorCount;
    errors = { ...errors, ...priceErrors };

    let quantityValid = true;

    if (changedProperty !== this.INPUT_TYPES.EST_DAI) {
      const {
        isOrderValid: isThisOrderValid,
        errors: quantityErrors,
        errorCount: quantityErrorCount,
      } = this.testQuantityAndExpiry(
        quantity,
        errors,
        isOrderValid,
        fromExternal,
        nextProps,
        expiration
      );

      quantityValid = isThisOrderValid;
      errorCount += quantityErrorCount;
      errors = { ...errors, ...quantityErrors };
    }

    const {
      isOrderValid: totalValid,
      errors: totalErrors,
      errorCount: totalErrorCount,
    } = this.testTotal(total, errors, isOrderValid, price, quantity);

    errorCount += totalErrorCount;
    errors = { ...errors, ...totalErrors };

    const {
      isOrderValid: comboValid,
      errors: comboErrors,
      errorCount: comboErrorCount,
    } = this.testPropertyCombo(
      order[this.INPUT_TYPES.QUANTITY],
      order[this.INPUT_TYPES.PRICE],
      order[this.INPUT_TYPES.EST_DAI],
      changedProperty,
      errors
    );

    errors = { ...errors, ...comboErrors };
    errorCount += comboErrorCount;

    isOrderValid = priceValid && quantityValid && totalValid && comboValid;
    return { isOrderValid, errors, errorCount };
  }

  updateAndValidate(property: string, rawValue) {
    const { updateOrderProperty } = this.props;
    const newValues = { [property]: rawValue };
    this.setState(newValues);
    updateOrderProperty(newValues);
    return this.validateForm(property, rawValue);
  }

  validateForm(property: string, rawValue) {
    const {
      updateTradeTotalCost,
      updateTradeNumShares,
      selectedNav,
      clearOrderForm,
    } = this.props;

    const value =
      property != 'expirationDate'
        ? convertExponentialToDecimal(rawValue)
        : rawValue;
    const updatedState = {
      ...this.state,
      [property]: value,
    };

    const validationResults = this.orderValidation(
      updatedState,
      property,
      this.props
    );

    if (validationResults.errorCount > 0) {
      clearOrderForm(false);
    }

    let orderQuantity = updatedState[this.INPUT_TYPES.QUANTITY];
    const orderPrice = updatedState[this.INPUT_TYPES.PRICE];
    let orderDaiEstimate = updatedState[this.INPUT_TYPES.EST_DAI];
    let expiration = updatedState[this.INPUT_TYPES.EXPIRATION_DATE];

    if (property === this.INPUT_TYPES.QUANTITY) {
      orderDaiEstimate = '';
    } else if (
      property === this.INPUT_TYPES.EST_DAI ||
      (property === this.INPUT_TYPES.EST_DAI && value === '')
    ) {
      orderQuantity = '';
    }

    const order = {
      [this.INPUT_TYPES.QUANTITY]: orderQuantity
        ? createBigNumber(orderQuantity).toFixed()
        : orderQuantity,
      [this.INPUT_TYPES.PRICE]: orderPrice
        ? createBigNumber(orderPrice).toFixed()
        : orderPrice,
      [this.INPUT_TYPES.EST_DAI]: orderDaiEstimate
        ? createBigNumber(orderDaiEstimate).toFixed()
        : orderDaiEstimate,
      [this.INPUT_TYPES.EXPIRATION_DATE]: expiration,
      selectedNav,
    };

    // update the local state of this form then make call to calculate total or shares
    this.setState(
      {
        ...updatedState,
        errors: {
          ...validationResults.errors,
        },
        errorCount: validationResults.errorCount,
        isOrderValid: validationResults.isOrderValid,
      },
      () => {
        if (
          validationResults.errorCount === 0 &&
          validationResults.isOrderValid
        ) {
          if (
            order[this.INPUT_TYPES.QUANTITY] &&
            order[this.INPUT_TYPES.PRICE] &&
            order[this.INPUT_TYPES.QUANTITY] !== '0' &&
            (((!this.state.lastInputModified ||
              this.state.lastInputModified === this.INPUT_TYPES.QUANTITY) &&
              property === this.INPUT_TYPES.PRICE) ||
              property === this.INPUT_TYPES.QUANTITY)
          ) {
            updateTradeTotalCost(order);
          } else if (
            order[this.INPUT_TYPES.EST_DAI] &&
            order[this.INPUT_TYPES.PRICE] &&
            order[this.INPUT_TYPES.EST_DAI] !== '0' &&
            ((this.state.lastInputModified === this.INPUT_TYPES.EST_DAI &&
              property === this.INPUT_TYPES.PRICE) ||
              property === this.INPUT_TYPES.EST_DAI)
          ) {
            updateTradeNumShares(order);
          }
          if (
            order[this.INPUT_TYPES.QUANTITY] &&
            order[this.INPUT_TYPES.PRICE] &&
            order[this.INPUT_TYPES.EST_DAI] &&
            order[this.INPUT_TYPES.EST_DAI] != 0 &&
            order[this.INPUT_TYPES.QUANTITY] != 0 &&
            property === this.INPUT_TYPES.EXPIRATION_DATE
          ) {
            updateTradeTotalCost(order);
          }
        }
        if (property !== this.INPUT_TYPES.PRICE) {
          this.setState({
            lastInputModified: property,
          });
        }
      }
    );
  }

  clearOrderFormProperties() {
    const { selectedNav, clearOrderForm } = this.props;
    const startState = {
      [this.INPUT_TYPES.QUANTITY]: '',
      [this.INPUT_TYPES.PRICE]: '',
      [this.INPUT_TYPES.DO_NOT_CREATE_ORDERS]: false,
      [this.INPUT_TYPES.EXPIRATION_DATE]: null,
      [this.INPUT_TYPES.SELECTED_NAV]: selectedNav,
      [this.INPUT_TYPES.EST_DAI]: '',
      fastForwardTime: DEFAULT_EXPIRATION_DAYS,
      expirationDateOption: EXPIRATION_DATE_OPTIONS.DAYS,
      errors: {
        [this.INPUT_TYPES.MULTIPLE_QUANTITY]: [],
        [this.INPUT_TYPES.QUANTITY]: [],
        [this.INPUT_TYPES.PRICE]: [],
        [this.INPUT_TYPES.EST_DAI]: [],
        [this.INPUT_TYPES.EXPIRATION_DATE]: [],
      },
    };
    this.setState(
      {
        ...startState,
        isOrderValid: false,
        percentage: '',
      },
      () => clearOrderForm()
    );
  }

  changeOutcomeDropdown(value) {
    const { updateSelectedOutcome } = this.props;
    updateSelectedOutcome(value);
  }

  updateTotalValue(percent: Number) {
    const { availableDai } = this.props;

    const value = availableDai
      .times(createBigNumber(percent))
      .integerValue(BigNumber.ROUND_DOWN);
    this.setState({ [this.INPUT_TYPES.EST_DAI]: value.toString() }, () =>
      this.validateForm(this.INPUT_TYPES.EST_DAI, value.toString())
    );
  }

  calcPercentagePrice(
    percentage: string,
    minPrice: string,
    maxPrice: string,
    tickSize: number,
  ) {
    if (percentage === undefined || percentage === null) return Number(0);
<<<<<<< HEAD
=======
    const numTicks = tickSizeToNumTickWithDisplayPrices(
        createBigNumber(tickSize),
        createBigNumber(minPrice),
        createBigNumber(maxPrice)
      );
>>>>>>> 7c59d1a8
    const bnMinPrice = createBigNumber(minPrice);
    const bnMaxPrice = createBigNumber(maxPrice);
    const percentNumTicks = createBigNumber(numTicks).times(
      createBigNumber(percentage).dividedBy(100)
    );
    if (percentNumTicks.lt(tickSize)) {
      return bnMinPrice.plus(tickSize);
    }
    const calcPrice = percentNumTicks
      .times(tickSize)
      .plus(bnMinPrice);
      if (calcPrice.eq(maxPrice)){
        return bnMaxPrice.minus(tickSize);
      }
    const correctDec = formatBestPrice(calcPrice, tickSize);
<<<<<<< HEAD
    return correctDec.fullPrecision;
=======
    const precision = getPrecision(tickSize, 0);
    const value = createBigNumber(correctDec.fullPrecision).toFixed(precision);
    return value;
>>>>>>> 7c59d1a8
  }

  render() {
    const {
      market,
      marketType,
      selectedOutcome,
      maxPrice,
      minPrice,
      updateState,
      orderEscrowdDai,
      updateSelectedOutcome,
      sortedOutcomes,
      initialLiquidity,
      currentTimestamp,
      Ox_ENABLED,
      tradingTutorial,
      orderPriceEntered,
      orderAmountEntered,
      selectedNav,
    } = this.props;
    const s = this.state;

    const tickSize = parseFloat(market.tickSize);
    const max = maxPrice && maxPrice.toString();
    const min = minPrice && minPrice.toString();
    const errors = Array.from(
      new Set([
        ...s.errors[this.INPUT_TYPES.QUANTITY],
        ...s.errors[this.INPUT_TYPES.PRICE],
        ...s.errors[this.INPUT_TYPES.EST_DAI],
        ...s.errors[this.INPUT_TYPES.EXPIRATION_DATE],
      ])
    );

    const quantityValue = convertExponentialToDecimal(
      s[this.INPUT_TYPES.QUANTITY]
    );
    const isScalar: boolean = marketType === SCALAR;
    // TODO: figure out default outcome after we figure out ordering of the outcomes
    const defaultOutcome = selectedOutcome !== null ? selectedOutcome.id : 2;
    let advancedOptions = advancedDropdownOptions;
    if (!Ox_ENABLED) {
      advancedOptions = [advancedOptions[0], advancedOptions[2]];
    }
    const showLimitPriceInput =
      (isScalar && selectedOutcome.id !== INVALID_OUTCOME_ID) || !isScalar;

    const nearestValues = this.findNearestValues(quantityValue);
    return (
      <div className={Styles.TradingForm}>
        <div className={Styles.Outcome}>
          <SquareDropdown
            defaultValue={defaultOutcome}
            onChange={value => updateSelectedOutcome(value)}
            options={sortedOutcomes
              .filter(outcome => outcome.isTradeable)
              .map(outcome => ({
                label: outcome.description,
                value: outcome.id,
              }))}
            large
            showColor
          />
        </div>
        <ul>
          <li>
            <label htmlFor="quantity">Quantity</label>
            {!isScalar &&
              <label>(must be a multiple of {this.findMultipleOf().toString()})</label>
            }
            <div
              className={classNames(Styles.TradingFormInputContainer, {
                [Styles.error]: s.errors[this.INPUT_TYPES.QUANTITY].length,
              })}
            >
              <input
                className={classNames(
                  FormStyles.Form__input,
                  Styles.TradingFormInput,
                  {
                    [`${Styles.error}`]: s.errors[this.INPUT_TYPES.QUANTITY]
                      .length,
                  }
                )}
                id="quantity"
                type="number"
                step={
                  quantityValue && quantityValue !== ''
                    ? MIN_QUANTITY.toFixed()
                    : 1
                }
                placeholder="0.00"
                value={quantityValue}
                tabIndex={tradingTutorial ? -1 : 1}
                onTouchStart={e =>
                  e.target.scrollIntoView({
                    block: 'nearest',
                    behavior: 'smooth',
                  })
                }
                onChange={e => {
                  this.updateAndValidate(
                    this.INPUT_TYPES.QUANTITY,
                    e.target.value
                  );
                }}
                onBlur={e => {
                  if (!initialLiquidity && !tradingTutorial)
                    orderAmountEntered(selectedNav, market.id);
                }}
              />
              <span
                className={classNames({
                  [`${Styles.error}`]: s.errors[this.INPUT_TYPES.QUANTITY]
                    .length,
                })}
              >
                Shares
              </span>
            </div>
          </li>
          {showLimitPriceInput && (
            <li>
              <label htmlFor="limit-price">Limit Price</label>
              <div
                className={classNames(Styles.TradingFormInputContainer, {
                  [Styles.error]: s.errors[this.INPUT_TYPES.PRICE].length,
                })}
              >
                <input
                  className={classNames(
                    FormStyles.Form__input,
                    Styles.TradingFormInput
                  )}
                  id="limit-price"
                  type="number"
                  step={tickSize}
                  max={max}
                  min={min}
                  placeholder="0.00"
                  tabIndex={tradingTutorial ? -1 : 2}
                  value={s[this.INPUT_TYPES.PRICE]}
                  onTouchStart={e =>
                    e.target.scrollIntoView({
                      block: 'nearest',
                      behavior: 'smooth',
                    })
                  }
                  onChange={e =>
                    this.updateAndValidate(
                      this.INPUT_TYPES.PRICE,
                      e.target.value
                    )
                  }
                  onBlur={e => {
                    if (!initialLiquidity && !tradingTutorial)
                      orderPriceEntered(selectedNav, market.id);
                  }}
                />
                <span
                  className={classNames({
                    [`${Styles.isScalar_largeText}`]:
                      isScalar &&
                      (market.scalarDenomination || []).length <= 24,
                    [`${Styles.isScalar_smallText}`]:
                      isScalar && (market.scalarDenomination || []).length > 24,
                    [`${Styles.error}`]: s.errors[this.INPUT_TYPES.PRICE]
                      .length,
                  })}
                >
                  {isScalar ? market.scalarDenomination : '$'}
                </span>
              </div>
            </li>
          )}
          {!showLimitPriceInput && (
            <li>
              <label htmlFor="percentage">Percentage</label>
              <div className={classNames(Styles.TradingFormInputContainer)}>
                <input
                  className={classNames(
                    FormStyles.Form__input,
                    Styles.TradingFormInput
                  )}
                  id="percentage"
                  type="number"
                  step={0.1}
                  max={99}
                  min={1}
                  placeholder="0"
                  tabIndex={tradingTutorial ? -1 : 2}
                  value={this.state.percentage}
                  onTouchStart={e =>
                    e.target.scrollIntoView({
                      block: 'nearest',
                      behavior: 'smooth',
                    })
                  }
                  onChange={e => {
                    const percentage = e.target.value;
                    this.setState({ percentage }, () => {
                      const value = this.calcPercentagePrice(
                        percentage,
                        min,
                        max,
                        tickSize,
                      );
                      this.updateAndValidate(this.INPUT_TYPES.PRICE, value);
                    });
                  }}
                />
                <span>%</span>
              </div>
            </li>
          )}
          <li>
            <label htmlFor="total-order-value">Total Order Value</label>
            <div
              className={classNames(Styles.TradingFormInputContainer, {
                [`${Styles.error}`]: s.errors[this.INPUT_TYPES.EST_DAI].length,
              })}
            >
              <input
                className={classNames(
                  FormStyles.Form__input,
                  Styles.TradingFormInput,
                  {
                    [`${Styles.error}`]: s.errors[this.INPUT_TYPES.EST_DAI]
                      .length,
                  }
                )}
                id="total-order-value"
                type="number"
                disabled={!!initialLiquidity || !showLimitPriceInput}
                step={MIN_QUANTITY.toFixed()}
                min={MIN_QUANTITY.toFixed()}
                placeholder="0.00"
                tabIndex={tradingTutorial ? -1 : 2}
                value={
                  s[this.INPUT_TYPES.EST_DAI]
                    ? createBigNumber(s[this.INPUT_TYPES.EST_DAI]).toNumber()
                    : s[this.INPUT_TYPES.EST_DAI]
                }
                onTouchStart={e =>
                  e.target.scrollIntoView({
                    block: 'nearest',
                    behavior: 'smooth',
                  })
                }
                onChange={e =>
                  this.updateAndValidate(
                    this.INPUT_TYPES.EST_DAI,
                    e.target.value
                  )
                }
              />
              <span
                className={classNames({
                  [`${Styles.error}`]: s.errors[this.INPUT_TYPES.EST_DAI]
                    .length,
                })}
              >
                $
              </span>
            </div>
          </li>
          {!initialLiquidity && (
            <li>
              <CancelTextButton
                text="25%"
                action={() => this.updateTotalValue(0.25)}
              />
              <CancelTextButton
                text="50%"
                action={() => this.updateTotalValue(0.5)}
              />
              <CancelTextButton
                text="75%"
                action={() => this.updateTotalValue(0.75)}
              />
              <CancelTextButton
                text="100%"
                action={() => this.updateTotalValue(1)}
              />
              <CancelTextButton
                text="clear"
                action={() => this.clearOrderFormProperties()}
              />
            </li>
          )}
          <li>
            <label
              className={
                initialLiquidity ? Styles.Liquidity : Styles.smallLabel
              }
            >
              {ExclamationCircle}
              <span>
                {`Max cost of $${
                  orderEscrowdDai === '' ? '-' : orderEscrowdDai
                } will be escrowed`}
              </span>
            </label>
          </li>
          {!initialLiquidity && (
            <li>
              <TextButtonFlip
                text="Advanced"
                action={() => {
                  this.setState({
                    advancedOption: ADVANCED_OPTIONS.GOOD_TILL,
                    fastForwardTime: DEFAULT_EXPIRATION_DAYS,
                    expirationDateOption: EXPIRATION_DATE_OPTIONS.DAYS,
                    showAdvanced: !s.showAdvanced,
                  });
                }}
                pointDown={s.showAdvanced}
              />
            </li>
          )}
          {s.showAdvanced && (
            <li
              className={classNames(Styles.AdvancedShown, {
                [`${Styles.error}`]: s.errors[this.INPUT_TYPES.EXPIRATION_DATE]
                  .length,
              })}
            >
              <SquareDropdown
                defaultValue={advancedOptions[0].value}
                options={advancedOptions}
                onChange={value => {
                  const timestamp =
                    value === ADVANCED_OPTIONS.EXPIRATION
                      ? moment
                          .unix(currentTimestamp)
                          .add(DEFAULT_EXPIRATION_DAYS, EXPIRATION_DATE_OPTIONS.DAYS)
                          .unix()
                      : null;
                  this.updateAndValidate(
                    this.INPUT_TYPES.EXPIRATION_DATE,
                    timestamp
                  );
                  updateState({
                    [this.INPUT_TYPES.DO_NOT_CREATE_ORDERS]:
                      value === ADVANCED_OPTIONS.FILL,
                  });
                  this.setState({
                    advancedOption: value,
                    fastForwardTime: DEFAULT_EXPIRATION_DAYS,
                    expirationDateOption: EXPIRATION_DATE_OPTIONS.DAYS,
                  });
                }}
              />
              {s.advancedOption === '1' && (
                <>
                  <div>
                    {s.expirationDateOption !== EXPIRATION_DATE_OPTIONS.CUSTOM && (
                      <TextInput
                        value={s.fastForwardTime.toString()}
                        placeholder={'0'}
                        onChange={value => {
                          const addedValue =
                            value === '' || isNaN(value) ? 0 : parseInt(value);
                          this.updateAndValidate(
                            this.INPUT_TYPES.EXPIRATION_DATE,
                            moment.unix(currentTimestamp).add(addedValue, s.expirationDateOption).unix()
                          );
                          this.setState({ fastForwardTime: addedValue });
                        }}
                      />
                    )}
                    <SquareDropdown
                      defaultValue={EXPIRATION_DATE_OPTIONS.DAYS}
                      options={[
                        {
                          label: 'Days',
                          value: EXPIRATION_DATE_OPTIONS.DAYS,
                        },
                        {
                          label: 'Hours',
                          value: EXPIRATION_DATE_OPTIONS.HOURS,
                        },
                        {
                          label: 'Minutes',
                          value: EXPIRATION_DATE_OPTIONS.MINUTES,
                        },
                        {
                          label: 'Custom',
                          value: EXPIRATION_DATE_OPTIONS.CUSTOM,
                        },
                      ]}
                      onChange={value => {
                        const fastForwardTime = this.state.fastForwardTime ? this.state.fastForwardTime : 0;
                        this.updateAndValidate(
                          this.INPUT_TYPES.EXPIRATION_DATE,
                          moment.unix(currentTimestamp).add(fastForwardTime, value).unix()
                        );
                        this.setState({ expirationDateOption: value });
                      }}
                    />
                  </div>
                  {s.expirationDateOption !== EXPIRATION_DATE_OPTIONS.CUSTOM && (
                    <span>
                      {
                        s[this.INPUT_TYPES.EXPIRATION_DATE] &&
                        convertUnixToFormattedDate(Number(s[this.INPUT_TYPES.EXPIRATION_DATE])
                        ).formattedLocalShortWithUtcOffset
                      }
                    </span>
                  )}
                  {s.expirationDateOption ===
                    EXPIRATION_DATE_OPTIONS.CUSTOM && (
                    <SimpleTimeSelector
                      onChange={value => {
                        this.updateAndValidate(
                          this.INPUT_TYPES.EXPIRATION_DATE,
                          value.timestamp
                        );
                      }}
                      currentTime={currentTimestamp}
                    />
                  )}
                </>
              )}
              {s.advancedOption === ADVANCED_OPTIONS.FILL && (
                <span className={Styles.tipText}>
                  Fill Only will fill up to the specified amount. Can be
                  partially filled and will cancel the remaining balance.
                </span>
              )}
              <span
                className={classNames({
                  [`${Styles.error}`]: s.errors[
                    this.INPUT_TYPES.EXPIRATION_DATE
                  ].length,
                })}
              ></span>
            </li>
          )}
        </ul>
        {s.errors[this.INPUT_TYPES.MULTIPLE_QUANTITY].length > 0 && (
          <div className={Styles.ErrorContainer}>
            {s.errors[this.INPUT_TYPES.MULTIPLE_QUANTITY].map((error, key) => (
              <div key={error} className={Styles.ErrorClickable}>
                {ExclamationCircle} <span>{error}</span>
                <span>Please select from the closest quantities</span>
                <div>
                  <SecondaryButton
                    action={() =>
                      this.updateAndValidate(
                        this.INPUT_TYPES.QUANTITY,
                        nearestValues[0].toString()
                      )
                    }
                    text={nearestValues[0].toString()}
                  />
                  <SecondaryButton
                    action={() =>
                      this.updateAndValidate(
                        this.INPUT_TYPES.QUANTITY,
                        nearestValues[1].toString()
                      )
                    }
                    text={nearestValues[1].toString()}
                  />
                </div>
              </div>
            ))}
          </div>
        )}
        {errors.length > 0 && (
          <div className={Styles.ErrorContainer}>
            {errors.map(error => (
              <div key={error} className={Styles.Error}>
                {ExclamationCircle} <span>{error}</span>
              </div>
            ))}
          </div>
        )}
      </div>
    );
  }
}

export default Form;<|MERGE_RESOLUTION|>--- conflicted
+++ resolved
@@ -792,14 +792,11 @@
     tickSize: number,
   ) {
     if (percentage === undefined || percentage === null) return Number(0);
-<<<<<<< HEAD
-=======
     const numTicks = tickSizeToNumTickWithDisplayPrices(
         createBigNumber(tickSize),
         createBigNumber(minPrice),
         createBigNumber(maxPrice)
       );
->>>>>>> 7c59d1a8
     const bnMinPrice = createBigNumber(minPrice);
     const bnMaxPrice = createBigNumber(maxPrice);
     const percentNumTicks = createBigNumber(numTicks).times(
@@ -815,13 +812,9 @@
         return bnMaxPrice.minus(tickSize);
       }
     const correctDec = formatBestPrice(calcPrice, tickSize);
-<<<<<<< HEAD
-    return correctDec.fullPrecision;
-=======
     const precision = getPrecision(tickSize, 0);
     const value = createBigNumber(correctDec.fullPrecision).toFixed(precision);
     return value;
->>>>>>> 7c59d1a8
   }
 
   render() {
