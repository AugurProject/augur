<<<<<<< HEAD
import React, { useRef, useEffect } from 'react';
=======
import type { Getters } from '@augurproject/sdk';
import { SecondaryButton } from 'modules/common/buttons';
>>>>>>> 6a0f50c7

import { RadioCardGroup } from 'modules/common/form';
import {
  ContentBlock,
  LargeSubheaders,
  SmallHeaderLink,
  XLargeSubheaders,
} from 'modules/create-market/components/common';
<<<<<<< HEAD
import { SecondaryButton } from 'modules/common/buttons';
import {
  SCRATCH,
  TEMPLATE,
  MARKET_COPY_LIST,
  EMPTY_STATE,
} from 'modules/create-market/constants';
import SavedDrafts from 'modules/create-market/saved-drafts';

import Styles from 'modules/create-market/landing.styles.less';
import { getTemplateRadioCards } from './get-template';
import { useAppStatusStore } from 'modules/app/store/app-status';
import { marketCreationStarted } from 'services/analytics/helpers';
=======
import {
  EMPTY_STATE,
  MARKET_COPY_LIST,
  SCRATCH,
  TEMPLATE,
} from 'modules/create-market/constants';
import SavedDrafts from 'modules/create-market/containers/saved-drafts';

import Styles from 'modules/create-market/landing.styles.less';
import { NewMarket } from 'modules/types';
import React from 'react';
import { getTemplateRadioCards } from './get-template';
>>>>>>> 6a0f50c7

interface LandingProps {
  updatePage: Function;
}

const Landing = ({
  updatePage,
}: LandingProps) => {
  const {
    newMarket,
    categoryStats,
    actions: { updateNewMarket, clearNewMarket },
  } = useAppStatusStore();
  const node = useRef(null);
  useEffect(() => {
    node.current.scrollIntoView();
  }, [true]);
  return (
    <div ref={node} className={Styles.Landing}>
      <XLargeSubheaders header='Create a new market'>
        Augur allows <span>anyone</span>, <span>anywhere</span>, to create a
        market on <span>anything</span>
      </XLargeSubheaders>

      <div>
        <SavedDrafts updatePage={updatePage} />

        <ContentBlock>
          <LargeSubheaders
            link
            copyType={MARKET_COPY_LIST.USE_A_TEMPLATE}
            header="Use a market template"
            subheader="Templates simplify the creation of new markets and reduce errors in the market making process. "
          />
          <section>
            <RadioCardGroup
              onChange={(value: string) => {
                const updatedNewMarket = { ...newMarket };
                updatedNewMarket.navCategories[0] = value;
                updatedNewMarket.navCategories[1] = '';
                updatedNewMarket.navCategories[2] = '';
                updatedNewMarket.currentStep = 1;
                updatedNewMarket.marketType = '';
                updatedNewMarket.validations = EMPTY_STATE.validations;
                updateNewMarket(updatedNewMarket);
                updatePage(TEMPLATE);
              }}
              radioButtons={getTemplateRadioCards(
                {
                  primary: '',
                  secondary: '',
                  tertiary: '',
                },
                categoryStats
              )}
            >
              <SmallHeaderLink
                copyType={MARKET_COPY_LIST.DONT_SEE_CAT}
                text="Don't see your category?"
                link
              />
            </RadioCardGroup>
          </section>
        </ContentBlock>

        <ContentBlock>
          <LargeSubheaders
            link
            copyType={MARKET_COPY_LIST.FROM_SCRATCH}
            header="Start from scratch"
            subheader="Create a completely custom market, only recommended for advanced users."
          />
          <SecondaryButton
            text="Create a custom market"
            action={() => {
              clearNewMarket();
              marketCreationStarted('', false);
              updatePage(SCRATCH);
            }}
          />
        </ContentBlock>
      </div>
    </div>
  );
};
export default Landing;<|MERGE_RESOLUTION|>--- conflicted
+++ resolved
@@ -1,9 +1,4 @@
-<<<<<<< HEAD
 import React, { useRef, useEffect } from 'react';
-=======
-import type { Getters } from '@augurproject/sdk';
-import { SecondaryButton } from 'modules/common/buttons';
->>>>>>> 6a0f50c7
 
 import { RadioCardGroup } from 'modules/common/form';
 import {
@@ -12,7 +7,6 @@
   SmallHeaderLink,
   XLargeSubheaders,
 } from 'modules/create-market/components/common';
-<<<<<<< HEAD
 import { SecondaryButton } from 'modules/common/buttons';
 import {
   SCRATCH,
@@ -26,20 +20,6 @@
 import { getTemplateRadioCards } from './get-template';
 import { useAppStatusStore } from 'modules/app/store/app-status';
 import { marketCreationStarted } from 'services/analytics/helpers';
-=======
-import {
-  EMPTY_STATE,
-  MARKET_COPY_LIST,
-  SCRATCH,
-  TEMPLATE,
-} from 'modules/create-market/constants';
-import SavedDrafts from 'modules/create-market/containers/saved-drafts';
-
-import Styles from 'modules/create-market/landing.styles.less';
-import { NewMarket } from 'modules/types';
-import React from 'react';
-import { getTemplateRadioCards } from './get-template';
->>>>>>> 6a0f50c7
 
 interface LandingProps {
   updatePage: Function;
