import React, { Component } from "react";
import PropTypes from "prop-types";
import classNames from "classnames";

import { RadioCardGroup } from "modules/common/form";
import { LargeSubheaders, ContentBlock, XLargeSubheaders, SmallHeaderLink } from "modules/create-market/components/common";
import { SecondaryButton } from "modules/common/buttons";
import { SCRATCH, TEMPLATE, MARKET_TEMPLATES } from "modules/create-market/constants";
import SavedDrafts from "modules/create-market/containers/saved-drafts";

import Styles from "modules/create-market/landing.styles";

interface LandingProps {
  newMarket: Object;
  updateNewMarket: Function;
  address: String;
  updatePage: Function;
  clearNewMarket: Function;
}

export default class Landing extends React.Component<
  LandingProps,
  {}
> {

  componentDidMount() {
    this.node.scrollIntoView();
  }

  render() {
    const {
      updatePage,
<<<<<<< HEAD
      updateNewMarket,
      newMarket,
=======
      clearNewMarket
>>>>>>> 2b6318fc
    } = this.props;
    const s = this.state;

    return (
      <div 
        ref={node => {
          this.node = node;
        }}
        className={Styles.Landing}
      >
        <XLargeSubheaders header={"Create a new market"}>
          Augur allows <span>anyone</span>, <span>anywhere</span>, to create a market on <span>anything</span>
        </XLargeSubheaders>

        <div>
          <SavedDrafts updatePage={updatePage}/>

          <ContentBlock>
            <LargeSubheaders
              link
              underline
              ownLine
              header="Use a market template"
              subheader="Templates simplify the creation of new markets and reduce errors in the market making process. "
            />
            <section>
              <RadioCardGroup
                onChange={(value: string) => {
                  const updatedNewMarket = {...newMarket};
                  updatedNewMarket.categories[0] = value;
                  updatedNewMarket.currentStep = 1;
                  updateNewMarket(updatedNewMarket);
                  updatePage(TEMPLATE)
                }}
                radioButtons={MARKET_TEMPLATES}
              >
                <SmallHeaderLink text="Don't see your category?" link ownLine /> 
              </RadioCardGroup>
            </section>
          </ContentBlock>

          <ContentBlock>
            <LargeSubheaders
              link
              header="Start from scratch"
              subheader="Create a completely custom market, only recommended for advanced users."
            />
            <SecondaryButton 
              text="Create a custom market" 
              action={() => {
                clearNewMarket();
                updatePage(SCRATCH);
              }}
            />
          </ContentBlock>

          <ContentBlock>
            <LargeSubheaders
              link
              header="Import a market template"
              subheader="Use a market template created by you or the Augur community."
            />
            <SecondaryButton 
              text="Import a template" 
              action={() => updatePage(TEMPLATE)}
            />
          </ContentBlock>
        </div>
      </div>
    );
  }
}<|MERGE_RESOLUTION|>--- conflicted
+++ resolved
@@ -30,12 +30,9 @@
   render() {
     const {
       updatePage,
-<<<<<<< HEAD
       updateNewMarket,
       newMarket,
-=======
       clearNewMarket
->>>>>>> 2b6318fc
     } = this.props;
     const s = this.state;
 
