import React, { useState } from 'react';
import { LargeSubheaders } from 'modules/create-market/components/common';
import { RadioTwoLineBarGroup } from 'modules/common/form';
import Styles from 'modules/create-market/components/template-picker.styles.less';
import {
  getTemplates,
  getTemplateReadableDescription,
  createTemplateOutcomes,
  buildMarketDescription,
  getTemplateCategoriesList,
  getFormattedOutcomes,
} from 'modules/create-market/get-template';
import { YES_NO, SCALAR, CATEGORICAL } from 'modules/common/constants';
import {
  EMPTY_STATE,
  DEFAULT_TICK_SIZE,
} from 'modules/create-market/constants';
import deepClone from 'utils/deep-clone';
import { NewMarket } from 'modules/types';
import classNames from 'classnames';
import { createBigNumber } from 'utils/create-big-number';

export const TemplatePicker = ({ newMarket, updateNewMarket }) => {
  const { categories, marketType } = newMarket;
  const tertiaryOptions = newMarket.categories[1]
    ? getTemplateCategoriesList(
        {
          primary: newMarket.categories[0],
          secondary: newMarket.categories[1],
          tertiary: '',
        },
        marketType
      )
    : [];
  const [tertiary, setTertiary] = useState(
    tertiaryOptions.length === 0 ? { value: '', label: '' } : tertiaryOptions[0]
  );
  const [defaultValue, setDefaultValue] = useState(null);
  const categoriesFormatted = {
    primary: categories[0],
    secondary: categories[1],
    tertiary: tertiary.value,
  };
  const templates = getTemplates(categoriesFormatted, marketType);
  const catLabels = Object.values(categoriesFormatted).filter(c => c).join(' / ');
  let subheader = `Popular ${catLabels} templates with up to 8 possible outcomes.`;
  if (marketType === YES_NO) {
    subheader = `Popular Yes/No ${catLabels} templates.`;
  } else if (marketType === SCALAR) {
    subheader = `Popular Scalar ${catLabels} templates.`;
  }

  const templateOptions = templates.map((template, index) => {
    return {
      header: `${getTemplateReadableDescription(template)}`,
      description: `Example: ${template.example}`,
      value: index.toString(),
      renderMarkdown: true,
    };
  });

  return (
    <section className={Styles.TemplatePicker}>
      <LargeSubheaders header="Choose a template" subheader={subheader} />
      {tertiaryOptions.length > 0 && (
        <div>
          {tertiaryOptions.map((option, index) => (
            <button
              key={index}
              className={classNames({
                [Styles.Selected]: option.value === tertiary.value,
              })}
              onClick={() => {
                setTertiary(option);
                setDefaultValue(null);
              }}
            >
              {option.label}
            </button>
          ))}
        </div>
      )}
      <section>
        <RadioTwoLineBarGroup
          defaultSelected={defaultValue}
          radioButtons={templateOptions}
          onChange={value => {
            setDefaultValue(value);
            if (!value) return;
            const template = templates[value];
            const scalarDenomination = newMarket.marketType === SCALAR && template.denomination;
            const outcomes =
            newMarket.marketType === CATEGORICAL
              ? createTemplateOutcomes(template.inputs)
              : ['', ''];
            const outcomesFormatted = getFormattedOutcomes(newMarket.marketType, outcomes, scalarDenomination)
<<<<<<< HEAD
=======
            let minPrice = '0';
            let maxPrice = '1';
            if (newMarket.marketType === SCALAR) {
              minPrice = '';
              maxPrice = '';
              if (template.minPrice !== undefined) minPrice = String(template.minPrice);
              if (template.maxPrice !== undefined) maxPrice = String(template.maxPrice);
            }
>>>>>>> 5513f00f
            updateNewMarket({
              ...deepClone<NewMarket>(EMPTY_STATE),
              description: buildMarketDescription(
                template.question,
                template.inputs
              ),
              outcomes,
              outcomesFormatted,
              currentStep: newMarket.currentStep,
              tickSize:
                newMarket.marketType === SCALAR && template.tickSize
                  ? template.tickSize
                  : DEFAULT_TICK_SIZE,
              scalarDenomination,
<<<<<<< HEAD
              minPrice:
                newMarket.marketType === SCALAR && template.minPrice
                  ? template.minPrice
                  : newMarket.minPrice,
              maxPrice:
                newMarket.marketType === SCALAR && template.maxPrice
                  ? template.maxPrice
                  : newMarket.maxPrice,
=======
              minPrice,
              maxPrice,
>>>>>>> 5513f00f
              minPriceBigNumber:
                minPrice != ''
                    ? createBigNumber(minPrice)
                    : null,
              maxPriceBigNumber:
                  maxPrice != ''
                    ? createBigNumber(maxPrice)
                    : null,
              marketType: newMarket.marketType,
              categories: [
                newMarket.categories[0],
                newMarket.categories[1],
                tertiary.label,
              ],
              template,
            });
          }}
        />
      </section>
    </section>
  );
};<|MERGE_RESOLUTION|>--- conflicted
+++ resolved
@@ -94,8 +94,6 @@
               ? createTemplateOutcomes(template.inputs)
               : ['', ''];
             const outcomesFormatted = getFormattedOutcomes(newMarket.marketType, outcomes, scalarDenomination)
-<<<<<<< HEAD
-=======
             let minPrice = '0';
             let maxPrice = '1';
             if (newMarket.marketType === SCALAR) {
@@ -104,7 +102,6 @@
               if (template.minPrice !== undefined) minPrice = String(template.minPrice);
               if (template.maxPrice !== undefined) maxPrice = String(template.maxPrice);
             }
->>>>>>> 5513f00f
             updateNewMarket({
               ...deepClone<NewMarket>(EMPTY_STATE),
               description: buildMarketDescription(
@@ -119,19 +116,8 @@
                   ? template.tickSize
                   : DEFAULT_TICK_SIZE,
               scalarDenomination,
-<<<<<<< HEAD
-              minPrice:
-                newMarket.marketType === SCALAR && template.minPrice
-                  ? template.minPrice
-                  : newMarket.minPrice,
-              maxPrice:
-                newMarket.marketType === SCALAR && template.maxPrice
-                  ? template.maxPrice
-                  : newMarket.maxPrice,
-=======
               minPrice,
               maxPrice,
->>>>>>> 5513f00f
               minPriceBigNumber:
                 minPrice != ''
                     ? createBigNumber(minPrice)
