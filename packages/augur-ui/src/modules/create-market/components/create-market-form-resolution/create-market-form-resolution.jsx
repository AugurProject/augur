/* eslint jsx-a11y/label-has-for: 0 */

import React, { Component } from "react";
import PropTypes from "prop-types";
import classNames from "classnames";
import moment from "moment";

<<<<<<< HEAD
import 'react-dates/initialize'

import { SingleDatePicker } from 'react-dates'
=======
import "react-dates/initialize";
import "react-dates/lib/css/_datepicker.css";
import { SingleDatePicker } from "react-dates";
>>>>>>> 71d07239

import { formatDate } from "utils/format-date";
import {
  EXPIRY_SOURCE_GENERIC,
  EXPIRY_SOURCE_SPECIFIC,
  DESIGNATED_REPORTER_SELF,
  DESIGNATED_REPORTER_SPECIFIC
} from "modules/create-market/constants/new-market-constraints";
import isAddress from "modules/auth/helpers/is-address";

import InputDropdown from "modules/common/components/input-dropdown/input-dropdown";
import {
  ExclamationCircle as InputErrorIcon,
  Hint
} from "modules/common/components/icons";
import Styles from "modules/create-market/components/create-market-form-resolution/create-market-form-resolution.styles";
import StylesForm from "modules/create-market/components/create-market-form/create-market-form.styles";
import ReactTooltip from "react-tooltip";
import TooltipStyles from "modules/common/less/tooltip";

export const ChevronLeft = () => (
  <svg viewBox="0 0 8 14" xmlns="http://www.w3.org/2000/svg">
    <g
      id="Symbols"
      fill="none"
      fillRule="evenodd"
      strokeLinecap="round"
      opacity=".54"
      strokeLinejoin="round"
    >
      <g id="Selector/Calendar" stroke="#231A3A">
        <g id="Group-2">
          <g id="Icon/chevron-left">
            <path id="Stroke-3" d="M7.362 13.228L.998 6.864 7.362.5" />
          </g>
        </g>
      </g>
    </g>
  </svg>
);

export const ChevronRight = () => (
  <svg viewBox="0 0 9 14" xmlns="http://www.w3.org/2000/svg">
    <g
      id="Symbols"
      fill="none"
      fillRule="evenodd"
      strokeLinecap="round"
      opacity=".54"
      strokeLinejoin="round"
    >
      <g id="Selector/Calendar" stroke="#231A3A">
        <g id="Group-2">
          <g id="Icon/chevron-right">
            <path id="Stroke-3" d="M1.16 13.228l6.363-6.364L1.16.5" />
          </g>
        </g>
      </g>
    </g>
  </svg>
);

export default class CreateMarketResolution extends Component {
  static propTypes = {
    currentTimestamp: PropTypes.number.isRequired,
    isMobileSmall: PropTypes.bool.isRequired,
    isValid: PropTypes.func.isRequired,
    newMarket: PropTypes.object.isRequired,
    updateNewMarket: PropTypes.func.isRequired,
    validateField: PropTypes.func.isRequired,
    validateNumber: PropTypes.func.isRequired,
    keyPressed: PropTypes.func.isRequired
  };

  constructor(props) {
    super(props);

    this.state = {
      // expirySourceType: false,
      date: Object.keys(this.props.newMarket.endTime).length
        ? moment(this.props.newMarket.endTime.timestamp * 1000)
        : null,
      focused: false,
      hours: Array.from(new Array(12), (val, index) => index + 1),
      minutes: [
        ...Array.from(Array(10).keys(), (val, index) => "0" + index),
        ...Array.from(Array(50).keys(), (val, index) => index + 10)
      ],
      ampm: ["AM", "PM"]
    };

    this.validateExpiryType = this.validateExpiryType.bind(this);
  }

  validateDesignatedReporterType(value) {
    const { isValid, newMarket, updateNewMarket } = this.props;
    const updatedMarket = { ...newMarket };
    const { currentStep } = newMarket;

    if (value === DESIGNATED_REPORTER_SPECIFIC) {
      updatedMarket.validations[
        currentStep
      ].designatedReporterAddress = updatedMarket.validations[currentStep]
        .designatedReporterAddress
        ? updatedMarket.validations[currentStep].designatedReporterAddress
        : false;
    } else {
      delete updatedMarket.validations[currentStep].designatedReporterAddress;
    }

    updatedMarket.validations[currentStep].designatedReporterType = true;
    updatedMarket.designatedReporterType = value;
    updatedMarket.isValid = isValid(currentStep);

    updateNewMarket(updatedMarket);
  }

  validateDesignatedReporterAddress(value) {
    const { isValid, newMarket, updateNewMarket } = this.props;
    const { currentStep } = newMarket;
    const updatedMarket = { ...newMarket };

    if (!isAddress(value)) {
      updatedMarket.validations[currentStep].designatedReporterAddress =
        "Invalid Ethereum address.";
    } else {
      updatedMarket.validations[currentStep].designatedReporterAddress = true;
    }

    updatedMarket.designatedReporterAddress = value;
    updatedMarket.isValid = isValid(currentStep);

    updateNewMarket(updatedMarket);
  }

  validateExpiryType(value) {
    const { isValid, newMarket, updateNewMarket } = this.props;
    const { currentStep } = newMarket;
    const updatedMarket = { ...newMarket };

    if (value === EXPIRY_SOURCE_SPECIFIC) {
      updatedMarket.validations[currentStep].expirySource = updatedMarket
        .validations[currentStep].expirySource
        ? updatedMarket.validations[currentStep].expirySource
        : false;
    } else {
      delete updatedMarket.validations[currentStep].expirySource;
    }

    updatedMarket.validations[newMarket.currentStep].expirySourceType = true;
    updatedMarket.expirySourceType = value;
    updatedMarket.isValid = isValid(newMarket.currentStep);

    updateNewMarket(updatedMarket);
  }

  render() {
    const {
      currentTimestamp,
      isMobileSmall,
      newMarket,
      validateField,
      validateNumber,
      keyPressed
    } = this.props;
    const s = this.state;
    const validations = newMarket.validations[newMarket.currentStep];
    const { utcLocalOffset } = formatDate(new Date(currentTimestamp));

    const designatedReporterError =
      newMarket.designatedReporterType === DESIGNATED_REPORTER_SPECIFIC &&
      validations.designatedReporterAddress &&
      !!validations.designatedReporterAddress.length;

    return (
      <ul className={StylesForm.CreateMarketForm__fields}>
        <li>
          <label>
            <span>Resolution Source</span>
          </label>
          <ul
            className={StylesForm["CreateMarketForm__radio-buttons--per-line"]}
          >
            <li>
              <button
                className={classNames({
                  [`${StylesForm.active}`]:
                    newMarket.expirySourceType === EXPIRY_SOURCE_GENERIC
                })}
                onClick={() => this.validateExpiryType(EXPIRY_SOURCE_GENERIC)}
                onKeyPress={e => keyPressed(e)}
              >
                General knowledge
              </button>
            </li>
            <li
              className={
                Styles["CreateMarketResolution__expiry-source-specific"]
              }
            >
              <button
                className={classNames({
                  [`${StylesForm.active}`]:
                    newMarket.expirySourceType === EXPIRY_SOURCE_SPECIFIC
                })}
                onClick={() => this.validateExpiryType(EXPIRY_SOURCE_SPECIFIC)}
                onKeyPress={e => keyPressed(e)}
              >
                Outcome will be detailed on a public website
              </button>
              {newMarket.expirySourceType === EXPIRY_SOURCE_SPECIFIC && (
                <div>
                  <input
                    type="text"
                    value={newMarket.expirySource}
                    placeholder="Define URL"
                    onChange={e =>
                      validateField("expirySource", e.target.value)
                    }
                    onKeyPress={e => keyPressed(e)}
                  />
                  {typeof newMarket.validations[newMarket.currentStep]
                    .expirySource === "string" && (
                    <span
                      className={StylesForm["CreateMarketForm__error--bottom"]}
                    >
                      {InputErrorIcon}{" "}
                      {
                        newMarket.validations[newMarket.currentStep]
                          .expirySource
                      }
                    </span>
                  )}
                </div>
              )}
            </li>
          </ul>
        </li>
        <li>
          <label>
            <span>Designated Reporter</span>
          </label>
          <ul
            className={StylesForm["CreateMarketForm__radio-buttons--per-line"]}
          >
            <li>
              <button
                className={classNames({
                  [`${StylesForm.active}`]:
                    newMarket.designatedReporterType ===
                    DESIGNATED_REPORTER_SELF
                })}
                onClick={() =>
                  this.validateDesignatedReporterType(DESIGNATED_REPORTER_SELF)
                }
                onKeyPress={e => keyPressed(e)}
              >
                Myself
              </button>
            </li>
            <li
              className={
                Styles["CreateMarketResolution__designated-reporter-specific"]
              }
            >
              <button
                className={classNames({
                  [`${StylesForm.active}`]:
                    newMarket.designatedReporterType ===
                    DESIGNATED_REPORTER_SPECIFIC
                })}
                onClick={() =>
                  this.validateDesignatedReporterType(
                    DESIGNATED_REPORTER_SPECIFIC
                  )
                }
                onKeyPress={e => keyPressed(e)}
              >
                Someone Else
              </button>
              <div>
                {newMarket.designatedReporterType ===
                  DESIGNATED_REPORTER_SPECIFIC && (
                  <input
                    className={classNames({
                      [`${
                        StylesForm["CreateMarketForm__error--field"]
                      }`]: designatedReporterError
                    })}
                    type="text"
                    value={newMarket.designatedReporterAddress}
                    placeholder="Designated Reporter Address"
                    onChange={e =>
                      this.validateDesignatedReporterAddress(e.target.value)
                    }
                    onKeyPress={e => keyPressed(e)}
                  />
                )}
                {designatedReporterError && (
                  <span
                    className={StylesForm["CreateMarketForm__error--bottom"]}
                  >
                    {InputErrorIcon}
                    {
                      newMarket.validations[newMarket.currentStep]
                        .designatedReporterAddress
                    }
                  </span>
                )}
              </div>
            </li>
          </ul>
        </li>
        <li className={Styles.CreateMarketResolution__datepicker}>
          <label htmlFor="cm__input--date">
            <span>Expiration Date</span>
            <div style={{ display: "inline-block" }}>
              <label
                className={classNames(
                  TooltipStyles.TooltipHint,
                  Styles.CreateMarketResolution__tooltip
                )}
                data-tip
                data-for="tooltip--expiration-date"
              >
                {Hint}
              </label>
              <ReactTooltip
                id="tooltip--expiration-date"
                className={classNames(
                  TooltipStyles.Tooltip,
                  Styles.CreateMarketResolution__tooltipContainer
                )}
                effect="solid"
                place="right"
                type="light"
              >
                <h4>Market Expiration Date</h4>
                <p style={{ color: "#372e4b" }}>
                  {
                    "Augur is still experimental software, creating markets past six months has been disabled to discourage long running markets."
                  }
                </p>
              </ReactTooltip>
            </div>
          </label>
          <SingleDatePicker
            id="cm__input--date"
            date={this.state.date}
            placeholder="Date (MMM D, YYYY)"
            onDateChange={date => {
              this.setState({ date });
              // if date is null, invalidate form.
              if (!date) return validateField("endTime", "");
              validateField("endTime", formatDate(date.toDate()));
            }}
            isOutsideRange={day =>
              day.isAfter(moment(this.props.currentTimestamp).add(6, "M")) ||
              day.isBefore(moment(this.props.currentTimestamp))
            }
            focused={this.state.focused}
            onFocusChange={({ focused }) => {
              if (this.state.date == null) {
                const date = moment(this.props.currentTimestamp);
                this.setState({
                  date
                });
                validateField("endTime", formatDate(date.toDate()));
              }
              this.setState({ focused });
            }}
            displayFormat="MMM D, YYYY"
            numberOfMonths={1}
            navPrev={<ChevronLeft />}
            navNext={<ChevronRight />}
          />
        </li>
        <li>
          <label htmlFor="cm__input--time">
            <span>Expiration Time (UTC {utcLocalOffset})</span>
            {newMarket.validations[newMarket.currentStep].hour.length && (
              <span className={StylesForm.CreateMarketForm__error}>
                {InputErrorIcon}
                {newMarket.validations[newMarket.currentStep].hour}
              </span>
            )}
            {newMarket.validations[newMarket.currentStep].minute.length && (
              <span className={StylesForm.CreateMarketForm__error}>
                {InputErrorIcon}
                {newMarket.validations[newMarket.currentStep].minute}
              </span>
            )}
          </label>
          <div
            id="cm__input--time"
            className={Styles.CreateMarketResolution__time}
          >
            <InputDropdown
              label="Hour"
              options={s.hours}
              default={newMarket.hour}
              onChange={value =>
                validateNumber("hour", value, "hour", 1, 12, 0)
              }
              isMobileSmall={isMobileSmall}
              onKeyPress={e => keyPressed(e)}
            />
            <InputDropdown
              label="Minute"
              options={s.minutes}
              default={newMarket.minute}
              onChange={value =>
                validateNumber("minute", value, "minute", 0, 59, 0)
              }
              isMobileSmall={isMobileSmall}
              onKeyPress={e => keyPressed(e)}
            />
            <InputDropdown
              label="AM/PM"
              default={newMarket.meridiem || ""}
              options={s.ampm}
              onChange={value => validateField("meridiem", value)}
              isMobileSmall={isMobileSmall}
              onKeyPress={e => keyPressed(e)}
            />
          </div>
        </li>
      </ul>
    );
  }
}<|MERGE_RESOLUTION|>--- conflicted
+++ resolved
@@ -5,15 +5,9 @@
 import classNames from "classnames";
 import moment from "moment";
 
-<<<<<<< HEAD
-import 'react-dates/initialize'
-
-import { SingleDatePicker } from 'react-dates'
-=======
-import "react-dates/initialize";
-import "react-dates/lib/css/_datepicker.css";
-import { SingleDatePicker } from "react-dates";
->>>>>>> 71d07239
+import 'react-dates/initialize';
+
+import { SingleDatePicker } from 'react-dates';
 
 import { formatDate } from "utils/format-date";
 import {
