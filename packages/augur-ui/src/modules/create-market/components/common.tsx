import React, { Component, useState, useEffect, useReducer } from 'react';
import classNames from 'classnames';

import { SecondaryButton, ExternalLinkButton } from 'modules/common/buttons';
import {
  TextInput,
  DatePicker,
  TimeSelector,
  TimezoneDropdown,
  FormDropdown,
  RadioBarGroup,
} from 'modules/common/form';
import { XIcon, AddIcon, HintAlternate } from 'modules/common/icons';
import ReactTooltip from 'react-tooltip';
import TooltipStyles from 'modules/common/tooltip.styles.less';
import Link from 'modules/create-market/containers/link';
import { Error } from 'modules/common/form';
import Styles from 'modules/create-market/components/common.styles.less';
import {
  FormattedNumber,
  DateFormattedObject,
  NewMarket,
  TimezoneDateObject,
} from 'modules/types';
import moment, { Moment } from 'moment';
import {
  CATEGORICAL,
  CATEGORICAL_OUTCOMES_MIN_NUM,
} from 'modules/common/constants';
import {
  buildformattedDate,
  convertUnixToFormattedDate,
} from 'utils/format-date';
import MarkdownRenderer from 'modules/common/markdown-renderer';
import {
  buildMarketDescription,
  tellIfEditableOutcomes,
  createTemplateOutcomes,
  substituteUserOutcome,
} from 'modules/create-market/get-template';
import {
  TemplateInput,
  TemplateInputType,
  Template,
  UserInputDateTime,
  CHOICE,
  REQUIRED,
} from '@augurproject/artifacts';
import {
  TemplateBannerText,
  SelectEventNoticeText,
  MARKET_COPY_LIST,
} from 'modules/create-market/constants';
import {
  DismissableNotice,
  DISMISSABLE_NOTICE_BUTTON_TYPES,
} from 'modules/reporting/common';
import PreviewMarketTitle from 'modules/market/components/common/PreviewMarketTitle';

export interface HeaderProps {
  text: string;
  children?: Array<any>;
}

export const Header = (props: HeaderProps) => (
  <h2 className={Styles.Header}>
    {props.children ? props.children : props.text}
  </h2>
);

export const LargeHeader = (props: HeaderProps) => (
  <span className={Styles.LargeHeader}>
    {props.children ? props.children : props.text}
  </span>
);

export const MediumHeader = (props: HeaderProps) => (
  <span className={Styles.MediumHeader}>
    {props.children ? props.children : props.text}
  </span>
);

export interface SubheadersProps {
  header: string;
  subheader: string;
  link?: Boolean;
  href?: string;
  underline?: Boolean;
  ownLine?: Boolean;
  smallSubheader?: Boolean;
  renderMarkdown?: Boolean;
  copyType?: string;
}

export interface DateTimeHeadersProps extends SubheadersProps {
  timezoneDateTime: string;
  timezone: string;
}

export const Subheaders = (props: SubheadersProps) => (
  <div className={Styles.Subheaders}>
    <h1>{props.header}</h1>
    <p>
      <span>{props.subheader}</span>
      {props.link && (
        <Link
          href={props.href}
          underline={props.underline}
          ownLine={props.ownLine}
          copyType={props.copyType}
        />
      )}
    </p>
  </div>
);

export interface XLargeSubheadersProps {
  header: string;
  subheader: string;
  children?: Array<any>;
}

export const XLargeSubheaders = (props: XLargeSubheadersProps) => (
  <div className={Styles.XLargeSubheaders}>
    <LargeHeader text={props.header} />
    <MediumHeader text={props.subheader}>{props.children}</MediumHeader>
  </div>
);

export interface HeaderLinkProps {
  text: string;
  href?: string;
  link?: Boolean;
  ownLine?: Boolean;
  underline?: Boolean;
  smallSubheader?: Boolean;
  copyType?: string;
}

export const SmallHeaderLink = (props: HeaderLinkProps) => (
  <p
    className={classNames(Styles.SmallHeaderLink, {
      [Styles.XSmall]: props.smallSubheader,
    })}
  >
    <span>{props.text}</span>
    {props.link && (
      <Link
        href={props.href}
        underline={props.underline}
        ownLine={props.ownLine}
        copyType={props.copyType}
      />
    )}
  </p>
);

export const LargeSubheaders = (props: SubheadersProps) => (
  <div
    className={classNames(Styles.LargeSubheaders, {
      [Styles.Small]: props.smallSubheader,
    })}
  >
    <Header text={props.header} />
    <SmallHeaderLink
      text={props.subheader}
      href={props.href}
      underline={props.underline}
      ownLine={props.ownLine}
      link={props.link}
      smallSubheader={props.smallSubheader}
      copyType={props.copyType}
    />
  </div>
);

export const DateTimeHeaders = (props: DateTimeHeadersProps) => (
  <div className={Styles.SmallSubheaders}>
    <h1>{props.header}</h1>
    <span>{props.subheader}</span>
    {props.timezone && <span>{props.timezoneDateTime}</span>}
  </div>
);

export const SmallSubheaders = (props: SubheadersProps) => (
  <div className={Styles.SmallSubheaders}>
    <h1>{props.header}</h1>
    {props.renderMarkdown && <MarkdownRenderer text={props.subheader} />}
    {!props.renderMarkdown && <span>{props.subheader}</span>}
  </div>
);

interface PreviewMarketTitleHeaderProps {
  market: NewMarket;
}
export const PreviewMarketTitleHeader = (props: PreviewMarketTitleHeaderProps) => (
  <div className={Styles.SmallSubheaders}>
    <h1>Market Question</h1>
    <PreviewMarketTitle market={props.market} />
  </div>
);

export interface SubheadersTooltipProps {
  header: string | Element;
  subheader: string | Element;
  link?: Boolean;
  href?: string;
  underline?: Boolean;
  ownLine?: Boolean;
  smallSubheader?: Boolean;
  text: string;
  tooltipSubheader?: Boolean;
}

export const SmallSubheadersTooltip = (props: SubheadersTooltipProps) => (
  <div className={Styles.SmallSubheadersTooltip}>
    <h1>
      {props.header}
      {!props.tooltipSubheader && (
        <>
          <label
            className={TooltipStyles.TooltipHint}
            data-tip
            data-for={`tooltip-${props.header}`}
          >
            {HintAlternate}
          </label>
          <ReactTooltip
            id={`tooltip-${props.header}`}
            className={TooltipStyles.Tooltip}
            effect="solid"
            place="top"
            type="light"
            data-event="mouseover"
            data-event-off="blur scroll"
          >
            {props.text}
          </ReactTooltip>
        </>
      )}
    </h1>
    <span>
      {props.subheader}
      {props.tooltipSubheader && (
        <>
          <label
            className={TooltipStyles.TooltipHint}
            data-tip
            data-for={`tooltip-${props.header}`}
          >
            {HintAlternate}
          </label>
          <ReactTooltip
            id={`tooltip-${props.header}`}
            className={TooltipStyles.Tooltip}
            effect="solid"
            place="top"
            type="light"
            data-event="mouseover"
            data-event-off="blur scroll"
          >
            {props.text}
          </ReactTooltip>
        </>
      )}
    </span>
  </div>
);

export interface OutcomesListProps {
  outcomes: Array<string>;
}

export const OutcomesList = (props: OutcomesListProps) => (
  <div className={Styles.OutcomesList}>
    <h1>Outcomes</h1>
    <div>
      {props.outcomes.map((outcome: string, index: Number) => (
        <span key={String(index)}>
          {Number(index) + 1}. {outcome}
        </span>
      ))}
    </div>
  </div>
);

export interface ExplainerBlockProps {
  title: string;
  subtexts: string[];
  useBullets: boolean;
}

export const ExplainerBlock = (props: ExplainerBlockProps) => (
  <div className={Styles.ExplainerBlock}>
    <h2>{props.title}</h2>
    <ul
      className={classNames({
        [Styles.NotBulleted]: !props.useBullets,
      })}
    >
      {props.subtexts.map((subtext, index) => {
        return props.useBullets ? (
          <li key={index}>{subtext}</li>
        ) : (
          <p key={index}>{subtext}</p>
        );
      })}
    </ul>
  </div>
);

export interface ContentBlockProps {
  children: Array<any>;
  noDarkBackground?: Boolean;
  dark?: Boolean;
}

export const ContentBlock = (props: ContentBlockProps) => (
  <div
    className={classNames(Styles.ContentBlock, {
      [Styles.NoDark]: props.noDarkBackground,
      [Styles.Dark]: props.dark,
    })}
  >
    {props.children}
  </div>
);

export const LineBreak = () => <div className={Styles.LineBreak} />;

interface DateTimeSelectorProps {
  setEndTime?: number;
  onChange: Function;
  currentTimestamp: number;
  validations: object;
  hour: string;
  minute: string;
  meridiem: string;
  timezone: string;
  endTimeFormatted: TimezoneDateObject | DateFormattedObject;
  header?: string;
  subheader?: string;
  uniqueKey?: string;
  condensedStyle?: boolean;
}

interface TimeSelectorParams {
  hour?: string;
  minute?: string;
  meridiem?: string;
}

interface DatePickerSelectorProps {
  setEndTime?: number;
  onChange: Function;
  currentTimestamp: number;
  errrorMessage?: string;
  placeholder?: string;
  errorMessage?: string;
  condensedStyle?: boolean;
}

export const DatePickerSelector = (props: DatePickerSelectorProps) => {
  const {
    setEndTime,
    onChange,
    currentTimestamp,
    errorMessage,
    placeholder,
    condensedStyle,
  } = props;

  const [dateFocused, setDateFocused] = useState(false);

  return (
    <DatePicker
      date={setEndTime ? moment(setEndTime * 1000) : null}
      placeholder={placeholder}
      displayFormat="MMM D, YYYY"
      id="input-date"
      onDateChange={(date: Moment) => {
        if (!date) return onChange('setEndTime', '');
        onChange(date.startOf('day').unix());
      }}
      isOutsideRange={day =>
        day.isAfter(moment(currentTimestamp * 1000).add(6, 'M')) ||
        day.isBefore(moment(currentTimestamp * 1000))
      }
      numberOfMonths={1}
      onFocusChange={({ focused }) => {
        if (setEndTime === null) {
          onChange(currentTimestamp);
        }
        setDateFocused(() => focused);
      }}
      focused={dateFocused}
      errorMessage={errorMessage}
      condensedStyle={condensedStyle}
    />
  );
};

export const DateTimeSelector = (props: DateTimeSelectorProps) => {
  const {
    setEndTime,
    onChange,
    currentTimestamp,
    validations,
    hour,
    minute,
    meridiem,
    timezone,
    endTimeFormatted,
    header,
    subheader,
    uniqueKey,
    condensedStyle,
  } = props;

  const [dateFocused, setDateFocused] = useState(false);
  const [timeFocused, setTimeFocused] = useState(false);

  return (
    <div
      className={classNames(Styles.DateTimeSelector, {
        [Styles.Condensed]: condensedStyle,
      })}
      key={uniqueKey}
    >
      {!condensedStyle && (
        <Subheaders
          header={header ? header : 'Event Expiration date and time'}
          copyType={MARKET_COPY_LIST.EVENT_EXPIRATION}
          subheader={
            subheader
              ? subheader
              : 'Choose a date and time that is sufficiently after the end of the event. If event expiration before the event end time the market will likely be reported as invalid. Make sure to factor in potential delays that can impact the event end time. '
          }
          link
        />
      )}
      <span>
        <DatePicker
          date={setEndTime ? moment(setEndTime * 1000) : null}
          placeholder="Date"
          displayFormat="MMM D, YYYY"
          id="input-date"
          onDateChange={(date: Moment) => {
            if (!date) return onChange('setEndTime', '');
            onChange('setEndTime', date.startOf('day').unix());
          }}
          isOutsideRange={day =>
            day.isAfter(moment(currentTimestamp * 1000).add(6, 'M')) ||
            day.isBefore(moment(currentTimestamp * 1000))
          }
          numberOfMonths={1}
          onFocusChange={({ focused }) => {
            if (setEndTime === null) {
              onChange('setEndTime', currentTimestamp);
            }
            setDateFocused(() => focused);
          }}
          focused={dateFocused}
          errorMessage={validations && validations.setEndTime}
          condensedStyle={condensedStyle}
        />
        <TimeSelector
          hour={hour}
          minute={minute}
          meridiem={meridiem}
          onChange={(label: string, value: number) => {
            onChange(label, value);
          }}
          onFocusChange={(focused: Boolean) => {
            const timeSelector: TimeSelectorParams = {};
            if (!hour) {
              timeSelector.hour = '12';
            }
            if (!minute) {
              timeSelector.minute = '00';
            }
            if (!meridiem) {
              timeSelector.meridiem = 'AM';
            }

            onChange('timeSelector', timeSelector);
            setTimeFocused(() => focused);
          }}
          focused={timeFocused}
          errorMessage={validations && validations.hour}
          uniqueKey={uniqueKey}
          condensedStyle={condensedStyle}
        />
        <TimezoneDropdown
          onChange={(offsetName: string, offset: number, timezone: string) => {
            const timezoneParams = { offset, timezone, offsetName };
            onChange('timezoneDropdown', timezoneParams);
          }}
          timestamp={setEndTime}
          timezone={timezone}
          condensedStyle={condensedStyle}
        />
      </span>
      {!condensedStyle &&
        endTimeFormatted &&
        hour &&
        hour !== '' &&
        setEndTime && (
          <span>
            <div>
              <span>Converted to UTC-0:</span>
              <span>{endTimeFormatted.formattedUtc}</span>
            </div>
            <span>
              Augur uses the UTC-0 timezone to standarise times. Ensure the
              UTC-0 time is accurate and does not conflict with the resolution
              start time.
            </span>
          </span>
        )}
    </div>
  );
};

export interface NumberedInputProps {
  value: string;
  removable: boolean;
  number: number;
  placeholder: string;
  onChange: Function;
  onRemove?: Function;
  errorMessage?: string;
  editable?: boolean;
}

interface NumberedListOutcomes {
  value: string;
  editable: boolean;
}

export interface NumberedListProps {
  initialList: NumberedListOutcomes[];
  minShown: number;
  maxList: number;
  placeholder: string;
  updateList: Function;
  errorMessage?: string;
  hideAdd?: boolean;
  onRemoved?: Function;
}

export interface NumberedListState {
  list: NumberedListOutcomes[];
  isFull: boolean;
  isMin: boolean;
}

export const NumberedInput = ({
  number,
  value,
  placeholder,
  onChange,
  removable,
  onRemove,
  errorMessage,
  editable,
}: NumberedInputProps) => (
  <li key={number} className={Styles.NumberedInput}>
    <span>{`${number + 1}.`}</span>
    {editable && (
      <>
        <TextInput
          onChange={value => onChange(value, number)}
          value={value}
          placeholder={placeholder}
          errorMessage={errorMessage}
        />
        {removable && <button onClick={e => onRemove(number)}>{XIcon}</button>}
      </>
    )}
    {!editable && (
      <>
        {value}
        {errorMessage && errorMessage !== '' && errorMessage.length > 0 && (
          <span>{errorMessage}</span>
        )}
        {removable && <button onClick={e => onRemove(number)}>{XIcon}</button>}
      </>
    )}
  </li>
);

export class NumberedList extends Component<
  NumberedListProps,
  NumberedListState
> {
  state: NumberedListState = {
    list: this.props.initialList,
    isFull: this.props.initialList.length === this.props.maxList,
    isMin: this.props.initialList.length === this.props.minShown,
  };

  static getDerivedStateFromProps(props, state) {
    if (
      JSON.stringify(props.initialList) !==
      JSON.stringify(state.list)
    ) {
      return {
        list: props.initialList
      };
    };

    return null;
  }

  onChange = (value, index) => {
    const { updateList } = this.props;
    const { list } = this.state;
    list[index].value = value;
    this.setState({ list }, () => updateList(list.map(item => item.value)));
  };

  addItem = () => {
    const { isFull, list } = this.state;
    const { maxList, minShown, updateList } = this.props;
    if (!isFull) {
      list.push({ value: '', editable: true });
      this.setState(
        {
          list,
          isFull: list.length === maxList,
          isMin: list.length === minShown,
        },
        () => {
          updateList(list.map(item => item.value));
        }
      );
    }
  };

  removeItem = index => {
    const { isMin, list } = this.state;
    const { minShown, maxList, updateList, onRemoved } = this.props;
    if (!isMin) {
      list.splice(index, 1);
      this.setState(
        {
          list,
          isMin: list.length === minShown,
          isFull: list.length === maxList,
        },
        () => {
          updateList(list.map(item => item.value));
        }
      );
    }
  };

  render() {
    const { list, isFull } = this.state;
    const { placeholder, minShown, errorMessage, hideAdd } = this.props;

    return (
      <ul className={Styles.NumberedList}>
        {list.map((item, index) => (
          <NumberedInput
            key={index}
            value={item.value}
            placeholder={placeholder}
            onChange={this.onChange}
            number={index}
            removable={index >= minShown}
            onRemove={this.removeItem}
            errorMessage={errorMessage && errorMessage[index]}
            editable={item.editable}
          />
        ))}
        {!hideAdd && (
          <li>
            <SecondaryButton
              disabled={isFull}
              text="Add"
              action={e => this.addItem()}
              icon={AddIcon}
            />
          </li>
        )}
      </ul>
    );
  }
}

export interface NoFundsErrorsProps {
  noEth: boolean;
  noRep: boolean;
  noDai: boolean;
  totalEth: FormattedNumber;
  totalRep: FormattedNumber;
  totalDai: FormattedNumber;
  availableEthFormatted: FormattedNumber;
  availableRepFormatted: FormattedNumber;
  availableDaiFormatted: FormattedNumber;
  Gnosis_ENABLED: boolean;
}
export const NoFundsErrors = (props: NoFundsErrorsProps) => {
  const {
    noEth,
    noRep,
    noDai,
    totalEth,
    totalRep,
    totalDai,
    availableEthFormatted,
    availableRepFormatted,
    availableDaiFormatted,
    Gnosis_ENABLED,
  } = props;

  return (
    <div className={classNames({ [Styles.HasError]: noEth || noDai || noRep })}>
      {noEth && !Gnosis_ENABLED && (
        <Error
          alternate
          header="Not enough ETH in your wallet"
          subheader={`You have ${availableEthFormatted.formatted} ETH of ${totalEth.formatted} required to create this market`}
        />
      )}
      {noRep && (
        <Error
          alternate
          header="Not enough REP in your wallet"
          subheader={`You have ${availableRepFormatted.formatted} V2 REP of ${totalRep.formatted} required to create this market.`}
        />
      )}
      {noDai && (
        <Error
          alternate
          header="Not enough $ (DAI) in your wallet"
          subheader={`You have $${availableDaiFormatted.formatted} (DAI) of $${totalDai.formatted} (DAI) required to create this market`}
        />
      )}
    </div>
  );
};

interface InputFactoryProps {
  input: TemplateInput;
  inputIndex: number;
  onChange: Function;
  newMarket: NewMarket;
  currentTimestamp: number;
}

export const InputFactory = (props: InputFactoryProps) => {
  const { input, inputIndex, onChange, newMarket, currentTimestamp } = props;

  const { template, outcomes, marketType, validations } = newMarket;

  const { inputs } = template;

  const updateData = value => {
    let inputValidations = newMarket.validations.inputs;
    if (!inputValidations) {
      inputValidations = [];
    }
    inputValidations[inputIndex] = '';
    onChange('validations', {
      ...newMarket.validations,
      inputs: inputValidations,
    });

    let newInputs = inputs;
    newInputs[inputIndex].userInput = value;
    onChange('template', {
      ...template,
      inputs: newInputs,
    });

    const question = buildMarketDescription(template.question, newInputs);
    onChange('description', question);

    return newInputs;
  };

  if (input.type === TemplateInputType.TEXT) {
    return (
      <TextInput
        placeholder={input.placeholder}
        errorMessage={validations.inputs && validations.inputs[inputIndex]}
        onChange={value => {
          let newOutcomes = outcomes;
          const newInputs = updateData(value);
          if (marketType === CATEGORICAL && tellIfEditableOutcomes(newInputs)) {
            // this is done because we need to see if any other inputs, like SUBSTITUTE_USER_OUTCOME, rely on this input and then update them
            newOutcomes = createTemplateOutcomes(newInputs);
          }
          onChange('outcomes', newOutcomes);
        }}
        value={input.userInput}
      />
    );
  } else if (input.type === TemplateInputType.USER_DESCRIPTION_OUTCOME) {
    return (
      <TextInput
        placeholder={input.placeholder}
        errorMessage={validations.inputs && validations.inputs[inputIndex]}
        onChange={value => {
          let newOutcomes = outcomes;
          newOutcomes[inputIndex] = value;
          updateData(value);
          onChange('outcomes', newOutcomes);
        }}
        value={input.userInput}
      />
    );
  } else if (input.type === TemplateInputType.DATEYEAR) {
    return (
      <DatePickerSelector
        onChange={value => {
          input.setEndTime = value;
          const stringValue = convertUnixToFormattedDate(Number(value))
            .formattedSimpleData;
          updateData(stringValue);
        }}
        currentTimestamp={currentTimestamp}
        placeholder={input.placeholder}
        setEndTime={input.setEndTime}
        errorMessage={validations.inputs && validations.inputs[inputIndex]}
      />
    );
  } else if (
    input.type === TemplateInputType.DATETIME ||
    input.type === TemplateInputType.ESTDATETIME
  ) {
    return (
      <span>
        {input.userInput ? input.userInput : `[${input.placeholder}]`}
      </span>
    );
  } else if (
    input.type === TemplateInputType.DROPDOWN ||
    input.type === TemplateInputType.DENOMINATION_DROPDOWN ||
    input.type === TemplateInputType.USER_DESCRIPTION_DROPDOWN_OUTCOME
  ) {
    return (
      <FormDropdown
        options={input.values}
        defaultValue={input.userInput}
        staticLabel={input.placeholder}
        errorMessage={validations.inputs && validations.inputs[inputIndex]}
        onChange={value => {
          if (input.type === TemplateInputType.DENOMINATION_DROPDOWN) {
            onChange('scalarDenomination', value);
          } else if (
            input.type === TemplateInputType.USER_DESCRIPTION_DROPDOWN_OUTCOME
          ) {
            let newOutcomes = outcomes;
            newOutcomes[inputIndex] = value;
            onChange('outcomes', newOutcomes);
          }
          updateData(value);
        }}
        sort
      />
    );
  } else {
    return null;
  }
};

interface SimpleTimeSelectorProps {
  currentTime: number;
  onChange: Function;
}

export const SimpleTimeSelector = (props: EstimatedStartSelectorProps) => {
  const { currentTime, onChange } = props;

  const [endTime, setEndTime] = useState(null);
  const [hour, setHour] = useState(null);
  const [minute, setMinute] = useState(null);
  const [meridiem, setMeridiem] = useState('AM');
  const [timezone, setTimezone] = useState('');
  const [endTimeFormatted, setEndTimeFormatted] = useState('');
  const [offset, setOffset] = useState('');
  const [offsetName, setOffsetName] = useState('');
  useEffect(() => {
    const endTimeFormatted = buildformattedDate(
      Number(endTime),
      Number(hour),
      Number(minute),
      meridiem,
      offsetName,
      Number(offset)
    );
    setEndTimeFormatted(endTimeFormatted);
    onChange(endTimeFormatted);
  }, [endTime, hour, minute, meridiem, timezone, offset, offsetName]);

  return (
    <div>
      <DateTimeSelector
        setEndTime={endTime}
        condensedStyle
        onChange={(label, value) => {
          switch (label) {
            case 'timezoneDropdown':
              const { offset, timezone, offsetName } = value;
              setOffset(Number(offset));
              setTimezone(timezone);
              setOffsetName(offsetName);
              break;
            case 'setEndTime':
              setEndTime(value);
              break;
            case 'timeSelector':
              if (value.hour) setHour(value.hour);
              if (value.minute) setMinute(value.minute);
              if (value.meridiem) setMeridiem(value.meridiem);
              break;
            case 'minute':
              setMinute(value);
              break;
            case 'hour':
              setHour(value);
              break;
            case 'meridiem':
              setMeridiem(value);
              break;
            default:
              break;
          }
        }}
        hour={hour ? String(hour) : null}
        minute={minute ? String(minute) : null}
        meridiem={meridiem}
        timezone={timezone}
        currentTimestamp={currentTime}
        endTimeFormatted={endTimeFormatted}
        uniqueKey={'startTime'}
      />
    </div>
  );
};

interface EstimatedStartSelectorProps {
  newMarket: NewMarket;
  template: Template;
  input: TemplateInput;
  currentTime: number;
  onChange: Function;
  inputIndex: number;
}

export const EstimatedStartSelector = (props: EstimatedStartSelectorProps) => {
  const {
    newMarket,
    template,
    input,
    inputIndex,
    currentTime,
    onChange,
  } = props;

  const [endTime, setEndTime] = useState(
    input.userInput
      ? (input.userInputObject as UserInputDateTime).endTime
      : null
  );
  const [hour, setHour] = useState(
    input.userInput ? (input.userInputObject as UserInputDateTime).hour : null
  );
  const [minute, setMinute] = useState(
    input.userInput ? (input.userInputObject as UserInputDateTime).minute : null
  );
  const [meridiem, setMeridiem] = useState(
    input.userInput
      ? (input.userInputObject as UserInputDateTime).meridiem
      : 'AM'
  );
  const [timezone, setTimezone] = useState(
    input.userInput ? (input.userInputObject as UserInputDateTime).timezone : ''
  );
  const [endTimeFormatted, setEndTimeFormatted] = useState(
    input.userInput
      ? (input.userInputObject as UserInputDateTime).endTimeFormatted
      : ''
  );
  const [offset, setOffset] = useState(
    input.userInput ? (input.userInputObject as UserInputDateTime).offset : 0
  );
  const [offsetName, setOffsetName] = useState(
    input.userInput
      ? (input.userInputObject as UserInputDateTime).offsetName
      : ''
  );
  let userInput = input.placeholder;
  useEffect(() => {
    const endTimeFormatted = buildformattedDate(
      Number(endTime),
      Number(hour),
      Number(minute),
      meridiem,
      offsetName,
      Number(offset)
    );
    setEndTimeFormatted(endTimeFormatted);
    if (hour !== null && minute !== null) {
      if (input.type === TemplateInputType.DATETIME)
        userInput = endTimeFormatted.formattedUtc;
      else userInput = String(endTimeFormatted.timestamp);
    }
    template.inputs[props.input.id].userInputObject = {
      endTime,
      hour,
      minute,
      meridiem,
      timezone,
      offset,
      offsetName,
      endTimeFormatted,
    } as UserInputDateTime;
    if (hour !== null && minute !== null) {
      template.inputs[props.input.id].userInput = userInput;
    }
    let inputValidations = newMarket.validations.inputs;
    if (!inputValidations) {
      inputValidations = [];
    }
    inputValidations[inputIndex] = { setEndTime: '', hour: '' };
    // todo: need to see if they changed date or time and clear validations accordingly
    onChange('validations', {
      ...newMarket.validations,
      inputs: inputValidations,
    });
    const question = buildMarketDescription(template.question, template.inputs);

    onChange('description', question);
    onChange('template', template);
  }, [endTime, hour, minute, meridiem, timezone, offset, offsetName]);

  return (
    <div className={Styles.EstimatedStartSelector}>
      <DateTimeSelector
        header={props.input.label || 'Estimated start time'}
        subheader={
          props.input.sublabel || 'When is the event estimated to begin?'
        }
        setEndTime={endTime}
        onChange={(label, value) => {
          switch (label) {
            case 'timezoneDropdown':
              const { offset, timezone, offsetName } = value;
              setOffset(Number(offset));
              setTimezone(timezone);
              setOffsetName(offsetName);
              break;
            case 'setEndTime':
              setEndTime(value);
              break;
            case 'timeSelector':
              if (value.hour) setHour(value.hour);
              if (value.minute) setMinute(value.minute);
              if (value.meridiem) setMeridiem(value.meridiem);
              break;
            case 'minute':
              setMinute(value);
              break;
            case 'hour':
              setHour(value);
              break;
            case 'meridiem':
              setMeridiem(value);
              break;
            default:
              break;
          }
        }}
        validations={
          newMarket.validations.inputs &&
          newMarket.validations.inputs[inputIndex]
        }
        hour={hour ? String(hour) : null}
        minute={minute ? String(minute) : null}
        meridiem={meridiem}
        timezone={timezone}
        currentTimestamp={currentTime}
        endTimeFormatted={endTimeFormatted}
        uniqueKey={'templateEstTime'}
      />
    </div>
  );
};

export interface QuestionBuilderProps {
  newMarket: NewMarket;
  onChange: Function;
  currentTimestamp: number;
}

export const QuestionBuilder = (props: QuestionBuilderProps) => {
  const { onChange, newMarket, currentTimestamp } = props;
  const { template, outcomes, marketType, validations } = newMarket;
  const question = template.question.split(' ');
  const inputs = template.inputs;

  const dateTimeIndex = inputs.findIndex(
    input =>
      input.type === TemplateInputType.DATETIME ||
      input.type === TemplateInputType.ESTDATETIME
  );

  return (
    <div className={Styles.QuestionBuilder}>
      <Subheaders
        header="Market question"
        subheader="What do you want people to predict?"
      />
      <div>
        {question.map((word, index) => {
          const bracketPos = word.indexOf('[');
          const bracketPos2 = word.indexOf(']');

          if (bracketPos === -1 || bracketPos === -1) {
            return <span key={word + index}>{word}</span>;
          } else {
            const id = word.substring(bracketPos + 1, bracketPos2);
            const inputIndex = inputs.findIndex(
              findInput => findInput.id.toString() === id
            );
            let trailing = '';
            if (bracketPos2 < word.length) {
              trailing = word.substring(bracketPos2 + 1, word.length);
            }
            if (inputIndex > -1) {
              const input = inputs[inputIndex];
              return (
                <React.Fragment key={inputIndex}>
                  <InputFactory
                    input={input}
                    inputIndex={inputIndex}
                    onChange={onChange}
                    newMarket={newMarket}
                    currentTimestamp={currentTimestamp}
                  />
                  {trailing !== '' && <span>{trailing}</span>}
                </React.Fragment>
              );
            }
          }
        })}
      </div>
      <TemplateBanners categories={newMarket.categories} />
      {dateTimeIndex > -1 && (
        <EstimatedStartSelector
          newMarket={newMarket}
          onChange={onChange}
          input={inputs[dateTimeIndex]}
          currentTime={currentTimestamp}
          template={template}
          inputIndex={dateTimeIndex}
        />
      )}
      {marketType === CATEGORICAL && (
        <CategoricalTemplate newMarket={newMarket} onChange={onChange} />
      )}
    </div>
  );
};

export interface TemplateBannersProps {
  categories: string[];
}

export const TemplateBanners = (props: TemplateBannersProps) => {
  const text = props.categories.reduce(
    (p, c) =>
      Object.keys(TemplateBannerText).includes(c.toLowerCase())
        ? TemplateBannerText[c.toLowerCase()]
        : p,
    null
  );
  if (!text) return null;
  return (
    <DismissableNotice
      title={text}
      className={Styles.TopBannerMargin}
      buttonType={DISMISSABLE_NOTICE_BUTTON_TYPES.NONE}
      show
    />
  );
};

const onlySimpleTextInputOutcomes = (inputs: TemplateInput[]) => {
  return inputs.filter(
    input =>
      input.type === TemplateInputType.SUBSTITUTE_USER_OUTCOME ||
      input.type === TemplateInputType.USER_DESCRIPTION_OUTCOME ||
      input.type === TemplateInputType.USER_DESCRIPTION_DROPDOWN_OUTCOME
  ).length === 0;
}
export interface CategoricalTemplateProps {
  newMarket: NewMarket;
  onChange: Function;
}

export const CategoricalTemplate = (props: CategoricalTemplateProps) => {
  const { newMarket } = props;
  const { template } = newMarket;
  const inputs = template.inputs;
  const hasDropdowns = inputs.find(
    (i: TemplateInput) => i.type === TemplateInputType.USER_DESCRIPTION_DROPDOWN_OUTCOME_DEP ||
    i.type === TemplateInputType.USER_DROPDOWN_OUTCOME
  );

  if (onlySimpleTextInputOutcomes(inputs) && !hasDropdowns) return <SimpleTextInputOutcomes {...props } />

  return hasDropdowns ? (
    <CategoricalTemplateDropdowns {...props} />
  ) : (
    <CategoricalTemplateTextInputs {...props} />
  );
};

export interface CategoricalTemplateTextInputsProps {
  newMarket: NewMarket;
  onChange: Function;
}

const SimpleTextInputOutcomes = (props: CategoricalTemplateTextInputsProps) => {
  const [marketOutcomes, setMarketOutcomes] = useState(null);
  const [required] = useState(
    props.newMarket.template.inputs
      .filter(i => i.type === TemplateInputType.ADDED_OUTCOME)
      .map(i => ({ value: i.placeholder, editable: false }))
  );
  const [showOutcomes, setShowOutcomes] = useState([]);

  useEffect(() => {
    if (String(marketOutcomes) !== String(props.newMarket.outcomes)) {
      const requiredOutcomes = required.map(r => r.value);
      let showOutcomes = [...outcomes]
        .reduce((p, o) => (requiredOutcomes.includes(o) ? p : [...p, o]), [])
        .map(i => ({ value: i, editable: true }));

      while (showOutcomes.length < CATEGORICAL_OUTCOMES_MIN_NUM) {
        showOutcomes.push({
          value: '',
          editable: true,
        });
      }
      setShowOutcomes(showOutcomes);
      setMarketOutcomes(props.newMarket.outcomes);
    }
  });

  const { onChange, newMarket } = props;
  const { outcomes, validations } = newMarket;

  return (
    <>
<<<<<<< HEAD
      <Subheaders header="Outcomes" subheader="List the outcomes people can choose from." link />
=======
      <Subheaders header="Outcomes" subheader="List the outcomes people can choose from." />
>>>>>>> 4bf6c490
      <NumberedList
        initialList={showOutcomes}
        minShown={2}
        maxList={7 - required.length}
        placeholder={'Enter outcome'}
        updateList={(value: string[]) => {
          onChange('outcomes', [...value, ...required.map(i=>i.value)])
        }}
        errorMessage={validations && validations.outcomes}
      />
      <Subheaders header="Required Outcomes" subheader="Required unchangeable additional outcomes" />
      {required.map((item, index) => (
        <NumberedInput
          key={index}
          value={item.value}
          placeholder={''}
          onChange={() => {}}
          number={index}
          removable={false}
          errorMessage={validations && validations.outcomes && validations.outcomes[showOutcomes.length + index]}
          editable={false}
        />
      ))}
    </>
  );
};

export const CategoricalTemplateTextInputs = (
  props: CategoricalTemplateTextInputsProps
) => {
  const { onChange, newMarket } = props;
  const { template, outcomes, validations } = newMarket;
  const inputs = template.inputs;

  const requiredOutcomes = inputs.filter(i => i.type === TemplateInputType.ADDED_OUTCOME);
  const otherOutcomes = inputs.filter(i => i.type !== TemplateInputType.ADDED_OUTCOME);
  let initialList = [...otherOutcomes, ...requiredOutcomes]
    .filter(
      input =>
        input.type === TemplateInputType.SUBSTITUTE_USER_OUTCOME ||
        input.type === TemplateInputType.ADDED_OUTCOME ||
        input.type === TemplateInputType.USER_DESCRIPTION_OUTCOME ||
        input.type === TemplateInputType.USER_DESCRIPTION_DROPDOWN_OUTCOME
    )
    .map(input => {
      if (input.type === TemplateInputType.SUBSTITUTE_USER_OUTCOME) {
        return {
          value: substituteUserOutcome(input, inputs),
          editable: false,
        };
      } else if (input.type === TemplateInputType.ADDED_OUTCOME) {
        return {
          value: input.placeholder,
          editable: false,
        };
      } else if (
        input.type === TemplateInputType.USER_DESCRIPTION_OUTCOME ||
        input.type === TemplateInputType.USER_DESCRIPTION_DROPDOWN_OUTCOME
      ) {
        return {
          value: input.userInput || input.placeholder,
          editable: false,
        };
      }
      return null;
    });

  const min = initialList.length >  2 ? initialList.length : 2;
  const list = initialList.map(o => o.value);
  if (String(outcomes) !== String(list)) {
    onChange('outcomes', list);
  }

  return (
    <>
      <Subheaders
        header="Outcomes"
        subheader="List the outcomes people can choose from."
      />
      <NumberedList
        initialList={initialList}
        minShown={min}
        maxList={7}
        placeholder={''}
        updateList={() => {}}
        hideAdd={true}
        errorMessage={validations.outcomes}
      />
    </>
  );
};

export interface CategoricalTemplateDropdownsProps {
  newMarket: NewMarket;
  onChange: Function;
}

interface CategoricalDropDownItem {
  value: string;
  editable: boolean;
  removable: boolean;
  current: boolean;
  error?: string;
  id?: number;
}

interface CategoricalDropDownAction {
  type: string;
  data: Partial<CategoricalDropDownItem>;
}
export const CategoricalTemplateDropdowns = (
  props: CategoricalTemplateDropdownsProps
) => {
  const MAX_ADDED_OUTCOMES = 7;
  const ACTIONS = {
    ADD: 'ADD',
    REMOVE: 'REMOVE',
    REMOVE_ALL: 'REMOVE_ALL',
    INIT_ADD: 'INIT_ADD',
    REPLACE_CURRENT: 'REPLACE_CURRENT',
    ADD_NEW: 'ADD_NEW',
    HAS_ERROR: 'HAS_ERROR'
  };
  const [outcomeList, dispatch] = useReducer(
    (state: CategoricalDropDownItem[], action: CategoricalDropDownAction) => {
      switch (action.type) {
        case ACTIONS.ADD:
          const newAddState = OrderOutcomesItems([...state, action.data]);
          props.onChange('outcomes', newAddState.map(o => o.value));
          return newAddState;
        case ACTIONS.REMOVE:
          const newRemoveState = OrderOutcomesItems(state.filter(s => s.value !== action.data.value))
          props.onChange('outcomes', newRemoveState.map(o => o.value));
          return newRemoveState;
        case ACTIONS.REMOVE_ALL:
          props.onChange('outcomes', []);
          return [];
        case ACTIONS.REPLACE_CURRENT:
          const removeCurrent = state.filter(s => !s.current);
          const newUpdatedState = OrderOutcomesItems([...removeCurrent, action.data]);
          props.onChange('outcomes', newUpdatedState.map(o => o.value));
          return newUpdatedState;
        case ACTIONS.ADD_NEW:
          return state.map(o => ({...o, current: false}));
        case ACTIONS.INIT_ADD:
          return OrderOutcomesItems([...state, action.data]);
        case ACTIONS.HAS_ERROR:
          const { id, error} = action.data;
          if (!!state[id]) {
            state[id].error = error;
          }
          return state;
        default:
          return state;
      }
    },
    []
  );
  const [tooFewOutcomesError, setTooFewOutomesError] = useState(null);
  const [initialized, setInitialized] = useState(false);
  const [sourceUserInput, setSourceUserInput] = useState(undefined);
  const [depDropdownInput] = useState(
    props.newMarket.template.inputs.find(
      input =>
        input.type === TemplateInputType.USER_DESCRIPTION_DROPDOWN_OUTCOME_DEP ||
        input.type === TemplateInputType.USER_DROPDOWN_OUTCOME
    )
  );
  const [defaultOutcomeItems] = useState(
    props.newMarket.template.inputs
      .filter(input => input.type === TemplateInputType.ADDED_OUTCOME)
      .map(input => ({
        value: input.placeholder,
        editable: false,
        removable: false,
      }))
  );
  const [dropdownList, setdropdownList] = useState([]);
  const [showBanner, setShowBanner] = useState(true);

  useEffect(() => {
    const { template } = props.newMarket;
    const isDepDropdown =
      depDropdownInput.type ===
      TemplateInputType.USER_DESCRIPTION_DROPDOWN_OUTCOME_DEP;

    const source = template.inputs.find(
      (i: TemplateInput) => i.id === depDropdownInput.inputSourceId
    );
    setShowBanner(isDepDropdown && !!!source.userInput);

    // in case of re-hyration of market creation form need to set newMarket outcomes
    if (!initialized) {
      const { outcomes } = props.newMarket;
      setInitialized(true);
      outcomes.map((i: string) => {
        const defaultItems = defaultOutcomeItems.map(
          (i: CategoricalDropDownItem) => i.value
        );
        const data = {
          value: i,
          editable: false,
          removable: true,
          current: false,
        };
        if (defaultItems.includes(i)) {
          data.removable = false;
        }
        dispatch({
          type: ACTIONS.INIT_ADD,
          data,
        });
      });
      setSourceUserInput(source && source.userInput);
      setdropdownList(
        isDepDropdown
          ? depDropdownInput.values[source.userInput]
          : depDropdownInput.values
      );
    } else {
      if (outcomeList.length == 0 && defaultOutcomeItems.length > 0) {
        defaultOutcomeItems.map((i: CategoricalDropDownItem) =>
          dispatch({ type: ACTIONS.ADD, data: i })
        );
      }

      if (isDepDropdown && sourceUserInput !== source.userInput) {
        dispatch({ type: ACTIONS.REMOVE_ALL, data: null });
        setdropdownList(
          isDepDropdown
            ? depDropdownInput.values[source.userInput]
            : depDropdownInput.values
        );
        setSourceUserInput(source && source.userInput);
      }
    }
    setTooFewOutomesError(null);
    if (
      props.newMarket.validations &&
      props.newMarket.validations.outcomes &&
      Array.isArray(props.newMarket.validations.outcomes)
    ) {
      props.newMarket.validations.outcomes.forEach((error, index) => {
        if (!!error) {
          outcomeList.length > index
            ? dispatch({ type: ACTIONS.HAS_ERROR, data: { error, id: index } })
            : setTooFewOutomesError(error);
        }
      });
    }
  });

  const currentValue = outcomeList.find(o => o.current);
  const canAddMore = outcomeList.length < MAX_ADDED_OUTCOMES && !!currentValue;
  const allFull = outcomeList.length === MAX_ADDED_OUTCOMES && !!!currentValue;
  return (
    <>
      <Subheaders
        header="Outcomes"
        subheader="List the outcomes people can choose from."
      />
      {outcomeList
        .filter(o => !o.current && o.removable)
        .map((item, index) => (
          <NumberedInput
            key={index}
            value={item.value}
            placeholder={''}
            onChange={() => {}}
            number={index}
            removable={item.removable}
            onRemove={index =>
              dispatch({ type: ACTIONS.REMOVE, data: { value: item.value } })
            }
            errorMessage={item.error}
            editable={item.editable}
          />
        ))}
      {showBanner && <SelectEventNotice text={SelectEventNoticeText} />}
      {!showBanner && !allFull && (
        <OutcomeDropdownInput
          number={outcomeList.filter(o => !o.current && o.removable).length}
          list={dropdownList}
          defaultValue={currentValue && currentValue.value}
          onChange={value => {
            dispatch({
              type: ACTIONS.REPLACE_CURRENT,
              data: { value, editable: false, removable: true, current: true },
            });
          }}
          errorMessage={tooFewOutcomesError || (currentValue && currentValue.error)}
          onAdd={() => dispatch({ type: ACTIONS.ADD_NEW, data: {} })}
          canAddMore={canAddMore}
        />
      )}
      <Subheaders
        header="Required Outcomes"
        subheader="Required unchangeable additional outcomes"
      />
      {outcomeList
        .filter(o => !o.current && !o.removable)
        .map((item, index) => (
          <NumberedInput
            key={index}
            value={item.value}
            placeholder={''}
            onChange={() => {}}
            number={index}
            removable={item.removable}
            onRemove={index =>
              dispatch({ type: ACTIONS.REMOVE, data: { value: item.value } })
            }
            errorMessage={item.error}
            editable={item.editable}
          />
        ))}

    </>
  );
};

const OutcomeDropdownInput = ({ list, onAdd, onChange, defaultValue, number, errorMessage, canAddMore }) =>
    <div className={Styles.OutcomeDropdownInput}>
      <div>
        <span>{`${number + 1}.`}</span>
        <FormDropdown
          id={'outcomeDropDown'}
          defaultValue={defaultValue}
          staticLabel={'Select Value'}
          onChange={value => onChange(value)}
          options={list}
          errorMessage={errorMessage}
          sort
        />
      </div>
      <SecondaryButton
        disabled={!canAddMore}
        text="Add"
        action={() => onAdd('')}
        icon={AddIcon}
      />
    </div>


const SelectEventNotice = ({ text }) => (
  <DismissableNotice
    title={text}
    className={Styles.TopBannerMargin}
    buttonType={DISMISSABLE_NOTICE_BUTTON_TYPES.NONE}
    show
  />
);

const OrderOutcomesItems = (
  outcomesValues: Partial<CategoricalDropDownItem>[]
) => {
  const isRemovable = outcomesValues.filter(o => o.removable);
  const nonRemovable = outcomesValues.filter(o => !o.removable);
  return [...isRemovable, ...nonRemovable];
};

export interface ResolutionRulesProps {
  newMarket: NewMarket;
  onChange: Function;
}

export const ResolutionRules = (props: ResolutionRulesProps) => {
  const { onChange, newMarket } = props;
  const { template } = newMarket;
  const { resolutionRules } = template;
  if (Object.keys(resolutionRules).length === 0) {
    return null;
  }
  return (
    <div className={Styles.ResolutionRules}>
      <Subheaders
        header="Added resolution rules"
        subheader="Rules for this template that will be included in your market."
      />
      {resolutionRules[CHOICE] && resolutionRules[CHOICE].length > 0 && (
        <>
          <span>Choose one:</span>
          <RadioBarGroup
            radioButtons={resolutionRules[CHOICE].map((rule, index) => {
              return {
                header: rule.text,
                value: index.toString(),
              };
            })}
            onChange={(value: string) => {
              const newResolutionRulesChoice = resolutionRules[CHOICE].map(
                (rule, index) => {
                  return {
                    ...rule,
                    isSelected: index.toString() === value,
                  };
                }
              );
              onChange('template', {
                ...template,
                resolutionRules: {
                  [REQUIRED]: resolutionRules[REQUIRED],
                  [CHOICE]: newResolutionRulesChoice,
                },
              });
            }}
          />
        </>
      )}
      {resolutionRules[REQUIRED] && resolutionRules[REQUIRED].length > 0 && (
        <>
          <span>Added Resolution details:</span>
          <div className={Styles.AddResolutionRules}>
            {resolutionRules[REQUIRED].map((rule, index) => (
              <div key={index}>{rule.text}</div>
            ))}
          </div>
        </>
      )}
    </div>
  );
};

export interface InputHeadingProps {
  name: string;
  heading: string;
  subHeading: string;
  listItems: string[];
  copyType?: string;
}

export const InputHeading = (props: InputHeadingProps) => (
  <div className={Styles.InputHeading}>
    <h1>{props.heading}</h1>
    <span>
      {props.subHeading}
      <Link copyType={props.copyType} />
    </span>
    <ul key={props.name}>
      {props.listItems.map((i, ndx) => (
        <li key={ndx}>{i}</li>
      ))}
    </ul>
  </div>
);<|MERGE_RESOLUTION|>--- conflicted
+++ resolved
@@ -1259,11 +1259,7 @@
 
   return (
     <>
-<<<<<<< HEAD
-      <Subheaders header="Outcomes" subheader="List the outcomes people can choose from." link />
-=======
       <Subheaders header="Outcomes" subheader="List the outcomes people can choose from." />
->>>>>>> 4bf6c490
       <NumberedList
         initialList={showOutcomes}
         minShown={2}
