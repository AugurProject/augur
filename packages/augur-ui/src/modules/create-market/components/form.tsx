import React from 'react';
import classNames from 'classnames';

import { LocationDisplay, Error } from 'modules/common/form';
import {
  BACK,
  NEXT,
  CREATE,
  CUSTOM_CONTENT_PAGES,
  TEMPLATE_CONTENT_PAGES,
  REVIEW,
  FORM_DETAILS,
  TEMPLATE_FORM_DETAILS,
  LANDING,
  FEES_LIQUIDITY,
  DESCRIPTION,
  END_TIME,
  EXPIRY_SOURCE,
  HOUR,
  DESIGNATED_REPORTER_ADDRESS,
  VALIDATION_ATTRIBUTES,
  CATEGORIES,
  OUTCOMES,
  SCRATCH,
  DENOMINATION,
  MIN_PRICE,
  MAX_PRICE,
  TICK_SIZE,
  AFFILIATE_FEE,
  SETTLEMENT_FEE,
  SUB_CATEGORIES,
  MARKET_TYPE,
<<<<<<< HEAD
  MARKET_SUB_TEMPLATES,
=======
  TEMPLATE_PICKER,
>>>>>>> 12da3ebe
} from 'modules/create-market/constants';
import {
  CATEGORICAL,
  SCALAR,
  EXPIRY_SOURCE_SPECIFIC,
  DESIGNATED_REPORTER_SPECIFIC,
  YES_NO_OUTCOMES,
  SCALAR_OUTCOMES,
  NON_EXISTENT,
  ZERO,
  ONE,
} from 'modules/common/constants';
import { PrimaryButton, SecondaryButton } from 'modules/common/buttons';
import {
  LargeHeader,
  ExplainerBlock,
  ContentBlock,
} from 'modules/create-market/components/common';
import { NewMarket, Drafts } from 'modules/types';
import FormDetails from 'modules/create-market/containers/form-details';
import Review from 'modules/create-market/containers/review';
import FeesLiquidity from 'modules/create-market/containers/fees-liquidity';
import SubCategories from 'modules/create-market/containers/sub-categories';
import { MarketType } from 'modules/create-market/components/market-type';
import makePath from 'modules/routes/helpers/make-path';
import { CREATE_MARKET, MY_POSITIONS } from 'modules/routes/constants/views';
import { DEFAULT_STATE } from 'modules/markets/reducers/new-market';
import {
  isBetween,
  isFilledNumber,
  isFilledString,
  checkCategoriesArray,
  checkOutcomesArray,
  isLessThan,
  isMoreThan,
  isPositive,
  moreThanDecimals,
  checkAddress,
  dividedBy,
  dateGreater,
  isValidFee,
} from 'modules/common/validations';
import { buildformattedDate } from 'utils/format-date';
import TemplatePicker from 'modules/create-market/containers/template-picker';

import Styles from 'modules/create-market/components/form.styles.less';

import MarketView from 'modules/market/components/market-view/market-view';
import { BulkTxLabel } from 'modules/common/labels';
import { CategoryStats } from '@augurproject/sdk/src/state/getter/Markets';

interface FormProps {
  newMarket: NewMarket;
  updateNewMarket: Function;
  address: string;
  updatePage: Function;
  addDraft: Function;
  drafts: Drafts;
  updateDraft: Function;
  clearNewMarket: Function;
  removeAllOrdersFromNewMarket: Function;
  discardModal: Function;
  template: boolean;
  openCreateMarketModal: Function;
  currentTimestamp: number;
  needsApproval: boolean;
  categoryStats?: {
    [categoryName: string]: CategoryStats;
  }
}

interface FormState {
  blockShown: Boolean;
  contentPages: Array<any>;
}

interface Validations {
  value: any;
  label: string;
  updateValue?: Boolean;
  readableName: string;
  checkBetween?: Boolean;
  checkFilledNumber?: Boolean;
  checkFilledString?: Boolean;
  min?: Number;
  max?: Number;
  checkFilledNumberMessage?: string;
  checkFilledStringMessage?: string;
  checkDateGreaterMessage?: string;
  checkCategories?: Boolean;
  checkOutcomes?: Boolean;
  checkLessThan?: Boolean;
  checkDividedBy?: Boolean;
  checkMoreThan?: Boolean;
  checkPositive?: Boolean;
  checkDateGreater?: Boolean;
  lessThanMessage?: string;
  decimals?: number;
  checkDecimals?: Boolean;
  checkForAdresss?: Boolean;
}

const draftError = 'ENTER A MARKET QUESTION';

export default class Form extends React.Component<FormProps, FormState> {
  state: FormState = {
    blockShown: false,
    contentPages: this.props.template
      ? TEMPLATE_CONTENT_PAGES
      : CUSTOM_CONTENT_PAGES,
    showPreview: false,
  };

  componentDidMount() {
    this.node.scrollIntoView();
  }

  componentWillUnmount() {
    if (!this.state.blockShown) this.unblock();
  }

  unblock = (cb?: Function) => {
    const { drafts, newMarket, discardModal } = this.props;

    const savedDraft = drafts[newMarket.uniqueId];

    let defaultState = JSON.parse(JSON.stringify(DEFAULT_STATE));
    defaultState.validations = [];

    let market = JSON.parse(JSON.stringify(newMarket));
    market.validations = [];

    const disabledSave =
      savedDraft && JSON.stringify(newMarket) === JSON.stringify(savedDraft);
    const unsaved =
      !newMarket.uniqueId &&
      JSON.stringify(market) !== JSON.stringify(defaultState);

    if (unsaved && !disabledSave) {
      discardModal((close: Boolean) => {
        if (!close) {
          this.props.history.push({
            pathname: makePath(CREATE_MARKET, null),
            state: SCRATCH,
          });
          cb && cb(false);
        } else {
          cb && cb(true);
        }
      });
    } else {
      cb && cb(true);
    }
  };

  prevPage = () => {
    const {
      newMarket,
      updateNewMarket,
      updatePage,
      clearNewMarket,
      template,
    } = this.props;

    const firstPage = template ? 1 : 0;
    if (newMarket.currentStep <= firstPage) {
      this.unblock((goBack: Boolean) => {
        if (goBack) {
          this.setState({ blockShown: true }, () => {
            updatePage(LANDING);
            clearNewMarket();
          });
        }
      });
    }

    const newStep = newMarket.currentStep <= 0 ? 0 : newMarket.currentStep - 1;
    updateNewMarket({ currentStep: newStep });
    this.node.scrollIntoView();
  };

  nextPage = () => {
    const { newMarket, updateNewMarket, template } = this.props;
    const { contentPages } = this.state;

    if (this.findErrors()) return;

    const newStep =
      newMarket.currentStep >= contentPages.length - 1
        ? contentPages.length - 1
        : newMarket.currentStep + 1;
    updateNewMarket({ currentStep: newStep });
    this.node.scrollIntoView();
  };

  findErrors = () => {
    const { newMarket } = this.props;
    const {
      currentStep,
      expirySourceType,
      designatedReporterType,
      marketType,
    } = newMarket;
    let hasErrors = false;

    let fields = [];

    if (currentStep === 0) {
      fields = [DESCRIPTION, END_TIME, HOUR, CATEGORIES];
      if (expirySourceType === EXPIRY_SOURCE_SPECIFIC) {
        fields.push(EXPIRY_SOURCE);
      }
      if (designatedReporterType === DESIGNATED_REPORTER_SPECIFIC) {
        fields.push(DESIGNATED_REPORTER_ADDRESS);
      }
      if (marketType === CATEGORICAL) {
        fields.push(OUTCOMES);
      }
      if (marketType === SCALAR) {
        fields.push(DENOMINATION, MIN_PRICE, MAX_PRICE, TICK_SIZE);
      }
    } else if (currentStep === 1) {
      fields = [SETTLEMENT_FEE, AFFILIATE_FEE];
    }

    fields.map(field => {
      let value = newMarket[field];
      if (field === END_TIME && newMarket.endTimeFormatted) {
        value = newMarket.endTimeFormatted.timestamp;
      }
      const error = this.evaluate({
        ...VALIDATION_ATTRIBUTES[field],
        updateValue: false,
        value,
      });
      if (error) hasErrors = true;
    });

    return hasErrors;
  };

  isValid = currentStep => {
    const { newMarket } = this.props;
    const validations = newMarket.validations;
    return validations.every(key => validations[key] === '');
  };

  saveDraft = () => {
    const {
      addDraft,
      currentTimestamp,
      newMarket,
      updateNewMarket,
      drafts,
      updateDraft,
    } = this.props;

    if (newMarket.description === DEFAULT_STATE.description) {
      this.onError('description', draftError);
      return;
    }

    if (newMarket.uniqueId && drafts[newMarket.uniqueId]) {
      // update draft
      const updatedDate = currentTimestamp;
      const draftMarket = {
        ...newMarket,
        updated: updatedDate,
      };
      updateDraft(newMarket.uniqueId, draftMarket);
      updateNewMarket({
        updated: updatedDate,
      });
    } else {
      // create new draft
      const createdDate = currentTimestamp;
      const draftMarket = {
        ...newMarket,
        uniqueId: createdDate,
        created: createdDate,
        updated: createdDate,
      };

      addDraft(createdDate, draftMarket);
      updateNewMarket({
        uniqueId: createdDate,
        created: createdDate,
        updated: createdDate,
      });
    }
  };

  evaluate = (validationsObj: Validations) => {
    const { newMarket, currentTimestamp } = this.props;

    const {
      checkBetween,
      label,
      value,
      readableName,
      min,
      max,
      checkFilledNumber,
      checkFilledNumberMessage,
      checkFilledString,
      checkFilledStringMessage,
      checkDateGreaterMessage,
      checkCategories,
      checkOutcomes,
      checkMoreThan,
      checkLessThan,
      checkDividedBy,
      checkPositive,
      checkDateGreater,
      lessThanMessage,
      checkDecimals,
      decimals,
      checkForAddress,
      checkFee,
    } = validationsObj;

    const checkValidations = [
      checkFilledNumber
        ? isFilledNumber(value, readableName, checkFilledNumberMessage)
        : '',
      checkFilledString
        ? isFilledString(value, readableName, checkFilledStringMessage)
        : '',
      checkCategories ? checkCategoriesArray(value) : '',
      checkOutcomes ? checkOutcomesArray(value) : '',
      checkBetween ? isBetween(value, readableName, min, max) : '',
      checkMoreThan ? isMoreThan(value, readableName, newMarket.minPrice) : '',
      checkLessThan
        ? isLessThan(value, readableName, newMarket.maxPrice, lessThanMessage)
        : '',
      checkFee ? isValidFee(value, readableName, newMarket.affiliateFee) : '',
      checkDividedBy
        ? dividedBy(value, readableName, newMarket.minPrice, newMarket.maxPrice)
        : '',
      checkDateGreater
        ? dateGreater(value, currentTimestamp, checkDateGreaterMessage)
        : '',
      checkPositive ? isPositive(value) : '',
      checkDecimals ? moreThanDecimals(value, decimals) : '',
      checkForAddress ? checkAddress(value) : '',
    ];

    if (label === END_TIME) {
      const endTimeFormatted = buildformattedDate(
        newMarket.setEndTime,
        parseInt(newMarket.hour, 10),
        parseInt(newMarket.minute, 10),
        newMarket.meridiem,
        newMarket.offsetName,
        newMarket.offset
      );
      checkValidations.push(
        dateGreater(endTimeFormatted.timestamp, currentTimestamp)
      );
    }

    const errorMsg = checkValidations.find(validation => validation !== '');

    if (errorMsg) {
      this.onError(label, errorMsg);
      return true;
    }

    // no errors
    this.onError(label, '');
  };

  onChange = (name, value, callback) => {
    const {
      updateNewMarket,
      newMarket,
      removeAllOrdersFromNewMarket,
    } = this.props;
    updateNewMarket({ [name]: value });

    if (name === 'outcomes') {
      let outcomesFormatted = [];
      if (newMarket.marketType === CATEGORICAL) {
        outcomesFormatted = value.map((outcome, index) => ({
          description: outcome,
          id: index + 1,
          isTradeable: true,
        }));
        outcomesFormatted.unshift({
          id: 0,
          description: 'Invalid',
        });
      } else if (newMarket.marketType === SCALAR) {
        outcomesFormatted = SCALAR_OUTCOMES;
        outcomesFormatted[1].description =
          newMarket.scalarDenomination === ''
            ? NON_EXISTENT
            : newMarket.scalarDenomination;
      } else {
        outcomesFormatted = YES_NO_OUTCOMES;
      }
      updateNewMarket({ outcomesFormatted });
    } else if (name === 'marketType') {
      let outcomesFormatted = [];
      if (value === CATEGORICAL) {
        outcomesFormatted = newMarket.outcomes.map((outcome, index) => ({
          description: outcome,
          id: index,
        }));
      } else if (value === SCALAR) {
        outcomesFormatted = SCALAR_OUTCOMES;
        outcomesFormatted[1].description =
          newMarket.scalarDenomination === ''
            ? NON_EXISTENT
            : newMarket.scalarDenomination;
      } else {
        outcomesFormatted = YES_NO_OUTCOMES;
      }
      if (value !== SCALAR) {
        this.onError('minPrice', '');
        this.onError('maxPrice', '');
        this.onError('scalarDenomination', '');
        this.onError('tickSize', '');
        updateNewMarket({
          minPrice: 0,
          maxPrice: 1,
          minPriceBigNumber: ZERO,
          maxPriceBigNumber: ONE,
        });
      }
      if (value !== CATEGORICAL) {
        this.onError('outcomes', '');
      }
      updateNewMarket({ outcomesFormatted });
      removeAllOrdersFromNewMarket();
    } else if (name === 'scalarDenomination') {
      let outcomesFormatted = SCALAR_OUTCOMES;
      outcomesFormatted[1].description = value;
      updateNewMarket({ outcomesFormatted });
    } else if (
      name === 'setEndTime' ||
      name === 'hour' ||
      name === 'minute' ||
      name === 'meridiem' ||
      name === 'timezoneDropdown' ||
      name === 'timeSelector'
    ) {
      // timezone needs to be set on NewMarket object, this value is used to set timezone picker default value
      const setEndTime = name === 'setEndTime' ? value : newMarket.setEndTime;
      let hour = name === 'hour' ? value : newMarket.hour;
      let minute = name === 'minute' ? value : newMarket.minute;
      let meridiem = name === 'meridiem' ? value : newMarket.meridiem;
      let offset = newMarket.offset;
      let offsetName = newMarket.offsetName;
      let timezone = newMarket.timezone;

      if (name === 'timeSelector') {
        hour = value.hour || hour;
        minute = value.minute || minute;
        meridiem = value.meridiem || meridiem;
        this.onError('hour', '');
      }
      if (name === 'timezoneDropdown') {
        offset = value.offset;
        offsetName = value.offsetName;
        timezone = value.timezone;
      }
      const endTimeFormatted = buildformattedDate(
        setEndTime,
        hour,
        minute,
        meridiem,
        offsetName,
        offset
      );

      updateNewMarket({
        endTimeFormatted,
        setEndTime,
        hour,
        minute,
        meridiem,
        offset,
        offsetName,
        timezone,
      });
    }
    this.onError(name, '');
    if (callback) callback(name);
  };

  onError = (name, error) => {
    const { updateNewMarket, newMarket } = this.props;
    const { currentStep, validations } = newMarket;
    const updatedValidations = validations;

    updatedValidations[name] = error;
    updateNewMarket({ validations: updatedValidations });
  };

  preview = () => {
    this.setState({ showPreview: !this.state.showPreview }, () => {
      this.node.scrollIntoView();
    });
  };

  render() {
    const {
      newMarket,
      drafts,
      updateNewMarket,
      openCreateMarketModal,
      history,
      needsApproval,
      template,
      categoryStats,
    } = this.props;
    const { contentPages } = this.state;

    const { currentStep, validations, uniqueId, marketType } = newMarket;

    const {
      mainContent,
      explainerBlockTitle,
      firstButton,
      secondButton,
      explainerBlockSubtexts,
      largeHeader,
      noDarkBackground,
      previewButton,
    } = contentPages[currentStep];

    const savedDraft = drafts[uniqueId];
    const disabledSave =
      savedDraft && JSON.stringify(newMarket) === JSON.stringify(savedDraft);

    const noErrors = Object.values(validations || {}).every(field =>
      Array.isArray(field)
        ? field.every(val => val === '' || !val)
        : !field || field === ''
    );
    const saveDraftError =
      validations && validations.description === draftError;

    return (
      <div
        ref={node => {
          this.node = node;
        }}
        className={classNames(Styles.Form, {
          [Styles.Preview]: this.state.showPreview,
        })}
      >
        {this.state.showPreview && (
          <div>
            <span>Your market preview</span>
            <PrimaryButton text="Close preview" action={this.preview} />
            <MarketView market={newMarket} preview />
            <PrimaryButton text="Close preview" action={this.preview} />
          </div>
        )}
        {!this.state.showPreview && (
          <>
            <LocationDisplay currentStep={currentStep} pages={contentPages} />
            <LargeHeader text={largeHeader} />
            {previewButton && (
              <PrimaryButton text="Preview your market" action={this.preview} />
            )}
            {explainerBlockTitle && explainerBlockSubtexts && (
              <ExplainerBlock
                title={explainerBlockTitle}
                subtexts={explainerBlockSubtexts}
              />
            )}
            <ContentBlock noDarkBackground={noDarkBackground}>
              {mainContent === FORM_DETAILS && (
                <FormDetails onChange={this.onChange} onError={this.onError} />
              )}
              {mainContent === TEMPLATE_FORM_DETAILS && (
                <FormDetails
                  template
                  onChange={this.onChange}
                  onError={this.onError}
                />
              )}
              {mainContent === FEES_LIQUIDITY && (
                <FeesLiquidity
                  onChange={this.onChange}
                  onError={this.onError}
                />
              )}
              {mainContent === REVIEW && <Review />}
<<<<<<< HEAD
              {mainContent === SUB_CATEGORIES && <SubCategories categoryStats={this.props.categoryStats} />}
=======
              {mainContent === TEMPLATE_PICKER && <TemplatePicker />}
              {mainContent === SUB_CATEGORIES && <SubCategories />}
>>>>>>> 12da3ebe
              {mainContent === MARKET_TYPE && (
                <MarketType
                  updateNewMarket={updateNewMarket}
                  marketType={marketType}
                />
              )}
              {saveDraftError && (
                <Error
                  header="Unable to save draft"
                  subheader="Enter a market question to save this market as a draft"
                />
              )}
              {!noErrors && !saveDraftError && (
                <Error
                  header="complete all Required fields"
                  subheader="You must complete all required fields highlighted above before you can continue"
                />
              )}
              <div>
                {firstButton === BACK && (
                  <SecondaryButton text="Back" action={this.prevPage} />
                )}
                <div>
                  {!template && (
                    <SecondaryButton
                      text={disabledSave ? 'Saved' : 'Save draft'}
                      disabled={disabledSave}
                      action={this.saveDraft}
                    />
                  )}
                  {secondButton === NEXT && (
                    <PrimaryButton text="Next" action={this.nextPage} />
                  )}
                  {secondButton === CREATE && (
                    <PrimaryButton
                      text="Create"
                      action={() => {
                        openCreateMarketModal(() => {
                          this.setState({ blockShown: true }, () => {
                            history.push({
                              pathname: makePath(MY_POSITIONS, null),
                            });
                          });
                        });
                      }}
                    />
                  )}
                </div>
              </div>
              {secondButton === CREATE && (
                <BulkTxLabel
                  className={Styles.MultipleTransactions}
                  buttonName={'Create'}
                  count={1}
                  needsApproval={needsApproval}
                />
              )}
            </ContentBlock>
          </>
        )}
      </div>
    );
  }
}<|MERGE_RESOLUTION|>--- conflicted
+++ resolved
@@ -30,11 +30,7 @@
   SETTLEMENT_FEE,
   SUB_CATEGORIES,
   MARKET_TYPE,
-<<<<<<< HEAD
-  MARKET_SUB_TEMPLATES,
-=======
   TEMPLATE_PICKER,
->>>>>>> 12da3ebe
 } from 'modules/create-market/constants';
 import {
   CATEGORICAL,
@@ -627,12 +623,8 @@
                 />
               )}
               {mainContent === REVIEW && <Review />}
-<<<<<<< HEAD
+              {mainContent === TEMPLATE_PICKER && <TemplatePicker />}
               {mainContent === SUB_CATEGORIES && <SubCategories categoryStats={this.props.categoryStats} />}
-=======
-              {mainContent === TEMPLATE_PICKER && <TemplatePicker />}
-              {mainContent === SUB_CATEGORIES && <SubCategories />}
->>>>>>> 12da3ebe
               {mainContent === MARKET_TYPE && (
                 <MarketType
                   updateNewMarket={updateNewMarket}
