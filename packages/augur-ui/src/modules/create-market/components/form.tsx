import React from 'react';
import classNames from 'classnames';

import { LocationDisplay, Error } from 'modules/common/form';
import {
  BACK,
  NEXT,
  CREATE,
  CUSTOM_CONTENT_PAGES,
  TEMPLATE_CONTENT_PAGES,
  REVIEW,
  FORM_DETAILS,
  TEMPLATE_FORM_DETAILS,
  LANDING,
  FEES_LIQUIDITY,
  DESCRIPTION,
  END_TIME,
  EXPIRY_SOURCE,
  HOUR,
  DESIGNATED_REPORTER_ADDRESS,
  VALIDATION_ATTRIBUTES,
  CATEGORIES,
  OUTCOMES,
  SCRATCH,
  DENOMINATION,
  MIN_PRICE,
  MAX_PRICE,
  TICK_SIZE,
  AFFILIATE_FEE,
  SETTLEMENT_FEE,
  SUB_CATEGORIES,
  MARKET_TYPE,
<<<<<<< HEAD
  EMPTY_STATE,
=======
  TEMPLATE_PICKER,
>>>>>>> 12da3ebe
} from 'modules/create-market/constants';
import {
  CATEGORICAL,
  SCALAR,
  EXPIRY_SOURCE_SPECIFIC,
  DESIGNATED_REPORTER_SPECIFIC,
  YES_NO_OUTCOMES,
  SCALAR_OUTCOMES,
  NON_EXISTENT,
  ZERO,
  ONE,
} from 'modules/common/constants';
import { PrimaryButton, SecondaryButton } from 'modules/common/buttons';
import {
  LargeHeader,
  ExplainerBlock,
  ContentBlock,
} from 'modules/create-market/components/common';
import { NewMarket, Drafts } from 'modules/types';
import FormDetails from 'modules/create-market/containers/form-details';
import Review from 'modules/create-market/containers/review';
import FeesLiquidity from 'modules/create-market/containers/fees-liquidity';
import SubCategories from 'modules/create-market/containers/sub-categories';
import { MarketType } from 'modules/create-market/components/market-type';
import makePath from 'modules/routes/helpers/make-path';
import { CREATE_MARKET, MY_POSITIONS } from 'modules/routes/constants/views';
import {
  isBetween,
  isFilledNumber,
  isFilledString,
  checkCategoriesArray,
  checkOutcomesArray,
  isLessThan,
  isMoreThan,
  isPositive,
  moreThanDecimals,
  checkAddress,
  dividedBy,
  dateGreater,
  isValidFee,
} from 'modules/common/validations';
import { buildformattedDate } from 'utils/format-date';
import TemplatePicker from 'modules/create-market/containers/template-picker';

import Styles from 'modules/create-market/components/form.styles.less';

import MarketView from 'modules/market/components/market-view/market-view';
import { BulkTxLabel } from 'modules/common/labels';

interface FormProps {
  newMarket: NewMarket;
  updateNewMarket: Function;
  address: string;
  updatePage: Function;
  addDraft: Function;
  drafts: Drafts;
  updateDraft: Function;
  clearNewMarket: Function;
  removeAllOrdersFromNewMarket: Function;
  discardModal: Function;
  template: boolean;
  openCreateMarketModal: Function;
  currentTimestamp: number;
  needsApproval: boolean;
}

interface FormState {
  blockShown: Boolean;
  contentPages: Array<any>;
}

interface Validations {
  value: any;
  label: string;
  updateValue?: Boolean;
  readableName: string;
  checkBetween?: Boolean;
  checkFilledNumber?: Boolean;
  checkFilledString?: Boolean;
  min?: Number;
  max?: Number;
  checkFilledNumberMessage?: string;
  checkFilledStringMessage?: string;
  checkDateGreaterMessage?: string;
  checkCategories?: Boolean;
  checkOutcomes?: Boolean;
  checkLessThan?: Boolean;
  checkDividedBy?: Boolean;
  checkMoreThan?: Boolean;
  checkPositive?: Boolean;
  checkDateGreater?: Boolean;
  lessThanMessage?: string;
  decimals?: number;
  checkDecimals?: Boolean;
  checkForAdresss?: Boolean;
}

const draftError = 'ENTER A MARKET QUESTION';

export default class Form extends React.Component<FormProps, FormState> {
  state: FormState = {
    blockShown: false,
    contentPages: this.props.template
      ? TEMPLATE_CONTENT_PAGES
      : CUSTOM_CONTENT_PAGES,
    showPreview: false,
  };

  componentDidMount() {
    this.node.scrollIntoView();
  }

  componentWillUnmount() {
    if (!this.state.blockShown) this.unblock();
  }

  unblock = (cb?: Function) => {
    const { drafts, newMarket, discardModal } = this.props;

    const savedDraft = drafts[newMarket.uniqueId];

    let defaultState = JSON.parse(JSON.stringify(EMPTY_STATE));
    defaultState.validations = [];

    let market = JSON.parse(JSON.stringify(newMarket));
    market.validations = [];

    const disabledSave =
      savedDraft && JSON.stringify(newMarket) === JSON.stringify(savedDraft);
    const unsaved =
      !newMarket.uniqueId &&
      JSON.stringify(market) !== JSON.stringify(defaultState);

    if (unsaved && !disabledSave) {
      discardModal((close: Boolean) => {
        if (!close) {
          this.props.history.push({
            pathname: makePath(CREATE_MARKET, null),
            state: SCRATCH,
          });
          cb && cb(false);
        } else {
          cb && cb(true);
        }
      });
    } else {
      cb && cb(true);
    }
  };

  prevPage = () => {
    const {
      newMarket,
      updateNewMarket,
      updatePage,
      clearNewMarket,
      template,
    } = this.props;

    const firstPage = template ? 1 : 0;
    if (newMarket.currentStep <= firstPage) {
      this.unblock((goBack: Boolean) => {
        if (goBack) {
          this.setState({ blockShown: true }, () => {
            updatePage(LANDING);
            clearNewMarket();
          });
        }
      });
    }

    const newStep = newMarket.currentStep <= 0 ? 0 : newMarket.currentStep - 1;
    updateNewMarket({ currentStep: newStep });
    this.node.scrollIntoView();
  };

  nextPage = () => {
    const { newMarket, updateNewMarket, template } = this.props;
    const { contentPages } = this.state;

    if (this.findErrors()) return;

    const newStep =
      newMarket.currentStep >= contentPages.length - 1
        ? contentPages.length - 1
        : newMarket.currentStep + 1;
    updateNewMarket({ currentStep: newStep });
    this.node.scrollIntoView();
  };

  findErrors = () => {
    const { newMarket } = this.props;
    const {
      currentStep,
      expirySourceType,
      designatedReporterType,
      marketType,
    } = newMarket;
    let hasErrors = false;

    let fields = [];

    if (currentStep === 0) {
      fields = [DESCRIPTION, END_TIME, HOUR, CATEGORIES];
      if (expirySourceType === EXPIRY_SOURCE_SPECIFIC) {
        fields.push(EXPIRY_SOURCE);
      }
      if (designatedReporterType === DESIGNATED_REPORTER_SPECIFIC) {
        fields.push(DESIGNATED_REPORTER_ADDRESS);
      }
      if (marketType === CATEGORICAL) {
        fields.push(OUTCOMES);
      }
      if (marketType === SCALAR) {
        fields.push(DENOMINATION, MIN_PRICE, MAX_PRICE, TICK_SIZE);
      }
    } else if (currentStep === 1) {
      fields = [SETTLEMENT_FEE, AFFILIATE_FEE];
    }

    fields.map(field => {
      let value = newMarket[field];
      if (field === END_TIME && newMarket.endTimeFormatted) {
        value = newMarket.endTimeFormatted.timestamp;
      }
      const error = this.evaluate({
        ...VALIDATION_ATTRIBUTES[field],
        updateValue: false,
        value,
      });
      if (error) hasErrors = true;
    });

    return hasErrors;
  };

  isValid = currentStep => {
    const { newMarket } = this.props;
    const validations = newMarket.validations;
    return validations.every(key => validations[key] === '');
  };

  saveDraft = () => {
    const {
      addDraft,
      currentTimestamp,
      newMarket,
      updateNewMarket,
      drafts,
      updateDraft,
    } = this.props;

    if (newMarket.description === EMPTY_STATE.description) {
      this.onError('description', draftError);
      return;
    }

    if (newMarket.uniqueId && drafts[newMarket.uniqueId]) {
      // update draft
      const updatedDate = currentTimestamp;
      const draftMarket = {
        ...newMarket,
        updated: updatedDate,
      };
      updateDraft(newMarket.uniqueId, draftMarket);
      updateNewMarket({
        updated: updatedDate,
      });
    } else {
      // create new draft
      const createdDate = currentTimestamp;
      const draftMarket = {
        ...newMarket,
        uniqueId: createdDate,
        created: createdDate,
        updated: createdDate,
      };

      addDraft(createdDate, draftMarket);
      updateNewMarket({
        uniqueId: createdDate,
        created: createdDate,
        updated: createdDate,
      });
    }
  };

  evaluate = (validationsObj: Validations) => {
    const { newMarket, currentTimestamp } = this.props;

    const {
      checkBetween,
      label,
      value,
      readableName,
      min,
      max,
      checkFilledNumber,
      checkFilledNumberMessage,
      checkFilledString,
      checkFilledStringMessage,
      checkDateGreaterMessage,
      checkCategories,
      checkOutcomes,
      checkMoreThan,
      checkLessThan,
      checkDividedBy,
      checkPositive,
      checkDateGreater,
      lessThanMessage,
      checkDecimals,
      decimals,
      checkForAddress,
      checkFee,
    } = validationsObj;

    const checkValidations = [
      checkFilledNumber
        ? isFilledNumber(value, readableName, checkFilledNumberMessage)
        : '',
      checkFilledString
        ? isFilledString(value, readableName, checkFilledStringMessage)
        : '',
      checkCategories ? checkCategoriesArray(value) : '',
      checkOutcomes ? checkOutcomesArray(value) : '',
      checkBetween ? isBetween(value, readableName, min, max) : '',
      checkMoreThan ? isMoreThan(value, readableName, newMarket.minPrice) : '',
      checkLessThan
        ? isLessThan(value, readableName, newMarket.maxPrice, lessThanMessage)
        : '',
      checkFee ? isValidFee(value, readableName, newMarket.affiliateFee) : '',
      checkDividedBy
        ? dividedBy(value, readableName, newMarket.minPrice, newMarket.maxPrice)
        : '',
      checkDateGreater
        ? dateGreater(value, currentTimestamp, checkDateGreaterMessage)
        : '',
      checkPositive ? isPositive(value) : '',
      checkDecimals ? moreThanDecimals(value, decimals) : '',
      checkForAddress ? checkAddress(value) : '',
    ];

    if (label === END_TIME) {
      const endTimeFormatted = buildformattedDate(
        newMarket.setEndTime,
        parseInt(newMarket.hour, 10),
        parseInt(newMarket.minute, 10),
        newMarket.meridiem,
        newMarket.offsetName,
        newMarket.offset
      );
      checkValidations.push(
        dateGreater(endTimeFormatted.timestamp, currentTimestamp)
      );
    }

    const errorMsg = checkValidations.find(validation => validation !== '');

    if (errorMsg) {
      this.onError(label, errorMsg);
      return true;
    }

    // no errors
    this.onError(label, '');
  };

  onChange = (name, value, callback) => {
    const {
      updateNewMarket,
      newMarket,
      removeAllOrdersFromNewMarket,
    } = this.props;
    updateNewMarket({ [name]: value });

    if (name === 'outcomes') {
      let outcomesFormatted = [];
      if (newMarket.marketType === CATEGORICAL) {
        outcomesFormatted = value.map((outcome, index) => ({
          description: outcome,
          id: index + 1,
          isTradeable: true,
        }));
        outcomesFormatted.unshift({
          id: 0,
          description: 'Invalid',
        });
      } else if (newMarket.marketType === SCALAR) {
        outcomesFormatted = SCALAR_OUTCOMES;
        outcomesFormatted[1].description =
          newMarket.scalarDenomination === ''
            ? NON_EXISTENT
            : newMarket.scalarDenomination;
      } else {
        outcomesFormatted = YES_NO_OUTCOMES;
      }
      updateNewMarket({ outcomesFormatted });
    } else if (name === 'marketType') {
      let outcomesFormatted = [];
      if (value === CATEGORICAL) {
        outcomesFormatted = newMarket.outcomes.map((outcome, index) => ({
          description: outcome,
          id: index,
        }));
      } else if (value === SCALAR) {
        outcomesFormatted = SCALAR_OUTCOMES;
        outcomesFormatted[1].description =
          newMarket.scalarDenomination === ''
            ? NON_EXISTENT
            : newMarket.scalarDenomination;
      } else {
        outcomesFormatted = YES_NO_OUTCOMES;
      }
      if (value !== SCALAR) {
        this.onError('minPrice', '');
        this.onError('maxPrice', '');
        this.onError('scalarDenomination', '');
        this.onError('tickSize', '');
        updateNewMarket({
          minPrice: 0,
          maxPrice: 1,
          minPriceBigNumber: ZERO,
          maxPriceBigNumber: ONE,
        });
      }
      if (value !== CATEGORICAL) {
        this.onError('outcomes', '');
      }
      updateNewMarket({ outcomesFormatted });
      removeAllOrdersFromNewMarket();
    } else if (name === 'scalarDenomination') {
      let outcomesFormatted = SCALAR_OUTCOMES;
      outcomesFormatted[1].description = value;
      updateNewMarket({ outcomesFormatted });
    } else if (
      name === 'setEndTime' ||
      name === 'hour' ||
      name === 'minute' ||
      name === 'meridiem' ||
      name === 'timezoneDropdown' ||
      name === 'timeSelector'
    ) {
      // timezone needs to be set on NewMarket object, this value is used to set timezone picker default value
      const setEndTime = name === 'setEndTime' ? value : newMarket.setEndTime;
      let hour = name === 'hour' ? value : newMarket.hour;
      let minute = name === 'minute' ? value : newMarket.minute;
      let meridiem = name === 'meridiem' ? value : newMarket.meridiem;
      let offset = newMarket.offset;
      let offsetName = newMarket.offsetName;
      let timezone = newMarket.timezone;

      if (name === 'timeSelector') {
        hour = value.hour || hour;
        minute = value.minute || minute;
        meridiem = value.meridiem || meridiem;
        this.onError('hour', '');
      }
      if (name === 'timezoneDropdown') {
        offset = value.offset;
        offsetName = value.offsetName;
        timezone = value.timezone;
      }
      const endTimeFormatted = buildformattedDate(
        setEndTime,
        hour,
        minute,
        meridiem,
        offsetName,
        offset
      );

      updateNewMarket({
        endTimeFormatted,
        setEndTime,
        hour,
        minute,
        meridiem,
        offset,
        offsetName,
        timezone,
      });
    }
    this.onError(name, '');
    if (callback) callback(name);
  };

  onError = (name, error) => {
    const { updateNewMarket, newMarket } = this.props;
    const { currentStep, validations } = newMarket;
    const updatedValidations = validations;

    updatedValidations[name] = error;
    updateNewMarket({ validations: updatedValidations });
  };

  preview = () => {
    this.setState({ showPreview: !this.state.showPreview }, () => {
      this.node.scrollIntoView();
    });
  };

  render() {
    const {
      newMarket,
      drafts,
      updateNewMarket,
      openCreateMarketModal,
      history,
      needsApproval,
      template,
    } = this.props;
    const { contentPages } = this.state;

    const { currentStep, validations, uniqueId, marketType } = newMarket;

    const {
      mainContent,
      explainerBlockTitle,
      firstButton,
      secondButton,
      explainerBlockSubtexts,
      largeHeader,
      noDarkBackground,
      previewButton,
    } = contentPages[currentStep];

    const savedDraft = drafts[uniqueId];
    const disabledSave =
      savedDraft && JSON.stringify(newMarket) === JSON.stringify(savedDraft);

    const noErrors = Object.values(validations || {}).every(field =>
      Array.isArray(field)
        ? field.every(val => val === '' || !val)
        : !field || field === ''
    );
    const saveDraftError =
      validations && validations.description === draftError;

    return (
      <div
        ref={node => {
          this.node = node;
        }}
        className={classNames(Styles.Form, {
          [Styles.Preview]: this.state.showPreview,
        })}
      >
        {this.state.showPreview && (
          <div>
            <span>Your market preview</span>
            <PrimaryButton text="Close preview" action={this.preview} />
            <MarketView market={newMarket} preview />
            <PrimaryButton text="Close preview" action={this.preview} />
          </div>
        )}
        {!this.state.showPreview && (
          <>
            <LocationDisplay currentStep={currentStep} pages={contentPages} />
            <LargeHeader text={largeHeader} />
            {previewButton && (
              <PrimaryButton text="Preview your market" action={this.preview} />
            )}
            {explainerBlockTitle && explainerBlockSubtexts && (
              <ExplainerBlock
                title={explainerBlockTitle}
                subtexts={explainerBlockSubtexts}
              />
            )}
            <ContentBlock noDarkBackground={noDarkBackground}>
              {mainContent === FORM_DETAILS && (
                <FormDetails onChange={this.onChange} onError={this.onError} />
              )}
              {mainContent === TEMPLATE_FORM_DETAILS && (
                <FormDetails
                  template
                  onChange={this.onChange}
                  onError={this.onError}
                />
              )}
              {mainContent === FEES_LIQUIDITY && (
                <FeesLiquidity
                  onChange={this.onChange}
                  onError={this.onError}
                />
              )}
              {mainContent === REVIEW && <Review />}
              {mainContent === TEMPLATE_PICKER && <TemplatePicker />}
              {mainContent === SUB_CATEGORIES && <SubCategories />}
              {mainContent === MARKET_TYPE && (
                <MarketType
                  updateNewMarket={updateNewMarket}
                  marketType={marketType}
                />
              )}
              {saveDraftError && (
                <Error
                  header="Unable to save draft"
                  subheader="Enter a market question to save this market as a draft"
                />
              )}
              {!noErrors && !saveDraftError && (
                <Error
                  header="complete all Required fields"
                  subheader="You must complete all required fields highlighted above before you can continue"
                />
              )}
              <div>
                {firstButton === BACK && (
                  <SecondaryButton text="Back" action={this.prevPage} />
                )}
                <div>
                  {!template && (
                    <SecondaryButton
                      text={disabledSave ? 'Saved' : 'Save draft'}
                      disabled={disabledSave}
                      action={this.saveDraft}
                    />
                  )}
                  {secondButton === NEXT && (
                    <PrimaryButton text="Next" action={this.nextPage} />
                  )}
                  {secondButton === CREATE && (
                    <PrimaryButton
                      text="Create"
                      action={() => {
                        openCreateMarketModal(() => {
                          this.setState({ blockShown: true }, () => {
                            history.push({
                              pathname: makePath(MY_POSITIONS, null),
                            });
                          });
                        });
                      }}
                    />
                  )}
                </div>
              </div>
              {secondButton === CREATE && (
                <BulkTxLabel
                  className={Styles.MultipleTransactions}
                  buttonName={'Create'}
                  count={1}
                  needsApproval={needsApproval}
                />
              )}
            </ContentBlock>
          </>
        )}
      </div>
    );
  }
}<|MERGE_RESOLUTION|>--- conflicted
+++ resolved
@@ -30,11 +30,8 @@
   SETTLEMENT_FEE,
   SUB_CATEGORIES,
   MARKET_TYPE,
-<<<<<<< HEAD
   EMPTY_STATE,
-=======
   TEMPLATE_PICKER,
->>>>>>> 12da3ebe
 } from 'modules/create-market/constants';
 import {
   CATEGORICAL,
