import React, { Component } from "react";
import PropTypes from "prop-types";
import classNames from "classnames";
import moment from "moment";

import { LocationDisplay } from "modules/common/form";
import { BACK, NEXT, CREATE, CUSTOM_CONTENT_PAGES, REVIEW, FORM_DETAILS, LANDING } from "modules/create-market/constants";
import { PrimaryButton, SecondaryButton } from "modules/common/buttons";
import { createMarket } from "modules/contracts/actions/contractCalls";
import { LargeHeader, ExplainerBlock, ContentBlock } from "modules/create-market/components/common";
import { NewMarket, Drafts } from "modules/types";
import FormDetails from "modules/create-market/containers/form-details";
import Review from "modules/create-market/containers/review";

import Styles from "modules/create-market/components/form.styles";

interface FormProps {
  newMarket: NewMarket;
  updateNewMarket: Function;
  address: String;
  updatePage: Function;
  addDraft: Function;
<<<<<<< HEAD
  drafts: Drafts;
  updateDraft: Function;
  clearNewMarket: Function;
  discardModal: Function;
=======
  drafts: Object;
  updateDraft: Function;
  clearNewMarket: Function;
>>>>>>> b21c998e
}

interface FormState {
  selected: number;
}

export default class Form extends React.Component<
  FormProps,
  FormState
> {
  state: FormState = {
    empty: ""
  };

  componentDidMount() {
    this.node.scrollIntoView();
<<<<<<< HEAD
    window.addEventListener("beforeunload", this.onUnload)
  }

  componentWillUnmount() {
    window.removeEventListener("beforeunload", this.onUnload)
  }

  onUnload(event) {
    this.props.discardModal();
    const confirmationMessage = '';
    e.returnValue = confirmationMessage;
    return confirmationMessage; 
=======
>>>>>>> b21c998e
  }

  prevPage = () => {
    const { newMarket, updateNewMarket, updatePage, clearNewMarket } = this.props;

    if (newMarket.currentStep <= 0) {
      updatePage(LANDING);
      clearNewMarket();
    }

    const newStep = newMarket.currentStep <= 0 ? 0 : newMarket.currentStep - 1;
    updateNewMarket({ currentStep: newStep });
  }

  nextPage = () => {
    const { newMarket, updateNewMarket } = this.props;
   // if (newMarket.isValid) {
      const newStep =
        newMarket.currentStep >= CUSTOM_CONTENT_PAGES.length - 1
          ? CUSTOM_CONTENT_PAGES.length - 1
          : newMarket.currentStep + 1;
      updateNewMarket({ currentStep: newStep });
    //}
  }

  saveDraft = () => {
    const {
      addDraft, 
      currentTimestamp,
      newMarket,
      updateNewMarket,
      drafts,
      updateDraft
    } = this.props;

    if (newMarket.uniqueId && drafts[newMarket.uniqueId]) {
      // update draft
      const updatedDate = Date.now(); // should be currentTimestamp
      const draftMarket = {
        ...newMarket,
        updated: updatedDate
      };
      updateDraft(newMarket.uniqueId, draftMarket);
       updateNewMarket({ 
        updated: updatedDate 
      });
    } else {
      // create new draft
      const createdDate = Date.now(); // should be currentTimestamp
      const draftMarket = {
        ...newMarket,
        uniqueId: createdDate,
        created: createdDate,
        updated: createdDate
      }

      addDraft(createdDate, draftMarket);
      updateNewMarket({ 
        uniqueId: createdDate,
        created: createdDate,
        updated: createdDate 
      });
    }
  }

  submitMarket = () => {
    const { newMarket, address } = this.props;

    createMarket({
      isValid: true,
      validations: newMarket.validations,
      currentStep: newMarket.currentStep,
      type: newMarket.type, // this isn't used
      outcomes: [],
      scalarSmallNum: newMarket.minPrice,
      scalarBigNum: newMarket.maxPrice,
      scalarDenomination: newMarket.scalarDenomination,
      description: newMarket.description,
      expirySourceType: newMarket.expirySourceType,
      expirySource: newMarket.expirySource,
      designatedReporterType: newMarket.designatedReporterType,
      designatedReporterAddress: (newMarket.designatedReporterAddress === "") ? address : newMarket.designatedReporterAddress,
      minPrice: newMarket.minPrice,
      maxPrice: newMarket.maxPrice,
      endTime: newMarket.endTime.unix(), // newMarket.endTime, this is a number (timestamp)
      tickSize: newMarket.tickSize, // maxPrice.tickSize, this needs to be a string
      hour: newMarket.hour,
      minute: newMarket.minute,
      meridiem: newMarket.meridiem,
      marketType: newMarket.type,
      detailsText: newMarket.detailsText,
      category: "",
      tag1: "",
      tag2: "",
      settlementFee: 0,
      affiliateFee: 0,
      orderBook: {},
      orderBookSorted: {},
      orderBookSeries: {},
      initialLiquidityEth: 0,
      initialLiquidityGas: 0,
      creationError: ""
    });
  }

  render() {
    const {
      newMarket,
      drafts
    } = this.props;
    const s = this.state;

    const { 
      mainContent, 
      explainerBlockTitle, 
      firstButton, 
      secondButton, 
      explainerBlockSubtexts, 
      largeHeader
    } = CUSTOM_CONTENT_PAGES[newMarket.currentStep];

    const savedDraft = drafts[newMarket.uniqueId];
    const disabledSave = newMarket.description === "" || (savedDraft && JSON.stringify(newMarket) === JSON.stringify(savedDraft));

    return (
      <div 
        ref={node => {
          this.node = node;
        }}
        className={Styles.Form}
      >
        <LocationDisplay currentStep={newMarket.currentStep} pages={CUSTOM_CONTENT_PAGES} />
        <LargeHeader text={largeHeader} />
        {explainerBlockTitle && explainerBlockSubtexts && 
          <ExplainerBlock
            title={explainerBlockTitle}
            subtexts={explainerBlockSubtexts}
          />
        }
        <ContentBlock>
          {mainContent === FORM_DETAILS && <FormDetails />}
          {mainContent === REVIEW && <Review />}
          <div>
            {firstButton === BACK && <SecondaryButton text="Back" action={this.prevPage} />}
            <div>
              <SecondaryButton text="Save draft" disabled={disabledSave} action={this.saveDraft} />
              {secondButton === NEXT &&  <PrimaryButton text="Next" action={this.nextPage} />}
              {secondButton === CREATE && <PrimaryButton text="Create" action={this.submitMarket} />}
            </div>
          </div>
        </ContentBlock>
      </div>
    );
  }
}<|MERGE_RESOLUTION|>--- conflicted
+++ resolved
@@ -20,16 +20,10 @@
   address: String;
   updatePage: Function;
   addDraft: Function;
-<<<<<<< HEAD
   drafts: Drafts;
   updateDraft: Function;
   clearNewMarket: Function;
   discardModal: Function;
-=======
-  drafts: Object;
-  updateDraft: Function;
-  clearNewMarket: Function;
->>>>>>> b21c998e
 }
 
 interface FormState {
@@ -46,7 +40,6 @@
 
   componentDidMount() {
     this.node.scrollIntoView();
-<<<<<<< HEAD
     window.addEventListener("beforeunload", this.onUnload)
   }
 
@@ -59,8 +52,6 @@
     const confirmationMessage = '';
     e.returnValue = confirmationMessage;
     return confirmationMessage; 
-=======
->>>>>>> b21c998e
   }
 
   prevPage = () => {
