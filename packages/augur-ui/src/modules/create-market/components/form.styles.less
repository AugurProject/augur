@import (reference) "~assets/styles/shared";

.Form {
	color: var(--color-primary-text);
	display: flex;
    align-items: center;
    flex-direction: column;
    padding-bottom: 87px;
    padding-top: @size-32;

    > div:last-of-type {
    	> div:last-of-type {
			margin-top: @size-40;
            display: flex;
            
            @media @breakpoint-mobile {
                margin-top: @size-36;
            }

	    	> div {
	    		display: flex;
			    flex: 1;
			    justify-content: flex-end;

			    > button:nth-last-of-type(2) {
			    	margin-right: @size-24
			    }
	    	}
	   	}
    }

    > button {
    	margin-bottom: @size-24;
    }

    &.Preview {
        flex: 1;
        max-width: unset;
        bottom: 0;
        left: 0;
        position: absolute;
        right: 0;
        top: 0;
        z-index: @mask-toast;
        padding: 0;

    	> div {
            background: var(--color-table-header);
            display: flex;
            flex-direction: column;
            flex: 1;
            width: 100%;
            align-items: center;
            overflow-y: auto;

<<<<<<< HEAD
            > section {
                background: var(--color-dark-grey);
=======
            > span {
>>>>>>> 7c59d1a8
                width: 100%;
                margin-top: 0;
            }

            > button {
                margin: @size-14 0;
            }

            > button:first-of-type {
                margin-top: @size-16;
                margin-bottom: @size-16;
            }
        }
    }

    @media @breakpoint-mobile {
        padding: @size-16 @size-8 46px;
        align-items: flex-start;

        > span {
            padding-left: @size-8;
        }
    }
}

.MultipleTransactions {
  margin: @size-24 0 0;
}<|MERGE_RESOLUTION|>--- conflicted
+++ resolved
@@ -53,12 +53,11 @@
             align-items: center;
             overflow-y: auto;
 
-<<<<<<< HEAD
             > section {
                 background: var(--color-dark-grey);
-=======
+            }
+
             > span {
->>>>>>> 7c59d1a8
                 width: 100%;
                 margin-top: 0;
             }
