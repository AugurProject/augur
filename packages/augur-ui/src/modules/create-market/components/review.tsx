--- conflicted
+++ resolved
@@ -14,15 +14,9 @@
   SmallSubheadersTooltip,
   NoFundsErrors,
   DateTimeHeaders,
-<<<<<<< HEAD
-  PreviewMarketTitleHeader,
-} from 'modules/create-market/components/common';
-import { LinearPropertyLabel } from 'modules/common/labels';
-=======
   PreviewMarketTitleHeader
 } from "modules/create-market/components/common";
 import { LinearPropertyLabel, TransactionFeeLabel } from "modules/common/labels";
->>>>>>> 33e208ac
 import {
   SCALAR,
   CATEGORICAL,
@@ -308,44 +302,22 @@
           />
         </span>
 
-<<<<<<< HEAD
         <Subheaders
           copyType={MARKET_COPY_LIST.NO_SHOW_BOND}
           header="No-show bond"
-          subheader={
+          subheader=
             'A “no-show” bond must be put up by the market creator which is lost if the designated reporter doesn’t show up on time (within 3 days of the market end time) to put forth the initial tentative outcome.'
-          }
           link
         />
         <span>
           <LinearPropertyLabel
-            label={'No-Show Bond'}
+            label='No-Show Bond'
             value={
               designatedReportNoShowReputationBond &&
               designatedReportNoShowReputationBond.formattedValue + ' REP'
             }
           />
         </span>
-=======
-        <LineBreak />
-        <Header text="Funds required" />
-        <div>
-          <Subheaders copyType={MARKET_COPY_LIST.VALIDITY_BOND} header="Validity bond" subheader={"The bond is paid in DAI and is refunded to the Market Creator if the Final Outcome of the Market is not Invalid. The Validity Bond is a dynamic amount based on the percentage of Markets in Augur that are being Finalized as Invalid."} link />
-          <span>
-            <LinearPropertyLabel
-              label={"Validity Bond"}
-              value={s.validityBond && s.validityBond.formattedValue + " DAI"}
-            />
-          </span>
-
-          <Subheaders copyType={MARKET_COPY_LIST.NO_SHOW_BOND} header="No-show bond" subheader={"A “no-show” bond must be put up by the market creator which is lost if the designated reporter doesn’t show up on time (within 1 day of the market end time) to put forth the initial tentative outcome."} link />
-          <span>
-            <LinearPropertyLabel
-              label={"No-Show Bond"}
-              value={s.designatedReportNoShowReputationBond && s.designatedReportNoShowReputationBond.formattedValue + " REP"}
-            />
-          </span>
->>>>>>> 33e208ac
 
         {formattedInitialLiquidityDai.value > 0 && (
           <>
@@ -377,22 +349,7 @@
             label="Total DAI"
             value={`${totalDai.formattedValue} DAI`}
           />
-          {gsnEnabled && (
-            <LinearPropertyLabel
-              label="Transaction Fee"
-              value={`${totalGasInDai} DAI`}
-            />
-<<<<<<< HEAD
-          )}
-          {!gsnEnabled && (
-=======
-            <TransactionFeeLabel gasCostDai={totalGasInDai} />
->>>>>>> 33e208ac
-            <LinearPropertyLabel
-              label="Transaction Fee"
-              value={`${totalEth.formattedValue} ETH`}
-            />
-          )}
+          <TransactionFeeLabel gasCostDai={totalGasInDai} />
           <LinearPropertyLabel
             label="TOTAL REP"
             value={
