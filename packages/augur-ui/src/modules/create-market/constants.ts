import {
  YES_NO,
  SCALAR,
  CATEGORICAL
} from "modules/common/constants";
import * as icons from "modules/categories/icons";

// Button Types
export const BACK = "back";
export const NEXT = "next";
export const CREATE = "create";

// Pages
export const LANDING = "LANDING";
export const SCRATCH = "SCRATCH";
export const TEMPLATE = "TEMPLATE";

export const MARKET_CREATION_PAGES = [
	LANDING,
	SCRATCH, 
	TEMPLATE
];

// Scratch Page Content
export const REVIEW = "review";
export const FEES_LIQUIDITY = "feesLiquidity";
export const FORM_DETAILS = "formDetails";

const EventDetailsContent = {
	title: "Event details",
	largeHeader: "Create a custom market",
	explainerBlockTitle: "A note on choosing a market",
	explainerBlockSubtexts: [
	      "Create markets that will have an objective outcome by the events end time. Avoid creating markets that have subjective or ambiguous outcomes. If you're not sure that the market's outcome will be known beyond a reasonable doubt by the reporting start time, you should not create the market.",
	      "A market only covers events that occur after market creation time and on or before reporting start time. If the event occurs outside of these bounds it has a high probability as resolving as invalid."
	    ],
	mainContent: FORM_DETAILS,
	firstButton: BACK,
	secondButton: NEXT
};

const LiquidityContent = {
	title: "Fees & liquidity",
	largeHeader: "Fee & liquidity",
	noDarkBackground: true,
	mainContent: FEES_LIQUIDITY,
	firstButton: BACK,
	secondButton: NEXT
};

const ReviewContent = {
	title: "Review",
	largeHeader: "Review market details",
	explainerBlockTitle: "Double check the details",
	explainerBlockSubtexts: [
		"Reporting Start Time must not conflict with the Market Question or Resolution Details. If they don’t match up there is a high probability that the market will resolve as invalid."
	],
	mainContent: REVIEW,
	firstButton: BACK,
	secondButton: CREATE
};

export const CUSTOM_CONTENT_PAGES = [
	EventDetailsContent,
	LiquidityContent, 
	ReviewContent
];

// Market Type Names
export const MARKET_TYPE_NAME = {
  [YES_NO]: "Yes/No",
  [SCALAR]: "Scalar",
  [CATEGORICAL]: "Categorical"
};

// Market templates
export const SPORTS = "Sports";
export const POLITICS = "Politics";
export const FINANCE = "Finance";
export const ENTERTAINMENT = "Entertainment";
export const CRYPTO = "Crypto";

// Market Subtemplates
export const SOCCER = "Soccer";
export const AMERICAN_FOOTBALL = "American Football";
export const BASEBALL = "Baseball";
export const GOLF = "Golf";
export const BASKETBALL = "Basketball";
export const TENNIS = "Tennis";
export const HOCKEY = "Hockey";
export const HORSE_RACING = "Horse Racing";
export const US_ELECTIONS = "US Elections";
export const US_POLITICS = "US Politics";
export const WORLD = "World";
export const STOCKS = "Stocks";
export const COMMONDITIES = "Commondities";
export const INDEXES = "Indexes";
export const AWARDS = "Awards";
export const MOVIES = "Movies";
export const MUSIC = "Music";
export const TV = "TV";
export const BITCOIN = "Bitcoin";
export const ETHEREUM = "Ethereum";
export const LITECOIN = "Litecoin";
export const AUGUR = "Augur"


export const MARKET_TEMPLATES = [
	{
	  value: SPORTS,
	  header: SPORTS,
	  description: "80 Markets  |  76.1k",
		icon: icons.Sports
	},
	{
	  value: POLITICS,
	  header: POLITICS,
	  description: "110 Markets  |  134.5k",
	  icon: icons.Politics
	},
	{
	  value: FINANCE,
	  header: FINANCE,
	  description: "100 Markets  |  127.4k",
	  icon: icons.Finance
	},
	{
	  value: ENTERTAINMENT,
	  header: ENTERTAINMENT,
	  description: "125 Markets  |  717.2k",
	  icon: icons.Entertainment
	},
	{
	  value: CRYPTO,
	  header: CRYPTO,
	  description: "148 Markets  |  827.4k",
	  icon: icons.Crypto
	},
];

export const MARKET_SUB_TEMPLATES = {
	SPORTS: [
		{
			value: SOCCER,
			header: SOCCER,
			description: "128 Markets  |  727.4k",
			icon: icons.Soccer
		},
		{
			value: AMERICAN_FOOTBALL,
			header: AMERICAN_FOOTBALL,
			description: "128 Markets  |  727.4k",
			icon: icons.AmericanFootball
		},
		{
			value: BASEBALL,
			header: BASEBALL,
			description: "128 Markets  |  727.4k",
			icon: icons.Baseball
		},
		{
			value: GOLF,
			header: GOLF,
			description: "128 Markets  |  727.4k",
			icon: icons.Golf
		},
		{
			value: BASKETBALL,
			header: BASKETBALL,
			description: "128 Markets  |  727.4k",
			icon: icons.Basketball
		},
		{
			value: TENNIS,
			header: TENNIS,
			description: "128 Markets  |  727.4k",
			icon: icons.Tennis
		},
		{
			value: HOCKEY,
			header: HOCKEY,
			description: "128 Markets  |  727.4k",
			icon: icons.Hockey
		},
		{
			value: HORSE_RACING,
			header: HORSE_RACING,
			description: "128 Markets  |  727.4k",
			icon: icons.HorseRacing
		},
	],
	POLITICS: [
		{
			value: US_ELECTIONS,
			header: US_ELECTIONS,
			description: "128 Markets  |  727.4k",
			icon: icons.USElections
		},
		{
			value: US_POLITICS,
			header: US_POLITICS,
			description: "128 Markets  |  727.4k",
			icon: icons.USPolitics
		},
		{
			value: WORLD,
			header: WORLD,
			description: "128 Markets  |  727.4k",
			icon: icons.World
		},
	],
	FINANCE: [
		{
			value: STOCKS,
			header: STOCKS,
			description: "128 Markets  |  727.4k",
			icon: icons.Stocks
		},
		{
			value: COMMONDITIES,
			header: COMMONDITIES,
			description: "128 Markets  |  727.4k",
			icon: icons.Commodities
		},
		{
			value: INDEXES,
			header: INDEXES,
			description: "128 Markets  |  727.4k",
			icon: icons.Indexes
		},
	],
	ENTERTAINMENT: [
		{
			value: AWARDS,
			header: AWARDS,
			description: "128 Markets  |  727.4k",
			icon: icons.Awards
		},
		{
			value: MOVIES,
			header: MOVIES,
			description: "128 Markets  |  727.4k",
			icon: icons.Movies
		},
		{
			value: MUSIC,
			header: MUSIC,
			description: "128 Markets  |  727.4k",
			icon: icons.Music
		},
		{
			value: TV,
			header: TV,
			description: "128 Markets  |  727.4k",
			icon: icons.TV
		},
	],
	CRYPTO: [
		{
			value: BITCOIN,
			header: BITCOIN,
			description: "128 Markets  |  727.4k",
			icon: icons.BTC
		},
		{
			value: ETHEREUM,
			header: ETHEREUM,
			description: "128 Markets  |  727.4k",
			icon: icons.ETH
		},
		{
			value: LITECOIN,
			header: LITECOIN,
			description: "128 Markets  |  727.4k",
			icon: icons.LTC
		},
		{
			value: AUGUR,
			header: AUGUR,
			description: "128 Markets  |  727.4k",
			icon: icons.REP
		},
	],
};

export const DESCRIPTION_PLACEHOLDERS = {
	[YES_NO]: "Example: Will [person] win the [year] [event]?",
	[SCALAR]: "Example: Which Team will win: [Team A] vs [Team B] on [date]?",
<<<<<<< HEAD
  	[CATEGORICAL]: "Example: How many [goals/points] will [person] score in the [year] [event]?"
}

// Create market fields for validations
export const DESCRIPTION = "description";
export const END_TIME = "endTime";
export const DESIGNATED_REPORTER_ADDRESS = "designatedReporterAddress";
export const EXPIRY_SOURCE = "expirySource";

export const SETTLEMENT_FEE = "settlementFee";

export const VALIDATION_ATTRIBUTES = {
	[DESCRIPTION]: {
		label: DESCRIPTION,
		readableName: "Description",
		checkFilledString: true,
		checkFilledStringMessage: "Enter a market question"
	},
	[END_TIME]: {
		label: END_TIME,
		readableName: "date",
		checkFilledNumber: true,
		checkFilledNumberMessage: "Choose a date"
	},
	[DESIGNATED_REPORTER_ADDRESS]: {
		label: DESIGNATED_REPORTER_ADDRESS,
		readableName: "wallet address",
		checkFilledString: true,
		checkFilledStringMessage: "Enter a valid wallet address"
	},
	[EXPIRY_SOURCE]: {
		label: EXPIRY_SOURCE,
		readableName: "website",
		checkFilledString: true,
		checkFilledStringMessage: "Enter a website"
	},
	[SETTLEMENT_FEE]: {
        label: SETTLEMENT_FEE, 
        readableName: "Market creator fee", 
        checkBetween: true, 
        checkFilledNumber: true, 
        min: 0, 
        max: 50
	}
}
=======
  [CATEGORICAL]: "Example: How many [goals/points] will [person] score in the [year] [event]?"
}
>>>>>>> 737d20d1
<|MERGE_RESOLUTION|>--- conflicted
+++ resolved
@@ -286,8 +286,7 @@
 export const DESCRIPTION_PLACEHOLDERS = {
 	[YES_NO]: "Example: Will [person] win the [year] [event]?",
 	[SCALAR]: "Example: Which Team will win: [Team A] vs [Team B] on [date]?",
-<<<<<<< HEAD
-  	[CATEGORICAL]: "Example: How many [goals/points] will [person] score in the [year] [event]?"
+  [CATEGORICAL]: "Example: How many [goals/points] will [person] score in the [year] [event]?"
 }
 
 // Create market fields for validations
@@ -332,7 +331,3 @@
         max: 50
 	}
 }
-=======
-  [CATEGORICAL]: "Example: How many [goals/points] will [person] score in the [year] [event]?"
-}
->>>>>>> 737d20d1
