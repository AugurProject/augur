import {
  YES_NO,
  SCALAR,
  CATEGORICAL,
  YES_NO_OUTCOMES,
  DESIGNATED_REPORTER_SELF,
  SETTLEMENT_FEE_DEFAULT,
  AFFILIATE_FEE_DEFAULT,
  ZERO,
  ONE,
} from 'modules/common/constants';
import { NewMarket } from 'modules/types';
import * as icons from 'modules/common/icons';
import { Popcorn } from 'modules/common/icons';
import {
  SPORTS,
  POLITICS,
  FINANCE,
  ENTERTAINMENT,
  CRYPTO,
  SOCCER,
  AMERICAN_FOOTBALL,
  BASEBALL,
  GOLF,
  BASKETBALL,
  TENNIS,
  HOCKEY,
  HORSE_RACING,
  NFL,
  NCAA,
  US_POLITICS,
  WORLD,
  STOCKS,
  INDEXES,
  BITCOIN,
  ETHEREUM,
  LITECOIN,
} from '@augurproject/artifacts';

export const INVALID_OUTCOME = 'Market is Invalid';

// Button Types
export const BACK = 'back';
export const NEXT = 'next';
export const CREATE = 'create';

// Pages
export const LANDING = 'LANDING';
export const SCRATCH = 'SCRATCH';
export const TEMPLATE = 'TEMPLATE';

export const MARKET_CREATION_PAGES = [LANDING, SCRATCH, TEMPLATE];

// Scratch Page Content
export const REVIEW = 'review';
export const FEES_LIQUIDITY = 'feesLiquidity';
export const FORM_DETAILS = 'formDetails';
export const TEMPLATE_FORM_DETAILS = 'templateFormDetails';
export const DEFAULT_TICK_SIZE = 0.01;

export const EMPTY_STATE: NewMarket = {
  isValid: false,
  validations: {
    description: null,
    categories: ['', '', ''],
    designatedReporterAddress: null,
    setEndTime: null,
    hour: null,
    minute: null,
    meridiem: null,
    scalarDenomination: null,
    outcomes: ['', ''],
    settlementFee: '',
    inputs: ['', ''],
  },
  currentStep: 0,
  marketType: YES_NO,
  outcomes: ['', ''],
  outcomesFormatted: YES_NO_OUTCOMES,
  scalarSmallNum: '',
  scalarBigNum: '',
  scalarDenomination: '',
  description: '',
  designatedReporterType: DESIGNATED_REPORTER_SELF,
  designatedReporterAddress: '',
  endTime: null,
  setEndTime: null,
  tickSize: DEFAULT_TICK_SIZE,
  hour: null,
  minute: null,
  meridiem: 'AM',
  offset: 0,
  offsetName: null,
  timezone: null,
  detailsText: '',
  categories: ['', '', ''],
  settlementFee: SETTLEMENT_FEE_DEFAULT,
  affiliateFee: AFFILIATE_FEE_DEFAULT,
  orderBook: {}, // for submit orders
  orderBookSorted: {}, // for order book table
  minPrice: '0',
  maxPrice: '1',
  minPriceBigNumber: ZERO,
  maxPriceBigNumber: ONE,
  initialLiquidityDai: ZERO,
  initialLiquidityGas: ZERO,
};

export const EventDetailsContentTemplate = `template`;
export const EventDetailsContent = (type = `custom`) => ({
  title: 'Event details',
  largeHeader: `Create a ${type} market`,
  explainerBlockTitle: 'A market is invalid if:',
  explainerBlockSubtexts: [
    'The market question is subjective in nature.',
    'The result of the event was known at market creation time.',
    'The outcome was not known at event expiration time.',
    'The title, details and outcomes are in direct conflict with each other.',
    'There are strong arguments for the market resolving as multiple outcomes, unless it is explicitly stated how the market should be resolved in resolution details.',
    "If using a resolution source (a source is a noun that reports on or decides the result of a market), the source's URL or full name is NOT in the Market Question, regardless of it being in the resolution details.",
    'If using a resolution source, it is not referenced consistently between the Market Question and Resolution Details e.g. as either a URL or its full name',
    'If it’s a stock, currency or cryptocurrency and its ticker is not used in the market question.',
    'If it’s an index and the indexes full name is not in the market question.',
    'A market only covers events that occur after market creation time and on or before reporting start time. If the event occurs outside of these bounds it has a high probability as resolving as invalid.',
    'For any sports market that lists a player or team not in the correct league, division or conference, at the time the market was created, the market should resolve as invalid.',
  ],
  mainContent:
    type == EventDetailsContentTemplate ? TEMPLATE_FORM_DETAILS : FORM_DETAILS,
  firstButton: BACK,
  secondButton: NEXT,
  useBullets: true,
});

export const LiquidityContent = {
  title: 'Fees & liquidity',
  largeHeader: 'Fee & liquidity',
  noDarkBackground: true,
  mainContent: FEES_LIQUIDITY,
  firstButton: BACK,
  secondButton: NEXT,
};

export const ReviewContent = {
  title: 'Review',
  largeHeader: 'Review market details',
  previewButton: true,
  explainerBlockTitle: 'Double check the details',
  explainerBlockSubtexts: [
    'Event expiration must not conflict with the Market Question or Resolution Details. If they don’t match up there is a high probability that the market will resolve as invalid.',
  ],
  mainContent: REVIEW,
  firstButton: BACK,
  secondButton: CREATE,
};

export const CUSTOM_CONTENT_PAGES = [
  EventDetailsContent(),
  LiquidityContent,
  ReviewContent,
];

// template page content
export const SUB_CATEGORIES = 'subCategories';
export const MARKET_TYPE = 'marketType';
export const TEMPLATE_PICKER = 'templatePicker';

// Market Type Names
export const MARKET_TYPE_NAME = {
  [YES_NO]: 'Yes/No',
  [SCALAR]: 'Scalar',
  [CATEGORICAL]: 'Categorical',
};

// Market Subtemplates
export const AWARDS = 'Awards';
export const MOVIES = 'Movies';
export const MUSIC = 'Music';
export const TV = 'TV';
export const AUGUR = 'Augur';

const defaultDescription = '-  |  -';
export interface MarketCardTemplate {
  value: string;
  header: string;
  description: string;
  icon: JSX.Element;
}

export const MARKET_TEMPLATES = [
  {
    value: SPORTS,
    header: SPORTS,
    description: defaultDescription,
    icon: icons.Sports,
  },
  {
    value: POLITICS,
    header: POLITICS,
    description: defaultDescription,
    icon: icons.Politics,
  },
  {
    value: FINANCE,
    header: FINANCE,
    description: defaultDescription,
    icon: icons.Finance,
  },
  {
    value: ENTERTAINMENT,
    header: ENTERTAINMENT,
    description: defaultDescription,
    icon: icons.Entertainment,
  },
  {
    value: CRYPTO,
    header: CRYPTO,
    description: defaultDescription,
    icon: icons.Crypto,
  },
];

export const MARKET_SUB_TEMPLATES = {
  [SPORTS]: [
    {
      value: SOCCER,
      header: SOCCER,
      description: defaultDescription,
      icon: icons.Soccer,
    },
    {
      value: AMERICAN_FOOTBALL,
      header: AMERICAN_FOOTBALL,
      description: defaultDescription,
      icon: icons.AmericanFootball,
    },
    {
      value: BASEBALL,
      header: BASEBALL,
      description: defaultDescription,
      icon: icons.Baseball,
    },
    {
      value: GOLF,
      header: GOLF,
      description: defaultDescription,
      icon: icons.Golf,
    },
    {
      value: BASKETBALL,
      header: BASKETBALL,
      description: defaultDescription,
      icon: icons.Basketball,
    },
    {
      value: TENNIS,
      header: TENNIS,
      description: defaultDescription,
      icon: icons.Tennis,
    },
    {
      value: HOCKEY,
      header: HOCKEY,
      description: defaultDescription,
      icon: icons.Hockey,
    },
    {
      value: HORSE_RACING,
      header: HORSE_RACING,
      description: defaultDescription,
      icon: icons.HorseRacing,
    },
  ],
  [AMERICAN_FOOTBALL]: [
    {
      value: NFL,
      header: NFL,
      description: defaultDescription,
      icon: icons.AmericanFootball,
    },
    {
      value: NCAA,
      header: NCAA,
      description: defaultDescription,
      icon: icons.AmericanFootball,
    },
  ],
  [POLITICS]: [
    {
      value: US_POLITICS,
      header: US_POLITICS,
      description: defaultDescription,
      icon: icons.USPolitics,
    },
    {
      value: WORLD,
      header: WORLD,
      description: defaultDescription,
      icon: icons.World,
    },
  ],
  [FINANCE]: [
    {
      value: STOCKS,
      header: STOCKS,
      description: defaultDescription,
      icon: icons.Stocks,
    },
    {
      value: INDEXES,
      header: INDEXES,
      description: defaultDescription,
      icon: icons.Indexes,
    },
  ],
  [ENTERTAINMENT]: [
    {
      value: AWARDS,
      header: AWARDS,
      description: defaultDescription,
      icon: icons.Awards,
    },
    {
      value: MOVIES,
      header: MOVIES,
      description: defaultDescription,
      icon: icons.Movies,
    },
    {
      value: MUSIC,
      header: MUSIC,
      description: defaultDescription,
      icon: icons.Music,
    },
    {
      value: TV,
      header: TV,
      description: defaultDescription,
      icon: icons.TV,
    },
  ],
  [CRYPTO]: [
    {
      value: BITCOIN,
      header: BITCOIN,
      description: defaultDescription,
      icon: icons.BTC,
    },
    {
      value: ETHEREUM,
      header: ETHEREUM,
      description: defaultDescription,
      icon: icons.ETH,
    },
    {
      value: LITECOIN,
      header: LITECOIN,
      description: defaultDescription,
      icon: icons.LTC,
    },
    {
      value: AUGUR,
      header: AUGUR,
      description: defaultDescription,
      icon: icons.REP,
    },
  ],
};

export const MARKET_TYPE_TEMPLATES = [
  {
    value: YES_NO,
    header: 'Yes / No',
    description: 'There are two possible outcomes: “Yes” or “No”',
    icon: Popcorn,
    useIconColors: true,
  },
  {
    value: CATEGORICAL,
    header: 'Multiple Choice',
    description: 'There are up to 7 possible outcomes: “A”, “B”, “C” etc ',
    icon: Popcorn,
    useIconColors: true,
  },
  {
    value: SCALAR,
    header: 'Scalar',
    description:
      'A range of numeric outcomes: “USD range” between “1” and “100”.',
    icon: Popcorn,
    useIconColors: true,
  },
];

export const DESCRIPTION_PLACEHOLDERS = {
  [YES_NO]: 'Example: Will [person] win the [year] [event]?',
  [SCALAR]: 'Example: Which Team will win: [Team A] vs [Team B] on [date]?',
  [CATEGORICAL]:
    'Example: How many [goals/points] will [person] score in the [year] [event]?',
};

// Create market fields for validations
export const DESCRIPTION = 'description';
export const END_TIME = 'setEndTime';
export const CATEGORIES = 'categories';
export const HOUR = 'hour';
export const DESIGNATED_REPORTER_ADDRESS = 'designatedReporterAddress';

export const OUTCOMES = 'outcomes';

export const DENOMINATION = 'scalarDenomination';
export const MIN_PRICE = 'minPrice';
export const MAX_PRICE = 'maxPrice';
export const TICK_SIZE = 'tickSize';

export const SETTLEMENT_FEE = 'settlementFee';
export const AFFILIATE_FEE = 'affiliateFee';

export const TEMPLATE_INPUTS = 'inputs';

export const VALIDATION_ATTRIBUTES = {
  [DESCRIPTION]: {
    label: DESCRIPTION,
    readableName: 'Description',
    checkFilledString: true,
    checkFilledStringMessage: 'Enter a market question',
  },
  [HOUR]: {
    label: HOUR,
    readableName: 'time',
    checkFilledNumber: true,
    checkFilledNumberMessage: 'Choose a time',
  },
  [CATEGORIES]: {
    label: CATEGORIES,
    readableName: 'category',
    checkCategories: true,
  },
  [END_TIME]: {
    label: END_TIME,
    readableName: 'date',
    checkFilledNumber: true,
    checkDateGreater: true,
    checkDateGreaterMessage: 'Reporting start must be in the future',
    checkFilledNumberMessage: 'Choose a date',
  },
  [DESIGNATED_REPORTER_ADDRESS]: {
    label: DESIGNATED_REPORTER_ADDRESS,
    readableName: 'wallet address',
    checkFilledString: true,
    checkFilledStringMessage: 'Enter a wallet address',
    checkForAddress: true,
  },
  [OUTCOMES]: {
    label: OUTCOMES,
    readableName: 'outcomes',
    checkOutcomes: true,
  },
  [DENOMINATION]: {
    label: DENOMINATION,
    readableName: 'Unit of measurement',
    checkFilledString: true,
    checkFilledStringMessage: 'Enter a unit of measurement',
  },
  [MIN_PRICE]: {
    label: MIN_PRICE,
    readableName: 'Min',
    checkFilledNumber: true,
    checkLessThan: true,
    lessThanMessage: "Min can't be higher than max",
  },
  [MAX_PRICE]: {
    label: MAX_PRICE,
    readableName: 'Max',
    checkFilledNumber: true,
    checkMoreThan: true,
  },
  [TICK_SIZE]: {
    label: TICK_SIZE,
    readableName: 'Precision',
    checkFilledNumber: true,
    checkFilledNumberMessage: 'Enter precision',
    checkPositive: true,
    checkLessThan: false,
    checkDividedBy: true,
    checkDecimals: true,
    decimals: 9,
  },
  [SETTLEMENT_FEE]: {
    label: SETTLEMENT_FEE,
    readableName: 'Market creator fee',
    checkBetween: true,
    checkFilledNumber: true,
    checkFee: true,
    min: 0,
    max: 50,
  },
  [AFFILIATE_FEE]: {
    label: AFFILIATE_FEE,
    readableName: 'Affiliate fee',
    checkBetween: true,
    checkFilledNumber: true,
    min: 0,
    max: 100,
  },
  [TEMPLATE_INPUTS]: {
    label: TEMPLATE_INPUTS,
    readableName: 'Template inputs',
    checkUserInputFilled: true,
  },
};

export const TemplateBannerText = {
  indexes:
    'Enter the full name of the index to ensure the market resolves as valid, i.e. S & P 500 Index',
  stocks:
    'Enter stock ticker symbol to ensure the market resolves as valid, i.e. AAPL',
};

export const SelectEventNoticeText =
  'Choose an event in the market question in order to select outcomes.';

export enum MARKET_COPY_LIST {
  USE_A_TEMPLATE = 'USE_A_TEMPLATE',
  DONT_SEE_CAT = 'DONT_SEE_CAT',
<<<<<<< HEAD
  FROM_SCRATCH = 'FROM_SCRATCH',
  MARKET_TYPE = 'MARKET_TYPE',
  EVENT_EXPIRATION = 'EVENT_EXPIRATION',
  MARKET_QUESTION = 'MARKET_QUESTION',
=======
  FROM_SCRATCH = 'FROM_SCRATCH'
>>>>>>> 9e6aff7f
}

export const MARKET_CREATION_COPY = {
  [MARKET_COPY_LIST.USE_A_TEMPLATE]: {
    subheader: [
<<<<<<< HEAD
      'These are templates of the most popular markets across different market categories. Templates simplify the creation of new markets by reducing the number of decisions and possible errors users can make. Each template is carefully structured so users have to choose or enter the variable aspect of their market.',
      'For example, a popular sports market template is: Which team will win: [Team Name A] vs [Team Name B]. In this template the user only needs to enter the two team names and doesn’t need to worry about how the wording of the market should be structured.',
=======
        'These are templates of the most popular markets across different market categories. Templates simplify the creation of new markets by reducing the number of decisions and possible errors users can make. Each template is carefully structured so users have to choose or enter the variable aspect of their market.',
        'For example, a popular sports market template is: Which team will win: [Team Name A] vs [Team Name B]. In this template the user only needs to enter the two team names and doesn’t need to worry about how the wording of the market should be structured.'
>>>>>>> 9e6aff7f
    ],
  },
  [MARKET_COPY_LIST.DONT_SEE_CAT]: {
    subheader: [
<<<<<<< HEAD
      'Market templates are currently only available for the categories shown. If you want to create a market with a different category, you will need to create a custom market in the “Start from scratch” section.',
=======
      'Market templates are currently only available for the categories shown. If you want to create a market with a different category, you will need to create a custom market in the “Start from scratch” section.'
>>>>>>> 9e6aff7f
    ],
  },
  [MARKET_COPY_LIST.FROM_SCRATCH]: {
    subheader: [
<<<<<<< HEAD
      'Creating a custom market allows for maximum flexibility in the market creation process. It is recommended for advanced users only because there is a higher risk of error that can lead to an invalid market.',
    ],
  },
  [MARKET_COPY_LIST.MARKET_TYPE]: {
    subheader: [
      'A Yes/No market has two possible outcomes, as well as invalid. For example, Will Donald Trump win the 2020 presidential election? If he wins, the outcome “yes” will settle at 100%. If he loses, the outcome “yes” will settle at 0%.',
      'A multiple choice market, e.g., who will win the Super Bowl, has at least two and up to seven possible outcomes, as well as invalid. The winning outcome will settle at 100%. The losing outcomes will settle at 0%.',
      'A scalar market is measured on a numerical outcome along a scale. Scalar markets are good for situations where you want to trade on a direction and you don’t want to expose yourself to winner take all risk. For example: How much will Google settle at on 21 August, 2019? With a range between 500$-1500$.',
      'If you purchase at 1100$ and Google settles at 1250$. You win 150$ per share. If you purchase at 1100$ and Google settles at 1050$. You lose 50$ per share. If you sold at 1100$ and Google settles at 1250$. You lose 150$ per share. If you sold at 1100$ and Google settles at 1050$. You win 50$ per share.',
      'If an event resolves outside of the range, the market will resolve at the closest bound.',
    ],
  },
  [MARKET_COPY_LIST.EVENT_EXPIRATION]: {
    subheader: [
      'This is the time at which Augur users can start reporting on the outcome of the market. Since Augur does not have any centralized operator, it uses a system of incentivized communal reporting (the Augur oracle) to deem what outcome occurred.',
      'Event Expiration date and time should be set an appropriate time at which the outcome of the market question will be known. If the outcome is not known by this time, then the market will almost certainly resolve Invalid.',
      'Provide a sufficient cushion of time between the event in question and Event Expiration to help ensure that the outcome will be known by this point. For example, if creating a market on the outcome of a sporting event, set Event Expiration to at least several hours after the game will most likely end to accommodate for potential delays due to weather and other factors.',
    ],
  },
  [MARKET_COPY_LIST.MARKET_QUESTION]: {
    subheader: [
      'Your market question should be about a future occurrence that will take place between the time of market creation and the start of market reporting. It should concern an outcome that is objective, verifiable, and unambiguous. A market that is subjective, unverifiable, or ambiguous will most likely be sparsely traded in and almost certainly resolve Invalid.',
      'At Event Expiration (described below), there must be one and only one clear outcome. If none of the listed outcomes or more than one of the listed outcomes occurred, the market will most likely resolve Invalid.',
      'If the market question contains a date and time, make sure that the date and time are before Reporting Start Time, and ideally, specify the time in UTC+0.',
=======
      'Creating a custom market allows for maximum flexibility in the market creation process. It is recommended for advanced users only because there is a higher risk of error that can lead to an invalid market.'
>>>>>>> 9e6aff7f
    ],
  },
};<|MERGE_RESOLUTION|>--- conflicted
+++ resolved
@@ -522,40 +522,28 @@
 export enum MARKET_COPY_LIST {
   USE_A_TEMPLATE = 'USE_A_TEMPLATE',
   DONT_SEE_CAT = 'DONT_SEE_CAT',
-<<<<<<< HEAD
   FROM_SCRATCH = 'FROM_SCRATCH',
   MARKET_TYPE = 'MARKET_TYPE',
   EVENT_EXPIRATION = 'EVENT_EXPIRATION',
   MARKET_QUESTION = 'MARKET_QUESTION',
-=======
-  FROM_SCRATCH = 'FROM_SCRATCH'
->>>>>>> 9e6aff7f
 }
 
 export const MARKET_CREATION_COPY = {
   [MARKET_COPY_LIST.USE_A_TEMPLATE]: {
     subheader: [
-<<<<<<< HEAD
       'These are templates of the most popular markets across different market categories. Templates simplify the creation of new markets by reducing the number of decisions and possible errors users can make. Each template is carefully structured so users have to choose or enter the variable aspect of their market.',
       'For example, a popular sports market template is: Which team will win: [Team Name A] vs [Team Name B]. In this template the user only needs to enter the two team names and doesn’t need to worry about how the wording of the market should be structured.',
-=======
-        'These are templates of the most popular markets across different market categories. Templates simplify the creation of new markets by reducing the number of decisions and possible errors users can make. Each template is carefully structured so users have to choose or enter the variable aspect of their market.',
-        'For example, a popular sports market template is: Which team will win: [Team Name A] vs [Team Name B]. In this template the user only needs to enter the two team names and doesn’t need to worry about how the wording of the market should be structured.'
->>>>>>> 9e6aff7f
+
     ],
   },
   [MARKET_COPY_LIST.DONT_SEE_CAT]: {
     subheader: [
-<<<<<<< HEAD
       'Market templates are currently only available for the categories shown. If you want to create a market with a different category, you will need to create a custom market in the “Start from scratch” section.',
-=======
-      'Market templates are currently only available for the categories shown. If you want to create a market with a different category, you will need to create a custom market in the “Start from scratch” section.'
->>>>>>> 9e6aff7f
+
     ],
   },
   [MARKET_COPY_LIST.FROM_SCRATCH]: {
     subheader: [
-<<<<<<< HEAD
       'Creating a custom market allows for maximum flexibility in the market creation process. It is recommended for advanced users only because there is a higher risk of error that can lead to an invalid market.',
     ],
   },
@@ -580,9 +568,6 @@
       'Your market question should be about a future occurrence that will take place between the time of market creation and the start of market reporting. It should concern an outcome that is objective, verifiable, and unambiguous. A market that is subjective, unverifiable, or ambiguous will most likely be sparsely traded in and almost certainly resolve Invalid.',
       'At Event Expiration (described below), there must be one and only one clear outcome. If none of the listed outcomes or more than one of the listed outcomes occurred, the market will most likely resolve Invalid.',
       'If the market question contains a date and time, make sure that the date and time are before Reporting Start Time, and ideally, specify the time in UTC+0.',
-=======
-      'Creating a custom market allows for maximum flexibility in the market creation process. It is recommended for advanced users only because there is a higher risk of error that can lead to an invalid market.'
->>>>>>> 9e6aff7f
     ],
   },
 };