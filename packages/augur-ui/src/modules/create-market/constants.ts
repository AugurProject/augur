--- conflicted
+++ resolved
@@ -1,11 +1,17 @@
-<<<<<<< HEAD
-import { YES_NO, SCALAR, CATEGORICAL, YES_NO_OUTCOMES, EXPIRY_SOURCE_GENERIC, DESIGNATED_REPORTER_SELF, SETTLEMENT_FEE_DEFAULT, AFFILIATE_FEE_DEFAULT, ZERO, ONE } from 'modules/common/constants';
-import * as icons from 'modules/categories/icons';
+import {
+  YES_NO,
+  SCALAR,
+  CATEGORICAL,
+  YES_NO_OUTCOMES,
+  EXPIRY_SOURCE_GENERIC,
+  DESIGNATED_REPORTER_SELF,
+  SETTLEMENT_FEE_DEFAULT,
+  AFFILIATE_FEE_DEFAULT,
+  ZERO,
+  ONE,
+} from 'modules/common/constants';
 import { NewMarket } from 'modules/types';
-=======
-import { YES_NO, SCALAR, CATEGORICAL } from 'modules/common/constants';
 import * as icons from 'modules/common/icons';
->>>>>>> 681dbcbd
 
 export const INVALID_OUTCOME = 'Market is Invalid';
 
