--- conflicted
+++ resolved
@@ -76,17 +76,10 @@
     secondButton: NEXT,
   },
   { title: 'Market Type', mainContent: MARKET_TYPE, firstButton: BACK, secondButton: NEXT },
-<<<<<<< HEAD
   { title: 'Template', mainContent: TEMPLATE_PICKER, firstButton: BACK, secondButton: NEXT },
   { 
     title: 'Event Details', 
     largeHeader: "Enter the event details", 
-=======
-  { title: 'Template', firstButton: BACK, secondButton: NEXT },
-  {
-    title: 'Event Details',
-    largeHeader: "Enter the event details",
->>>>>>> 681dbcbd
     explainerBlockTitle: "A note on choosing a market",
     explainerBlockSubtexts: [
       "Create markets that will have an objective outcome by the events end time. Avoid creating markets that have subjective or ambiguous outcomes. If you're not sure that the market's outcome will be known beyond a reasonable doubt by the reporting start time, you should not create the market.Create markets that will have an objective outcome by the events end time. Avoid creating markets that have subjective or ambiguous outcomes. If you're not sure that the market's outcome will be known beyond a reasonable doubt by the reporting start time, you should not create the market.",
