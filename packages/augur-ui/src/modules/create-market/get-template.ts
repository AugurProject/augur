--- conflicted
+++ resolved
@@ -16,18 +16,13 @@
   MarketCardTemplate
 } from 'modules/create-market/constants';
 import { LIST_VALUES } from 'modules/create-market/template-list-values';
-<<<<<<< HEAD
-
 import {
   ValueLabelPair,
   TimezoneDateObject,
 } from 'modules/types';
 import deepClone from 'utils/deep-clone';
-=======
 import { Getters } from '@augurproject/sdk';
 import { formatDai } from 'utils/format-number';
-import { ValueLabelPair, TimezoneDateObject } from 'modules/types';
->>>>>>> 4a654722
 
 export enum TemplateInputTypeNames {
   TEAM_VS_TEAM_BIN = 'TEAM_VS_TEAM_BIN',
