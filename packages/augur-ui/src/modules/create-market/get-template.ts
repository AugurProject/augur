--- conflicted
+++ resolved
@@ -167,11 +167,8 @@
       .map(c => MARKET_TEMPLATES.find(t => t.value === c))
       .map(c => addCategoryStats(categories, c, categoryStats));
   }
-<<<<<<< HEAD
+
   const useParentValues = findIfSubCats(categories.primary);
-=======
-  const useParentValues = findIfSubCats(categories.primary)
->>>>>>> 8c0708a7
 
   if (categories.primary && (useParentValues || !categories.secondary)) {
     return cats
@@ -243,23 +240,15 @@
 
   if (!categoryTemplates) return [];
 
-<<<<<<< HEAD
   const useParentValues = findIfSubCats(categories.primary);
-=======
-  const useParentValues = findIfSubCats(categories.primary)
->>>>>>> 8c0708a7
   if (!categories.secondary || useParentValues)
     return filterByMarketType
       ? getTemplatesByMarketType(categoryTemplates.templates, marketType)
       : categoryTemplates.templates;
 
-<<<<<<< HEAD
   categoryTemplates =
     categoryTemplates.children &&
     categoryTemplates.children[categories.secondary];
-=======
-  categoryTemplates = categoryTemplates.children && categoryTemplates.children[categories.secondary];
->>>>>>> 8c0708a7
   if (!categoryTemplates) return [];
 
   return filterByMarketType
@@ -380,11 +369,7 @@
   return details;
 };
 
-<<<<<<< HEAD
 export const findIfSubCats = category => {
-=======
-export const findIfSubCats = (category) => {
->>>>>>> 8c0708a7
   if (TEMPLATES[category].children) return false;
   return true;
 };
