/**
 * @todo Update text for FINALIZE once alert triggering is moved
 */
<<<<<<< HEAD
import { isEmpty } from "utils/is-empty";
import { selectMarket } from "modules/markets/selectors/market";
import { loadMarketsInfoIfNotLoaded } from "modules/markets/actions/load-markets-info";
import { getOutcomeName } from "utils/get-outcome";
import { formatRep, formatShares, formatDai } from "utils/format-number";
import { calculatePayoutNumeratorsValue, TXEventName, convertOnChainAmountToDisplayAmount, convertOnChainPriceToDisplayPrice, convertPayoutNumeratorsToStrings } from "@augurproject/sdk";
=======
import { isEmpty } from 'utils/is-empty';
import { selectMarket } from 'modules/markets/selectors/market';
import { loadMarketsInfoIfNotLoaded } from 'modules/markets/actions/load-markets-info';
import { getOutcomeName } from 'utils/get-outcome';
import {
  formatEther,
  formatRep,
  formatShares,
  formatDai,
} from 'utils/format-number';
import {
  calculatePayoutNumeratorsValue,
  TXEventName,
  convertOnChainAmountToDisplayAmount,
  convertOnChainPriceToDisplayPrice,
  convertPayoutNumeratorsToStrings,
} from '@augurproject/sdk';
>>>>>>> 4e3b8fb7
import {
  BUY,
  SELL,
  TEN_TO_THE_EIGHTEENTH_POWER,
  CANCELORDER,
  CLAIMTRADINGPROCEEDS,
  BUYPARTICIPATIONTOKENS,
  PUBLICFILLBESTORDER,
  PUBLICFILLBESTORDERWITHLIMIT,
  PUBLICFILLORDER,
  CONTRIBUTE,
  DOINITIALREPORT,
  PUBLICTRADE,
  PUBLICTRADEWITHLIMIT,
  CREATEMARKET,
  CREATECATEGORICALMARKET,
  CREATESCALARMARKET,
  CREATEYESNOMARKET,
  APPROVE,
<<<<<<< HEAD
} from "modules/common/constants";
import { AppState } from "store";
import { Action } from "redux";
import { ThunkDispatch } from "redux-thunk";
import { createBigNumber } from "utils/create-big-number";
=======
  PREFILLEDSTAKE,
  ZERO,
} from 'modules/common/constants';
import { Outcomes } from 'modules/types';
import { AppState } from 'store';
import { Action } from 'redux';
import { ThunkDispatch } from 'redux-thunk';
import { createBigNumber, BigNumber } from 'utils/create-big-number';
import { updateAlert } from './alerts';
>>>>>>> 4e3b8fb7

function toCapitalizeCase(label) {
  return label.charAt(0).toUpperCase() + label.slice(1);
}

function getInfo(params, status, marketInfo) {
  const outcome = params.outcome ? new BigNumber(params.outcome).toNumber() : new BigNumber(params._outcome).toNumber();

  const outcomeDescription = getOutcomeName(marketInfo, { id: outcome });
  let orderType = params.orderType === 0 ? BUY : SELL;

  if (status === TXEventName.Failure) {
    orderType = params._direction.toNumber() === 0 ? BUY : SELL;
  }

  const price = convertOnChainPriceToDisplayPrice(
    createBigNumber(params.price || params._price),
    createBigNumber(marketInfo.minPrice),
    createBigNumber(marketInfo.tickSize)
  );
  const amount = convertOnChainAmountToDisplayAmount(
    createBigNumber(params.amount || params._amount),
    createBigNumber(marketInfo.tickSize)
  );

  return {
    price,
    amount,
    orderType: toCapitalizeCase(orderType),
    outcomeDescription,
  };
}
export default function setAlertText(alert: any, callback: any) {
  return (
    dispatch: ThunkDispatch<void, any, Action>,
    getState: () => AppState
  ): void => {
    if (!alert || isEmpty(alert)) {
      return dispatch(callback(alert));
    }
    if (!callback) {
      throw new Error('Callback function is not set');
    }

    if (!alert.params || !alert.name) {
      return dispatch(callback(alert));
    }

    const marketId = alert.params.market || alert.params._market;
    const { alerts } = getState();

    switch (alert.name.toUpperCase()) {
      // CancelOrder
      case CANCELORDER: {
        alert.title = 'Order Cancelled';
        dispatch(
          loadMarketsInfoIfNotLoaded([marketId], () => {
            const marketInfo = selectMarket(marketId);
            alert.description = marketInfo.description;
            const amount = alert.params.order.amount;
            const price = alert.params.order.price;
            const orderType = alert.params.orderTypeLabel;
            const outcomeDescription =
              alert.params.outcomeId === null
                ? 'Market Is Invalid'
                : getOutcomeName(
                    marketInfo,
                    { id: alert.params.outcomeId },
                    false
                  );
            alert.details = `${toCapitalizeCase(orderType)}  ${
              formatShares(amount).formatted
            } of ${
              formatDai(price).formatted
            } of ${outcomeDescription} has been cancelled`;
          })
        );
        break;
      }

      // ClaimTradingProceeds
      case CLAIMTRADINGPROCEEDS:
        alert.title = 'Claim trading proceeds';
        break;

      // FeeWindow & Universe
      case BUY:
      case BUYPARTICIPATIONTOKENS:
        alert.title = 'Buy participation token(s)';
        if (!alert.description && alert.log) {
          alert.description = `Purchase ${
            formatRep(
              createBigNumber(alert.log.value).dividedBy(
                TEN_TO_THE_EIGHTEENTH_POWER
              )
            ).formatted
          } Participation Token${
            alert.log.value === TEN_TO_THE_EIGHTEENTH_POWER ? '' : 's'
          }`;
        }
        break;

      // FillOrder & Trade
      case PUBLICFILLBESTORDER:
      case PUBLICFILLBESTORDERWITHLIMIT:
      case PUBLICFILLORDER:
        alert.title = 'Filled';
        dispatch(
          loadMarketsInfoIfNotLoaded([marketId], () => {
            const marketInfo = selectMarket(marketId);
            alert.description = marketInfo.description;
            const { orderType, amount, price, outcomeDescription } = getInfo(
              alert.params,
              alert.status,
              marketInfo
            );
            alert.details = `${orderType}  ${
              formatShares(amount).formatted
            } of ${outcomeDescription} @ ${formatDai(price).formatted}`;
            alert.toast = true;
          })
        );
        break;

      // Market
      case CONTRIBUTE:
        alert.title = alert.params.preFilled
          ? 'Prefilled Stake'
          : 'Market Disputed';
        if (alert.params.preFilled && !alert.params._additionalStake) {
          break;
        }
        dispatch(
          loadMarketsInfoIfNotLoaded([marketId], () => {
            const marketInfo = selectMarket(marketId);
            const outcome = calculatePayoutNumeratorsValue(
              marketInfo.maxPrice,
              marketInfo.minPrice,
              marketInfo.numTicks,
              marketInfo.marketType,
              alert.params._payoutNumerators
                ? convertPayoutNumeratorsToStrings(
                    alert.params._payoutNumerators
                  )
                : alert.params.payoutNumerators
            );
            const outcomeDescription =
              outcome === null
                ? 'Market Is Invalid'
                : getOutcomeName(marketInfo, { id: outcome }, false);
            alert.description = marketInfo.description;
            alert.details = `${
              formatRep(
                createBigNumber(
                  alert.params.preFilled
                    ? alert.params._additionalStake
                    : alert.params._amount
                ).dividedBy(TEN_TO_THE_EIGHTEENTH_POWER)
              ).formatted
            } REP added to "${outcomeDescription}"`;
          })
        );
        break;
      case DOINITIALREPORT:
        alert.title = 'Market Reported';
        dispatch(
          loadMarketsInfoIfNotLoaded([marketId], () => {
            const marketInfo = selectMarket(marketId);
            const outcome = calculatePayoutNumeratorsValue(
              marketInfo.maxPrice,
              marketInfo.minPrice,
              marketInfo.numTicks,
              marketInfo.marketType,
              alert.params.payoutNumerators ||
                convertPayoutNumeratorsToStrings(alert.params._payoutNumerators)
            );
            const outcomeDescription =
              outcome === null
<<<<<<< HEAD
                ? "Market Is Invalid"
                : getOutcomeName(marketInfo, { id: Number(outcome.outcome) }, false);
=======
                ? 'Market Is Invalid'
                : getOutcomeName(marketInfo, { id: outcome }, false);
>>>>>>> 4e3b8fb7
            alert.description = marketInfo.description;
            alert.details = `Tentative winning outcome: "${outcomeDescription}"`;
          })
        );
        break;

      // Trade
      case PUBLICTRADE:
      case PUBLICTRADEWITHLIMIT: {
        alert.title = 'Order placed';
        dispatch(
          loadMarketsInfoIfNotLoaded([marketId], () => {
            const marketInfo = selectMarket(marketId);
            alert.description = marketInfo.description;
            const { orderType, amount, price, outcomeDescription } = getInfo(
              alert.params,
              alert.status,
              marketInfo
            );
            alert.details = `${orderType}  ${
              formatShares(amount).formatted
            } of ${outcomeDescription} @ ${formatDai(price).formatted}`;
            alert.toast = true;
          })
        );
        break;
      }

      // Universe
      case CREATEMARKET:
      case CREATECATEGORICALMARKET:
      case CREATESCALARMARKET:
      case CREATEYESNOMARKET:
        alert.title = 'Market created';
        if (!alert.description) {
          const params = JSON.parse(
            alert.params.extraInfo || alert.params._extraInfo
          );
          alert.description = params && params.description;
        }
        break;

      // These transaction names are overloaded across multiple contracts
      case APPROVE:
        alert.title = 'Dai approval';
        alert.description = 'You are approved to use Dai on Augur';
        break;

      default: {
        break;
      }
    }

    if (alert.status === TXEventName.Failure) {
      alert.title = 'Failed transaction';
    }

    return dispatch(callback(alert));
  };
}<|MERGE_RESOLUTION|>--- conflicted
+++ resolved
@@ -1,14 +1,6 @@
 /**
  * @todo Update text for FINALIZE once alert triggering is moved
  */
-<<<<<<< HEAD
-import { isEmpty } from "utils/is-empty";
-import { selectMarket } from "modules/markets/selectors/market";
-import { loadMarketsInfoIfNotLoaded } from "modules/markets/actions/load-markets-info";
-import { getOutcomeName } from "utils/get-outcome";
-import { formatRep, formatShares, formatDai } from "utils/format-number";
-import { calculatePayoutNumeratorsValue, TXEventName, convertOnChainAmountToDisplayAmount, convertOnChainPriceToDisplayPrice, convertPayoutNumeratorsToStrings } from "@augurproject/sdk";
-=======
 import { isEmpty } from 'utils/is-empty';
 import { selectMarket } from 'modules/markets/selectors/market';
 import { loadMarketsInfoIfNotLoaded } from 'modules/markets/actions/load-markets-info';
@@ -26,7 +18,6 @@
   convertOnChainPriceToDisplayPrice,
   convertPayoutNumeratorsToStrings,
 } from '@augurproject/sdk';
->>>>>>> 4e3b8fb7
 import {
   BUY,
   SELL,
@@ -46,23 +37,11 @@
   CREATESCALARMARKET,
   CREATEYESNOMARKET,
   APPROVE,
-<<<<<<< HEAD
 } from "modules/common/constants";
 import { AppState } from "store";
 import { Action } from "redux";
 import { ThunkDispatch } from "redux-thunk";
-import { createBigNumber } from "utils/create-big-number";
-=======
-  PREFILLEDSTAKE,
-  ZERO,
-} from 'modules/common/constants';
-import { Outcomes } from 'modules/types';
-import { AppState } from 'store';
-import { Action } from 'redux';
-import { ThunkDispatch } from 'redux-thunk';
-import { createBigNumber, BigNumber } from 'utils/create-big-number';
-import { updateAlert } from './alerts';
->>>>>>> 4e3b8fb7
+import { createBigNumber, BigNumber } from "utils/create-big-number";
 
 function toCapitalizeCase(label) {
   return label.charAt(0).toUpperCase() + label.slice(1);
@@ -241,13 +220,8 @@
             );
             const outcomeDescription =
               outcome === null
-<<<<<<< HEAD
                 ? "Market Is Invalid"
                 : getOutcomeName(marketInfo, { id: Number(outcome.outcome) }, false);
-=======
-                ? 'Market Is Invalid'
-                : getOutcomeName(marketInfo, { id: outcome }, false);
->>>>>>> 4e3b8fb7
             alert.description = marketInfo.description;
             alert.details = `Tentative winning outcome: "${outcomeDescription}"`;
           })
