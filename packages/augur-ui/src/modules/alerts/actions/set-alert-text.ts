--- conflicted
+++ resolved
@@ -46,17 +46,11 @@
   PUBLICTRADE,
   PUBLICTRADEWITHLIMIT,
   REDEEMSTAKE,
+  SCALAR,
   SELL,
   SELL_INDEX,
   TEN_TO_THE_EIGHTEENTH_POWER,
   ZERO,
-<<<<<<< HEAD
-=======
-  ONE,
-  MIGRATE_FROM_LEG_REP_TOKEN,
-  DOINITIALREPORTWARPSYNC,
-  SCALAR,
->>>>>>> 5fc0e32d
 } from 'modules/common/constants';
 import { AppState } from 'appStore';
 import { Action } from 'redux';
@@ -481,22 +475,18 @@
             const marketInfo = selectMarket(marketId);
             if (marketInfo === null) return;
             alert.description = marketInfo.description;
-<<<<<<< HEAD
             const {
               orderType,
               amount,
               price,
               outcomeDescription,
               priceFormatted,
-            } = getInfo(alert.params, alert.status, marketInfo);
-=======
-            const { orderType, amount, price, outcomeDescription, priceFormatted } = getInfo(
+            } = getInfo(
               alert.params,
               alert.status,
               marketInfo,
               marketInfo.marketType !== SCALAR
             );
->>>>>>> 5fc0e32d
 
             alert.details = `${orderType}  ${
               formatShares(amount).formatted
