/**
 * @todo Update text for FINALIZE once alert triggering is moved
 */
import { isEmpty } from "utils/is-empty";
import { selectMarket } from "modules/markets/selectors/market";
import { loadMarketsInfoIfNotLoaded } from "modules/markets/actions/load-markets-info";
import { getOutcomeName } from "utils/get-outcome";
<<<<<<< HEAD
import { formatRep, formatShares, formatDai } from "utils/format-number";
=======
import { formatEther, formatRep, formatShares, formatDai } from "utils/format-number";
>>>>>>> 5588b1a1
import { calculatePayoutNumeratorsValue, TXEventName, convertOnChainAmountToDisplayAmount, convertOnChainPriceToDisplayPrice, convertPayoutNumeratorsToStrings } from "@augurproject/sdk";
import {
  BUY,
  SELL,
  TEN_TO_THE_EIGHTEENTH_POWER,
  CANCELORDER,
  CLAIMTRADINGPROCEEDS,
  BUYPARTICIPATIONTOKENS,
  PUBLICFILLBESTORDER,
  PUBLICFILLBESTORDERWITHLIMIT,
  PUBLICFILLORDER,
  CONTRIBUTE,
  DOINITIALREPORT,
  PUBLICTRADE,
  PUBLICTRADEWITHLIMIT,
  CREATEMARKET,
  CREATECATEGORICALMARKET,
  CREATESCALARMARKET,
  CREATEYESNOMARKET,
  APPROVE,
<<<<<<< HEAD
=======
  PREFILLEDSTAKE,
  ZERO
>>>>>>> 5588b1a1
} from "modules/common/constants";
import { AppState } from "store";
import { Action } from "redux";
import { ThunkDispatch } from "redux-thunk";
import { createBigNumber } from "utils/create-big-number";
import { updateAlert } from "./alerts";

function toCapitalizeCase(label) {
  return label.charAt(0).toUpperCase() + label.slice(1)
}
function getInfo(params, status, marketInfo) {
  const outcome = params.outcome || params._outcome;

<<<<<<< HEAD
function toCapitalizeCase(label) {
  return label.charAt(0).toUpperCase() + label.slice(1)
}
function getInfo(params, status, marketInfo) {
  const outcome = params.outcome || params._outcome;

=======
>>>>>>> 5588b1a1
  const outcomeDescription = getOutcomeName(
    marketInfo,
    { id: outcome },
  );
  let orderType = params.orderType === 0 ? BUY : SELL;

  if (status === TXEventName.Failure) {
    orderType =  params._direction.toNumber() === 0 ? BUY : SELL;
  }

  const price = convertOnChainPriceToDisplayPrice(createBigNumber(params.price || params._price), createBigNumber(marketInfo.minPrice), createBigNumber(marketInfo.tickSize));
  const amount = convertOnChainAmountToDisplayAmount(createBigNumber(params.amount || params._amount), createBigNumber(marketInfo.tickSize));
    
  return {
    price,
    amount,
    orderType: toCapitalizeCase(orderType),
    outcomeDescription
  }
}
export default function setAlertText(alert: any, callback: any) {
  return (dispatch: ThunkDispatch<void, any, Action>, getState: () => AppState): void => {
    if (!alert || isEmpty(alert)) {
      return dispatch(callback(alert));
    }
    if (!callback) {
      throw new Error("Callback function is not set");
    }

    if (!alert.params || !alert.name) {
      return dispatch(callback(alert));
    }

    const marketId = alert.params.market || alert.params._market;
    const { alerts } = getState();

    switch (alert.name.toUpperCase()) {
      // CancelOrder
      case CANCELORDER: {
        alert.title = "Order Cancelled";
        dispatch(
          loadMarketsInfoIfNotLoaded([marketId], () => {
            const marketInfo = selectMarket(marketId);
            alert.description = marketInfo.description;
            const amount = alert.params.order.amount;
            const price = alert.params.order.price;
            const orderType = alert.params.orderTypeLabel;
            const outcomeDescription = alert.params.outcomeId === null
                ? "Market Is Invalid"
                : getOutcomeName(marketInfo, { id: alert.params.outcomeId }, false);
            alert.details = `${toCapitalizeCase(orderType)}  ${formatShares(amount).formatted} of ${formatDai(price).formatted} of ${outcomeDescription} has been cancelled`;
          })
        );
        break;
      }

      // ClaimTradingProceeds
      case CLAIMTRADINGPROCEEDS:
        alert.title = "Claim trading proceeds";
        break;

      // FeeWindow & Universe
      case BUY:
      case BUYPARTICIPATIONTOKENS:
        alert.title = "Buy participation token(s)";
        if (!alert.description && alert.log) {
          alert.description = `Purchase ${
            formatRep(
              createBigNumber(alert.log.value).dividedBy(
                TEN_TO_THE_EIGHTEENTH_POWER
              )
            ).formatted
          } Participation Token${
            alert.log.value === TEN_TO_THE_EIGHTEENTH_POWER ? "" : "s"
          }`;
        }
        break;

      // FillOrder & Trade
      case PUBLICFILLBESTORDER:
      case PUBLICFILLBESTORDERWITHLIMIT:
      case PUBLICFILLORDER:
        alert.title = "Filled";
        dispatch(
          loadMarketsInfoIfNotLoaded([marketId], () => {
            const marketInfo = selectMarket(marketId);
            alert.description = marketInfo.description;
            const {
              orderType,
              amount,
              price,
              outcomeDescription
            } = getInfo(alert.params, alert.status, marketInfo);
            alert.details = `${orderType}  ${formatShares(amount).formatted} of ${outcomeDescription} @ ${formatDai(price).formatted}`;
            alert.toast = true;
          })
        );
        break;

      // Market
      case CONTRIBUTE:
<<<<<<< HEAD
        alert.title = "Market Disputed";
        if (!alert.description) {
          dispatch(
            loadMarketsInfoIfNotLoaded([alert.params.market], () => {
              const marketInfo = selectMarket(alert.params.market);
              const outcome = calculatePayoutNumeratorsValue(
                marketInfo.maxPrice,
                marketInfo.minPrice,
                marketInfo.numTicks,
                marketInfo.marketType,
                alert.params.payoutNumerators
              );
              const outcomeDescription =
                outcome.malformed
                  ? "Market Is Invalid"
                  : getOutcomeName(marketInfo, { id: Number(outcome.outcome) }, false);
              alert.description = marketInfo.description;
              alert.details = `${
                formatRep(
                  createBigNumber(alert.params._amount).dividedBy(
                    TEN_TO_THE_EIGHTEENTH_POWER
                  )
                ).formatted
              } REP added to "${outcomeDescription}"`;
              return dispatch(callback(alert));
            })
          );
=======
        alert.title = alert.params.preFilled ? "Prefilled Stake" : "Market Disputed";
        if (alert.params.preFilled && !alert.params._additionalStake) {
          break;
>>>>>>> 5588b1a1
        }
        dispatch(
          loadMarketsInfoIfNotLoaded([marketId], () => {
            const marketInfo = selectMarket(marketId);
            const outcome = calculatePayoutNumeratorsValue(
              marketInfo.maxPrice,
              marketInfo.minPrice,
              marketInfo.numTicks,
              marketInfo.marketType,
              alert.params._payoutNumerators ? convertPayoutNumeratorsToStrings(alert.params._payoutNumerators) : alert.params.payoutNumerators
            );
            const outcomeDescription =
              outcome === null
                ? "Market Is Invalid"
                : getOutcomeName(marketInfo, { id: outcome }, false);
            alert.description = marketInfo.description;
            alert.details = `${
              formatRep(
                createBigNumber(alert.params.preFilled ? alert.params._additionalStake : alert.params._amount).dividedBy(
                  TEN_TO_THE_EIGHTEENTH_POWER
                )
              ).formatted
            } REP added to "${outcomeDescription}"`;
          })
        );
        break;
      case DOINITIALREPORT:
        alert.title = "Market Reported";
        dispatch(
          loadMarketsInfoIfNotLoaded([marketId], () => {
            const marketInfo = selectMarket(marketId);
            const outcome = calculatePayoutNumeratorsValue(
              marketInfo.maxPrice,
              marketInfo.minPrice,
              marketInfo.numTicks,
              marketInfo.marketType,
              alert.params.payoutNumerators || convertPayoutNumeratorsToStrings(alert.params._payoutNumerators)
            );
            const outcomeDescription =
              outcome === null
                ? "Market Is Invalid"
<<<<<<< HEAD
                : getOutcomeName(marketInfo, { id: Number(outcome.outcome) }, false);
=======
                : getOutcomeName(marketInfo, { id: outcome }, false);
>>>>>>> 5588b1a1
            alert.description = marketInfo.description;
            alert.details = `Tentative winning outcome: "${outcomeDescription}"`;
          })
        );
        break;

      // Trade
      case PUBLICTRADE:
      case PUBLICTRADEWITHLIMIT: {
        alert.title = "Order placed";
        dispatch(
          loadMarketsInfoIfNotLoaded([marketId], () => {
            const marketInfo = selectMarket(marketId);
            alert.description = marketInfo.description;
            const {
              orderType,
              amount,
              price,
              outcomeDescription
            } = getInfo(alert.params, alert.status, marketInfo);
            alert.details = `${orderType}  ${formatShares(amount).formatted} of ${outcomeDescription} @ ${formatDai(price).formatted}`;
            alert.toast = true;
          })
        );
        break;
      }

      // Universe
      case CREATEMARKET:
      case CREATECATEGORICALMARKET:
      case CREATESCALARMARKET:
      case CREATEYESNOMARKET:
        alert.title = "Market created";
        if (!alert.description) {
          const params = JSON.parse(alert.params.extraInfo || alert.params._extraInfo);
          alert.description = params && params.description;
        }
        break;

      // These transaction names are overloaded across multiple contracts
      case APPROVE:
        alert.title = "Dai approval";
        alert.description = "You are approved to use Dai on Augur"
        break;
      
      default: {
        break;
      }
    }

    if (alert.status === TXEventName.Failure) {
      alert.title = 'Failed transaction';
    }

    return dispatch(callback(alert));
  };
}<|MERGE_RESOLUTION|>--- conflicted
+++ resolved
@@ -5,11 +5,7 @@
 import { selectMarket } from "modules/markets/selectors/market";
 import { loadMarketsInfoIfNotLoaded } from "modules/markets/actions/load-markets-info";
 import { getOutcomeName } from "utils/get-outcome";
-<<<<<<< HEAD
 import { formatRep, formatShares, formatDai } from "utils/format-number";
-=======
-import { formatEther, formatRep, formatShares, formatDai } from "utils/format-number";
->>>>>>> 5588b1a1
 import { calculatePayoutNumeratorsValue, TXEventName, convertOnChainAmountToDisplayAmount, convertOnChainPriceToDisplayPrice, convertPayoutNumeratorsToStrings } from "@augurproject/sdk";
 import {
   BUY,
@@ -30,33 +26,19 @@
   CREATESCALARMARKET,
   CREATEYESNOMARKET,
   APPROVE,
-<<<<<<< HEAD
-=======
-  PREFILLEDSTAKE,
-  ZERO
->>>>>>> 5588b1a1
 } from "modules/common/constants";
 import { AppState } from "store";
 import { Action } from "redux";
 import { ThunkDispatch } from "redux-thunk";
 import { createBigNumber } from "utils/create-big-number";
-import { updateAlert } from "./alerts";
 
 function toCapitalizeCase(label) {
   return label.charAt(0).toUpperCase() + label.slice(1)
 }
+
 function getInfo(params, status, marketInfo) {
   const outcome = params.outcome || params._outcome;
 
-<<<<<<< HEAD
-function toCapitalizeCase(label) {
-  return label.charAt(0).toUpperCase() + label.slice(1)
-}
-function getInfo(params, status, marketInfo) {
-  const outcome = params.outcome || params._outcome;
-
-=======
->>>>>>> 5588b1a1
   const outcomeDescription = getOutcomeName(
     marketInfo,
     { id: outcome },
@@ -158,39 +140,9 @@
 
       // Market
       case CONTRIBUTE:
-<<<<<<< HEAD
-        alert.title = "Market Disputed";
-        if (!alert.description) {
-          dispatch(
-            loadMarketsInfoIfNotLoaded([alert.params.market], () => {
-              const marketInfo = selectMarket(alert.params.market);
-              const outcome = calculatePayoutNumeratorsValue(
-                marketInfo.maxPrice,
-                marketInfo.minPrice,
-                marketInfo.numTicks,
-                marketInfo.marketType,
-                alert.params.payoutNumerators
-              );
-              const outcomeDescription =
-                outcome.malformed
-                  ? "Market Is Invalid"
-                  : getOutcomeName(marketInfo, { id: Number(outcome.outcome) }, false);
-              alert.description = marketInfo.description;
-              alert.details = `${
-                formatRep(
-                  createBigNumber(alert.params._amount).dividedBy(
-                    TEN_TO_THE_EIGHTEENTH_POWER
-                  )
-                ).formatted
-              } REP added to "${outcomeDescription}"`;
-              return dispatch(callback(alert));
-            })
-          );
-=======
         alert.title = alert.params.preFilled ? "Prefilled Stake" : "Market Disputed";
         if (alert.params.preFilled && !alert.params._additionalStake) {
           break;
->>>>>>> 5588b1a1
         }
         dispatch(
           loadMarketsInfoIfNotLoaded([marketId], () => {
@@ -232,11 +184,7 @@
             const outcomeDescription =
               outcome === null
                 ? "Market Is Invalid"
-<<<<<<< HEAD
                 : getOutcomeName(marketInfo, { id: Number(outcome.outcome) }, false);
-=======
-                : getOutcomeName(marketInfo, { id: outcome }, false);
->>>>>>> 5588b1a1
             alert.description = marketInfo.description;
             alert.details = `Tentative winning outcome: "${outcomeDescription}"`;
           })
