import React, { useState, useEffect } from 'react';
import classNames from 'classnames';
import FilterSearch from 'modules/filter-sort/containers/filter-search';
import MarketCardFormatSwitcher from 'modules/filter-sort/components/market-card-format-switcher';
import Styles from 'modules/markets-list/components/markets-header.styles.less';
import { FilterButton } from 'modules/common/buttons';
import FilterDropDowns from 'modules/filter-sort/containers/filter-dropdowns';

interface MarketsHeaderProps {
  filter: string;
  sort: string;
  isSearchingMarkets: boolean;
  marketCardFormat: string;
<<<<<<< HEAD
}

const getHeaderTitleFromProps = (
  search: string,
  location: Location,
  selectedCategory: string[]
) => {
  if (search) {
    if (search.endsWith('*')) {
      search = search.slice(0, -1)
    }
    return `Search: "${search}"`;
  }

  const searchParams = parseQuery(location.search);

  if (searchParams[CATEGORY_PARAM_NAME]) {
    return searchParams[CATEGORY_PARAM_NAME];
  }

  if (selectedCategory && selectedCategory.length > 0) {
    return selectedCategory[selectedCategory.length - 1];
  }

  return "Popular markets";
};

const MarketsHeader: React.FC<MarketsHeaderProps> = ({
  isSearchingMarkets,
  location,
  selectedCategory,
  search,
}) => {
  const [headerTitle, setHeaderTitle] = useState(
    getHeaderTitleFromProps(search, location, selectedCategory)
  );

  useEffect(() => {
    const nextHeaderTitle = getHeaderTitleFromProps(
      search,
      location,
      selectedCategory
    );

    setHeaderTitle(nextHeaderTitle);
  }, [location, selectedCategory, search]);
=======
  updateMarketsListCardFormat: Function;
  headerTitle: string;
}

const MarketsHeader: React.FC<MarketsHeaderProps> = props => {
  const {
    isSearchingMarkets,
    marketCardFormat,
    updateMarketsListCardFormat,
    headerTitle
  } = props;
>>>>>>> 3598d530

  return (
    <article
      className={classNames(Styles.MarketsHeader, {
        [Styles.DisableFilters]: isSearchingMarkets,
      })}
    >
      <div>
        <FilterSearch isSearchingMarkets={isSearchingMarkets} />
        {/* MOBILE FILTERS TOGGLE */}
        <FilterButton />
      </div>
      <div>
        <h2>{headerTitle}</h2>
        <FilterSearch isSearchingMarkets={isSearchingMarkets} />
        <MarketCardFormatSwitcher />
        <FilterDropDowns />
      </div>
    </article>
  );
};

export default MarketsHeader;<|MERGE_RESOLUTION|>--- conflicted
+++ resolved
@@ -1,4 +1,4 @@
-import React, { useState, useEffect } from 'react';
+import React from 'react';
 import classNames from 'classnames';
 import FilterSearch from 'modules/filter-sort/containers/filter-search';
 import MarketCardFormatSwitcher from 'modules/filter-sort/components/market-card-format-switcher';
@@ -11,66 +11,14 @@
   sort: string;
   isSearchingMarkets: boolean;
   marketCardFormat: string;
-<<<<<<< HEAD
-}
-
-const getHeaderTitleFromProps = (
-  search: string,
-  location: Location,
-  selectedCategory: string[]
-) => {
-  if (search) {
-    if (search.endsWith('*')) {
-      search = search.slice(0, -1)
-    }
-    return `Search: "${search}"`;
-  }
-
-  const searchParams = parseQuery(location.search);
-
-  if (searchParams[CATEGORY_PARAM_NAME]) {
-    return searchParams[CATEGORY_PARAM_NAME];
-  }
-
-  if (selectedCategory && selectedCategory.length > 0) {
-    return selectedCategory[selectedCategory.length - 1];
-  }
-
-  return "Popular markets";
-};
-
-const MarketsHeader: React.FC<MarketsHeaderProps> = ({
-  isSearchingMarkets,
-  location,
-  selectedCategory,
-  search,
-}) => {
-  const [headerTitle, setHeaderTitle] = useState(
-    getHeaderTitleFromProps(search, location, selectedCategory)
-  );
-
-  useEffect(() => {
-    const nextHeaderTitle = getHeaderTitleFromProps(
-      search,
-      location,
-      selectedCategory
-    );
-
-    setHeaderTitle(nextHeaderTitle);
-  }, [location, selectedCategory, search]);
-=======
   updateMarketsListCardFormat: Function;
   headerTitle: string;
 }
 
-const MarketsHeader: React.FC<MarketsHeaderProps> = props => {
-  const {
-    isSearchingMarkets,
-    marketCardFormat,
-    updateMarketsListCardFormat,
-    headerTitle
-  } = props;
->>>>>>> 3598d530
+const MarketsHeader: React.FC<MarketsHeaderProps> = ({
+  isSearchingMarkets,
+  headerTitle
+}) => {
 
   return (
     <article
