--- conflicted
+++ resolved
@@ -41,32 +41,6 @@
   } = useAppStatusStore();
 
   return (
-<<<<<<< HEAD
-    <section className={Styles.LandingHero}>
-      <div>
-        <h1>Augur v2<br /><span>Your global, no-limit betting platform</span></h1>
-        <span>
-          Bet how much you want, on sports, economics, world events and more.
-        </span>
-        <div>
-          <PrimaryButton
-            text="Sign up to start trading"
-            action={() => setModal({ type: MODAL_SIGNUP })}
-          />
-          <ExternalLinkButton
-            light
-            URL="http://www.augur.net"
-            label="Learn more on augur.net"
-          />
-        </div>
-      </div>
-      <div>
-        <img src="images/hero-primary.png" />
-        <img src="images/hero-secondary-bitcoin.png" />
-        <img src="images/hero-tertiary.png" />
-      </div>
-    </section>
-=======
     <>
       {theme === THEMES.TRADING
         ? (
@@ -111,6 +85,5 @@
           </section>
         )}
     </>
->>>>>>> 9b3eea44
   );
 };