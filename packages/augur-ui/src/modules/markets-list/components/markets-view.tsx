--- conflicted
+++ resolved
@@ -49,12 +49,8 @@
   marketCardFormat: string;
   updateMobileMenuState: Function;
   updateLoginAccountSettings: Function;
-<<<<<<< HEAD
   showInvalidMarketsBannerFeesOrLiquiditySpread: boolean;
   showInvalidMarketsBannerHideOrShow: boolean;
-=======
-  showInvalidMarketsBanner: boolean;
->>>>>>> 28133245
 }
 
 interface MarketsViewState {
@@ -216,12 +212,8 @@
       marketFilter,
       marketSort,
       isSearching,
-<<<<<<< HEAD
       showInvalidMarketsBannerFeesOrLiquiditySpread,
       showInvalidMarketsBannerHideOrShow,
-=======
-      showInvalidMarketsBanner,
->>>>>>> 28133245
     } = this.props;
     const {
       filterSortedMarkets,
@@ -312,18 +304,12 @@
         <FilterNotice
           color="red"
           show={!displayFee || !displayLiquiditySpread}
-<<<<<<< HEAD
           showDismissButton={true}
           updateLoginAccountSettings={updateLoginAccountSettings}
           settings={{
             propertyName: 'showInvalidMarketsBannerFeesOrLiquiditySpread',
             propertyValue: showInvalidMarketsBannerFeesOrLiquiditySpread
           }}
-=======
-          isInvalidMarketsBanner={true}
-          updateLoginAccountSettings={updateLoginAccountSettings}
-          showInvalidMarketsBanner={showInvalidMarketsBanner}
->>>>>>> 28133245
           content={
             <span>
               {feesLiquidityMessage}{' '}
