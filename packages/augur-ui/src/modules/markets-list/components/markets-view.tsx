--- conflicted
+++ resolved
@@ -1,18 +1,11 @@
 import React, { Component } from 'react';
 import { Helmet } from 'react-helmet';
 
-<<<<<<< HEAD
-import MarketsHeader from "modules/markets-list/components/markets-header";
-import MarketsList from "modules/markets-list/components/markets-list";
-import { TYPE_TRADE } from "modules/common/constants";
-import { MarketData } from "modules/types";
-import { TimeSelector } from "modules/common/form";
-=======
 import MarketsHeader from 'modules/markets-list/components/markets-header';
 import MarketsList from 'modules/markets-list/components/markets-list';
 import { TYPE_TRADE } from 'modules/common/constants';
 import { MarketData } from 'modules/types';
->>>>>>> 9973d14e
+import { TimeSelector } from "modules/common/form";
 
 interface MarketsViewProps {
   isLogged: boolean;
