import React, { useRef, useState, useEffect } from 'react';
import { useLocation, useHistory } from 'react-router';
import MarketsHeader from 'modules/markets-list/components/markets-header';
import MarketsList from 'modules/markets-list/components/markets-list';
import Styles from 'modules/markets-list/components/markets-view.styles.less';
import { FilterTags } from 'modules/common/filter-tags';
import { FilterNotice } from 'modules/common/filter-notice';
import FilterDropDowns from 'modules/filter-sort/filter-dropdowns';
import MarketTypeFilter from 'modules/filter-sort/market-type-filter';
import MarketCardFormatSwitcher from 'modules/filter-sort/market-card-format-switcher';
import updateQuery from 'modules/routes/helpers/update-query';
import {
  TYPE_TRADE,
  MAX_FEE_100_PERCENT,
  MAX_SPREAD_ALL_SPREADS,
  HELP_CENTER_INVALID_MARKETS,
  THEMES,
  CATEGORY_PARAM_NAME,
  MARKET_CARD_FORMATS,
} from 'modules/common/constants';
import { Getters } from '@augurproject/sdk';
import classNames from 'classnames';
import { LandingHero } from 'modules/markets-list/components/landing-hero';
import { HelmetTag } from 'modules/seo/helmet-tag';
import { MARKETS_VIEW_HEAD_TAGS } from 'modules/seo/helmet-configs';
import FilterSearch from 'modules/filter-sort/filter-search';
import { useAppStatusStore } from 'modules/app/store/app-status';
import { FilterButton } from 'modules/common/buttons';
import parseQuery from 'modules/routes/helpers/parse-query';
import { useMarketsStore } from 'modules/markets/store/markets';
import { loadMarketOrderBook } from 'modules/orders/helpers/load-market-orderbook';
import { getMarkets } from 'modules/markets/selectors/markets-all';
import { getSelectedTagsAndCategoriesFromLocation } from 'modules/markets/helpers/get-selected-tags-and-categories-from-location';
import { buildSearchString } from 'modules/markets/selectors/build-search-string';
import {
  organizeReportingStates,
  loadMarketsByFilter,
} from 'modules/markets/actions/load-markets';
import {
  MARKET_MAX_FEES,
  MARKET_MAX_SPREAD,
  MARKET_FILTER,
} from 'modules/app/store/constants';
import { updateLoginAccountSettings } from '../actions/update-login-account-settings';
import { marketListViewed } from 'services/analytics/helpers';

const PAGINATION_COUNT = 10;

const findMarketsInReportingState = (markets, reportingState) => {
  const reportingStates: String[] = organizeReportingStates(reportingState);
  return markets.filter(market =>
    reportingStates.find(state => state === market.reportingState)
  );
};

const getHeaderTitleFromProps = (
  search: string,
  location: Location,
  selectedCategory: string[]
) => {
  if (search) {
    if (search.endsWith('*')) {
      search = search.slice(0, -1);
    }
    return `Search: "${search}"`;
  }

  const searchParams = parseQuery(location.search);

  if (searchParams[CATEGORY_PARAM_NAME]) {
    return searchParams[CATEGORY_PARAM_NAME];
  }

  if (selectedCategory && selectedCategory.length > 0) {
    return selectedCategory[selectedCategory.length - 1];
  }

  return 'Popular markets';
};

const MarketsView = () => {
  const location = useLocation();
  const history = useHistory();
  const markets = getMarkets();
  const {
    keywords,
    selectedTagNames,
  } = getSelectedTagsAndCategoriesFromLocation(location);
  const {
    marketsList: { isSearching, meta, selectedCategories },
    loginAccount: {
      settings: {
        showInvalidMarketsBannerHideOrShow,
        showInvalidMarketsBannerFeesOrLiquiditySpread,
      },
    },
    isMobile,
    universe: { id },
    filterSortOptions: {
      maxFee,
      marketFilter,
      maxLiquiditySpread,
      marketSort,
      templateFilter,
      includeInvalidMarkets,
    },
    isLogged,
    restoredAccount,
    theme,
    actions: { updateMarketsList, updateFilterSortOptions },
  } = useAppStatusStore();
  let {
    isConnected,
    marketsList: { marketCardFormat },
  } = useAppStatusStore();
  const searchPhrase = buildSearchString(keywords, selectedTagNames);
  const autoSetupMarketCardFormat = marketCardFormat
    ? marketCardFormat
    : isMobile
    ? MARKET_CARD_FORMATS.COMPACT
    : MARKET_CARD_FORMATS.CLASSIC;

  isConnected = isConnected && id != null;
  const search = searchPhrase;
  const marketsInReportingState = findMarketsInReportingState(
    markets,
    marketFilter
  );
  const filteredOutCount = meta ? meta.filteredOutCount : 0;
  marketCardFormat = autoSetupMarketCardFormat;

  const componentWrapper = useRef();
  const [state, setState] = useState({
    filterSortedMarkets: [],
    marketCount: 0,
    showPagination: false,
    selectedMarketCardType: 0,
  });

  const [offset, setOffset] = useState(1);
  const [limit, setLimit] = useState(PAGINATION_COUNT);

  const {
    actions: { updateOrderBook, updateMarketsData },
  } = useMarketsStore();

  useEffect(() => {
    if (offset !== 1) {
      setOffset(1);
    }
    updateFilteredMarkets();
  }, [
    isConnected,
    isLogged,
    search,
    selectedCategories,
    maxLiquiditySpread,
    marketFilter,
    marketSort,
    maxFee,
    templateFilter,
    includeInvalidMarkets,
    theme,
  ]);

  const {
    filterSortedMarkets,
    marketCount,
    showPagination,
    selectedMarketCardType,
  } = state;

  useEffect(() => {
    updateFilteredMarkets();
  }, [marketsInReportingState.length]);

  const headerTitle = getHeaderTitleFromProps(
    search,
    location,
    selectedCategories
  );

  useEffect(() => {
    marketListViewed(
      search,
      selectedCategories,
      maxLiquiditySpread,
      marketFilter,
      marketSort,
      maxFee,
      templateFilter,
      includeInvalidMarkets,
      state.marketCount,
      offset
    );
  }, [
    search,
    selectedCategories,
    maxLiquiditySpread,
    marketFilter,
    marketSort,
    maxFee,
    templateFilter,
    includeInvalidMarkets,
    offset,
    state.marketCount,
  ]);
<<<<<<< HEAD

  const {
    filterSortedMarkets,
    marketCount,
    limit,
    offset,
    showPagination,
  } = state;
=======
>>>>>>> 545acc93

  function updateFilteredMarkets() {
    window.scrollTo(0, 1);

    updateMarketsList({
      isSearching: true,
      isSearchInPlace: Boolean(search),
    });
    updateMarketsData(
      null,
      loadMarketsByFilter(
        {
          categories: selectedCategories ? selectedCategories : [],
          search,
          filter: marketFilter,
          sort: marketSort,
          maxFee,
          limit,
          offset,
          maxLiquiditySpread,
          includeInvalidMarkets: includeInvalidMarkets === 'show',
          templateFilter,
        },
        (err, result: Getters.Markets.MarketList) => {
          if (err) return console.log('Error loadMarketsFilter:', err);
          if (componentWrapper.current) {
            // categories is also on results
            const filterSortedMarkets = result.markets.map(m => m.id);
            const marketCount = result.meta.marketCount;
            const showPagination = marketCount > limit;
            setState({
              ...state,
              filterSortedMarkets,
              marketCount,
              showPagination,
            });
            filterSortedMarkets.forEach(marketId =>
              updateOrderBook(marketId, null, loadMarketOrderBook(marketId))
            );
            updateMarketsList({ isSearching: false, meta: result.meta });
          }
        }
      )
    );
  }

  function updateLimit(limit) {
    setOffset(1);
    setLimit(limit);
  }

  function setPageNumber(offset) {
    setOffset(offset);
  }

  useEffect(() => {
    updateFilteredMarkets();
  }, [limit, offset]);

  const isTrading = theme === THEMES.TRADING;
  const displayFee = maxFee !== MAX_FEE_100_PERCENT;
  const displayLiquiditySpread = maxLiquiditySpread !== MAX_SPREAD_ALL_SPREADS;
  let feesLiquidityMessage = '';
  if (!displayFee && !displayLiquiditySpread) {
    feesLiquidityMessage =
      '“Fee” and “Liquidity Spread” filters are set to “All”. This puts you at risk of trading on invalid markets.';
  } else if (!displayFee || !displayLiquiditySpread) {
    feesLiquidityMessage = `The ${
      !displayFee ? '“Fee”' : '“Liquidity Spread”'
    } filter is set to “All”. This puts you at risk of trading on invalid markets.`;
  }
  // console.log("Market View Markets", filterSortedMarkets);
  return (
    <section className={Styles.MarketsView} ref={componentWrapper}>
      <HelmetTag {...MARKETS_VIEW_HEAD_TAGS} />
      {!isLogged && !restoredAccount && <LandingHero />}
      {isTrading && (
        <>
          <MarketsHeader headerTitle={headerTitle} />

          <section
            className={classNames({
              [Styles.Disabled]: isSearching,
            })}
          >
            <MarketTypeFilter
              isSearchingMarkets={isSearching}
              marketCount={marketCount}
              updateMarketsFilter={filterOption =>
                updateFilterSortOptions({ [MARKET_FILTER]: filterOption })
              }
              marketFilter={marketFilter}
            />

            <MarketCardFormatSwitcher />
            <FilterDropDowns />
          </section>
        </>
      )}
      {!isTrading && (
        <section>
          <h2>{headerTitle}</h2>
          <FilterDropDowns />
          <FilterSearch search={search} />
          <FilterButton />
        </section>
      )}
      {isTrading && (
        <>
          <FilterTags
            maxLiquiditySpread={maxLiquiditySpread}
            maxFee={maxFee}
            removeFeeFilter={() =>
              updateFilterSortOptions({
                [MARKET_MAX_FEES]: MAX_FEE_100_PERCENT,
              })
            }
            removeLiquiditySpreadFilter={() =>
              updateFilterSortOptions({
                [MARKET_MAX_SPREAD]: MAX_SPREAD_ALL_SPREADS,
              })
            }
            updateQuery={(param, value) =>
              updateQuery(param, value, location, history)
            }
          />
          <FilterNotice
            show={includeInvalidMarkets === 'show'}
            showDismissButton={true}
            updateLoginAccountSettings={settings =>
              updateLoginAccountSettings(settings)
            }
            settings={{
              propertyName: 'showInvalidMarketsBannerHideOrShow',
              propertyValue: showInvalidMarketsBannerHideOrShow,
            }}
            content={
              <span>
                Invalid markets are no longer hidden. This puts you at risk of
                trading on invalid markets.{' '}
                <a
                  href={HELP_CENTER_INVALID_MARKETS}
                  target="_blank"
                  rel="noopener noreferrer"
                >
                  Learn more
                </a>
              </span>
            }
          />

          <FilterNotice
            show={!displayFee || !displayLiquiditySpread}
            showDismissButton={true}
            updateLoginAccountSettings={settings =>
              updateLoginAccountSettings(settings)
            }
            settings={{
              propertyName: 'showInvalidMarketsBannerFeesOrLiquiditySpread',
              propertyValue: showInvalidMarketsBannerFeesOrLiquiditySpread,
            }}
            content={
              <span>
                {feesLiquidityMessage}{' '}
                <a
                  href={HELP_CENTER_INVALID_MARKETS}
                  target="_blank"
                  rel="noopener noreferrer"
                >
                  Learn more
                </a>
              </span>
            }
          />
        </>
      )}
      <MarketsList
        testid="markets"
        markets={markets}
        showPagination={showPagination && !isSearching}
        filteredMarkets={filterSortedMarkets}
        marketCount={marketCount}
        limit={limit}
        updateLimit={updateLimit}
        offset={offset}
        setOffset={setPageNumber}
        marketCardFormat={marketCardFormat}
      />

      <FilterNotice
        show={!isSearching && filteredOutCount && filteredOutCount > 0 && isTrading}
        content={
          <span>
            There are {filteredOutCount} additional markets outside of the
            current filters applied. Edit filters to view all markets{' '}
          </span>
        }
      />
    </section>
  );
};

export default MarketsView;<|MERGE_RESOLUTION|>--- conflicted
+++ resolved
@@ -205,17 +205,6 @@
     offset,
     state.marketCount,
   ]);
-<<<<<<< HEAD
-
-  const {
-    filterSortedMarkets,
-    marketCount,
-    limit,
-    offset,
-    showPagination,
-  } = state;
-=======
->>>>>>> 545acc93
 
   function updateFilteredMarkets() {
     window.scrollTo(0, 1);
