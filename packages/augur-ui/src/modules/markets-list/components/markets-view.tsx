--- conflicted
+++ resolved
@@ -1,4 +1,4 @@
-import React, { Component, useRef, useState, useEffect } from 'react';
+import React, { useRef, useState, useEffect } from 'react';
 import MarketsHeader from 'modules/markets-list/components/markets-header';
 import MarketsList from 'modules/markets-list/components/markets-list';
 import Styles from 'modules/markets-list/components/markets-view.styles.less';
@@ -59,15 +59,6 @@
   marketListViewed: Function;
   marketsInReportingState: MarketData[];
   loadMarketOrderBook: Function;
-}
-
-interface MarketsViewState {
-  filterSortedMarkets: string[];
-  marketCount: number;
-  limit: number;
-  offset: number;
-  showPagination: boolean;
-  selectedMarketCardType: number;
 }
 
 const MarketsView = ({
@@ -113,28 +104,9 @@
   });
   const { isLogged, restoredAccount, theme, isMobile } = useAppStatusStore();
 
-<<<<<<< HEAD
   useEffect(() => {
     if (state.offset !== 1) {
       setState({ ...state, offset: 1 });
-=======
-    this.state = {
-      filterSortedMarkets: [],
-      marketCount: 0,
-      limit: PAGINATION_COUNT,
-      offset: 1,
-      showPagination: false,
-    };
-
-    this.setPageNumber = this.setPageNumber.bind(this);
-    this.updateLimit = this.updateLimit.bind(this);
-  }
-
-  componentDidMount() {
-    const { isConnected } = this.props;
-    if (isConnected) {
-      this.updateFilteredMarkets();
->>>>>>> 1e1ff057
     }
     updateFilteredMarkets();
   }, [
@@ -156,120 +128,6 @@
       search,
       selectedCategories,
       maxLiquiditySpread,
-<<<<<<< HEAD
-=======
-      includeInvalidMarkets,
-      isConnected,
-      isLogged,
-      templateFilter,
-      marketListViewed,
-      marketsInReportingState
-    } = this.props;
-    const { marketCount, offset } = this.state;
-
-    if (
-      offset !== prevState.offset ||
-      marketCount !== prevState.marketCount ||
-      (search !== prevProps.search ||
-        selectedCategories !== prevProps.selectedCategories ||
-        maxLiquiditySpread !== prevProps.maxLiquiditySpread ||
-        marketFilter !== prevProps.marketFilter ||
-        marketSort !== prevProps.marketSort ||
-        maxFee !== prevProps.maxFee ||
-        templateFilter !== prevProps.templateFilter ||
-        includeInvalidMarkets !== prevProps.includeInvalidMarkets)
-    ) {
-      marketListViewed(
-        search,
-        selectedCategories,
-        maxLiquiditySpread,
-        marketFilter,
-        marketSort,
-        maxFee,
-        templateFilter,
-        includeInvalidMarkets,
-        this.state.marketCount,
-        this.state.offset
-      );
-    }
-
-    if (isConnected !== prevProps.isConnected && isConnected) {
-      return this.updateFilteredMarkets();
-    }
-
-    const filtersHaveChanged = this.haveFiltersChanged({
-      search,
-      marketFilter,
-      marketSort,
-      maxFee,
-      selectedCategories,
-      maxLiquiditySpread,
-      includeInvalidMarkets,
-      templateFilter,
-      prevProps,
-    });
-
-    if (
-      isConnected && (
-      filtersHaveChanged) || (isLogged !== prevProps.isLogged && filtersHaveChanged)
-      ) {
-      this.setState(
-        {
-          offset: 1,
-        },
-        () => {
-          this.updateFilteredMarkets();
-        }
-      );
-    }
-  }
-
-  haveFiltersChanged({
-    search,
-    marketFilter,
-    marketSort,
-    maxFee,
-    selectedCategories,
-    maxLiquiditySpread,
-    includeInvalidMarkets,
-    templateFilter,
-    prevProps}) {
-    return search !== prevProps.search
-      || String(selectedCategories) !== String(prevProps.selectedCategories)
-      || maxLiquiditySpread !== prevProps.maxLiquiditySpread
-      || marketFilter !== prevProps.marketFilter
-      || marketSort !== prevProps.marketSort
-      || maxFee !== prevProps.maxFee
-      || templateFilter !== prevProps.templateFilter
-      || includeInvalidMarkets !== prevProps.includeInvalidMarkets
-  }
-
-  updateLimit(limit) {
-    this.setState(
-      {
-        limit,
-        offset: 1,
-      },
-      () => {
-        this.updateFilteredMarkets();
-      }
-    );
-  }
-
-  setPageNumber(offset) {
-    this.setState({ offset }, () => {
-      this.updateFilteredMarkets();
-    });
-  }
-
-  updateFilteredMarkets = () => {
-    const {
-      search,
-      selectedCategories,
-      maxFee,
-      maxLiquiditySpread,
-      includeInvalidMarkets,
->>>>>>> 1e1ff057
       marketFilter,
       marketSort,
       maxFee,
@@ -345,7 +203,6 @@
     setState({
       ...state,
       limit,
-<<<<<<< HEAD
       offset: 1,
     });
   }
@@ -366,34 +223,6 @@
       !displayFee ? '“Fee”' : '“Liquidity Spread”'
     } filter is set to “All”. This puts you at risk of trading on invalid markets.`;
   }
-=======
-      offset,
-      showPagination,
-    } = this.state;
-
-    const displayFee = this.props.maxFee !== MAX_FEE_100_PERCENT;
-    return (
-      <section
-        className={Styles.MarketsView}
-        ref={componentWrapper => {
-          this.componentWrapper = componentWrapper;
-        }}
-      >
-        <HelmetTag {...MARKETS_VIEW_HEAD_TAGS} />
-        {!isLogged && !restoredAccount && <LandingHero />}
-        <MarketsHeader
-          location={location}
-          isSearchingMarkets={isSearching}
-          filter={marketFilter}
-          sort={marketSort}
-          history={history}
-          selectedCategory={selectedCategories}
-          search={search}
-          updateMobileMenuState={updateMobileMenuState}
-          marketCardFormat={marketCardFormat}
-          updateMarketsListCardFormat={updateMarketsListCardFormat}
-        />
->>>>>>> 1e1ff057
 
   return (
     <section className={Styles.MarketsView} ref={componentWrapper}>
@@ -483,7 +312,6 @@
         }
       />
 
-<<<<<<< HEAD
       <FilterNotice
         show={!displayFee || !displayLiquiditySpread}
         showDismissButton={true}
@@ -524,44 +352,6 @@
         isSearchingMarkets={isSearching}
         marketCardFormat={marketCardFormat}
       />
-=======
-        <FilterNotice
-          show={this.props.includeInvalidMarkets === 'show'}
-          showDismissButton={true}
-          updateLoginAccountSettings={updateLoginAccountSettings}
-          settings={{
-            propertyName: 'showInvalidMarketsBannerHideOrShow',
-            propertyValue: showInvalidMarketsBannerHideOrShow,
-          }}
-          content={
-            <span>
-              Invalid markets are no longer hidden. This puts you at risk of
-              trading on invalid markets.{' '}
-              <a href={HELP_CENTER_INVALID_MARKETS} target="_blank" rel="noopener noreferrer">
-                Learn more
-              </a>
-            </span>
-          }
-        />
-
-        <FilterNotice
-          show={!displayFee}
-          showDismissButton={true}
-          updateLoginAccountSettings={updateLoginAccountSettings}
-          settings={{
-            propertyName: 'showInvalidMarketsBannerFeesOrLiquiditySpread',
-            propertyValue: showInvalidMarketsBannerFeesOrLiquiditySpread,
-          }}
-          content={
-            <span>
-              {'The “Fee” filter is set to “All”. This puts you at risk of trading on invalid markets. '}
-              <a href={HELP_CENTER_INVALID_MARKETS} target="_blank" rel="noopener noreferrer">
-                Learn more
-              </a>
-            </span>
-          }
-        />
->>>>>>> 1e1ff057
 
       <FilterNotice
         show={!isSearching && filteredOutCount && filteredOutCount > 0}
