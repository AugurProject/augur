--- conflicted
+++ resolved
@@ -84,8 +84,6 @@
       padding: @size-3 @size-3 @size-12;
     }
 
-<<<<<<< HEAD
-=======
 
     > span:first-of-type {
       display: flex;
@@ -93,12 +91,12 @@
       align-items: center;
 
       span label {
-        margin-top: -10px;
-        transform: translateY(10px);
+        margin-top: -@size-10;
+        transform: translateY(@size-10);
       }
 
       span div {
-        margin-top: 10px;
+        margin-top: @size-10;
 
         @media @breakpoint-mobile {
           margin-top: 0;
@@ -106,7 +104,6 @@
       }
     }
 
->>>>>>> 60ce8088
     > div {
       display: flex;
       justify-content: space-between;
