import React, { useState, useEffect } from 'react';
import classNames from 'classnames';
import {
  feeFilters,
  spreadFilters,
  invalidFilters,
  templateFilterValues,
  MAXFEE_PARAM_NAME,
  SPREAD_PARAM_NAME,
  SHOW_INVALID_MARKETS_PARAM_NAME,
  TEMPLATE_FILTER,
} from 'modules/common/constants';
import Styles from 'modules/app/components/inner-nav/markets-list-filters.styles.less';
import { helpIcon, FilterIcon } from 'modules/common/icons';
import { RadioBarGroup } from 'modules/common/form';
import ReactTooltip from 'react-tooltip';
import TooltipStyles from 'modules/common/tooltip.styles.less';
import parseQuery from 'modules/routes/helpers/parse-query';
import updateQuery from 'modules/routes/helpers/update-query';
import { INVALID_OPTIONS } from 'modules/types';
import ChevronFlip from 'modules/common/chevron-flip';

interface MarketsListFiltersProps {
  maxFee: string;
  maxLiquiditySpread: string;
  includeInvalidMarkets: INVALID_OPTIONS;
  allTemplateFilter: string;
  isSearching: boolean;
  updateMaxFee: Function;
  updateMaxSpread: Function;
  updateShowInvalid: Function;
  updateTemplateFilter: Function;
  history: History;
  location: Location;
  setMaxFeeFilter: Function;
  setMaxSpreadFilter: Function;
  setShowInvalidFilter: Function;
  setTemplateOrCustomFilter: Function;
  isMobile: boolean;
}

const MarketsListFilters = ({
  maxFee,
  maxLiquiditySpread,
<<<<<<< HEAD
  location,
=======
>>>>>>> a6cfd162
  includeInvalidMarkets,
  allTemplateFilter,
  isSearching,
  updateMaxFee,
  updateMaxSpread,
  updateShowInvalid,
  updateTemplateFilter,
  history,
<<<<<<< HEAD
}: MarketsListFiltersProps) => {
  useEffect(() => {
    const {
      maxFee: maxFeeQuery,
      spread,
      templateFilter,
      showInvalid,
    } = parseQuery(location.search);
    if (maxFeeQuery && maxFeeQuery !== maxFee) {
      updateMaxFee(maxFeeQuery);
    }
    if (spread && spread !== maxLiquiditySpread) {
      updateMaxSpread(spread);
    }
    if (templateFilter && templateFilter !== allTemplateFilter) {
      updateTemplateFilter(templateFilter);
    }
    if (showInvalid && showInvalid !== includeInvalidMarkets) {
      updateShowInvalid(showInvalid);
=======
  location,
  setMaxFeeFilter,
  setMaxSpreadFilter,
  setShowInvalidFilter,
  setTemplateOrCustomFilter,
  isMobile,
}: MarketsListFiltersProps) => {
  useEffect(() => {
    const filterOptionsFromQuery = parseQuery(location.search);
    if (
      filterOptionsFromQuery.maxFee &&
      filterOptionsFromQuery.maxFee !== maxFee
    ) {
      updateMaxFee(filterOptionsFromQuery.maxFee);
    }
    if (
      filterOptionsFromQuery.spread &&
      filterOptionsFromQuery.spread !== maxLiquiditySpread
    ) {
      updateMaxSpread(filterOptionsFromQuery.spread);
    }
    if (
      filterOptionsFromQuery.templateFilter &&
      filterOptionsFromQuery.templateFilter !== allTemplateFilter
    ) {
      updateTemplateFilter(filterOptionsFromQuery.templateFilter);
    }
    if (
      filterOptionsFromQuery.showInvalid &&
      filterOptionsFromQuery.showInvalid !== includeInvalidMarkets
    ) {
      updateShowInvalid(filterOptionsFromQuery.showInvalid);
>>>>>>> a6cfd162
    }
  }, [location.search]);

  const [showFilters, setShowFilters] = useState(false);

  if (!maxLiquiditySpread) return null;
<<<<<<< HEAD
=======

  function updateFilter (value: string, whichFilterToUpdate: string) {
    updateQuery(
      whichFilterToUpdate,
      value,
      location,
      history
    );

    switch (whichFilterToUpdate) {
      case TEMPLATE_FILTER:
        updateTemplateFilter(value);
        break;
      case MAXFEE_PARAM_NAME:
        updateMaxFee(value);
        break;
      case SPREAD_PARAM_NAME:
        updateMaxSpread(value);
        break;
      case SHOW_INVALID_MARKETS_PARAM_NAME:
        updateShowInvalid(value);
        break;
    }
  };
>>>>>>> a6cfd162

  return (
    <div className={Styles.Filters}>
      <div
        className={classNames(Styles.FiltersGroup, {
          [Styles.Searching]: isSearching,
        })}
      >
        <div onClick={() => setShowFilters(!showFilters)}>
          {FilterIcon}
          Filters
          <ChevronFlip pointDown={showFilters} noHardStroke filledInIcon quick />
        </div>
        {showFilters && (
          <>
            <div className={Styles.Filter}>
              <span>Markets</span>
              {templateFilterTooltip()}
            </div>

            <RadioBarGroup
              radioButtons={templateFilterValues}
              defaultSelected={allTemplateFilter}
<<<<<<< HEAD
              onChange={(value: string) => {
                updateQuery(TEMPLATE_FILTER, value, location, history);
                updateTemplateFilter(value);
              }}
=======
              onChange={(value: string) => isMobile ? setTemplateOrCustomFilter(value) : updateFilter(value, TEMPLATE_FILTER)}
>>>>>>> a6cfd162
            />

            <div className={Styles.Filter}>
              <span>Fees</span>
              {generateTooltip(
                'Filters markets based on estimated total fees paid to market creators and reporters',
                'fees'
              )}
            </div>

            <RadioBarGroup
              radioButtons={feeFilters}
              defaultSelected={maxFee}
<<<<<<< HEAD
              onChange={(value: string) => {
                updateQuery(MAXFEE_PARAM_NAME, value, location, history);
                updateMaxFee(value);
              }}
=======
              onChange={(value: string) => isMobile ? setMaxFeeFilter(value) : updateFilter(value, MAXFEE_PARAM_NAME)}
>>>>>>> a6cfd162
            />

            <div className={Styles.Filter}>
              <span>Liquidity Spread</span>
              {generateTooltip(
                'Filters markets based on how wide a bid/offer spread is and the depth of volume',
                'liquidity'
              )}
            </div>

            <RadioBarGroup
              radioButtons={spreadFilters}
              defaultSelected={maxLiquiditySpread}
<<<<<<< HEAD
              onChange={(value: string) => {
                updateQuery(SPREAD_PARAM_NAME, value, location, history);
                updateMaxSpread(value);
              }}
=======
              onChange={(value: string) => isMobile ? setMaxSpreadFilter(value) : updateFilter(value, SPREAD_PARAM_NAME)}
>>>>>>> a6cfd162
            />

            <div className={Styles.Filter}>
              <span>Invalid Markets</span>
              {generateTooltip(
                'Filters markets where the current best bid/offer would profit as a result of a market resolving as invalid',
                'invalid'
              )}
            </div>

            <RadioBarGroup
              radioButtons={invalidFilters}
              defaultSelected={String(includeInvalidMarkets)}
<<<<<<< HEAD
              onChange={(value: string) => {
                updateQuery(
                  SHOW_INVALID_MARKETS_PARAM_NAME,
                  value,
                  location,
                  history
                );
                updateShowInvalid(value);
              }}
=======
              onChange={(value: string) => isMobile ? setShowInvalidFilter(value) : updateFilter(value, SHOW_INVALID_MARKETS_PARAM_NAME)}
>>>>>>> a6cfd162
            />
          </>
        )}
      </div>
    </div>
  );
};

export default MarketsListFilters;

const generateTooltip = (tipText: string, key: string) => {
  return (
    <span className={Styles.Filter_TooltipContainer}>
      <label
        className={classNames(
          TooltipStyles.TooltipHint,
          Styles.Filter_TooltipHint
        )}
        data-tip
        data-for={key}
      >
        {helpIcon}
      </label>
      <ReactTooltip
        id={key}
        className={TooltipStyles.Tooltip}
        effect="solid"
        place="top"
        type="light"
      >
        <p>{tipText}</p>
      </ReactTooltip>
    </span>
  );
};

const templateFilterTooltip = () => {
  return (
    <span className={Styles.Filter_TooltipContainer}>
      <label
        className={classNames(
          TooltipStyles.TooltipHint,
          Styles.Filter_TooltipHint
        )}
        data-tip
        data-for={'template'}
      >
        {helpIcon}
      </label>
      <ReactTooltip
        id={'template'}
        className={TooltipStyles.Tooltip}
        effect="solid"
        place="top"
        type="light"
      >
        <>
          <p>
            <b>Augur templates</b> provide market creators with a set structure
            for popular markets that reduce the potential for error during
            market creation.
          </p>
          <p>
            <b>Custom markets</b> are fully open and don't follow a set
            pattern/structure, as a result they are more likely to contain
            potential issues and should be examined carefully before betting.
          </p>
        </>
      </ReactTooltip>
    </span>
  );
};<|MERGE_RESOLUTION|>--- conflicted
+++ resolved
@@ -42,10 +42,7 @@
 const MarketsListFilters = ({
   maxFee,
   maxLiquiditySpread,
-<<<<<<< HEAD
   location,
-=======
->>>>>>> a6cfd162
   includeInvalidMarkets,
   allTemplateFilter,
   isSearching,
@@ -54,7 +51,6 @@
   updateShowInvalid,
   updateTemplateFilter,
   history,
-<<<<<<< HEAD
 }: MarketsListFiltersProps) => {
   useEffect(() => {
     const {
@@ -74,48 +70,12 @@
     }
     if (showInvalid && showInvalid !== includeInvalidMarkets) {
       updateShowInvalid(showInvalid);
-=======
-  location,
-  setMaxFeeFilter,
-  setMaxSpreadFilter,
-  setShowInvalidFilter,
-  setTemplateOrCustomFilter,
-  isMobile,
-}: MarketsListFiltersProps) => {
-  useEffect(() => {
-    const filterOptionsFromQuery = parseQuery(location.search);
-    if (
-      filterOptionsFromQuery.maxFee &&
-      filterOptionsFromQuery.maxFee !== maxFee
-    ) {
-      updateMaxFee(filterOptionsFromQuery.maxFee);
-    }
-    if (
-      filterOptionsFromQuery.spread &&
-      filterOptionsFromQuery.spread !== maxLiquiditySpread
-    ) {
-      updateMaxSpread(filterOptionsFromQuery.spread);
-    }
-    if (
-      filterOptionsFromQuery.templateFilter &&
-      filterOptionsFromQuery.templateFilter !== allTemplateFilter
-    ) {
-      updateTemplateFilter(filterOptionsFromQuery.templateFilter);
-    }
-    if (
-      filterOptionsFromQuery.showInvalid &&
-      filterOptionsFromQuery.showInvalid !== includeInvalidMarkets
-    ) {
-      updateShowInvalid(filterOptionsFromQuery.showInvalid);
->>>>>>> a6cfd162
     }
   }, [location.search]);
 
   const [showFilters, setShowFilters] = useState(false);
 
   if (!maxLiquiditySpread) return null;
-<<<<<<< HEAD
-=======
 
   function updateFilter (value: string, whichFilterToUpdate: string) {
     updateQuery(
@@ -140,7 +100,6 @@
         break;
     }
   };
->>>>>>> a6cfd162
 
   return (
     <div className={Styles.Filters}>
@@ -164,14 +123,7 @@
             <RadioBarGroup
               radioButtons={templateFilterValues}
               defaultSelected={allTemplateFilter}
-<<<<<<< HEAD
-              onChange={(value: string) => {
-                updateQuery(TEMPLATE_FILTER, value, location, history);
-                updateTemplateFilter(value);
-              }}
-=======
               onChange={(value: string) => isMobile ? setTemplateOrCustomFilter(value) : updateFilter(value, TEMPLATE_FILTER)}
->>>>>>> a6cfd162
             />
 
             <div className={Styles.Filter}>
@@ -185,14 +137,7 @@
             <RadioBarGroup
               radioButtons={feeFilters}
               defaultSelected={maxFee}
-<<<<<<< HEAD
-              onChange={(value: string) => {
-                updateQuery(MAXFEE_PARAM_NAME, value, location, history);
-                updateMaxFee(value);
-              }}
-=======
               onChange={(value: string) => isMobile ? setMaxFeeFilter(value) : updateFilter(value, MAXFEE_PARAM_NAME)}
->>>>>>> a6cfd162
             />
 
             <div className={Styles.Filter}>
@@ -206,14 +151,7 @@
             <RadioBarGroup
               radioButtons={spreadFilters}
               defaultSelected={maxLiquiditySpread}
-<<<<<<< HEAD
-              onChange={(value: string) => {
-                updateQuery(SPREAD_PARAM_NAME, value, location, history);
-                updateMaxSpread(value);
-              }}
-=======
               onChange={(value: string) => isMobile ? setMaxSpreadFilter(value) : updateFilter(value, SPREAD_PARAM_NAME)}
->>>>>>> a6cfd162
             />
 
             <div className={Styles.Filter}>
@@ -227,19 +165,7 @@
             <RadioBarGroup
               radioButtons={invalidFilters}
               defaultSelected={String(includeInvalidMarkets)}
-<<<<<<< HEAD
-              onChange={(value: string) => {
-                updateQuery(
-                  SHOW_INVALID_MARKETS_PARAM_NAME,
-                  value,
-                  location,
-                  history
-                );
-                updateShowInvalid(value);
-              }}
-=======
               onChange={(value: string) => isMobile ? setShowInvalidFilter(value) : updateFilter(value, SHOW_INVALID_MARKETS_PARAM_NAME)}
->>>>>>> a6cfd162
             />
           </>
         )}
