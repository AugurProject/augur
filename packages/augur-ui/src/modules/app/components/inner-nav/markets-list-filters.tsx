import React, { useEffect, useState } from 'react';
import classNames from 'classnames';
import {
  feeFilters,
  invalidFilters,
  MAXFEE_PARAM_NAME,
  SHOW_INVALID_MARKETS_PARAM_NAME,
  SPREAD_PARAM_NAME,
  spreadFilters,
  TEMPLATE_FILTER,
  templateFilterValues,
} from 'modules/common/constants';
import Styles from 'modules/app/components/inner-nav/markets-list-filters.styles.less';
import { FilterIcon, helpIcon } from 'modules/common/icons';
import { RadioBarGroup } from 'modules/common/form';
import ReactTooltip from 'react-tooltip';
import TooltipStyles from 'modules/common/tooltip.styles.less';
import parseQuery from 'modules/routes/helpers/parse-query';
import updateQuery from 'modules/routes/helpers/update-query';
import { INVALID_OPTIONS, LoginAccountSettings } from 'modules/types';
import ChevronFlip from 'modules/common/chevron-flip';
import { useAppStatusStore } from 'modules/app/store/app-status';

interface MarketsListFiltersProps {
  maxFee: string;
  maxLiquiditySpread: string;
  includeInvalidMarkets: INVALID_OPTIONS;
  allTemplateFilter: string;
  isSearching: boolean;
  updateMaxFee: Function;
  updateMaxSpread: Function;
  updateShowInvalid: Function;
  updateTemplateFilter: Function;
  history: History;
  location: Location;
  setMaxFeeFilter: Function;
  setMaxSpreadFilter: Function;
  setShowInvalidFilter: Function;
  setTemplateOrCustomFilter: Function;
  settings: LoginAccountSettings;
<<<<<<< HEAD
=======
  isMobile: boolean;
  updateSelectedCategories: Function;
>>>>>>> 1e1ff057
}

const MarketsListFilters = ({
  maxFee,
  maxLiquiditySpread,
  location,
  includeInvalidMarkets,
  allTemplateFilter,
  isSearching,
  updateMaxFee,
  updateMaxSpread,
  updateShowInvalid,
  updateTemplateFilter,
  history,
  setMaxFeeFilter,
  setMaxSpreadFilter,
  setShowInvalidFilter,
  setTemplateOrCustomFilter,
  settings,
<<<<<<< HEAD
=======
  isMobile,
  updateSelectedCategories,
>>>>>>> 1e1ff057
}: MarketsListFiltersProps) => {
  const { isMobile } = useAppStatusStore();
  useEffect(() => {
    const filterOptionsFromQuery = parseQuery(location.search);

    const newMaxFee =
      filterOptionsFromQuery.maxFee ||
      settings.maxFee;
    const newSpread =
      filterOptionsFromQuery.spread ||
      settings.spread;
    const newTemplateFilter =
      filterOptionsFromQuery.templateFilter ||
      settings.templateFilter;
    const newShowInvalid =
      filterOptionsFromQuery.showInvalid ||
      settings.showInvalid;
    const categories =
      filterOptionsFromQuery.category;

    if (newMaxFee && newMaxFee !== maxFee) {
      updateMaxFee(newMaxFee);
    }
    if (newSpread && newSpread !== maxLiquiditySpread) {
      updateMaxSpread(newSpread);
    }
    if (newTemplateFilter && newTemplateFilter !== allTemplateFilter) {
      updateTemplateFilter(newTemplateFilter);
    }
    if (newShowInvalid && newShowInvalid !== includeInvalidMarkets) {
      updateShowInvalid(newShowInvalid);
    }
<<<<<<< HEAD
  }, [location.search, settings.maxFee, settings.spread, settings.templateFilter, settings.showInvalid]);
=======
    categories
      ? updateSelectedCategories(categories.split(','))
      : updateSelectedCategories([]);
  }, [location.search, settings]);
>>>>>>> 1e1ff057

  const [showFilters, setShowFilters] = useState(false);

  if (!maxLiquiditySpread) return null;

  const updateFilter = (value: string, whichFilterToUpdate: string) => {
    updateQuery(
      whichFilterToUpdate,
      value,
      location,
      history
    );

    switch (whichFilterToUpdate) {
      case TEMPLATE_FILTER:
        updateTemplateFilter(value);
        break;
      case MAXFEE_PARAM_NAME:
        updateMaxFee(value);
        break;
      case SPREAD_PARAM_NAME:
        updateMaxSpread(value);
        break;
      case SHOW_INVALID_MARKETS_PARAM_NAME:
        updateShowInvalid(value);
        break;
    }
  };

  return (
    <div className={Styles.Filters}>
      <div
        className={classNames(Styles.FiltersGroup, {
          [Styles.Searching]: isSearching,
        })}
      >
        <div onClick={() => setShowFilters(!showFilters)}>
          {FilterIcon}
          Filters
          <ChevronFlip pointDown={showFilters} noHardStroke filledInIcon quick />
        </div>
        {showFilters && (
          <>
            <div className={Styles.Filter}>
              <span>Markets</span>
              {templateFilterTooltip()}
            </div>

            <RadioBarGroup
              light
              radioButtons={templateFilterValues}
              defaultSelected={allTemplateFilter}
              onChange={(value: string) => isMobile ? setTemplateOrCustomFilter(value) : updateFilter(value, TEMPLATE_FILTER)}
            />

            <div className={Styles.Filter}>
              <span>Fees</span>
              {generateTooltip(
                'Filters markets based on estimated total fees paid to market creators and reporters',
                'fees'
              )}
            </div>

            <RadioBarGroup
              radioButtons={feeFilters}
              light
              defaultSelected={maxFee}
              onChange={(value: string) => isMobile ? setMaxFeeFilter(value) : updateFilter(value, MAXFEE_PARAM_NAME)}
            />

            <div className={Styles.Filter}>
              <span>Liquidity Spread</span>
              {generateTooltip(
                'Filters markets based on how wide a bid/offer spread is and the depth of volume',
                'liquidity'
              )}
            </div>

            <RadioBarGroup
              radioButtons={spreadFilters}
              light
              defaultSelected={maxLiquiditySpread}
              onChange={(value: string) => isMobile ? setMaxSpreadFilter(value) : updateFilter(value, SPREAD_PARAM_NAME)}
            />

            <div className={Styles.Filter}>
              <span>Invalid Markets</span>
              {generateTooltip(
                'Filters markets where the current best bid/offer would profit as a result of a market resolving as invalid',
                'invalid'
              )}
            </div>

            <RadioBarGroup
              radioButtons={invalidFilters}
              light
              defaultSelected={String(includeInvalidMarkets)}
              onChange={(value: string) => isMobile ? setShowInvalidFilter(value) : updateFilter(value, SHOW_INVALID_MARKETS_PARAM_NAME)}
            />
          </>
        )}
      </div>
    </div>
  );
};

export default MarketsListFilters;

export const generateTooltip = (tipText: string, key: string) => {
  return (
    <span className={Styles.Filter_TooltipContainer}>
      <label
        className={classNames(
          TooltipStyles.TooltipHint,
          Styles.Filter_TooltipHint
        )}
        data-tip
        data-for={key}
        data-iscapture={true}
      >
        {helpIcon}
      </label>
      <ReactTooltip
        id={key}
        className={TooltipStyles.Tooltip}
        effect="solid"
        place="top"
        type="light"
        event="mouseover mouseenter"
        eventOff="mouseleave mouseout scroll mousewheel blur"
      >
        <p>{tipText}</p>
      </ReactTooltip>
    </span>
  );
};

const templateFilterTooltip = () => {
  return (
    <span className={Styles.Filter_TooltipContainer}>
      <label
        className={classNames(
          TooltipStyles.TooltipHint,
          Styles.Filter_TooltipHint
        )}
        data-tip
        data-for={'template'}
        data-iscapture={true}
      >
        {helpIcon}
      </label>
      <ReactTooltip
        id={'template'}
        className={TooltipStyles.Tooltip}
        effect="solid"
        place="top"
        type="light"
        event="mouseover mouseenter"
        eventOff="mouseleave mouseout scroll mousewheel blur"
      >
        <>
          <p>
            <b>Augur templates</b> provide market creators with a set structure
            for popular markets that reduce the potential for error during
            market creation.
          </p>
          <p>
            <b>Custom markets</b> are fully open and don't follow a set
            pattern/structure, as a result they are more likely to contain
            potential issues and should be examined carefully before betting.
          </p>
        </>
      </ReactTooltip>
    </span>
  );
};<|MERGE_RESOLUTION|>--- conflicted
+++ resolved
@@ -38,11 +38,7 @@
   setShowInvalidFilter: Function;
   setTemplateOrCustomFilter: Function;
   settings: LoginAccountSettings;
-<<<<<<< HEAD
-=======
-  isMobile: boolean;
   updateSelectedCategories: Function;
->>>>>>> 1e1ff057
 }
 
 const MarketsListFilters = ({
@@ -62,11 +58,7 @@
   setShowInvalidFilter,
   setTemplateOrCustomFilter,
   settings,
-<<<<<<< HEAD
-=======
-  isMobile,
   updateSelectedCategories,
->>>>>>> 1e1ff057
 }: MarketsListFiltersProps) => {
   const { isMobile } = useAppStatusStore();
   useEffect(() => {
@@ -99,14 +91,10 @@
     if (newShowInvalid && newShowInvalid !== includeInvalidMarkets) {
       updateShowInvalid(newShowInvalid);
     }
-<<<<<<< HEAD
-  }, [location.search, settings.maxFee, settings.spread, settings.templateFilter, settings.showInvalid]);
-=======
     categories
       ? updateSelectedCategories(categories.split(','))
       : updateSelectedCategories([]);
-  }, [location.search, settings]);
->>>>>>> 1e1ff057
+  }, [location.search, settings.maxFee, settings.spread, settings.templateFilter, settings.showInvalid]);
 
   const [showFilters, setShowFilters] = useState(false);
 
