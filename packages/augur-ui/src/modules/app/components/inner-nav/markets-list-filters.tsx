--- conflicted
+++ resolved
@@ -42,10 +42,7 @@
 const MarketsListFilters = ({
   maxFee,
   maxLiquiditySpread,
-<<<<<<< HEAD
   location,
-=======
->>>>>>> 6c6f49f0
   includeInvalidMarkets,
   allTemplateFilter,
   isSearching,
@@ -54,28 +51,6 @@
   updateShowInvalid,
   updateTemplateFilter,
   history,
-<<<<<<< HEAD
-}: MarketsListFiltersProps) => {
-  useEffect(() => {
-    const {
-      maxFee: maxFeeQuery,
-      spread,
-      templateFilter,
-      showInvalid,
-    } = parseQuery(location.search);
-    if (maxFeeQuery && maxFeeQuery !== maxFee) {
-      updateMaxFee(maxFeeQuery);
-    }
-    if (spread && spread !== maxLiquiditySpread) {
-      updateMaxSpread(spread);
-    }
-    if (templateFilter && templateFilter !== allTemplateFilter) {
-      updateTemplateFilter(templateFilter);
-    }
-    if (showInvalid && showInvalid !== includeInvalidMarkets) {
-      updateShowInvalid(showInvalid);
-=======
-  location,
   setMaxFeeFilter,
   setMaxSpreadFilter,
   setShowInvalidFilter,
@@ -107,15 +82,12 @@
       filterOptionsFromQuery.showInvalid !== includeInvalidMarkets
     ) {
       updateShowInvalid(filterOptionsFromQuery.showInvalid);
->>>>>>> 6c6f49f0
     }
   }, [location.search]);
 
   const [showFilters, setShowFilters] = useState(false);
 
   if (!maxLiquiditySpread) return null;
-<<<<<<< HEAD
-=======
 
   function updateFilter (value: string, whichFilterToUpdate: string) {
     updateQuery(
@@ -140,7 +112,6 @@
         break;
     }
   };
->>>>>>> 6c6f49f0
 
   return (
     <div className={Styles.Filters}>
@@ -164,14 +135,7 @@
             <RadioBarGroup
               radioButtons={templateFilterValues}
               defaultSelected={allTemplateFilter}
-<<<<<<< HEAD
-              onChange={(value: string) => {
-                updateQuery(TEMPLATE_FILTER, value, location, history);
-                updateTemplateFilter(value);
-              }}
-=======
               onChange={(value: string) => isMobile ? setTemplateOrCustomFilter(value) : updateFilter(value, TEMPLATE_FILTER)}
->>>>>>> 6c6f49f0
             />
 
             <div className={Styles.Filter}>
@@ -185,14 +149,7 @@
             <RadioBarGroup
               radioButtons={feeFilters}
               defaultSelected={maxFee}
-<<<<<<< HEAD
-              onChange={(value: string) => {
-                updateQuery(MAXFEE_PARAM_NAME, value, location, history);
-                updateMaxFee(value);
-              }}
-=======
               onChange={(value: string) => isMobile ? setMaxFeeFilter(value) : updateFilter(value, MAXFEE_PARAM_NAME)}
->>>>>>> 6c6f49f0
             />
 
             <div className={Styles.Filter}>
@@ -206,14 +163,7 @@
             <RadioBarGroup
               radioButtons={spreadFilters}
               defaultSelected={maxLiquiditySpread}
-<<<<<<< HEAD
-              onChange={(value: string) => {
-                updateQuery(SPREAD_PARAM_NAME, value, location, history);
-                updateMaxSpread(value);
-              }}
-=======
               onChange={(value: string) => isMobile ? setMaxSpreadFilter(value) : updateFilter(value, SPREAD_PARAM_NAME)}
->>>>>>> 6c6f49f0
             />
 
             <div className={Styles.Filter}>
@@ -227,19 +177,7 @@
             <RadioBarGroup
               radioButtons={invalidFilters}
               defaultSelected={String(includeInvalidMarkets)}
-<<<<<<< HEAD
-              onChange={(value: string) => {
-                updateQuery(
-                  SHOW_INVALID_MARKETS_PARAM_NAME,
-                  value,
-                  location,
-                  history
-                );
-                updateShowInvalid(value);
-              }}
-=======
               onChange={(value: string) => isMobile ? setShowInvalidFilter(value) : updateFilter(value, SHOW_INVALID_MARKETS_PARAM_NAME)}
->>>>>>> 6c6f49f0
             />
           </>
         )}
