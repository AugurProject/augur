import React, { useEffect, useState } from 'react';
import classNames from 'classnames';
import { useLocation, useHistory } from 'react-router';
import {
  MAXFEE_PARAM_NAME,
  MOBILE_MENU_STATES,
  SHOW_INVALID_MARKETS_PARAM_NAME,
  SPREAD_PARAM_NAME,
  TEMPLATE_FILTER,
  MARKET_TYPE_PARAM_NAME,
} from 'modules/common/constants';
import { XIcon } from 'modules/common/icons';
import MarketsListFilters from 'modules/app/components/inner-nav/markets-list-filters';
import MarketsListSortBy from 'modules/app/components/inner-nav/markets-list-sortBy';
import CategoryFilters from 'modules/app/components/inner-nav/category-filters';
import { PrimaryButton } from 'modules/common/buttons';

import Styles from 'modules/app/components/inner-nav/inner-nav.styles.less';
import updateMultipleQueries from 'modules/routes/helpers/update-multiple-queries';
import { useAppStatusStore } from 'modules/app/store/app-status';
import { MARKET_SORT, MARKET_MAX_FEES, MARKET_MAX_SPREAD, MARKET_SHOW_INVALID } from 'modules/app/store/constants';

const BaseInnerNavPure = () => {
  const location = useLocation();
  const history = useHistory();
  const {
    filterSortOptions,
    mobileMenuState,
    marketsList: { selectedCategories },
    actions: {
      setMobileMenuState,
      updateMarketsList,
      updateFilterSortOptions,
    },
  } = useAppStatusStore();
  const [originalSelectedCategories, setOriginalSelectedCategories] = useState(
    selectedCategories
  );
  const [originalFilterSortOptions, setOriginalFilterSortOptions] = useState(
    filterSortOptions
  );
  const [showApply, setShowApply] = useState(false);
<<<<<<< HEAD
  const [filterSortState, setFilterSortState] = useState(filterSortOptions);
  const filterProps = {
    setFilterSortState: updates => setFilterSortState({ ...filterSortState, ...updates }),
=======
  const [maxFeeFilter, setMaxFeeFilter] = useState();
  const [maxSpreadFilter, setMaxSpreadFilter] = useState();
  const [marketTypeFilter, setMarketTypeFilter] = useState();
  const [showInvalidFilter, setShowInvalidFilter] = useState();
  const [templateOrCustomFilter, setTemplateOrCustomFilter] = useState();
  const [sortOptions, setSortOptions] = useState();

  const filterProps = {
    setMaxFeeFilter,
    setMaxSpreadFilter,
    setShowInvalidFilter,
    setTemplateOrCustomFilter,
    setMarketTypeFilter,
>>>>>>> 6a0f50c7
  };

  const sortProps = {
    setFilterSortState: updates => setFilterSortState({ ...filterSortState, ...updates }),
  };
  const showMainMenu = mobileMenuState >= MOBILE_MENU_STATES.FIRSTMENU_OPEN;

  const getFilters = (originalFilters = false) => {   
    const filters = [
      {
        filterType: TEMPLATE_FILTER,
        value: originalFilters
          ? originalFilterSortOptions.templateFilter
          : filterSortState.templateFilter,
      },
      {
        filterType: MAXFEE_PARAM_NAME,
        value: originalFilters
          ? originalFilterSortOptions.maxFee
          : filterSortState.maxFee,
      },
      {
        filterType: SPREAD_PARAM_NAME,
        value: originalFilters
          ? originalFilterSortOptions.maxLiquiditySpread
          : filterSortState.maxLiquiditySpread,
      },
      {
        filterType: MARKET_TYPE_PARAM_NAME,
        value: originalFilters
          ? originalFilterSortOptions.marketTypeFilter
          : marketTypeFilter,
      },
      {
        filterType: SHOW_INVALID_MARKETS_PARAM_NAME,
        value: originalFilters
          ? originalFilterSortOptions.includeInvalidMarkets
          : filterSortState.includeInvalidMarkets,
      },
    ];
    return filters.filter(({ value }) => !!value);
  };

  const applyFilters = () => {
    const changedFilters = getFilters();

    setMobileMenuState(MOBILE_MENU_STATES.CLOSED);

    const filterUpdates = {};
    if (filterSortState.marketSort) {
      filterUpdates[MARKET_SORT] = filterSortState.marketSort;
    }
    if (changedFilters.length > 0) {
      updateMultipleQueries(changedFilters, location, history);
      changedFilters.forEach(({ value, filterType }) => {
        switch (filterType) {
          case TEMPLATE_FILTER:
            filterUpdates[TEMPLATE_FILTER] = value;
            break;
          case MAXFEE_PARAM_NAME:
            filterUpdates[MARKET_MAX_FEES] = value;
            break;
          case SPREAD_PARAM_NAME:
            filterUpdates[MARKET_MAX_SPREAD] = value;
            break;
          case SHOW_INVALID_MARKETS_PARAM_NAME:
            filterUpdates[MARKET_SHOW_INVALID] = value;
            break;
        }
      });
    }
    if (Object.keys(filterUpdates).length > 0) {
      updateFilterSortOptions(filterUpdates);
      setFilterSortState({ ...filterSortState, ...filterUpdates });
    }
  };

  useEffect(() => {
    setShowApply(
      selectedCategories.toString() !== originalSelectedCategories.toString() ||
        JSON.stringify(filterSortOptions) !==
          JSON.stringify(originalFilterSortOptions)
    );
  }, [selectedCategories, filterSortOptions]);

  useEffect(() => {
    setShowApply(true);
  }, [
<<<<<<< HEAD
    filterSortState
=======
    templateOrCustomFilter,
    maxFeeFilter,
    maxSpreadFilter,
    showInvalidFilter,
    marketTypeFilter,
    sortOptions,
>>>>>>> 6a0f50c7
  ]);

  useEffect(() => {
    if (showMainMenu) {
      setOriginalFilterSortOptions(filterSortOptions);
      setOriginalSelectedCategories(selectedCategories);
      setShowApply(false);
    }
  }, [showMainMenu]);

  return (
    <aside
      className={classNames(Styles.InnerNav, {
        [Styles.mobileShow]: showMainMenu,
      })}
    >
      {showMainMenu && (
        <div>
          <span>Categories & Filters</span>
          <button
            onClick={() => {
              if (showMainMenu) {
                updateMarketsList({
                  selectedCategories: originalSelectedCategories || [],
                  selectedCategory: originalSelectedCategories.length ? originalSelectedCategories[originalSelectedCategories.length - 1] : null,
                })
                updateFilterSortOptions(originalFilterSortOptions);
                setFilterSortState(originalFilterSortOptions);
                updateMultipleQueries(getFilters(true), location, history);
              }

              setMobileMenuState(MOBILE_MENU_STATES.CLOSED);
            }}
          >
            {XIcon}
          </button>
        </div>
      )}
      <ul
        className={classNames(
          Styles.InnerNav__menu,
          Styles['InnerNav__menu--main'],
          {
            [Styles.ExtraPaddingBottom]: (showMainMenu && showApply)
          }
        )}
      >
        <CategoryFilters />
        <MarketsListSortBy {...sortProps} /> {/* MOBILE ONLY */}
        <MarketsListFilters {...filterProps} />
        {/* This div is needed for Firefox not to glitch */
          <div></div>
        }
      </ul>
      {showMainMenu && showApply && (
        <div>
          <PrimaryButton text="Apply" action={() => applyFilters()} />
        </div>
      )}
    </aside>
  );
};

export default BaseInnerNavPure;<|MERGE_RESOLUTION|>--- conflicted
+++ resolved
@@ -40,25 +40,9 @@
     filterSortOptions
   );
   const [showApply, setShowApply] = useState(false);
-<<<<<<< HEAD
   const [filterSortState, setFilterSortState] = useState(filterSortOptions);
   const filterProps = {
     setFilterSortState: updates => setFilterSortState({ ...filterSortState, ...updates }),
-=======
-  const [maxFeeFilter, setMaxFeeFilter] = useState();
-  const [maxSpreadFilter, setMaxSpreadFilter] = useState();
-  const [marketTypeFilter, setMarketTypeFilter] = useState();
-  const [showInvalidFilter, setShowInvalidFilter] = useState();
-  const [templateOrCustomFilter, setTemplateOrCustomFilter] = useState();
-  const [sortOptions, setSortOptions] = useState();
-
-  const filterProps = {
-    setMaxFeeFilter,
-    setMaxSpreadFilter,
-    setShowInvalidFilter,
-    setTemplateOrCustomFilter,
-    setMarketTypeFilter,
->>>>>>> 6a0f50c7
   };
 
   const sortProps = {
@@ -90,7 +74,7 @@
         filterType: MARKET_TYPE_PARAM_NAME,
         value: originalFilters
           ? originalFilterSortOptions.marketTypeFilter
-          : marketTypeFilter,
+          : filterSortState.marketTypeFilter,
       },
       {
         filterType: SHOW_INVALID_MARKETS_PARAM_NAME,
@@ -147,16 +131,7 @@
   useEffect(() => {
     setShowApply(true);
   }, [
-<<<<<<< HEAD
     filterSortState
-=======
-    templateOrCustomFilter,
-    maxFeeFilter,
-    maxSpreadFilter,
-    showInvalidFilter,
-    marketTypeFilter,
-    sortOptions,
->>>>>>> 6a0f50c7
   ]);
 
   useEffect(() => {
