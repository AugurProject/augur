--- conflicted
+++ resolved
@@ -68,7 +68,6 @@
     .text-12-bold;
 
     align-items: center;
-<<<<<<< HEAD
     color: var(--color-primary-text);
     cursor: pointer;
     display: flex;
@@ -84,9 +83,6 @@
         stroke: var(--color-primary-text);
       }
     }
-=======
-    cursor: pointer;
->>>>>>> 6c6f49f0
 
     > span {
       display: flex;
