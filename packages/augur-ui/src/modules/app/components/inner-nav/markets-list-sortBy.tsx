--- conflicted
+++ resolved
@@ -14,17 +14,11 @@
 }
 
 const MarketsListFilters = ({
-<<<<<<< HEAD
-  isSearching,
-  marketSort,
-  updateMarketsSortBy,
-=======
   marketSort,
   isSearching,
   updateMarketsSortBy,
   setSortOptions,
   isMobile,
->>>>>>> a6cfd162
 }: MarketsListFiltersProps) => (
   <div className={Styles.Filters}>
     <div
@@ -39,13 +33,7 @@
       <RadioBarGroup
         radioButtons={SORT_OPTIONS}
         defaultSelected={marketSort}
-<<<<<<< HEAD
-        onChange={(value: string) => {
-          updateMarketsSortBy(value);
-        }}
-=======
         onChange={(value: string) => isMobile ? setSortOptions(value) : updateMarketsSortBy(value)}
->>>>>>> a6cfd162
       />
     </div>
   </div>
