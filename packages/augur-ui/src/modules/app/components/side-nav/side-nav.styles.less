--- conflicted
+++ resolved
@@ -13,11 +13,7 @@
     overflow: auto;
     position: fixed;
     transition: left 0.2s ease-in-out;
-<<<<<<< HEAD
-    width: 100%;
-=======
     width: calc(100% - @size-52);
->>>>>>> 4da530ee
     z-index: @mask-modal;
 
     > div:first-of-type {
@@ -26,11 +22,7 @@
 
     > div {
       // Background for close icon and help icon when AccountFunds is closed.
-<<<<<<< HEAD
       background: var(--color-dark-grey);
-=======
-      background: @color-dark-grey;
->>>>>>> 4da530ee
       display: flex;
       justify-content: flex-end;
 
@@ -40,13 +32,8 @@
 
         > div:first-of-type {
           // Background for close icon and help icon when AccountFunds is opened.
-<<<<<<< HEAD
           background: var(--color-dark-grey);
           border-bottom: @size-1 solid var(--color-dark-grey);
-=======
-          background: @color-dark-grey;
-          border-bottom: @size-1 solid @color-dark-grey;
->>>>>>> 4da530ee
           display: flex;
           justify-content: flex-end;
           width: 100%;
@@ -114,7 +101,6 @@
     min-height: min-content;
     overflow: auto;
 
-<<<<<<< HEAD
     > ul {
       > button {
         display: flex;
@@ -130,24 +116,6 @@
     > div:first-child,
     > span:first-child {
       margin-top: @top-bar-height-mobile;
-=======
-  > div > ul {
-    background: @color-active-background;
-    height: calc(100vh - @top-bar-height-mobile);
-    margin-top: @top-bar-height-mobile;
-    padding-bottom: @top-bar-height-mobile;
-
-    > button {
-      display: flex;
-      margin-top: @size-10;
-      margin-right: @size-16;
-      align-items: center;
-      margin-left: auto;
-    }
-
-    &.accountDetailsOpen {
-      margin-top: 0;
->>>>>>> 4da530ee
     }
 
     > ul:last-of-type {
@@ -155,7 +123,6 @@
       height: calc(100vh - @top-bar-height-mobile);
       padding-bottom: @top-bar-height-mobile;
 
-<<<<<<< HEAD
       > li {
         &.selected {
           a {
@@ -170,21 +137,6 @@
             color: var(--color-primary-text);
             width: fit-content;
           }
-=======
-      &.selected {
-        a {
-          padding: @size-21 @size-16 @size-14;
-        }
-
-        span {
-          .text-12-semi-bold;
-
-          border-bottom: @size-2 solid @color-primary-action;
-          padding-bottom: @size-5;
-          color: @color-primary-text;
-          width: fit-content;
-        }
->>>>>>> 4da530ee
 
           svg {
             margin-bottom: @size-12;
@@ -220,7 +172,6 @@
       }
     }
 
-<<<<<<< HEAD
     > footer {
       align-items: center;
       background: var(--color-module-background);
@@ -247,21 +198,6 @@
           > g {
             fill: var(--color-primary-text);
           }
-=======
-      a,
-      button {
-        display: flex;
-        padding: @size-21 @size-16;
-        align-items: center;
-
-        > span {
-          .text-12-semi-bold;
-
-          align-items: center;
-          color: @color-secondary-text;
-          display: flex;
-          text-transform: uppercase;
->>>>>>> 4da530ee
         }
       }
 
@@ -290,17 +226,12 @@
 :root[theme="SPORTS"] {
   .SideNav {
     > div {
-<<<<<<< HEAD
       background: var(--color-primary-text);
-=======
-      margin-left: @size-16;
->>>>>>> 4da530ee
     }
   }
   .Container {
     background: var(--color-primary-text);
 
-<<<<<<< HEAD
     > div {
       > ul:last-of-type {
         background: var(--color-primary-text);
@@ -320,46 +251,11 @@
         > li:first-of-type {
           order: 1;
         }
-=======
-  > div > footer {
-    align-items: center;
-    background: @color-active-background;
-    bottom: 0px;
-    display: flex;
-    height: @top-bar-height-mobile;
-    justify-content: flex-start;
-    padding: 0 @size-16;
-    position: fixed;
-    width: calc(100% - @size-52);
-    border-top: @size-1 solid @color-dark-grey;
-
-    > div:nth-of-type(2) {
-      .mono-10-semi-bold;
-
-      display: flex;
-      color: @color-primary-text;
-      background: @color-secondary-action;
-      cursor: pointer;
-      text-transform: uppercase;
-      order: 1;
-      border: @size-1 solid @color-secondary-action-outline;
-      border-radius: @border-radius-default;
-      padding: @size-4;
-
-      > svg {
-        width: @size-10;
-        height: @size-10;
-        fill: @color-primary-text;
-        margin-left: 0px !important;
-      }
-    }
->>>>>>> 4da530ee
 
         > li:nth-of-type(2) {
           order: 3;
         }
 
-<<<<<<< HEAD
         > li:nth-of-type(3) {
           order: 2;
         }
@@ -410,30 +306,6 @@
                 fill: var(--color-module-background);
               }
             }
-=======
-      // Closed global chat window
-      > button {
-        .mono-10-semi-bold;
-
-        padding: @size-4;
-        align-items: center;
-        color: @color-primary-text;
-        background: @color-secondary-action;
-        display: flex;
-        flex-direction: row-reverse;
-        text-transform: uppercase;
-
-        > svg {
-          fill: @color-primary-text;
-          margin-left: @size-4;
-          margin-bottom: @size-2;
-          transform: rotate(180deg);
-          width: @size-10;
-          height: @size-10;
-
-          path {
-            fill: @color-primary-text;
->>>>>>> 4da530ee
           }
         }
       }
