--- conflicted
+++ resolved
@@ -17,12 +17,8 @@
     z-index: @mask-modal;
 
     > div {
-<<<<<<< HEAD
-      background: var(--color-module-background);
-=======
       // Background for close icon and help icon when AccountFunds is closed.
-      background: @color-dark-grey;
->>>>>>> 3593ccba
+      background: var(--color-dark-grey);
       display: flex;
       justify-content: flex-end;
 
@@ -31,14 +27,9 @@
         display: flex;
 
         > div:first-of-type {
-<<<<<<< HEAD
-          background: var(--color-page-background);
-          border-bottom: 1px solid var(--color-dark-grey);
-=======
           // Background for close icon and help icon when AccountFunds is opened.
-          background: @color-dark-grey;
-          border-bottom: @size-1 solid @color-dark-grey;
->>>>>>> 3593ccba
+          background: var(--color-dark-grey);
+          border-bottom: @size-1 solid var(--color-dark-grey);
           display: flex;
           justify-content: flex-end;
           width: 100%;
@@ -49,10 +40,6 @@
       > div:nth-of-type(2) {
 
         > div:first-of-type {
-<<<<<<< HEAD
-          background: var(--color-page-background);
-=======
->>>>>>> 3593ccba
           display: flex;
           justify-content: flex-end;
           width: 100%;
@@ -109,15 +96,10 @@
     flex-grow: 1;
     min-height: min-content;
     overflow: auto;
-<<<<<<< HEAD
-    
-    @media @breakpoint-mobile {
-      margin-top: @top-bar-height-mobile;
-=======
   }
 
   > div > ul {
-    background: @color-active-background;
+    background: var(--color-active-background);
     height: calc(100vh - @top-bar-height-mobile);
     margin-top: @top-bar-height-mobile;
     padding-bottom: @top-bar-height-mobile;
@@ -132,7 +114,6 @@
 
     &.accountDetailsOpen {
       margin-top: 0;
->>>>>>> 3593ccba
     }
 
     > ul:not(:first-of-type) {
@@ -143,13 +124,6 @@
       &.accountDetailsOpen {
         margin-top: 0;
       }
-<<<<<<< HEAD
-  
-      > li {
-        &.disabled {
-          pointer-events: none;
-          opacity: 0.25;
-=======
 
       &.selected {
         a {
@@ -159,11 +133,10 @@
         span {
           .text-12-semi-bold;
 
-          border-bottom: @size-2 solid @color-primary-action;
+          border-bottom: @size-2 solid var(--color-primary-action);
           padding-bottom: @size-5;
-          color: @color-primary-text;
+          color: var(--color-primary-text);
           width: fit-content;
->>>>>>> 3593ccba
         }
   
         &.selected {
@@ -234,40 +207,6 @@
         .mono-10-semi-bold;
   
         display: flex;
-<<<<<<< HEAD
-        color: var(--color-primary-text);
-        background: var(--color-secondary-action);
-        cursor: pointer;
-        text-transform: uppercase;
-        order: 1;
-        border: @size-1 solid var(--color-secondary-action-outline);
-        border-radius: @border-radius-default;
-        padding: @size-4;
-  
-        > svg {
-          width: @size-10;
-          height: @size-10;
-          fill: var(--color-primary-text);
-          margin-left: 0px !important;
-        }
-      }
-  
-      > .GlobalChat {
-        background: var(--color-dark-grey);
-        margin-left: auto;
-        order: 2;
-  
-        // Closed global chat window
-        > button {
-          .mono-10-semi-bold;
-  
-          padding: @size-4;
-          align-items: center;
-          background: var(--color-seconday-action);
-          color: var(--color-primary-text);
-          display: flex;
-          flex-direction: row-reverse;
-=======
         padding: @size-21 @size-16;
         align-items: center;
 
@@ -275,9 +214,8 @@
           .text-12-semi-bold;
 
           align-items: center;
-          color: @color-secondary-text;
+          color: var(--color-secondary-text);
           display: flex;
->>>>>>> 3593ccba
           text-transform: uppercase;
   
           > svg {
@@ -311,19 +249,9 @@
   .Container {
     background: var(--color-primary-text);
 
-<<<<<<< HEAD
-    > div {
-      > ul:not(:first-of-type) {
-        background: var(--color-primary-text);
-        > li {
-          &.selected {
-            span {
-              color: var(--color-module-background);
-            }
-=======
   > div > footer {
     align-items: center;
-    background: @color-active-background;
+    background: var(--color-active-background);
     bottom: 0px;
     display: flex;
     height: @top-bar-height-mobile;
@@ -331,31 +259,31 @@
     padding: 0 @size-16;
     position: fixed;
     width: calc(100% - @size-52);
-    border-top: @size-1 solid @color-dark-grey;
+    border-top: @size-1 solid var(--color-dark-grey);
 
     > div:nth-of-type(2) {
       .mono-10-semi-bold;
 
       display: flex;
-      color: @color-primary-text;
-      background: @color-secondary-action;
+      color: var(--color-primary-text);
+      background: var(--color-secondary-action);
       cursor: pointer;
       text-transform: uppercase;
       order: 1;
-      border: @size-1 solid @color-secondary-action-outline;
+      border: @size-1 solid var(--color-secondary-action-outline);
       border-radius: @border-radius-default;
       padding: @size-4;
 
       > svg {
         width: @size-10;
         height: @size-10;
-        fill: @color-primary-text;
+        fill: var(--color-primary-text);
         margin-left: 0px !important;
       }
     }
 
     > .GlobalChat {
-      background: @color-dark-grey;
+      background: var(--color-dark-grey);
       margin-left: auto;
       order: 2;
 
@@ -365,14 +293,14 @@
 
         padding: @size-4;
         align-items: center;
-        color: @color-primary-text;
-        background: @color-secondary-action;
+        color: var(--color-primary-text);
+        background: var(--color-secondary-action);
         display: flex;
         flex-direction: row-reverse;
         text-transform: uppercase;
 
         > svg {
-          fill: @color-primary-text;
+          fill: var(--color-primary-text);
           margin-left: @size-4;
           margin-bottom: @size-2;
           transform: rotate(180deg);
@@ -380,8 +308,7 @@
           height: @size-10;
 
           path {
-            fill: @color-primary-text;
->>>>>>> 3593ccba
+            fill: var(--color-primary-text);
           }
         }
       }
