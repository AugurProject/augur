import React from 'react';
import ReactTooltip from 'react-tooltip';
import { Link } from 'react-router-dom';
import classNames from 'classnames';

import { ThemeSwitch } from 'modules/app/components/theme-switch';
import makePath from 'modules/routes/helpers/make-path';
import ConnectDropdown from 'modules/auth/containers/connect-dropdown';
<<<<<<< HEAD
import ConnectAccount from 'modules/auth/containers/connect-account';
import { LogoutIcon, PlusCircleIcon } from 'modules/common/icons';
import { NavMenuItem } from 'modules/types';
=======
import { LogoutIcon } from 'modules/common/icons';
import { NavMenuItem, AccountBalances, CoreStats } from 'modules/types';
>>>>>>> 1e1ff057
import Styles from 'modules/app/components/side-nav/side-nav.styles.less';
import { HelpIcon, HelpMenuList } from 'modules/app/components/help-resources';
import {
  SecondaryButton,
  ProcessingButton,
  PrimaryButton,
} from 'modules/common/buttons';
import TooltipStyles from 'modules/common/tooltip.styles.less';
import { helpIcon, Chevron, Dot } from 'modules/common/icons';
<<<<<<< HEAD
import { useAppStatusStore } from 'modules/app/store/app-status';
=======
>>>>>>> 1e1ff057
import {
  MODAL_ADD_FUNDS,
  MIGRATE_FROM_LEG_REP_TOKEN,
  TRANSACTIONS,
<<<<<<< HEAD
} from 'modules/common/constants';
=======
  CREATEAUGURWALLET,
  MODAL_HELP,
} from 'modules/common/constants';
import { Stats } from '../top-bar';
>>>>>>> 1e1ff057

interface SideNavProps {
  defaultMobileClick: Function;
  isLogged: boolean;
  menuData: NavMenuItem[];
  logout: Function;
  showNav: boolean;
  showGlobalChat: Function;
  migrateV1Rep: Function;
  showMigrateRepButton: boolean;
<<<<<<< HEAD
=======
  walletBalances: AccountBalances;
  isHelpMenuOpen: boolean;
  updateHelpMenuState: Function;
  updateConnectionTray: Function;
  updateModal: Function;
  showCreateAccountButton: boolean;
  createFundedGsnWallet: Function;
  restoredAccount: boolean;
  stats: CoreStats;
  whichChatPlugin: string;
  isMobile: string;
>>>>>>> 1e1ff057
}

const SideNav = ({
  isLogged,
  defaultMobileClick,
  menuData,
  logout,
  showNav,
  showGlobalChat,
  migrateV1Rep,
  showMigrateRepButton,
<<<<<<< HEAD
=======
  walletBalances,
  isHelpMenuOpen,
  updateHelpMenuState,
  updateConnectionTray,
  updateModal,
  showCreateAccountButton,
  createFundedGsnWallet,
  stats,
  restoredAccount,
  whichChatPlugin,
  isMobile,
>>>>>>> 1e1ff057
}: SideNavProps) => {
  const {
    currentBasePath,
    isHelpMenuOpen,
    isConnectionTrayOpen,
    actions: { setIsHelpMenuOpen, setGSNEnabled, setModal },
  } = useAppStatusStore();

  const accessFilteredMenu = menuData.filter(
    item => !(item.requireLogin && !isLogged)
  );
  return (
    <aside
      className={classNames(Styles.SideNav, {
        [Styles.showNav]: showNav,
      })}
    >
      <div>
        {isLogged && (
          <HelpIcon
            isHelpMenuOpen={isHelpMenuOpen}
<<<<<<< HEAD
            updateHelpMenuState={setIsHelpMenuOpen}
=======
            updateHelpMenuState={() => {
              if (isMobile) {
                updateModal({ type: MODAL_HELP });
              } else {
                updateHelpMenuState();
              }
            }}
>>>>>>> 1e1ff057
          />
        )}
        <Stats
          isLogged={isLogged}
          stats={stats}
          restoredAccount={restoredAccount}
        />
      </div>
      <div className={Styles.Container}>
        <div>
          {isConnectionTrayOpen && <ConnectDropdown />}
          {isHelpMenuOpen && <HelpMenuList />}
          <ThemeSwitch />
          <ul className={Styles.MainMenu}>
            {isLogged && (
<<<<<<< HEAD
              <SecondaryButton
                action={() => setModal({ type: MODAL_ADD_FUNDS })}
=======
              <PrimaryButton
                action={() => updateModal({ type: MODAL_ADD_FUNDS })}
>>>>>>> 1e1ff057
                text="Add Funds"
              />
            )}
            {accessFilteredMenu.map((item, idx) => (
              <li
                key={idx}
                className={classNames({
                  [Styles.disabled]: item.disabled,
                  [Styles.selected]: item.route === currentBasePath,
                })}
              >
                <Link
                  to={item.route ? makePath(item.route) : null}
                  onClick={() => {
                    setIsHelpMenuOpen(false);
                    defaultMobileClick();
                  }}
                >
                  {item.button ? (
                    <SecondaryButton text={item.title} action={null} />
                  ) : (
                    <span>{item.title}</span>
                  )}
                  {item.showAlert && Dot}
                </Link>
              </li>
            ))}

            <div>
              {showMigrateRepButton && (
                <span className={Styles.SideNavMigrateRep}>
                  <ProcessingButton
                    text={'Migrate V1 to V2 REP'}
                    action={() => migrateV1Rep()}
                    queueName={TRANSACTIONS}
                    queueId={MIGRATE_FROM_LEG_REP_TOKEN}
                    secondaryButton
                  />
                  <label
                    className={classNames(Styles.SideNavMigrateTooltipHint)}
                    data-tip
                    data-for={'migrateRep'}
                    data-iscapture={true}
                  >
                    {helpIcon}
                  </label>
                  <ReactTooltip
                    id={'migrateRep'}
                    className={TooltipStyles.Tooltip}
                    effect="solid"
                    place="top"
                    type="light"
                    event="mouseover mouseenter"
                    eventOff="mouseleave mouseout scroll mousewheel blur"
                  >
                    <p>
                      {
                        'You have V1 REP in your wallet. Migrate it to V2 REP to use it in Augur V2'
                      }
                    </p>
                  </ReactTooltip>
                </span>
              )}
            </div>
          </ul>
<<<<<<< HEAD

          <footer>
            <div className={Styles.GlobalChat}>
              <SecondaryButton
                action={showGlobalChat}
                text="Global Chat"
                icon={Chevron}
              />
            </div>
            {isLogged && (
              <button onClick={() => logout(setGSNEnabled)}>Logout {LogoutIcon}</button>
            )}
          </footer>
=======
          {isLogged && whichChatPlugin && (
            <footer>
              <div className={Styles.GlobalChat}>
                <SecondaryButton
                  action={showGlobalChat}
                  text="Global Chat"
                  icon={Chevron}
                />
              </div>
            </footer>
          )}
>>>>>>> 1e1ff057
        </div>
      </div>
    </aside>
  );
};

export default SideNav;<|MERGE_RESOLUTION|>--- conflicted
+++ resolved
@@ -6,39 +6,20 @@
 import { ThemeSwitch } from 'modules/app/components/theme-switch';
 import makePath from 'modules/routes/helpers/make-path';
 import ConnectDropdown from 'modules/auth/containers/connect-dropdown';
-<<<<<<< HEAD
-import ConnectAccount from 'modules/auth/containers/connect-account';
-import { LogoutIcon, PlusCircleIcon } from 'modules/common/icons';
-import { NavMenuItem } from 'modules/types';
-=======
 import { LogoutIcon } from 'modules/common/icons';
 import { NavMenuItem, AccountBalances, CoreStats } from 'modules/types';
->>>>>>> 1e1ff057
 import Styles from 'modules/app/components/side-nav/side-nav.styles.less';
 import { HelpIcon, HelpMenuList } from 'modules/app/components/help-resources';
-import {
-  SecondaryButton,
-  ProcessingButton,
-  PrimaryButton,
-} from 'modules/common/buttons';
+import { SecondaryButton, ProcessingButton } from 'modules/common/buttons';
 import TooltipStyles from 'modules/common/tooltip.styles.less';
 import { helpIcon, Chevron, Dot } from 'modules/common/icons';
-<<<<<<< HEAD
 import { useAppStatusStore } from 'modules/app/store/app-status';
-=======
->>>>>>> 1e1ff057
 import {
   MODAL_ADD_FUNDS,
   MIGRATE_FROM_LEG_REP_TOKEN,
   TRANSACTIONS,
-<<<<<<< HEAD
-} from 'modules/common/constants';
-=======
-  CREATEAUGURWALLET,
-  MODAL_HELP,
 } from 'modules/common/constants';
 import { Stats } from '../top-bar';
->>>>>>> 1e1ff057
 
 interface SideNavProps {
   defaultMobileClick: Function;
@@ -49,20 +30,8 @@
   showGlobalChat: Function;
   migrateV1Rep: Function;
   showMigrateRepButton: boolean;
-<<<<<<< HEAD
-=======
   walletBalances: AccountBalances;
-  isHelpMenuOpen: boolean;
-  updateHelpMenuState: Function;
-  updateConnectionTray: Function;
-  updateModal: Function;
-  showCreateAccountButton: boolean;
-  createFundedGsnWallet: Function;
-  restoredAccount: boolean;
   stats: CoreStats;
-  whichChatPlugin: string;
-  isMobile: string;
->>>>>>> 1e1ff057
 }
 
 const SideNav = ({
@@ -74,22 +43,10 @@
   showGlobalChat,
   migrateV1Rep,
   showMigrateRepButton,
-<<<<<<< HEAD
-=======
-  walletBalances,
-  isHelpMenuOpen,
-  updateHelpMenuState,
-  updateConnectionTray,
-  updateModal,
-  showCreateAccountButton,
-  createFundedGsnWallet,
   stats,
-  restoredAccount,
-  whichChatPlugin,
-  isMobile,
->>>>>>> 1e1ff057
 }: SideNavProps) => {
   const {
+    restoredAccount,
     currentBasePath,
     isHelpMenuOpen,
     isConnectionTrayOpen,
@@ -109,17 +66,7 @@
         {isLogged && (
           <HelpIcon
             isHelpMenuOpen={isHelpMenuOpen}
-<<<<<<< HEAD
             updateHelpMenuState={setIsHelpMenuOpen}
-=======
-            updateHelpMenuState={() => {
-              if (isMobile) {
-                updateModal({ type: MODAL_HELP });
-              } else {
-                updateHelpMenuState();
-              }
-            }}
->>>>>>> 1e1ff057
           />
         )}
         <Stats
@@ -135,13 +82,8 @@
           <ThemeSwitch />
           <ul className={Styles.MainMenu}>
             {isLogged && (
-<<<<<<< HEAD
               <SecondaryButton
                 action={() => setModal({ type: MODAL_ADD_FUNDS })}
-=======
-              <PrimaryButton
-                action={() => updateModal({ type: MODAL_ADD_FUNDS })}
->>>>>>> 1e1ff057
                 text="Add Funds"
               />
             )}
@@ -207,22 +149,7 @@
               )}
             </div>
           </ul>
-<<<<<<< HEAD
-
-          <footer>
-            <div className={Styles.GlobalChat}>
-              <SecondaryButton
-                action={showGlobalChat}
-                text="Global Chat"
-                icon={Chevron}
-              />
-            </div>
-            {isLogged && (
-              <button onClick={() => logout(setGSNEnabled)}>Logout {LogoutIcon}</button>
-            )}
-          </footer>
-=======
-          {isLogged && whichChatPlugin && (
+          {isLogged && (
             <footer>
               <div className={Styles.GlobalChat}>
                 <SecondaryButton
@@ -231,9 +158,11 @@
                   icon={Chevron}
                 />
               </div>
+              <button onClick={() => logout(setGSNEnabled)}>
+                Logout {LogoutIcon}
+              </button>
             </footer>
           )}
->>>>>>> 1e1ff057
         </div>
       </div>
     </aside>
