import React from 'react';
import ReactTooltip from 'react-tooltip';
import { Link } from 'react-router-dom';
import classNames from 'classnames';

import { ThemeSwitch } from 'modules/app/components/theme-switch';
import makePath from 'modules/routes/helpers/make-path';
import ConnectDropdown from 'modules/auth/containers/connect-dropdown';
import { Dot, helpIcon } from 'modules/common/icons';
import { AccountBalances, CoreStats, NavMenuItem, FormattedNumber } from 'modules/types';
import Styles from 'modules/app/components/side-nav/side-nav.styles.less';
import { HelpIcon, HelpMenuList } from 'modules/app/components/help-resources';
import { SecondaryButton, ProcessingButton } from 'modules/common/buttons';
import TooltipStyles from 'modules/common/tooltip.styles.less';
import { helpIcon, Chevron, Dot } from 'modules/common/icons';
import { useAppStatusStore } from 'modules/app/store/app-status';
import {
  MIGRATE_FROM_LEG_REP_TOKEN,
  TRANSACTIONS,
} from 'modules/common/constants';
import { Stats } from '../top-bar';

interface SideNavProps {
  defaultMobileClick: Function;
  isLogged: boolean;
  menuData: NavMenuItem[];
  logout: Function;
  showNav: boolean;
  showGlobalChat: Function;
  migrateV1Rep: Function;
  showMigrateRepButton: boolean;
  walletBalances: AccountBalances;
<<<<<<< HEAD
=======
  isHelpMenuOpen: boolean;
  updateHelpMenuState: Function;
  updateConnectionTray: Function;
  updateModal: Function;
  createFundedGsnWallet: Function;
  restoredAccount: boolean;
  stats: CoreStats;
  whichChatPlugin: string;
  isMobile: string;
  ethReserveInDai: FormattedNumber;
>>>>>>> 766909a2
}

const SideNav = ({
  isLogged,
  defaultMobileClick,
  menuData,
  logout,
  showNav,
  showGlobalChat,
  migrateV1Rep,
  showMigrateRepButton,
<<<<<<< HEAD
=======
  isHelpMenuOpen,
  updateHelpMenuState,
  updateConnectionTray,
  updateModal,
  stats,
  restoredAccount,
  whichChatPlugin,
  isMobile,
  ethReserveInDai,
>>>>>>> 766909a2
}: SideNavProps) => {
  const {
    env,
    currentBasePath,
    isHelpMenuOpen,
    isConnectionTrayOpen,
    actions: { setIsHelpMenuOpen, setGSNEnabled, setModal },
  } = useAppStatusStore();
  const whichChatPlugin = env.plugins?.chat;
  const accessFilteredMenu = menuData.filter(
    item => !(item.requireLogin && !isLogged)
  );
  return (
    <aside
      className={classNames(Styles.SideNav, {
        [Styles.showNav]: showNav,
      })}
    >
      <div>
<<<<<<< HEAD
        {isLogged && (
          <HelpIcon
            isHelpMenuOpen={isHelpMenuOpen}
            updateHelpMenuState={setIsHelpMenuOpen}
          />
        )}
        <Stats />
=======
        <Stats
          isLogged={isLogged}
          stats={stats}
          restoredAccount={restoredAccount}
          isMobile={true}
          ethReserveInDai={ethReserveInDai}
        />
>>>>>>> 766909a2
      </div>
      <div className={Styles.Container}>
        <div>
          {isConnectionTrayOpen && <ConnectDropdown />}
          {isHelpMenuOpen && <HelpMenuList />}
          <ThemeSwitch />
          <ul className={Styles.MainMenu}>
            {isLogged && (
              <SecondaryButton
                action={() => setModal({ type: MODAL_ADD_FUNDS })}
                text="Add Funds"
              />
            )}
            {accessFilteredMenu.map((item, idx) => (
              <li
                key={idx}
                className={classNames({
                  [Styles.disabled]: item.disabled,
                  [Styles.selected]: item.route === currentBasePath,
                })}
              >
                <Link
                  to={item.route ? makePath(item.route) : null}
                  onClick={() => {
                    setIsHelpMenuOpen(false);
                    defaultMobileClick();
                  }}
                >
                  {item.button ? (
                    <SecondaryButton text={item.title} action={null} />
                  ) : (
                    <span>{item.title}</span>
                  )}
                  {item.showAlert && Dot}
                </Link>
              </li>
            ))}

            <div>
              {showMigrateRepButton && (
                <span className={Styles.SideNavMigrateRep}>
                  <ProcessingButton
                    text={'Migrate V1 to V2 REP'}
                    action={() => migrateV1Rep()}
                    queueName={TRANSACTIONS}
                    queueId={MIGRATE_FROM_LEG_REP_TOKEN}
                    secondaryButton
                  />
                  <label
                    className={classNames(Styles.SideNavMigrateTooltipHint)}
                    data-tip
                    data-for={'migrateRep'}
                    data-iscapture={true}
                  >
                    {helpIcon}
                  </label>
                  <ReactTooltip
                    id={'migrateRep'}
                    className={TooltipStyles.Tooltip}
                    effect="solid"
                    place="top"
                    type="light"
                    event="mouseover mouseenter"
                    eventOff="mouseleave mouseout scroll mousewheel blur"
                  >
                    <p>
                      {
                        'You have V1 REP in your wallet. Migrate it to V2 REP to use it in Augur V2'
                      }
                    </p>
                  </ReactTooltip>
                </span>
              )}
            </div>
          </ul>
          {isLogged && whichChatPlugin && (
            <footer>
              <div className={Styles.GlobalChat}>
                <SecondaryButton
                  action={showGlobalChat}
                  text="Global Chat"
                  icon={Chevron}
                />
              </div>
              <button onClick={() => logout(setGSNEnabled)}>
                Logout {LogoutIcon}
              </button>
            </footer>
          )}
        </div>
      </div>
    </aside>
  );
};

export default SideNav;<|MERGE_RESOLUTION|>--- conflicted
+++ resolved
@@ -30,19 +30,6 @@
   migrateV1Rep: Function;
   showMigrateRepButton: boolean;
   walletBalances: AccountBalances;
-<<<<<<< HEAD
-=======
-  isHelpMenuOpen: boolean;
-  updateHelpMenuState: Function;
-  updateConnectionTray: Function;
-  updateModal: Function;
-  createFundedGsnWallet: Function;
-  restoredAccount: boolean;
-  stats: CoreStats;
-  whichChatPlugin: string;
-  isMobile: string;
-  ethReserveInDai: FormattedNumber;
->>>>>>> 766909a2
 }
 
 const SideNav = ({
@@ -54,18 +41,6 @@
   showGlobalChat,
   migrateV1Rep,
   showMigrateRepButton,
-<<<<<<< HEAD
-=======
-  isHelpMenuOpen,
-  updateHelpMenuState,
-  updateConnectionTray,
-  updateModal,
-  stats,
-  restoredAccount,
-  whichChatPlugin,
-  isMobile,
-  ethReserveInDai,
->>>>>>> 766909a2
 }: SideNavProps) => {
   const {
     env,
@@ -85,7 +60,6 @@
       })}
     >
       <div>
-<<<<<<< HEAD
         {isLogged && (
           <HelpIcon
             isHelpMenuOpen={isHelpMenuOpen}
@@ -93,15 +67,6 @@
           />
         )}
         <Stats />
-=======
-        <Stats
-          isLogged={isLogged}
-          stats={stats}
-          restoredAccount={restoredAccount}
-          isMobile={true}
-          ethReserveInDai={ethReserveInDai}
-        />
->>>>>>> 766909a2
       </div>
       <div className={Styles.Container}>
         <div>
