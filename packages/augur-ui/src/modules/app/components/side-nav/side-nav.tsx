import React, { useEffect } from 'react';
import ReactTooltip from 'react-tooltip';
import { Link } from 'react-router-dom';
import classNames from 'classnames';

import ThemeSwitch from 'modules/app/containers/theme-switch';
import makePath from 'modules/routes/helpers/make-path';
import ConnectDropdown from 'modules/auth/containers/connect-dropdown';
import ConnectAccount from 'modules/auth/containers/connect-account';
import { LogoutIcon, PlusCircleIcon } from 'modules/common/icons';
import { NavMenuItem } from 'modules/types';
import Styles from 'modules/app/components/side-nav/side-nav.styles.less';
import { HelpIcon, HelpMenuList } from 'modules/app/components/help-resources';
import { SecondaryButton } from 'modules/common/buttons';
import TooltipStyles from 'modules/common/tooltip.styles.less';
import { helpIcon, Chevron, Dot } from 'modules/common/icons';
import { MODAL_ADD_FUNDS } from 'modules/common/constants';

interface SideNavProps {
  defaultMobileClick: Function;
  isLogged: boolean;
  menuData: NavMenuItem[];
  currentBasePath: string;
  isConnectionTrayOpen: boolean;
  logout: Function;
  showNav: boolean;
  showGlobalChat: Function;
  migrateV1Rep: Function;
  showMigrateRepButton: boolean;
  isHelpMenuOpen: boolean;
  updateHelpMenuState: Function;
  updateConnectionTray: Function;
  updateModal: Function;
}

const SideNav = ({
  isLogged,
  defaultMobileClick,
  menuData,
  isConnectionTrayOpen,
  logout,
  currentBasePath,
  showNav,
  showGlobalChat,
  migrateV1Rep,
  showMigrateRepButton,
  isHelpMenuOpen,
  updateHelpMenuState,
  updateConnectionTray,
  updateModal,
}: SideNavProps) => {
  useEffect(() => {
    if (isHelpMenuOpen) {
      updateConnectionTray(false);
    }
  }, [isHelpMenuOpen]);

  const accessFilteredMenu = menuData.filter(
    item => !(item.requireLogin && !isLogged)
  );
  return (
    <aside
      className={classNames(Styles.SideNav, {
        [Styles.showNav]: showNav,
      })}
    >
      <div>
        {isLogged && (
          <HelpIcon
            isHelpMenuOpen={isHelpMenuOpen}
            updateHelpMenuState={updateHelpMenuState}
          />
        )}
        <ConnectAccount />
      </div>
      <div className={Styles.Container}>
        <div>
          {isConnectionTrayOpen && <ConnectDropdown />}
          {isHelpMenuOpen && <HelpMenuList />}
          <ThemeSwitch />
          <ul
            className={classNames({
              [Styles.accountDetailsOpen]: isConnectionTrayOpen,
            })}
          >
<<<<<<< HEAD
=======
            {isHelpMenuOpen && <HelpMenuList />}
            {isLogged && (
              <SecondaryButton
                action={() => updateModal({ type: MODAL_ADD_FUNDS })}
                text="Add Funds"
                icon={PlusCircleIcon}
              />
            )}
>>>>>>> 3593ccba
            {accessFilteredMenu.map((item, idx) => (
              <li
                key={idx}
                className={classNames({
                  [Styles.disabled]: item.disabled,
                  [Styles.selected]: item.route === currentBasePath,
                })}
              >
                <Link
                  to={item.route ? makePath(item.route) : null}
                  onClick={() => defaultMobileClick()}
                >
                  {item.button ? (
                    <SecondaryButton text={item.title} action={null} />
                  ) : (
                    <span>{item.title}</span>
                  )}
                  {item.showAlert && Dot}
                </Link>
              </li>
            ))}

            <div>
              {showMigrateRepButton && (
                <span className={Styles.SideNavMigrateRep}>
                  <SecondaryButton
                    text="Migrate V1 to V2 REP"
                    action={() => migrateV1Rep()}
                  />
                  <label
                    className={classNames(Styles.SideNavMigrateTooltipHint)}
                    data-tip
                    data-for={'migrateRep'}
                  >
                    {helpIcon}
                  </label>
                  <ReactTooltip
                    id={'migrateRep'}
                    className={TooltipStyles.Tooltip}
                    effect="solid"
                    place="top"
                    type="light"
                  >
                    <p>
                      {
                        'You have V1 REP in your wallet. Migrate it to V2 REP to use it in Augur V2'
                      }
                    </p>
                  </ReactTooltip>
                </span>
              )}
            </div>
          </ul>

          <footer>
            <div className={Styles.GlobalChat}>
              <SecondaryButton
                action={showGlobalChat}
                text="Global Chat"
                icon={Chevron}
              />
            </div>
            {isLogged && (
              <div onClick={() => logout()}>Logout {LogoutIcon()}</div>
            )}
          </footer>
        </div>
      </div>
    </aside>
  );
};

export default SideNav;<|MERGE_RESOLUTION|>--- conflicted
+++ resolved
@@ -83,8 +83,6 @@
               [Styles.accountDetailsOpen]: isConnectionTrayOpen,
             })}
           >
-<<<<<<< HEAD
-=======
             {isHelpMenuOpen && <HelpMenuList />}
             {isLogged && (
               <SecondaryButton
@@ -93,7 +91,6 @@
                 icon={PlusCircleIcon}
               />
             )}
->>>>>>> 3593ccba
             {accessFilteredMenu.map((item, idx) => (
               <li
                 key={idx}
