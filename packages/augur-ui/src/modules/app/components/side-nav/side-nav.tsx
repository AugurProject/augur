--- conflicted
+++ resolved
@@ -83,10 +83,6 @@
           <ul
             className={Styles.MainMenu}
           >
-<<<<<<< HEAD
-=======
-            {isHelpMenuOpen && <HelpMenuList />}
->>>>>>> 4da530ee
             {isLogged && (
               <SecondaryButton
                 action={() => updateModal({ type: MODAL_ADD_FUNDS })}
@@ -120,11 +116,7 @@
               {showMigrateRepButton && (
                 <span className={Styles.SideNavMigrateRep}>
                   <ProcessingButton
-<<<<<<< HEAD
-                    text={walletBalances.legacyRep > 0 ? 'Migrate V1 to V2 REP' : ' Migrate V1 REP'}
-=======
                     text={'Migrate V1 to V2 REP'}
->>>>>>> 4da530ee
                     action={() => migrateV1Rep()}
                     queueName={TRANSACTIONS}
                     queueId={MIGRATE_FROM_LEG_REP_TOKEN}
