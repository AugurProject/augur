@import (reference) '~assets/styles/shared';

.TopNav {
  background: var(--color-table-header);
  display: flex;
  flex-flow: column nowrap;

  @media @breakpoint-mobile {
    display: none;
  }

  > ul {
    display: flex;
    align-items: center;
    border-bottom: @size-1 solid var(--color-dark-grey);
    max-height: 37px;
    min-height: 37px;

    > li {
      border-bottom: @size-2 solid transparent;
      height: 100%;
      max-height: 37px;
      min-height: 37px;
      width: auto;
      margin: 0 @size-16;
      display: flex;
      align-items: center;

      > span {
        height: @size-19;
        right: 96px;
        width: @size-16;
        margin-left: @size-10;
      }

      &.AlternateStyle {
        > a > span {
          .text-12-medium;

          color: @color-secondary-text;
        }
      }
    }

    > li:hover {
      &:not(.CreatetButton) {
        span {
          color: var(--color-primary-text);
        }
      }
    }

    > li a {
      align-items: center;
      display: flex;
      height: @size-35;

      > span {
        .text-12-semi-bold;

        align-self: center;
<<<<<<< HEAD
        color: var(--color-secondary-text);
=======
        color: @color-primary-text;
>>>>>>> 5513f00f
        text-transform: uppercase;
      }

      > svg {
        height: @size-4;
        width: @size-4;
        fill: none;
        margin-left: @size-4;
        margin-bottom: @size-4;

        > circle {
          fill: var(--color-outcome-five);
        }
      }
    }

    .Selected {
      border-bottom: @size-2 solid var(--color-primary-action);

      > a {
        text-decoration: none;
      }

      > a > span {
        color: var(--color-primary-text);
      }
    }

    li.CreateButton {
      > a {
        height: @size-22;

        > button {
          .mono-10-bold;

          padding: @size-4 @size-6;
          text-transform: uppercase;
        }
      }
    }

    > .MigrateRep {
      button {
        .mono-10-bold;
        text-transform: uppercase;
      }
      position: absolute;
      right: calc(96px + @size-48);
    }

    > .BettingUI {
      position: absolute;
      right: @size-32;
<<<<<<< HEAD

      @media @breakpoint-mobile {
        display: none;
      }
    }
=======
>>>>>>> 5513f00f

      path {
        &:nth-child(odd) {
          fill: @color-secondary-text;
          stroke: none;
        }

        &:nth-child(even) {
          stroke: @color-secondary-text;
        }
      }

      @media @breakpoint-mobile {
        display: none;
      }
    }
  }
}

button.AddFunds {
  .mono-10-bold;

  align-items: center;
  background: var(--color-brand-20);
  border: @size-1 solid var(--color-brand);
  border-radius: @border-radius-default;
  color: var(--color-primary-text);
  display: flex;
  justify-content: center;
  min-height: @size-22;
  height: @size-22;
  max-height: @size-22;
  width: @size-85;
  min-width: @size-85;
  max-width: @size-85;
  text-transform: uppercase;
  position: absolute;
  right: @size-16;

  > svg {
    fill: none;
    height: @size-12;
    width: @size-12;
    margin-left: @size-4;

    > circle {
      fill: var(--color-brand);
    }

    > rect {
      fill: var(--color-brand);
      height: 1px;
      width: @size-8;
    }
  }
}

<<<<<<< HEAD
:root[theme="BETTING"],
:root[theme="SPORTS"] {
  .TopNav {
    background: var(--color-primary-text);

    > ul {
      border-bottom: @size-1 solid var(--color-primary-text);
      border-top: @size-1 solid var(--color-secondary-text-50);

      > li:hover {
        &:not(.CreatetButton) {

          &:not(.Selected) {
            border-bottom: @size-2 solid var(--color-module-background);
          }
          span {
            color: var(--color-module-background);
          }
        }
      }

      > li a {
        > span {
          color: var(--color-dark-text);
        }
  
        > svg > circle {
          fill: var(--color-outcome-five);
        }
      }

      .Selected {
        border-bottom: @size-2 solid var(--color-primary-action);

        > a > span {
          color: var(--color-module-background);
        }
      }

      > .BettingUI {
        > button > a {
          color: var(--color-module-background);
        }
      }
    }
  }
}
=======
.FillSpace {
  flex: 1;
}
>>>>>>> 5513f00f
<|MERGE_RESOLUTION|>--- conflicted
+++ resolved
@@ -37,7 +37,7 @@
         > a > span {
           .text-12-medium;
 
-          color: @color-secondary-text;
+          color: var(--color-secondary-text);
         }
       }
     }
@@ -59,11 +59,7 @@
         .text-12-semi-bold;
 
         align-self: center;
-<<<<<<< HEAD
         color: var(--color-secondary-text);
-=======
-        color: @color-primary-text;
->>>>>>> 5513f00f
         text-transform: uppercase;
       }
 
@@ -117,30 +113,26 @@
     > .BettingUI {
       position: absolute;
       right: @size-32;
-<<<<<<< HEAD
 
       @media @breakpoint-mobile {
         display: none;
       }
     }
-=======
->>>>>>> 5513f00f
 
       path {
         &:nth-child(odd) {
-          fill: @color-secondary-text;
+          fill: var(--color-secondary-text);
           stroke: none;
         }
 
         &:nth-child(even) {
-          stroke: @color-secondary-text;
+          stroke: var(--color-secondary-text);
         }
       }
 
       @media @breakpoint-mobile {
         display: none;
       }
-    }
   }
 }
 
@@ -182,7 +174,6 @@
   }
 }
 
-<<<<<<< HEAD
 :root[theme="BETTING"],
 :root[theme="SPORTS"] {
   .TopNav {
@@ -214,6 +205,11 @@
         }
       }
 
+      > li.FillSpace,
+      > li.AlternateStyle {
+        display: none;
+      }
+
       .Selected {
         border-bottom: @size-2 solid var(--color-primary-action);
 
@@ -230,8 +226,7 @@
     }
   }
 }
-=======
+
 .FillSpace {
   flex: 1;
-}
->>>>>>> 5513f00f
+}