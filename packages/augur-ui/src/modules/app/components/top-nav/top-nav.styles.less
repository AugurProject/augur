--- conflicted
+++ resolved
@@ -59,11 +59,7 @@
         .text-12-semi-bold;
 
         align-self: center;
-<<<<<<< HEAD
         color: var(--color-secondary-text);
-=======
-        color: @color-primary-text;
->>>>>>> 4da530ee
         text-transform: uppercase;
       }
 
@@ -174,7 +170,6 @@
   }
 }
 
-<<<<<<< HEAD
 :root[theme="BETTING"],
 :root[theme="SPORTS"] {
   .TopNav {
@@ -230,8 +225,6 @@
     }
   }
 }
-=======
 .FillSpace {
   flex: 1;
 }
->>>>>>> 4da530ee
