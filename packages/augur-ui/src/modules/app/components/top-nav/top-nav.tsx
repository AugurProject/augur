--- conflicted
+++ resolved
@@ -5,7 +5,11 @@
 import { Link } from 'react-router-dom';
 import classNames from 'classnames';
 import makePath from 'modules/routes/helpers/make-path';
-import { SecondaryButton, ExternalLinkText, ProcessingButton } from 'modules/common/buttons';
+import {
+  SecondaryButton,
+  ExternalLinkText,
+  ProcessingButton,
+} from 'modules/common/buttons';
 import { GlobalChat } from 'modules/global-chat/components/global-chat';
 
 import Styles from 'modules/app/components/top-nav/top-nav.styles.less';
@@ -63,13 +67,18 @@
           }
           return (
             <>
-              {index === SPREAD_INDEX && <li key={index} className={Styles.FillSpace} />}
+              {index === SPREAD_INDEX && (
+                <li key={index} className={Styles.FillSpace} />
+              )}
               {index === SPREAD_INDEX && showMigrateRepButton && (
                 <li>
                   <div className={Styles.MigrateRep}>
-                    <SecondaryButton
+                    <ProcessingButton
                       text="Migrate V1 to V2 REP"
                       action={() => migrateV1Rep()}
+                      queueName={MIGRATE_V1_V2}
+                      queueId={MIGRATE_V1_V2}
+                      secondaryButton
                     />
                   </div>
                   <span>
@@ -111,45 +120,6 @@
             </>
           );
         })}
-<<<<<<< HEAD
-=======
-        {showMigrateRepButton && (
-          <div className={Styles.MigrateRep}>
-             <ProcessingButton
-              text="Migrate V1 to V2 REP"
-              action={() => migrateV1Rep()}
-              queueName={MIGRATE_V1_V2}
-              queueId={MIGRATE_V1_V2}
-              secondaryButton
-            />
-          </div>
-        )}
-        {showMigrateRepButton && (
-          <span>
-            <label
-              className={classNames(TooltipStyles.TooltipHint)}
-              data-tip
-              data-for={'migrateRep'}
-            >
-              {helpIcon}
-            </label>
-            <ReactTooltip
-              id={'migrateRep'}
-              className={TooltipStyles.Tooltip}
-              effect="solid"
-              place="top"
-              type="light"
-            >
-              <p>
-                {
-                  'You have V1 REP in your wallet. Migrate it to V2 REP to use it in Augur V2'
-                }
-              </p>
-            </ReactTooltip>
-          </span>
-        )}
-
->>>>>>> 476a7152
         {!isLogged && (
           <div className={Styles.BettingUI}>
             <ExternalLinkText
