--- conflicted
+++ resolved
@@ -15,11 +15,8 @@
 import {
   TRANSACTIONS,
   MIGRATE_FROM_LEG_REP_TOKEN,
-<<<<<<< HEAD
-  CREATEAUGURWALLET
-=======
+  CREATEAUGURWALLET,
   TOTAL_FUNDS_TOOLTIP,
->>>>>>> a012c5f1
 } from 'modules/common/constants';
 import {
   CREATE_MARKET
@@ -32,19 +29,11 @@
 interface TopNavProps {
   isLogged: boolean;
   menuData: NavMenuItem[];
-<<<<<<< HEAD
   migrateV1Rep: Function;
   showMigrateRepButton: boolean;
   walletBalances: AccountBalances;
   showCreateAccountButton: boolean;
   createFundedGsnWallet: Function;
-=======
-  currentBasePath: string;
-  migrateV1Rep: Function;
-  showMigrateRepButton: boolean;
-  walletBalances: AccountBalances;
-  updateModal: Function;
->>>>>>> a012c5f1
 }
 
 const SPREAD_INDEX = 3;
@@ -55,6 +44,8 @@
   migrateV1Rep,
   showMigrateRepButton = false,
   walletBalances,
+  showCreateAccountButton,
+  createFundedGsnWallet,
 }: TopNavProps) => {
   const { currentBasePath } = useAppStatusStore();
   const isCurrentItem = item => {
