--- conflicted
+++ resolved
@@ -7,11 +7,7 @@
   LinearPropertyLabel,
   LinearPropertyLabelUnderlineTooltip,
 } from 'modules/common/labels';
-<<<<<<< HEAD
 import Styles from 'modules/app/components/top-bar.styles.less';
-=======
-import { CoreStats, FormattedNumber } from 'modules/types';
->>>>>>> 766909a2
 import { Link } from 'react-router-dom';
 import makePath from 'modules/routes/helpers/make-path';
 import { NewLogo } from 'modules/app/components/logo';
@@ -25,27 +21,14 @@
 import { MODAL_LOGIN, MODAL_SIGNUP } from 'modules/common/constants';
 import { getCoreStats } from 'modules/auth/helpers/login-account';
 import { getInfoAlertsAndSeenCount } from 'modules/alerts/helpers/alerts';
+import { getEthReserveInDai } from 'modules/auth/selectors/get-eth-reserve';
 
-<<<<<<< HEAD
 export const Stats = () => {
   const { isMobile, loginAccount, isLogged, restoredAccount } = useAppStatusStore();
   const stats = getCoreStats(isLogged, loginAccount);
-=======
-import Styles from 'modules/app/components/top-bar.styles.less';
-
-interface StatsProps {
-  isLogged: boolean;
-  restoredAccount: boolean;
-  stats: CoreStats;
-  isMobile?: boolean;
-  ethReserveInDai: FormattedNumber;
-}
-
-export const Stats = ({ ethReserveInDai, isLogged, restoredAccount, stats, isMobile = false }: StatsProps) => {
->>>>>>> 766909a2
   if (!stats) return null;
   const { availableFunds, frozenFunds, totalFunds, realizedPL } = stats;
-
+  const ethReserveInDai = getEthReserveInDai();
   return (
     <>
       {(isLogged || restoredAccount) && (
@@ -73,7 +56,6 @@
     </>
   );
 };
-<<<<<<< HEAD
 
 
 const TopBar = () => {
@@ -86,35 +68,6 @@
   } = useAppStatusStore();
   const { unseenCount } = getInfoAlertsAndSeenCount();
   
-=======
-interface TopBarProps {
-  alertsVisible: boolean;
-  isLogged: boolean;
-  isMobile: boolean;
-  restoredAccount: boolean;
-  stats: CoreStats;
-  unseenCount: number;
-  updateIsAlertVisible: Function;
-  signupModal: Function;
-  loginModal: Function;
-  helpModal: Function;
-  ethReserveInDai: FormattedNumber;
-}
-
-const TopBar: React.FC<TopBarProps> = ({
-  alertsVisible,
-  isLogged,
-  isMobile,
-  restoredAccount,
-  stats,
-  unseenCount,
-  updateIsAlertVisible,
-  signupModal,
-  loginModal,
-  helpModal,
-  ethReserveInDai
-}) => {
->>>>>>> 766909a2
   return (
     <header className={Styles.TopBar}>
       <div className={Styles.Logo}>
@@ -122,20 +75,10 @@
           <NewLogo />
         </Link>
       </div>
-<<<<<<< HEAD
       <ThemeSwitch />
       {(isLogged || restoredAccount) && (
         <Stats />
       )}
-=======
-
-      <Stats
-        isLogged={isLogged}
-        stats={stats}
-        restoredAccount={restoredAccount}
-        ethReserveInDai={ethReserveInDai}
-      />
->>>>>>> 766909a2
       <div>
         {(!isLogged || (!isMobile && (isLogged || restoredAccount))) && (
           <HelpResources />
