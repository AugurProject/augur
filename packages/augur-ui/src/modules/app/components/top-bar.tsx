--- conflicted
+++ resolved
@@ -16,11 +16,8 @@
 import { PrimaryButton, SecondaryButton } from 'modules/common/buttons';
 import { MARKETS } from 'modules/routes/constants/views';
 import HelpResources from 'modules/app/containers/help-resources';
-<<<<<<< HEAD
 import { OddsMenu } from 'modules/app/components/odds-menu';
-=======
 import { TOTAL_FUNDS_TOOLTIP } from 'modules/common/constants';
->>>>>>> 60ce8088
 
 interface TopBarProps {
   alertsVisible: boolean;
@@ -74,14 +71,8 @@
         </div>
       )}
       <div>
-<<<<<<< HEAD
-        {((!isLogged) || !isMobile && (isLogged || restoredAccount)) && <HelpResources />}
+        {(!isLogged || (!isMobile && (isLogged || restoredAccount))) && <HelpResources />}
         <OddsMenu />
-=======
-        {(!isLogged || (!isMobile && (isLogged || restoredAccount))) && (
-          <HelpResources />
-        )}
->>>>>>> 60ce8088
         {!isLogged && !restoredAccount && (
           <SecondaryButton action={() => loginModal()} text={'Login'} />
         )}
