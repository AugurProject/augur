--- conflicted
+++ resolved
@@ -72,11 +72,8 @@
   loginModal,
   helpModal
 }) => {
-<<<<<<< HEAD
   const { isLogged, restoredAccount, isMobile, isAlertsMenuOpen, actions: { setIsAlertsMenuOpen } } = useAppStatusStore();
   const { availableFunds, frozenFunds, totalFunds, realizedPL } = stats;
-=======
->>>>>>> 1e1ff057
   return (
     <header className={Styles.TopBar}>
       <div className={Styles.Logo}>
@@ -84,7 +81,6 @@
           <NewLogo />
         </Link>
       </div>
-<<<<<<< HEAD
       <ThemeSwitch />
       {(isLogged || restoredAccount) && (
         <div className={Styles.statsContainer}>
@@ -111,18 +107,6 @@
       <div>
         {(!isLogged || (!isMobile && (isLogged || restoredAccount))) && <HelpResources />}
         <OddsMenu />
-=======
-
-      <Stats
-        isLogged={isLogged}
-        stats={stats}
-        restoredAccount={restoredAccount}
-      />
-      <div>
-        {(!isLogged || (!isMobile && (isLogged || restoredAccount))) && (
-          <HelpResources isMobile={isMobile} helpModal={helpModal} />
-        )}
->>>>>>> 1e1ff057
         {!isLogged && !restoredAccount && (
           <SecondaryButton action={() => loginModal()} text={'Login'} />
         )}
