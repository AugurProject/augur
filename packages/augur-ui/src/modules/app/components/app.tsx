--- conflicted
+++ resolved
@@ -39,20 +39,7 @@
 } from 'modules/common/constants';
 import Styles from 'modules/app/components/app.styles.less';
 import MarketsInnerNavContainer from 'modules/app/containers/markets-inner-nav';
-<<<<<<< HEAD
 import { Universe, Notification, AccountBalances } from 'modules/types';
-=======
-import {
-  Universe,
-  Blockchain,
-  LoginAccount,
-  Notification,
-  AccountBalances,
-  CoreStats,
-  FormattedNumber,
-  AppStatus,
-} from 'modules/types';
->>>>>>> 766909a2
 import ForkingBanner from 'modules/reporting/containers/forking-banner';
 import parseQuery, { parseLocation } from 'modules/routes/helpers/parse-query';
 import {
@@ -263,7 +250,6 @@
     }
   }, [location]);
 
-<<<<<<< HEAD
   useEffect(() => {
     if (mobileMenuState !== MOBILE_MENU_STATES.CLOSED && !isMobile) {
       // make sure to close sidenav if we aren't in mobile view.
@@ -271,44 +257,6 @@
     }
     setCurrentBasePath(currentPath);
     if (mobileMenuState === MOBILE_MENU_STATES.FIRSTMENU_OPEN) {
-=======
-  compomentWillUnmount() {
-    window.removeEventListener('resize', this.handleWindowResize);
-  }
-
-  componentDidUpdate(prevProps: AppProps) {
-    const {
-      isMobile,
-      location,
-      universe,
-      updateCurrentBasePath,
-      updateMobileMenuState,
-      sidebarStatus,
-      modal
-    } = this.props;
-    if (isMobile !== prevProps.isMobile) {
-      updateMobileMenuState(MOBILE_MENU_STATES.CLOSED);
-    }
-    if (universe.forkingInfo !== prevProps.universe.forkingInfo) {
-      this.sideNavMenuData[5].disabled = !!universe.forkingInfo;
-    }
-
-    if (location !== prevProps.location) {
-      const nextBasePath = parsePath(location.pathname)[0];
-      const lastBasePath = parsePath(prevProps.location.pathname)[0];
-
-      if (lastBasePath !== nextBasePath) {
-        updateCurrentBasePath(nextBasePath);
-        this.changeMenu(nextBasePath);
-      }
-    }
-
-    if (
-      sidebarStatus.mobileMenuState === MOBILE_MENU_STATES.FIRSTMENU_OPEN ||
-      sidebarStatus.mobileMenuState === MOBILE_MENU_STATES.SIDEBAR_OPEN ||
-      Object.keys(modal).length !== 0
-    ) {
->>>>>>> 766909a2
       document.body.classList.add('App--noScroll');
     } else {
       document.body.classList.remove('App--noScroll');
@@ -335,66 +283,9 @@
           [Styles.AppBlur]: ModalShowing,
         })}
       >
-<<<<<<< HEAD
         <section
           className={classNames(Styles.Main, {
             [Styles.TradingTutorial]: onTradingTutorial,
-=======
-        {icon}
-      </button>
-    );
-  }
-
-  render() {
-    const {
-      blockchain,
-      history,
-      isLogged,
-      restoredAccount,
-      location,
-      modal,
-      universe,
-      sidebarStatus,
-      updateMobileMenuState,
-      toasts,
-      isConnectionTrayOpen,
-      updateConnectionTray,
-      migrateV1Rep,
-      walletBalances,
-      updateModal,
-      isHelpMenuOpen,
-      updateHelpMenuState,
-      notifications,
-      createFundedGsnWallet,
-      showMigrateRepButton,
-      stats,
-      whichChatPlugin,
-      isMobile,
-      appStatus,
-      ethReserveInDai,
-    } = this.props;
-    this.sideNavMenuData[1].showAlert =
-      notifications.filter(item => item.isNew).length > 0;
-    const currentPath = parsePath(location.pathname)[0];
-
-    const onTradingTutorial =
-      parseQuery(location.search)[MARKET_ID_PARAM_NAME] === TRADING_TUTORIAL;
-
-    const statusErrorShowing = appStatus[Ox_STATUS] === ZEROX_STATUSES.ERROR;
-    return (
-      <main>
-        <HelmetTag {...APP_HEAD_TAGS} />
-        {Object.keys(modal).length !== 0 && <Modal />}
-        {toasts.length > 0 && (
-          <ToastsContainer
-            toasts={toasts}
-            onTradingTutorial={onTradingTutorial}
-          />
-        )}
-        <div
-          className={classNames({
-            [Styles['App--blur']]: Object.keys(modal).length !== 0,
->>>>>>> 766909a2
           })}
         >
           {onTradingTutorial && (
@@ -417,7 +308,6 @@
             })}
             role="presentation"
           >
-<<<<<<< HEAD
             <TopBar />
           </section>
           <SideBarSection
@@ -449,114 +339,6 @@
             <MyBetsProvider>
               {currentPath === MY_POSITIONS && <MyBetsInnerNav />}
               {currentPath !== MARKETS && currentPath !== MY_POSITIONS && (
-=======
-            {onTradingTutorial && (
-              <>
-                <section className={Styles.TutorialBanner}>
-                  <span>Test market</span>
-                  <button
-                    onClick={() =>
-                      history.push({
-                        pathname: makePath(MARKETS),
-                      })
-                    }
-                  >
-                    {XIcon}
-                  </button>
-                </section>
-                <section className={Styles.TopBarOverlay} />
-              </>
-            )}
-            <section
-              className={classNames(Styles.TopBar, Styles.TopBar__floatAbove, {
-                [Styles.SideNavOpen]:
-                  sidebarStatus.mobileMenuState ===
-                  MOBILE_MENU_STATES.SIDEBAR_OPEN,
-              })}
-              role="presentation"
-            >
-              <TopBar />
-            </section>
-
-            <section
-              className={Styles.SideBar}
-              onClick={e => this.mainSectionClickHandler(e, false)}
-              role="presentation"
-            >
-              <div>{this.renderMobileMenuButton()}</div>
-
-              {/* HIDDEN ON DESKTOP */}
-              <SideNav
-                isMobile={isMobile}
-                restoredAccount={restoredAccount}
-                stats={stats}
-                showNav={
-                  sidebarStatus.mobileMenuState ===
-                  MOBILE_MENU_STATES.SIDEBAR_OPEN
-                }
-                defaultMobileClick={() => {
-                  updateConnectionTray(false);
-                  updateMobileMenuState(MOBILE_MENU_STATES.CLOSED);
-                }}
-                isLogged={isLogged || restoredAccount}
-                menuData={this.sideNavMenuData}
-                currentBasePath={sidebarStatus.currentBasePath}
-                isConnectionTrayOpen={isConnectionTrayOpen}
-                isHelpMenuOpen={isHelpMenuOpen}
-                updateConnectionTray={updateConnectionTray}
-                updateHelpMenuState={updateHelpMenuState}
-                logout={() => this.props.logout()}
-                showGlobalChat={() => this.props.showGlobalChat()}
-                migrateV1Rep={migrateV1Rep}
-                showMigrateRepButton={showMigrateRepButton}
-                walletBalances={walletBalances}
-                updateModal={updateModal}
-                createFundedGsnWallet={createFundedGsnWallet}
-                whichChatPlugin={whichChatPlugin}
-                ethReserveInDai={ethReserveInDai}
-              />
-
-              {/* HIDDEN ON MOBILE */}
-              <TopNav
-                isLogged={isLogged || restoredAccount}
-                menuData={this.sideNavMenuData}
-                currentBasePath={sidebarStatus.currentBasePath}
-                migrateV1Rep={migrateV1Rep}
-                showMigrateRepButton={showMigrateRepButton}
-                walletBalances={walletBalances}
-                updateModal={updateModal}
-                ethReserveInDai={ethReserveInDai}
-              />
-            </section>
-            {!isMobile && <StatusErrorMessage />}
-            <AlertsContainer
-              alertsVisible={isLogged && sidebarStatus.isAlertsVisible}
-              toggleAlerts={() => this.toggleAlerts()}
-            />
-            {universe.forkEndTime &&
-              universe.forkEndTime !== '0' &&
-              blockchain &&
-              blockchain.currentAugurTimestamp && (
-                <section className={Styles.TopBar} />
-              )}
-            <section
-              className={classNames(Styles.Main__wrap, {
-                [Styles['Main__wrapMarkets']]: currentPath === MARKETS,
-                [Styles.StatusErrorShowing]: statusErrorShowing,
-                [Styles.StatusErrorShowingMarket]: statusErrorShowing && currentPath === MARKET,
-                [Styles['TopBarOpen']]:
-                  sidebarStatus.mobileMenuState ===
-                  MOBILE_MENU_STATES.SIDEBAR_OPEN,
-              })}
-            >
-              {currentPath === MARKETS ? (
-                <MarketsInnerNavContainer
-                  location={location}
-                  history={history}
-                  mobileMenuState={sidebarStatus.mobileMenuState}
-                />
-              ) : (
->>>>>>> 766909a2
                 <div className="no-nav-placehold" />
               )}
               <MainAppContent
