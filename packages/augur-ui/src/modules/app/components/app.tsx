// TODO -- this component needs to be broken up
//         all logic related to sidebar(s) need to be housed w/in a separate component

import React, { Component } from 'react';
import classNames from 'classnames';
import isWindows from 'utils/is-windows';
import Modal from 'modules/modal/containers/modal-view';
import TopBar from 'modules/app/containers/top-bar';
import SideNav from 'modules/app/components/side-nav/side-nav';
import TopNav from 'modules/app/components/top-nav/top-nav';
import Routes from 'modules/routes/components/routes/routes';
import AlertsContainer from 'modules/alerts/containers/alerts-view';
import ToastsContainer from 'modules/alerts/containers/toasts-view';

import {
  MobileNavHamburgerIcon,
  MobileNavCloseIcon,
  XIcon,
} from 'modules/common/icons';
import parsePath from 'modules/routes/helpers/parse-path';
import {
  MARKETS,
  ACCOUNT_SUMMARY,
  MY_POSITIONS,
  CREATE_MARKET,
  DISPUTING,
  REPORTING,
} from 'modules/routes/constants/views';
import {
  MODAL_NETWORK_CONNECT,
  MOBILE_MENU_STATES,
  TRADING_TUTORIAL,
  THEMES,
} from 'modules/common/constants';

import Styles from 'modules/app/components/app.styles.less';
import MarketsInnerNavContainer from 'modules/app/containers/markets-inner-nav';
import {
  Universe,
  Blockchain,
  LoginAccount,
  Notification,
  AccountBalances,
} from 'modules/types';
import ForkingBanner from 'modules/reporting/containers/forking-banner';
import parseQuery, { parseLocation } from 'modules/routes/helpers/parse-query';
import { MARKET_ID_PARAM_NAME, AFFILIATE_NAME } from 'modules/routes/constants/param-names';
import makePath from 'modules/routes/helpers/make-path';
import { ExternalLinkText } from 'modules/common/buttons';
import { HelmetTag } from 'modules/seo/helmet-tag';
import { APP_HEAD_TAGS } from 'modules/seo/helmet-configs';
import { SDKConfiguration } from '@augurproject/artifacts';

interface AppProps {
  notifications: Notification[];
  blockchain: Blockchain;
  config: SDKConfiguration;
  history: History;
  initAugur: Function;
  isLogged: boolean;
  restoredAccount: boolean;
  isMobile: boolean;
  location: Location;
  loginAccount: LoginAccount;
  modal: object;
  universe: Universe;
  updateIsMobile: Function;
  updateIsMobileSmall: Function;
  updateModal: Function;
  finalizeMarket: Function;
  ethereumNodeHttp: string;
  ethereumNodeWs: string;
  sdkEndpoint: string;
  useWeb3Transport: boolean;
  logout: Function;
  sidebarStatus: {
    mobileMenuState: number;
    isAlertsVisible: boolean;
    currentBasePath: string;
  };
  updateCurrentBasePath: Function;
  updateCurrentInnerNavType: Function;
  updateMobileMenuState: Function;
  updateIsAlertVisible: Function;
  updateSidebarStatus: Function;
  toasts: any[];
  updateConnectionTray: Function;
  isConnectionTrayOpen: boolean;
  updateHelpMenuState: Function;
  isHelpMenuOpen: boolean;
  showGlobalChat: Function;
  migrateV1Rep: Function;
  walletBalances: AccountBalances;
  saveAffilateAddress: Function;
  createFundedGsnWallet: Function;
  showCreateAccountButton: boolean;
  showMigrateRepButton: boolean;
  theme: string;
  setTheme: Function;
}

export default class AppView extends Component<AppProps> {
  static defaultProps = {
    ethereumNodeHttp: null,
    ethereumNodeWs: null,
    sdkEndpoint: null,
    useWeb3Transport: false,
  };

  sideNavMenuData = [
    {
      title: 'Markets',
      route: MARKETS,
      requireLogin: false,
      disabled: false,
    },
    {
      title: this.props.theme !== THEMES.TRADING ? 'My Account' : 'Account Summary',
      route: ACCOUNT_SUMMARY,
      requireLogin: true,
      showAlert: this.props.notifications.filter(item => item.isNew).length > 0,
    },
    {
      title: this.props.theme !== THEMES.TRADING ? 'My Bets' : 'Portfolio',
      route: MY_POSITIONS,
      requireLogin: true,
    },
    {
      title: 'Disputing',
      route: DISPUTING,
      requireLogin: true,
      alternateStyle: true,
    },
    {
      title: 'Reporting',
      route: REPORTING,
      requireLogin: true,
      alternateStyle: true,
    },
    {
      title: 'Create Market',
      route: CREATE_MARKET,
      requireLogin: true,
      button: true,
      alternateStyle: true,
      disabled: !!this.props.universe.forkingInfo,
    },
  ];

  handleComponentMount = () => {
    const {
      env,
      ethereumNodeHttp,
      ethereumNodeWs,
      sdkEndpoint,
      history,
      initAugur,
      location,
      updateModal,
      useWeb3Transport,
      updateCurrentBasePath,
      setTheme,
      theme
    } = this.props;
    setTheme(theme);
    initAugur(
      history,
      {
        ...env,
        ethereumNodeHttp,
        ethereumNodeWs,
        sdkEndpoint,
        useWeb3Transport,
      },
      (err: any, res: any) => {
        if (err) {
          updateModal({
            type: MODAL_NETWORK_CONNECT,
            isInitialConnection: true,
            config: res.config,
          });
        }
      }
    );
    const currentPath = parsePath(location.pathname)[0];
    updateCurrentBasePath(currentPath);
    this.changeMenu(currentPath);
  };

  componentDidMount() {
    this.handleComponentMount();
    window.addEventListener('resize', this.handleWindowResize);

    // Restyle all scrollbars on windows
    if (isWindows()) {
      document.body.classList.add('App--windowsScrollBars');
    }
    this.checkIsMobile();

    const affiliate = parseLocation(location.href)[AFFILIATE_NAME];
    if (affiliate) {
      this.props.saveAffilateAddress(affiliate)
    }

  }

  compomentWillUnmount() {
    window.removeEventListener('resize', this.handleWindowResize);
  }

  componentDidUpdate(prevProps: AppProps) {
    const {
      isMobile,
      location,
      universe,
      updateCurrentBasePath,
      updateMobileMenuState,
      sidebarStatus,
      theme
    } = this.props;
    if (isMobile !== prevProps.isMobile) {
      updateMobileMenuState(MOBILE_MENU_STATES.CLOSED);
    }
    if (universe.forkingInfo !== prevProps.universe.forkingInfo) {
      this.sideNavMenuData[5].disabled = !!universe.forkingInfo;
    }

    if (location !== prevProps.location) {
      const nextBasePath = parsePath(location.pathname)[0];
      const lastBasePath = parsePath(prevProps.location.pathname)[0];

      if (lastBasePath !== nextBasePath) {
        updateCurrentBasePath(nextBasePath);
        this.changeMenu(nextBasePath);
      }
    }

    if (sidebarStatus.mobileMenuState === MOBILE_MENU_STATES.FIRSTMENU_OPEN) {
      document.body.classList.add('App--noScroll');
    } else {
      document.body.classList.remove('App--noScroll');
    }
  }

  mainSectionClickHandler = (e: any, testSideNav = true) => {
    const stateUpdate: any = {};
    const { isMobile, sidebarStatus, updateSidebarStatus, isConnectionTrayOpen, isHelpMenuOpen, updateConnectionTray, updateHelpMenuState } = this.props;
    let updateState = false;

    if (
      testSideNav &&
      isMobile &&
      sidebarStatus.mobileMenuState !== MOBILE_MENU_STATES.CLOSED
    ) {
      stateUpdate.mobileMenuState = MOBILE_MENU_STATES.CLOSED;
      updateState = true;
    }

    if (sidebarStatus.isAlertsVisible) {
      stateUpdate.isAlertsVisible = false;
      updateState = true;
    }

    if (updateState) {
      updateSidebarStatus(stateUpdate);
    }

    if (isHelpMenuOpen) {
      updateHelpMenuState(false);
    }

    if (isConnectionTrayOpen) {
      updateConnectionTray(false);
    }
  };

  changeMenu(nextBasePath: string) {
    if (nextBasePath === MARKETS) {
      this.props.updateCurrentInnerNavType(MarketsInnerNavContainer);
    } else {
      this.props.updateMobileMenuState(MOBILE_MENU_STATES.CLOSED);
    }
  }

  handleWindowResize = () => {
    this.checkIsMobile();
  };

  checkIsMobile = () => {
    const { updateIsMobile, updateIsMobileSmall } = this.props;
    // This method sets up the side bar's state + calls the method to attach the touch event handler for when a user is mobile
    // CSS breakpoint sets the value when a user is mobile
    const isMobile =
      (
        window
          .getComputedStyle(document.body)
          .getPropertyValue('--is-mobile') || ''
      ).indexOf('true') !== -1;
    const isMobileSmall =
      (
        window
          .getComputedStyle(document.body)
          .getPropertyValue('--is-mobile-small') || ''
      ).indexOf('true') !== -1;

    updateIsMobile(isMobile);
    updateIsMobileSmall(isMobileSmall);
  };

  toggleAlerts() {
    const { isLogged, sidebarStatus, updateIsAlertVisible } = this.props;
    if (isLogged) {
      updateIsAlertVisible(!sidebarStatus.isAlertsVisible);
    }
  }

  mobileMenuButtonClick() {
    const {
      sidebarStatus,
      updateMobileMenuState,
      updateConnectionTray,
    } = this.props;
    const { mobileMenuState: menuState } = sidebarStatus;

    updateConnectionTray(false);
    switch (menuState) {
      case MOBILE_MENU_STATES.CLOSED:
        updateMobileMenuState(MOBILE_MENU_STATES.SIDEBAR_OPEN);
        break;
      default:
        updateMobileMenuState(menuState - 1);
        break;
    }
  }

  renderMobileMenuButton() {
    const { sidebarStatus } = this.props;
    const { mobileMenuState: menuState } = sidebarStatus;

    let icon: any = null;
    if (menuState === MOBILE_MENU_STATES.CLOSED) {
      icon = <MobileNavHamburgerIcon />;
    } else {
      if (menuState === MOBILE_MENU_STATES.FIRSTMENU_OPEN) {
        icon = null;
      } else {
        icon = <MobileNavCloseIcon />;
      }
    }

    return (
      <button
        type="button"
        className={Styles['SideBar__mobile-bars']}
        onClick={() => this.mobileMenuButtonClick()}
      >
        {icon}
      </button>
    );
  }

  render() {
    const {
      blockchain,
      history,
      isLogged,
      restoredAccount,
      location,
      modal,
      universe,
      sidebarStatus,
      updateMobileMenuState,
      toasts,
      isConnectionTrayOpen,
      updateConnectionTray,
      migrateV1Rep,
      walletBalances,
      updateModal,
      isHelpMenuOpen,
      updateHelpMenuState,
      notifications,
<<<<<<< HEAD
      theme,
=======
>>>>>>> a6cfd162
      createFundedGsnWallet,
      showCreateAccountButton,
      showMigrateRepButton,
    } = this.props;
    const sideNavMenuData = this.sideNavMenuData;
    sideNavMenuData[1].title = theme !== THEMES.TRADING ? 'My Account' : 'Account Summary';
    sideNavMenuData[2].title = theme !== THEMES.TRADING ? 'My Bets' : 'Portfolio';
    sideNavMenuData[1].showAlert =
      notifications.filter(item => item.isNew).length > 0;
    const currentPath = parsePath(location.pathname)[0];

    const onTradingTutorial =
      parseQuery(location.search)[MARKET_ID_PARAM_NAME] === TRADING_TUTORIAL;

    return (
      <main>
        <HelmetTag {...APP_HEAD_TAGS} />
        {Object.keys(modal).length !== 0 && <Modal />}
        {toasts.length > 0 && (
          <ToastsContainer
            toasts={toasts}
            onTradingTutorial={onTradingTutorial}
          />
        )}
        <div
          className={classNames({
            [Styles['App--blur']]: Object.keys(modal).length !== 0,
          })}
        >
          <section
            className={classNames(Styles.Main, {
              [Styles.TradingTutorial]: onTradingTutorial,
            })}
          >
            {onTradingTutorial && (
              <section className={Styles.TutorialBanner}>
                <span>Test market</span>
                <button
                  onClick={() =>
                    history.push({
                      pathname: makePath(MARKETS),
                    })
                  }
                >
                  {XIcon}
                </button>
              </section>
            )}
            <section
              className={classNames(Styles.TopBar, Styles.TopBar__floatAbove, {
                [Styles.SideNavOpen]:
                  sidebarStatus.mobileMenuState ===
                  MOBILE_MENU_STATES.SIDEBAR_OPEN,
              })}
              role="presentation"
            >
              <TopBar />
            </section>

            <section
              className={Styles.SideBar}
              onClick={e => this.mainSectionClickHandler(e, false)}
              role="presentation"
            >
              <div>{this.renderMobileMenuButton()}</div>

              {/* HIDDEN ON DESKTOP */}
              <SideNav
                showNav={
                  sidebarStatus.mobileMenuState ===
                  MOBILE_MENU_STATES.SIDEBAR_OPEN
                }
                defaultMobileClick={() => {
                  updateConnectionTray(false);
                  updateMobileMenuState(MOBILE_MENU_STATES.CLOSED);
                }}
                isLogged={isLogged || restoredAccount}
                menuData={sideNavMenuData}
                currentBasePath={sidebarStatus.currentBasePath}
                isConnectionTrayOpen={isConnectionTrayOpen}
                isHelpMenuOpen={isHelpMenuOpen}
                updateConnectionTray={updateConnectionTray}
                updateHelpMenuState={updateHelpMenuState}
                logout={() => this.props.logout()}
                showGlobalChat={() => this.props.showGlobalChat()}
                migrateV1Rep={migrateV1Rep}
                showMigrateRepButton={showMigrateRepButton}
                walletBalances={walletBalances}
                updateModal={updateModal}
                showCreateAccountButton={showCreateAccountButton}
                createFundedGsnWallet={createFundedGsnWallet}
              />

              {/* HIDDEN ON MOBILE */}
              <TopNav
                isLogged={isLogged || restoredAccount}
                menuData={sideNavMenuData}
                currentBasePath={sidebarStatus.currentBasePath}
                migrateV1Rep={migrateV1Rep}
                showMigrateRepButton={showMigrateRepButton}
                walletBalances={walletBalances}
                updateModal={updateModal}
                showCreateAccountButton={showCreateAccountButton}
                createFundedGsnWallet={createFundedGsnWallet}
              />
            </section>
            <AlertsContainer
              alertsVisible={isLogged && sidebarStatus.isAlertsVisible}
              toggleAlerts={() => this.toggleAlerts()}
            />
            {universe.forkEndTime &&
              universe.forkEndTime !== '0' &&
              blockchain &&
              blockchain.currentAugurTimestamp && (
                <section className={Styles.TopBar} />
              )}
            <section
              className={classNames(Styles.Main__wrap, {
                [Styles['Main__wrapMarkets']]: currentPath === MARKETS,
                [Styles['TopBarOpen']]:
                  sidebarStatus.mobileMenuState ===
                  MOBILE_MENU_STATES.SIDEBAR_OPEN,
              })}
            >
              {currentPath === MARKETS ? (
                <MarketsInnerNavContainer
                  location={location}
                  history={history}
                  mobileMenuState={sidebarStatus.mobileMenuState}
                />
              ) : (
                <div className="no-nav-placehold" />
              )}
              <section
                className={classNames(Styles.Main__content, {
                  [Styles.Tutorial]: onTradingTutorial,
                  [Styles.ModalShowing]: Object.keys(modal).length !== 0,
                  [Styles.SideNavOpen]:
                    sidebarStatus.mobileMenuState ===
                    MOBILE_MENU_STATES.SIDEBAR_OPEN,
                })}
                onClick={this.mainSectionClickHandler}
                role="presentation"
                id={'mainContent'}
              >
                {!isLogged && (
                  <div className={Styles.BettingUI}>
                    <ExternalLinkText
                      title={'Betting UI'}
                      label={' - Coming Soon!'}
                      URL={'https://augur.net'}
                    />
                  </div>
                )}

                <ForkingBanner />

                <Routes isLogged={isLogged || restoredAccount} />
              </section>
            </section>
          </section>
        </div>
      </main>
    );
  }
}<|MERGE_RESOLUTION|>--- conflicted
+++ resolved
@@ -379,10 +379,7 @@
       isHelpMenuOpen,
       updateHelpMenuState,
       notifications,
-<<<<<<< HEAD
       theme,
-=======
->>>>>>> a6cfd162
       createFundedGsnWallet,
       showCreateAccountButton,
       showMigrateRepButton,
