--- conflicted
+++ resolved
@@ -89,12 +89,9 @@
   showGlobalChat: Function;
   migrateV1Rep: Function;
   showMigrateRepButton: boolean;
-<<<<<<< HEAD
   theme: string;
   setTheme: Function;
-=======
   saveAffilateAddress: Function;
->>>>>>> 3593ccba
 }
 
 export default class AppView extends Component<AppProps> {
