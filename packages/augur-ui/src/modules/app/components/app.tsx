--- conflicted
+++ resolved
@@ -29,21 +29,14 @@
   CREATE_MARKET,
   DISPUTING,
   REPORTING,
-<<<<<<< HEAD
   MARKET,
-=======
-  MARKET
->>>>>>> a012c5f1
 } from 'modules/routes/constants/views';
 import {
   MODAL_NETWORK_CONNECT,
   MOBILE_MENU_STATES,
   TRADING_TUTORIAL,
-<<<<<<< HEAD
   THEMES,
-=======
   ZEROX_STATUSES,
->>>>>>> a012c5f1
 } from 'modules/common/constants';
 import Styles from 'modules/app/components/app.styles.less';
 import MarketsInnerNavContainer from 'modules/app/containers/markets-inner-nav';
@@ -62,11 +55,8 @@
 import { MyBetsInnerNav } from 'modules/portfolio/components/common/my-bets-inner-nav';
 import { MyBetsProvider } from 'modules/portfolio/store/my-bets';
 import { StatusErrorMessage } from 'modules/common/labels';
-<<<<<<< HEAD
 import { MarketsProvider } from 'modules/markets/store/markets';
-=======
 import { Ox_STATUS } from '../actions/update-app-status';
->>>>>>> a012c5f1
 
 interface AppProps {
   notifications: Notification[];
@@ -265,16 +255,8 @@
       // make sure to close sidenav if we aren't in mobile view.
       setMobileMenuState(MOBILE_MENU_STATES.CLOSED);
     }
-<<<<<<< HEAD
     setCurrentBasePath(currentPath);
     if (mobileMenuState === MOBILE_MENU_STATES.FIRSTMENU_OPEN) {
-=======
-
-    if (
-      sidebarStatus.mobileMenuState === MOBILE_MENU_STATES.FIRSTMENU_OPEN ||
-      sidebarStatus.mobileMenuState === MOBILE_MENU_STATES.SIDEBAR_OPEN
-    ) {
->>>>>>> a012c5f1
       document.body.classList.add('App--noScroll');
     } else {
       document.body.classList.remove('App--noScroll');
@@ -287,37 +269,7 @@
       isMobile &&
       mobileMenuState !== MOBILE_MENU_STATES.CLOSED
     ) {
-<<<<<<< HEAD
       setMobileMenuState(MOBILE_MENU_STATES.CLOSED);
-=======
-      stateUpdate.mobileMenuState = MOBILE_MENU_STATES.CLOSED;
-      updateState = true;
-    }
-
-    if (sidebarStatus.isAlertsVisible) {
-      stateUpdate.isAlertsVisible = false;
-      updateState = true;
-    }
-
-    if (updateState) {
-      updateSidebarStatus(stateUpdate);
-    }
-
-    if (isHelpMenuOpen) {
-      updateHelpMenuState(false);
-    }
-
-    if (isConnectionTrayOpen) {
-      updateConnectionTray(false);
-    }
-  };
-
-  changeMenu(nextBasePath: string) {
-    if (nextBasePath === MARKETS) {
-      this.props.updateCurrentInnerNavType(MarketsInnerNavContainer);
-    } else {
-      this.props.updateMobileMenuState(MOBILE_MENU_STATES.CLOSED);
->>>>>>> a012c5f1
     }
   }
 
@@ -331,65 +283,9 @@
           [Styles.AppBlur]: ModalShowing,
         })}
       >
-<<<<<<< HEAD
         <section
           className={classNames(Styles.Main, {
             [Styles.TradingTutorial]: onTradingTutorial,
-=======
-        {icon}
-      </button>
-    );
-  }
-
-  render() {
-    const {
-      blockchain,
-      history,
-      isLogged,
-      restoredAccount,
-      location,
-      modal,
-      universe,
-      sidebarStatus,
-      updateMobileMenuState,
-      toasts,
-      isConnectionTrayOpen,
-      updateConnectionTray,
-      migrateV1Rep,
-      walletBalances,
-      updateModal,
-      isHelpMenuOpen,
-      updateHelpMenuState,
-      notifications,
-      createFundedGsnWallet,
-      showMigrateRepButton,
-      stats,
-      whichChatPlugin,
-      isMobile,
-      appStatus
-    } = this.props;
-    this.sideNavMenuData[1].showAlert =
-      notifications.filter(item => item.isNew).length > 0;
-    const currentPath = parsePath(location.pathname)[0];
-
-    const onTradingTutorial =
-      parseQuery(location.search)[MARKET_ID_PARAM_NAME] === TRADING_TUTORIAL;
-
-    const statusErrorShowing = appStatus[Ox_STATUS] === ZEROX_STATUSES.ERROR;
-    return (
-      <main>
-        <HelmetTag {...APP_HEAD_TAGS} />
-        {Object.keys(modal).length !== 0 && <Modal />}
-        {toasts.length > 0 && (
-          <ToastsContainer
-            toasts={toasts}
-            onTradingTutorial={onTradingTutorial}
-          />
-        )}
-        <div
-          className={classNames({
-            [Styles['App--blur']]: Object.keys(modal).length !== 0,
->>>>>>> a012c5f1
           })}
         >
           {onTradingTutorial && (
@@ -440,7 +336,6 @@
             {currentPath === MARKETS && (
               <MarketsInnerNavContainer location={location} history={history} />
             )}
-<<<<<<< HEAD
             <MyBetsProvider>
               {currentPath === MY_POSITIONS && <MyBetsInnerNav />}
               {currentPath !== MARKETS && currentPath !== MY_POSITIONS && (
@@ -454,124 +349,6 @@
                 mainSectionClickHandler={mainSectionClickHandler}
               />
             </MyBetsProvider>
-=======
-            <section
-              className={classNames(Styles.TopBar, Styles.TopBar__floatAbove, {
-                [Styles.SideNavOpen]:
-                  sidebarStatus.mobileMenuState ===
-                  MOBILE_MENU_STATES.SIDEBAR_OPEN,
-              })}
-              role="presentation"
-            >
-              <TopBar />
-            </section>
-
-            <section
-              className={Styles.SideBar}
-              onClick={e => this.mainSectionClickHandler(e, false)}
-              role="presentation"
-            >
-              <div>{this.renderMobileMenuButton()}</div>
-
-              {/* HIDDEN ON DESKTOP */}
-              <SideNav
-                isMobile={isMobile}
-                restoredAccount={restoredAccount}
-                stats={stats}
-                showNav={
-                  sidebarStatus.mobileMenuState ===
-                  MOBILE_MENU_STATES.SIDEBAR_OPEN
-                }
-                defaultMobileClick={() => {
-                  updateConnectionTray(false);
-                  updateMobileMenuState(MOBILE_MENU_STATES.CLOSED);
-                }}
-                isLogged={isLogged || restoredAccount}
-                menuData={this.sideNavMenuData}
-                currentBasePath={sidebarStatus.currentBasePath}
-                isConnectionTrayOpen={isConnectionTrayOpen}
-                isHelpMenuOpen={isHelpMenuOpen}
-                updateConnectionTray={updateConnectionTray}
-                updateHelpMenuState={updateHelpMenuState}
-                logout={() => this.props.logout()}
-                showGlobalChat={() => this.props.showGlobalChat()}
-                migrateV1Rep={migrateV1Rep}
-                showMigrateRepButton={showMigrateRepButton}
-                walletBalances={walletBalances}
-                updateModal={updateModal}
-                createFundedGsnWallet={createFundedGsnWallet}
-                whichChatPlugin={whichChatPlugin}
-              />
-
-              {/* HIDDEN ON MOBILE */}
-              <TopNav
-                isLogged={isLogged || restoredAccount}
-                menuData={this.sideNavMenuData}
-                currentBasePath={sidebarStatus.currentBasePath}
-                migrateV1Rep={migrateV1Rep}
-                showMigrateRepButton={showMigrateRepButton}
-                walletBalances={walletBalances}
-                updateModal={updateModal}
-              />
-            </section>
-            {!isMobile && <StatusErrorMessage />}
-            <AlertsContainer
-              alertsVisible={isLogged && sidebarStatus.isAlertsVisible}
-              toggleAlerts={() => this.toggleAlerts()}
-            />
-            {universe.forkEndTime &&
-              universe.forkEndTime !== '0' &&
-              blockchain &&
-              blockchain.currentAugurTimestamp && (
-                <section className={Styles.TopBar} />
-              )}
-            <section
-              className={classNames(Styles.Main__wrap, {
-                [Styles['Main__wrapMarkets']]: currentPath === MARKETS,
-                [Styles.StatusErrorShowing]: statusErrorShowing,
-                [Styles.StatusErrorShowingMarket]: statusErrorShowing && currentPath === MARKET,
-                [Styles['TopBarOpen']]:
-                  sidebarStatus.mobileMenuState ===
-                  MOBILE_MENU_STATES.SIDEBAR_OPEN,
-              })}
-            >
-              {currentPath === MARKETS ? (
-                <MarketsInnerNavContainer
-                  location={location}
-                  history={history}
-                  mobileMenuState={sidebarStatus.mobileMenuState}
-                />
-              ) : (
-                <div className="no-nav-placehold" />
-              )}
-              {isMobile && <StatusErrorMessage />}
-              <section
-                className={classNames(Styles.Main__content, {
-                  [Styles.Tutorial]: onTradingTutorial,
-                  [Styles.ModalShowing]: Object.keys(modal).length !== 0,
-                  [Styles.SideNavOpen]:
-                    sidebarStatus.mobileMenuState ===
-                    MOBILE_MENU_STATES.SIDEBAR_OPEN,
-                })}
-                onClick={this.mainSectionClickHandler}
-                role="presentation"
-                id={'mainContent'}
-              >
-                {!isLogged && currentPath === MARKETS && (
-                  <div className={Styles.BettingUI}>
-                    <ExternalLinkText
-                      title={'Betting UI'}
-                      label={' - Coming Soon!'}
-                      URL={'https://augur.net'}
-                    />
-                  </div>
-                )}
-
-                <ForkingBanner />
-                <Routes isLogged={isLogged || restoredAccount} />
-              </section>
-            </section>
->>>>>>> a012c5f1
           </section>
         </section>
       </div>
