--- conflicted
+++ resolved
@@ -89,13 +89,10 @@
   isHelpMenuOpen: boolean;
   showGlobalChat: Function;
   migrateV1Rep: Function;
-<<<<<<< HEAD
   showMigrateRepButton: boolean;
   theme: string;
   setTheme: Function;
-=======
   walletBalances: AccountBalances;
->>>>>>> 5513f00f
   saveAffilateAddress: Function;
 }
 
@@ -142,10 +139,7 @@
       route: CREATE_MARKET,
       requireLogin: true,
       button: true,
-<<<<<<< HEAD
-=======
       alternateStyle: true,
->>>>>>> 5513f00f
       disabled: !!this.props.universe.forkingInfo,
     },
   ];
@@ -388,10 +382,7 @@
     const onTradingTutorial =
       parseQuery(location.search)[MARKET_ID_PARAM_NAME] === TRADING_TUTORIAL;
 
-<<<<<<< HEAD
-=======
     const showMigrateRepButton = walletBalances.legacyRep > 0 || walletBalances.legacyRepNonSafe > 0;
->>>>>>> 5513f00f
     return (
       <main>
         <HelmetTag {...APP_HEAD_TAGS} />
@@ -465,10 +456,7 @@
                 showGlobalChat={() => this.props.showGlobalChat()}
                 migrateV1Rep={migrateV1Rep}
                 showMigrateRepButton={showMigrateRepButton}
-<<<<<<< HEAD
-=======
                 walletBalances={walletBalances}
->>>>>>> 5513f00f
                 updateModal={updateModal}
               />
 
