--- conflicted
+++ resolved
@@ -379,12 +379,9 @@
       isHelpMenuOpen,
       updateHelpMenuState,
       notifications,
-<<<<<<< HEAD
       theme,
-=======
       createFundedGsnWallet,
       showCreateAccountButton,
->>>>>>> a5dbc0b7
       showMigrateRepButton,
     } = this.props;
     const sideNavMenuData = this.sideNavMenuData;
