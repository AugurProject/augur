--- conflicted
+++ resolved
@@ -7,12 +7,9 @@
 export const ETH_TO_DAI_RATE = 'ethToDaiRate';
 export const GSN_ENABLED = 'gsnEnabled';
 export const Ox_ENABLED = 'zeroXEnabled';
-<<<<<<< HEAD
 export const GNOSIS_STATUS = 'gnosisStatus';
 export const THEME = 'theme';
-=======
 export const WALLET_STATUS = 'walletStatus';
->>>>>>> a5dbc0b7
 
 export function updateAppStatus(statusKey: string, value: boolean | BigNumber | string) {
   return {
