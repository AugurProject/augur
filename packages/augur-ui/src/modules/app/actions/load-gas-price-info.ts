import logError from 'utils/log-error';
import { formatGasCostGwei } from 'utils/format-number';
import { getNetworkId } from 'modules/contracts/actions/contractCalls';
import { AppState } from 'appStore';
import { DataCallback, NodeStyleCallback, GasPriceInfo } from 'modules/types';
import { ThunkAction, ThunkDispatch } from 'redux-thunk';
import { Action } from 'redux';
import {
  GAS_PRICE_BACKUP_API_ENDPOINT,
  DEFAULT_FALLBACK_GAS_SAFELOW,
  DEFAULT_FALLBACK_GAS_AVERAGE,
  DEFAULT_FALLBACK_GAS_FAST,
} from 'modules/common/constants';
import { augurSdk } from 'services/augursdk';
<<<<<<< HEAD
import { AppStatus } from '../store/app-status';
=======
import { checkIfMainnet } from './check-if-mainnet';
>>>>>>> 682b422b

export function loadGasPriceInfo(
  callback: NodeStyleCallback = logError
): ThunkAction<any, any, any, any> {
  return (
    dispatch: ThunkDispatch<void, any, Action>,
    getState: () => AppState
  ) => {
    const { loginAccount } = AppStatus.get();
    if (!loginAccount.address) return callback(null);

<<<<<<< HEAD
    getGasPriceRanges(networkId, result => {
      console.log('gettingGasInfo', result);
      AppStatus.actions.updateGasPriceInfo(result);
    });
=======
    if (checkIfMainnet()) {
      getGasPriceRanges(getNetworkId(), result => {
        dispatch(
          updateGasPriceInfo({
            ...result,
          })
        );
      });
    }
>>>>>>> 682b422b
  };

async function getGasPriceRanges(networkId: string, callback: DataCallback) {
  const defaultGasPrice = setDefaultGasInfo();
  try {
    const relayerGasStation = await augurSdk.sdk.getGasStation();
    // Take the eth gas station gas estimates for safeLow, standard, and fast
    // Add 1 GWEI to all of them (b/c we use a lot of gas).
    const relayerGasStationResults = {
      safeLow: ++formatGasCostGwei(relayerGasStation.safeLow, {}).value,
      average: ++formatGasCostGwei(relayerGasStation.standard || relayerGasStation.average, {}).value,
      fast: ++formatGasCostGwei(relayerGasStation.fast, {}).value,
    };
    callback(relayerGasStationResults);
  } catch (error) {
    console.error("Couldn't get gas: Using fallback", error);

    getGasPriceValues(networkId, defaultGasPrice, gasResults => {
      callback(gasResults);
    });
  }
}

// If the gas station is down we use etherscan as a fallback
function getGasPriceValues(
  networkId: string,
  defaultGasPrice: Partial<GasPriceInfo>,
  callback: DataCallback
) {

  // Only exists on Mainnet
  const endPoint = GAS_PRICE_BACKUP_API_ENDPOINT[networkId];

  if (endPoint) {
    fetch(endPoint)
      .then(res => res.json())
      .then(({ result }) => {
        // Etherscan returns Safe and Propose(fast).
        // For average we take their (fast)/2 + 1
        // and add 1 gwei to all buckets
        callback({
          safeLow: ++result.SafeGasPrice,
          average: result.ProposeGasPrice / 2 + 1,
          fast: ++result.ProposeGasPrice,
        });
      })
      .catch(() => callback(defaultGasPrice));
  }
  callback(defaultGasPrice);
}

function setDefaultGasInfo(): Partial<GasPriceInfo> {
  // If both gasStations (relayer/etherscan) are unavailable we use the fallback defaults
  return {
    safeLow: formatGasCostGwei(DEFAULT_FALLBACK_GAS_SAFELOW, {}).value,
    average: formatGasCostGwei(DEFAULT_FALLBACK_GAS_AVERAGE, {}).value,
    fast: formatGasCostGwei(DEFAULT_FALLBACK_GAS_FAST, {}).value,
  };
}<|MERGE_RESOLUTION|>--- conflicted
+++ resolved
@@ -1,10 +1,7 @@
 import logError from 'utils/log-error';
 import { formatGasCostGwei } from 'utils/format-number';
 import { getNetworkId } from 'modules/contracts/actions/contractCalls';
-import { AppState } from 'appStore';
 import { DataCallback, NodeStyleCallback, GasPriceInfo } from 'modules/types';
-import { ThunkAction, ThunkDispatch } from 'redux-thunk';
-import { Action } from 'redux';
 import {
   GAS_PRICE_BACKUP_API_ENDPOINT,
   DEFAULT_FALLBACK_GAS_SAFELOW,
@@ -12,38 +9,21 @@
   DEFAULT_FALLBACK_GAS_FAST,
 } from 'modules/common/constants';
 import { augurSdk } from 'services/augursdk';
-<<<<<<< HEAD
-import { AppStatus } from '../store/app-status';
-=======
-import { checkIfMainnet } from './check-if-mainnet';
->>>>>>> 682b422b
+import { AppStatus } from 'modules/app/store/app-status';
+import { checkIfMainnet } from 'modules/app/actions/check-if-mainnet';
 
-export function loadGasPriceInfo(
+export const loadGasPriceInfo = (
   callback: NodeStyleCallback = logError
-): ThunkAction<any, any, any, any> {
-  return (
-    dispatch: ThunkDispatch<void, any, Action>,
-    getState: () => AppState
-  ) => {
+) => {
     const { loginAccount } = AppStatus.get();
     if (!loginAccount.address) return callback(null);
-
-<<<<<<< HEAD
-    getGasPriceRanges(networkId, result => {
-      console.log('gettingGasInfo', result);
-      AppStatus.actions.updateGasPriceInfo(result);
-    });
-=======
     if (checkIfMainnet()) {
-      getGasPriceRanges(getNetworkId(), result => {
-        dispatch(
-          updateGasPriceInfo({
-            ...result,
-          })
-        );
+      const networkId = getNetworkId();
+      getGasPriceRanges(networkId, result => {
+        console.log('gettingGasInfo', result);
+        AppStatus.actions.updateGasPriceInfo(result);
       });
     }
->>>>>>> 682b422b
   };
 
 async function getGasPriceRanges(networkId: string, callback: DataCallback) {
