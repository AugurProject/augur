import {
  getNetworkId,
} from 'modules/contracts/actions/contractCalls';
import isGlobalWeb3 from 'modules/auth/helpers/is-global-web3';
import { updateEnv } from 'modules/app/actions/update-env';
import { checkIfMainnet } from 'modules/app/actions/check-if-mainnet';
import { updateUniverse } from 'modules/universe/actions/update-universe';
import { updateModal } from 'modules/modal/actions/update-modal';
import { closeModal } from 'modules/modal/actions/close-modal';
import logError from 'utils/log-error';
import { JsonRpcProvider, Web3Provider } from 'ethers/providers';
import { isEmpty } from 'utils/is-empty';
import {
  MODAL_NETWORK_DISCONNECTED,
  MODAL_NETWORK_DISABLED,
  ACCOUNT_TYPES,
  MODAL_LOADING,
  MODAL_ERROR,
  SIGNIN_SIGN_WALLET,
} from 'modules/common/constants';
import { windowRef } from 'utils/window-ref';
import { AppState } from 'store';
import { ThunkDispatch } from 'redux-thunk';
import { Action } from 'redux';
import { NodeStyleCallback, WindowApp } from 'modules/types';
import { augurSdk } from 'services/augursdk';
import { listenForStartUpEvents } from 'modules/events/actions/listen-to-updates';
import { loginWithInjectedWeb3 } from 'modules/auth/actions/login-with-injected-web3';
import { loginWithPortis } from 'modules/auth/actions/login-with-portis';
import { loginWithFortmatic } from 'modules/auth/actions/login-with-fortmatic';
import { loginWithTorus } from 'modules/auth/actions/login-with-torus';
import { toChecksumAddress } from 'ethereumjs-util';
import { updateLoginAccount } from 'modules/account/actions/login-account';
import {
  updateAuthStatus,
  RESTORED_ACCOUNT,
} from 'modules/auth/actions/auth-status';
import { logout } from 'modules/auth/actions/logout';
import { updateCanHotload } from 'modules/app/actions/update-connection';
import { Augur, Provider } from '@augurproject/sdk';
import { getLoggedInUserFromLocalStorage } from 'services/storage/localStorage';
import { getFingerprint } from 'utils/get-fingerprint';
import { tryToPersistStorage } from 'utils/storage-manager';
import { isDevNetworkId, SDKConfiguration } from '@augurproject/artifacts';
import { getNetwork } from 'utils/get-network-name';
import { buildConfig } from '@augurproject/artifacts';
import { showIndexedDbSize } from 'utils/show-indexed-db-size';
import { isGoogleBot } from 'utils/is-google-bot';
<<<<<<< HEAD
=======
import { serializeConfig } from "@augurproject/artifacts/build";
>>>>>>> a6cfd162

const NETWORK_ID_POLL_INTERVAL_DURATION = 10000;

async function loadAccountIfStored(dispatch: ThunkDispatch<void, any, Action>) {
  const loggedInUser = getLoggedInUserFromLocalStorage();
  const loggedInAccount = (loggedInUser && loggedInUser.address) || null;
  const loggedInAccountType = (loggedInUser && loggedInUser.type) || null;

  const errorModal = () => {
    dispatch(logout());
    dispatch(
      updateModal({
        type: MODAL_ERROR,
      })
    );
  };
  try {
    if (loggedInAccount) {
      if (isGlobalWeb3() && loggedInAccountType === ACCOUNT_TYPES.WEB3WALLET) {
        if (!windowRef.ethereum.selectedAddress) {
          // show metamask signer
          dispatch(
            updateModal({
              type: MODAL_LOADING,
              message: SIGNIN_SIGN_WALLET,
              showMetaMaskHelper: true,
              callback: () => dispatch(closeModal()),
            })
          );
        }

        await dispatch(loginWithInjectedWeb3());
      }
      if (loggedInAccountType === ACCOUNT_TYPES.PORTIS) {
        await dispatch(loginWithPortis(false));
      }

      if (loggedInAccountType === ACCOUNT_TYPES.FORTMATIC) {
        await dispatch(loginWithFortmatic());
      }

      if (loggedInAccountType === ACCOUNT_TYPES.TORUS) {
        await dispatch(loginWithTorus());
      }
    }
  } catch (error) {
    errorModal();
  }
}

function pollForNetwork(
  dispatch: ThunkDispatch<void, any, Action>,
  getState: () => AppState
) {
  setInterval(() => {
    const { modal } = getState();
    if (!process.env.ENABLE_MAINNET) {
      const isMainnet = checkIfMainnet();
      if (isMainnet && isEmpty(modal)) {
        dispatch(
          updateModal({
            type: MODAL_NETWORK_DISABLED,
          })
        );
      } else if (!isMainnet && modal.type === MODAL_NETWORK_DISABLED) {
        dispatch(closeModal());
      }
    }
  }, NETWORK_ID_POLL_INTERVAL_DURATION);
}

export function connectAugur(
  history: History,
  config: SDKConfiguration,
  isInitialConnection = false,
  callback: NodeStyleCallback = logError
) {
  return async (
    dispatch: ThunkDispatch<void, any, Action>,
    getState: () => AppState
  ) => {
    const { modal, loginAccount } = getState();
    const windowApp = windowRef as WindowApp;

    const loggedInUser = getLoggedInUserFromLocalStorage();
    const loggedInAccount = loggedInUser && loggedInUser.address || null;
    const loggedInAccountType = loggedInUser && loggedInUser.type || null;

    // Preload Account
    const preloadAccount = accountType => {
      const address = toChecksumAddress(loggedInAccount);
      const accountObject = {
        address,
        mixedCaseAddress: address,
        meta: {
          address,
          signer: null,
          email: null,
          profileImage: null,
          openWallet: null,
          accountType,
          isWeb3: true,
          preloaded: true,
        },
      };
      dispatch(updateAuthStatus(RESTORED_ACCOUNT, true));
      dispatch(updateLoginAccount(accountObject));
    };

    if (isGlobalWeb3() && loggedInAccountType === ACCOUNT_TYPES.WEB3WALLET) {
      preloadAccount(ACCOUNT_TYPES.WEB3WALLET);
    }

    if (loggedInAccountType === ACCOUNT_TYPES.PORTIS) {
      preloadAccount(ACCOUNT_TYPES.PORTIS);
    }

    if (loggedInAccountType === ACCOUNT_TYPES.FORTMATIC) {
      preloadAccount(ACCOUNT_TYPES.FORTMATIC);
    }

    if (loggedInAccountType === ACCOUNT_TYPES.TORUS) {
      preloadAccount(ACCOUNT_TYPES.TORUS);
    }

    let provider = null;
    const networkId = config.networkId;

    if (networkId && !isDevNetworkId(networkId)) {
      // Unless DEV, use the provider on window if it exists, otherwise use torus provider
      if (windowRef.web3) {
        // Use window provider
        provider = new Web3Provider(windowRef.web3.currentProvider);
      } else {
        // Use torus provider

        // Use require instead of import for wallet SDK packages
        // to conditionally load web3 into the DOM
        const Torus = require('@toruslabs/torus-embed').default;
        const torus = new Torus({});

        const host = getNetwork(networkId);
        await torus.init({
          network: { host },
          showTorusButton: false,
        });

        // Tor.us cleanup
        const torusWidget = document.querySelector('#torusWidget');
        if (torusWidget) {
          torusWidget.remove();
        }
        provider = new Web3Provider(torus.provider);
      }
    }
    else {
      // In DEV, use local ethereum node
      provider = new JsonRpcProvider(config.ethereum.http);
    }

    // Disable mesh/gsn for googleBot
    if (isGoogleBot()) {
      config.zeroX.mesh.enabled = false;
      config.gsn.enabled = false;
<<<<<<< HEAD
=======
      config.useWarpSync = false;
>>>>>>> a6cfd162
    }

    let sdk: Augur<Provider> = null;
    try {
      sdk = await augurSdk.makeClient(provider, config);
    } catch (e) {
      console.error(e);
      return callback('SDK could not be created', { config });
    }

    let universeId = config.addresses?.Universe || sdk.contracts.universe.address;
    if (
      windowApp.localStorage &&
      windowApp.localStorage.getItem &&
      loginAccount.address
    ) {
      const loginAddress =
        (windowApp.localStorage.getItem &&
          windowApp.localStorage.getItem(loginAccount.address)) ||
        '';
      const storedUniverseId = JSON.parse(loginAddress).selectedUniverse[
        getNetworkId().toString()
      ];
      universeId = !storedUniverseId ? universeId : storedUniverseId;
    }
    dispatch(updateUniverse({ id: universeId }));

    // If the network disconnected modal is being shown, but we are now
    // connected -- hide it.
    if (modal?.type === MODAL_NETWORK_DISCONNECTED) {
      dispatch(closeModal());
    }

    if (isInitialConnection) {
      loadAccountIfStored(dispatch);
      pollForNetwork(dispatch, getState);
    }

    // wire up start up events for sdk
    dispatch(listenForStartUpEvents(sdk));
    dispatch(updateCanHotload(true));

    await augurSdk.connect();

    callback(null);
  };
}

interface initAugurParams {
  ethereumNodeHttp: string | null;
  ethereumNodeWs: string | null;
  sdkEndpoint: string | null;
  useWeb3Transport: boolean;
}

export function initAugur(
  history: History,
  {
    ethereumNodeHttp,
    ethereumNodeWs, /* unused */
    sdkEndpoint,
    useWeb3Transport,
  }: initAugurParams,
  callback: NodeStyleCallback = logError
) {
  return (
    dispatch: ThunkDispatch<void, any, Action>,
    getState: () => AppState
  ) => {
    // const config: SDKConfiguration = environments[`${process.env.ETHEREUM_NETWORK}`];
    const config = buildConfig(process.env.ETHEREUM_NETWORK || 'local');

    config.ethereum.useWeb3Transport = useWeb3Transport;

    if (ethereumNodeHttp) {
      config.ethereum.http = ethereumNodeHttp;
    }

    if (sdkEndpoint) {
      config.sdk.ws = sdkEndpoint;
    }

    console.log(
      '******** CONFIGURATION ***********\n' +
      serializeConfig(config) +
      '\n**********************************'
    );
    // cache fingerprint
    getFingerprint();
    dispatch(updateEnv(config));
    tryToPersistStorage();
    connectAugur(history, config, true, callback)(dispatch, getState);

    windowRef.showIndexedDbSize = showIndexedDbSize;
  };
}<|MERGE_RESOLUTION|>--- conflicted
+++ resolved
@@ -46,10 +46,7 @@
 import { buildConfig } from '@augurproject/artifacts';
 import { showIndexedDbSize } from 'utils/show-indexed-db-size';
 import { isGoogleBot } from 'utils/is-google-bot';
-<<<<<<< HEAD
-=======
 import { serializeConfig } from "@augurproject/artifacts/build";
->>>>>>> a6cfd162
 
 const NETWORK_ID_POLL_INTERVAL_DURATION = 10000;
 
@@ -214,10 +211,7 @@
     if (isGoogleBot()) {
       config.zeroX.mesh.enabled = false;
       config.gsn.enabled = false;
-<<<<<<< HEAD
-=======
       config.useWarpSync = false;
->>>>>>> a6cfd162
     }
 
     let sdk: Augur<Provider> = null;
