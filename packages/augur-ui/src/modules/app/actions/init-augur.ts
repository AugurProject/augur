--- conflicted
+++ resolved
@@ -17,18 +17,7 @@
   ACCOUNT_TYPES,
   MODAL_LOADING,
   MODAL_ERROR,
-<<<<<<< HEAD
-  MODAL_ACCOUNT_CREATED,
-  MODAL_AUGUR_USES_DAI,
-  MODAL_BUY_DAI,
-  MODAL_TEST_BET,
-  MODAL_TUTORIAL_INTRO,
-  SIGNIN_LOADING_TEXT,
-  NETWORK_IDS,
-  NETWORK_NAMES,
-=======
   SIGNIN_SIGN_WALLET,
->>>>>>> 5513f00f
 } from 'modules/common/constants';
 import { windowRef } from 'utils/window-ref';
 import { AppState } from 'store';
@@ -59,50 +48,6 @@
 
 const NETWORK_ID_POLL_INTERVAL_DURATION = 10000;
 
-<<<<<<< HEAD
-function pollForAccount(
-  dispatch: ThunkDispatch<void, any, Action>,
-  getState: () => AppState
-) {
-  let attemptedLogin = false;
-  let intervalId = null;
-
-  async function attemptLogin() {
-    const { connection, modal } = getState();
-    if (attemptedLogin) {
-      clearInterval(intervalId);
-    }
-
-    if (!attemptedLogin && connection.isConnected) {
-      attemptedLogin = true;
-
-      const loggedInUser = getLoggedInUserFromLocalStorage();
-      const loggedInAccount = loggedInUser && loggedInUser.address || null;
-      const loggedInAccountType = loggedInUser && loggedInUser.type || null;
-      const unlockedAccount = windowRef.ethereum && windowRef.ethereum.selectedAddress;
-
-      const showModal = accountType => {
-        const isWeb3Wallet = accountType === ACCOUNT_TYPES.WEB3WALLET;
-        const onboardingShown = [
-          MODAL_ACCOUNT_CREATED,
-          MODAL_AUGUR_USES_DAI,
-          MODAL_BUY_DAI,
-          MODAL_TEST_BET,
-          MODAL_TUTORIAL_INTRO,
-        ].includes(modal.type);
-        if (!onboardingShown) {
-          dispatch(
-            updateModal({
-              type: MODAL_LOADING,
-              callback: () =>
-                setTimeout(() => {
-                  dispatch(closeModal());
-                }),
-              message: isWeb3Wallet ? SIGNIN_LOADING_TEXT : `Connecting to our partners at ${accountType} to create your secure account.`,
-              showLearnMore: true,
-              showCloseAfterDelay: true,
-              showMetaMaskHelper: !isWeb3Wallet || unlockedAccount ? false : true,
-=======
 async function loadAccountIfStored(dispatch: ThunkDispatch<void, any, Action>) {
   const loggedInUser = getLoggedInUserFromLocalStorage();
   const loggedInAccount = (loggedInUser && loggedInUser.address) || null;
@@ -128,41 +73,15 @@
               message: SIGNIN_SIGN_WALLET,
               showMetaMaskHelper: true,
               callback: () => dispatch(closeModal()),
->>>>>>> 5513f00f
             })
           );
         }
 
-<<<<<<< HEAD
-      const errorModal = () => {
-        dispatch(logout());
-        dispatch(
-          updateModal({
-            type: MODAL_ERROR,
-          })
-        );
-      };
-
-      if (loggedInAccount) {
-        try {
-          if (
-            isGlobalWeb3() &&
-            loggedInAccountType === ACCOUNT_TYPES.WEB3WALLET
-          ) {
-            showModal(ACCOUNT_TYPES.WEB3WALLET);
-            await dispatch(loginWithInjectedWeb3());
-          }
-          if (loggedInAccountType === ACCOUNT_TYPES.PORTIS) {
-            showModal(ACCOUNT_TYPES.PORTIS);
-            await dispatch(loginWithPortis(false));
-          }
-=======
         await dispatch(loginWithInjectedWeb3());
       }
       if (loggedInAccountType === ACCOUNT_TYPES.PORTIS) {
         await dispatch(loginWithPortis(false));
       }
->>>>>>> 5513f00f
 
       if (loggedInAccountType === ACCOUNT_TYPES.FORTMATIC) {
         await dispatch(loginWithFortmatic());
@@ -255,13 +174,6 @@
     let provider = null;
     let networkId = env['networkId'];
 
-<<<<<<< HEAD
-    // Unless DEV, use the provider on window if it exists, otherwise use torus provider
-    if (networkId && !isDevNetworkId(networkId)) {
-      if (windowRef.web3) {
-          // Use window provider
-          provider = new Web3Provider(windowRef.web3.currentProvider);
-=======
     if (env['ethereum'].http) {
       // Use node provided in the ethereum_node_http param
       try {
@@ -279,7 +191,6 @@
       if (windowRef.web3) {
         // Use window provider
         provider = new Web3Provider(windowRef.web3.currentProvider);
->>>>>>> 5513f00f
       } else {
         // Use torus provider
         const host = getNetwork(networkId);
@@ -297,12 +208,8 @@
         }
         provider = new Web3Provider(torus.provider);
       }
-<<<<<<< HEAD
-    } else {
-=======
     }
     else {
->>>>>>> 5513f00f
       // In DEV, use local ethereum node
       provider = new JsonRpcProvider(env['ethereum'].http);
     }
