--- conflicted
+++ resolved
@@ -65,89 +65,6 @@
     ...realStore.getState(),
     env: mockEnv
   });
-<<<<<<< HEAD
-  let mockAugur = {
-    connect: (env, cb) => {
-      cb(null, {
-        ethereumNode: {
-          http: "http://some.eth.node.com",
-          ws: "wss://some.eth.ws.node.com",
-          contracts: {},
-          abi: {
-            functions: {},
-            events: {}
-          }
-        },
-        augurNode: "wss://some.web.socket.com"
-      });
-    },
-    augur: {
-      api: {
-        Augur: {
-          stopped: () => {}
-        }
-      },
-      rpc: {
-        eth: {
-          accounts: () => {}
-        },
-        constants: []
-      },
-      contracts: {
-        addresses: {}
-      }
-    },
-    constants: {
-      ACCOUNT_TYPES: {
-        UNLOCKED_ETHEREUM_NODE: "unlockedEthereumNode",
-        META_MASK: "metaMask"
-      }
-    }
-  };
-  let augurModule;
-
-  const ACTIONS = {
-    UPDATE_ENV: { type: "UPDATE_ENV" },
-    UPDATE_CONNECTION_STATUS: { type: "UPDATE_CONNECTION_STATUS" },
-    UPDATE_AUGUR_NODE_CONNECTION_STATUS: {
-      type: "UPDATE_AUGUR_NODE_CONNECTION_STATUS"
-    },
-    UPDATE_CONTRACT_ADDRESSES: { type: "UPDATE_CONTRACT_ADDRESSES" },
-    UPDATE_FUNCTIONS_API: { type: "UPDATE_FUNCTIONS_API" },
-    UPDATE_EVENTS_API: { type: "UPDATE_EVENTS_API" },
-    LOAD_UNIVERSE: { type: "LOAD_UNIVERSE" },
-    REGISTER_TRANSACTION_RELAY: { type: "REGISTER_TRANSACTION_RELAY" }
-  };
-
-  jest
-    .spyOn(updateEnvModule, "updateEnv")
-    .mockImplementation(() => ACTIONS.UPDATE_ENV);
-  jest
-    .spyOn(updateConnectionModule, "updateConnectionStatus")
-    .mockImplementation(() => ACTIONS.UPDATE_CONNECTION_STATUS);
-  jest
-    .spyOn(updateContractAddressesModule, "updateContractAddresses")
-    .mockImplementation(() => ACTIONS.UPDATE_CONTRACT_ADDRESSES);
-  jest
-    .spyOn(updateContractApiModule, "updateFunctionsAPI")
-    .mockImplementation(() => ACTIONS.UPDATE_FUNCTIONS_API);
-  jest
-    .spyOn(updateContractApiModule, "updateEventsAPI")
-    .mockImplementation(() => ACTIONS.UPDATE_EVENTS_API);
-  jest
-    .spyOn(updateConnectionModule, "updateAugurNodeConnectionStatus")
-    .mockImplementation(() => ACTIONS.UPDATE_AUGUR_NODE_CONNECTION_STATUS);
-  jest
-    .spyOn(registerTransactionRelayModule, "registerTransactionRelay")
-    .mockImplementation(() => ACTIONS.REGISTER_TRANSACTION_RELAY);
-  jest
-    .spyOn(loadUniverseModule, "loadUniverse")
-    .mockImplementation(() => ACTIONS.LOAD_UNIVERSE);
-  jest
-    .spyOn(verifyMatchingNetworkIdsModule, "verifyMatchingNetworkIds")
-    .mockImplementation(callback => () => callback(null, true));
-=======
->>>>>>> 8c80ab2a
 
   beforeAll(() => {
     process.env.ETHEREUM_NETWORK = "test";
