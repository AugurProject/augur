import { AppState } from 'appStore';
import { Action } from 'redux';
import { ThunkDispatch, ThunkAction } from 'redux-thunk';
import { getEthForDaiRate } from 'modules/contracts/actions/contractCalls';
import { NodeStyleCallback, FormattedNumber } from 'modules/types';
import logError from 'utils/log-error';
import { formatDaiEstimate, formatAttoDai } from 'utils/format-number';
import { augurSdk } from 'services/augursdk';
<<<<<<< HEAD
import { BigNumber } from 'utils/create-big-number';
import { AppStatus } from 'modules/app/store/app-status';
=======
import { BigNumber, createBigNumber } from 'utils/create-big-number';
>>>>>>> 766909a2

export const getEthToDaiRate = (
  callback: NodeStyleCallback = logError
): ThunkAction<any, any, any, any> => (
  dispatch: ThunkDispatch<void, any, Action>,
  getState: () => AppState
) => {
  const ethToDaiRate = getEthForDaiRate();
  if (ethToDaiRate) {
    AppStatus.actions.setEthToDaiRate(formatAttoDai(ethToDaiRate));
  }
};

export const ethToDaiFromAttoRate = (ethAmount: number): FormattedNumber => {
  const attoEthToDaiRate: BigNumber = getEthForDaiRate();
  return ethToDai(createBigNumber(ethAmount), attoEthToDaiRate.div(10 ** 18));
};

export const ethToDai = (ethAmount: number, ethToDaiRate: BigNumber): FormattedNumber => {
  if (!ethToDaiRate) return formatDaiEstimate(0);
  return formatDaiEstimate(ethToDaiRate.times(ethAmount));
};

export const getGasInDai = (amount: BigNumber, manualGasPrice?: number): FormattedNumber => {
  const augur = augurSdk.get();
  const gasInAttoDai = augur.convertGasEstimateToDaiCost(amount, manualGasPrice);
  return formatDaiEstimate(gasInAttoDai.dividedBy(10 ** 18));
}

export const displayGasInDai = (amount: BigNumber, manualGasPrice?: number): string => {
  const gasInDai = getGasInDai(amount, manualGasPrice);
  if (Number(gasInDai.roundedFormatted) === 0) {
    return '$0.01';
  }
  return `$${gasInDai.roundedFormatted}`;
};<|MERGE_RESOLUTION|>--- conflicted
+++ resolved
@@ -6,12 +6,8 @@
 import logError from 'utils/log-error';
 import { formatDaiEstimate, formatAttoDai } from 'utils/format-number';
 import { augurSdk } from 'services/augursdk';
-<<<<<<< HEAD
-import { BigNumber } from 'utils/create-big-number';
+import { BigNumber, createBigNumber } from 'utils/create-big-number';
 import { AppStatus } from 'modules/app/store/app-status';
-=======
-import { BigNumber, createBigNumber } from 'utils/create-big-number';
->>>>>>> 766909a2
 
 export const getEthToDaiRate = (
   callback: NodeStyleCallback = logError
