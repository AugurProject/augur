--- conflicted
+++ resolved
@@ -6,12 +6,8 @@
   ETH_TO_DAI_RATE,
   GSN_ENABLED,
   Ox_ENABLED,
-<<<<<<< HEAD
-  GNOSIS_STATUS,
   THEME,
-=======
   WALLET_STATUS,
->>>>>>> 6c6f49f0
 } from 'modules/app/actions/update-app-status';
 import { RESET_STATE } from 'modules/app/actions/reset-state';
 import { AppStatus, BaseAction } from 'modules/types';
