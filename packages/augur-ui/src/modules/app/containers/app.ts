import { compose } from "redux";

import { connect } from "react-redux";
import { withRouter } from "react-router-dom";

import App from "modules/app/components/app";
import { sendFinalizeMarket } from "modules/markets/actions/finalize-market";
import { getInfoAlertsAndSeenCount } from "modules/alerts/helpers/alerts";
import { initAugur } from "modules/app/actions/init-augur";
import { RewriteUrlParams } from "modules/app/hocs/rewrite-url-params";
import { windowRef } from "utils/window-ref";
import isGlobalWeb3 from "modules/auth/helpers/is-global-web3";
import { logout } from "modules/auth/actions/logout";
import { updateSelectedCategories } from "modules/markets-list/actions/update-markets-list";
import { MODAL_GLOBAL_CHAT, MODAL_MIGRATE_REP, WALLET_STATUS_VALUES, TRANSACTIONS, MIGRATE_FROM_LEG_REP_TOKEN } from 'modules/common/constants';
import { createFundedGsnWallet } from "modules/auth/actions/update-sdk";
import { AppState } from "appStore";
<<<<<<< HEAD
import { AppStatus } from 'modules/app/store/app-status';
import isAddress from "modules/auth/helpers/is-address";
=======
import { selectCoreStats } from "modules/account/selectors/core-stats";
import { getEthReserveInDai } from "modules/auth/selectors/get-eth-reserve";
>>>>>>> 766909a2

const mapStateToProps = (state: AppState) => {
  const { pendingQueue, notifications, universe, walletStatus, modal, loginAccount: { balances } } = AppStatus.get();
  const walletBalances = balances;
  const pending =
    pendingQueue[TRANSACTIONS] &&
    pendingQueue[TRANSACTIONS][MIGRATE_FROM_LEG_REP_TOKEN];
  const showCreateAccountButton =
    walletStatus === WALLET_STATUS_VALUES.WAITING_FOR_FUNDING ||
    walletStatus === WALLET_STATUS_VALUES.FUNDED_NEED_CREATE;
  const showMigrateRepButton =
    !!balances.legacyRep || !!balances.legacyRepNonSafe || !!pending;
  const ethReserveInDai = getEthReserveInDai(state);

  return {
    notifications,
    modal,
    universe,
    useWeb3Transport: isGlobalWeb3(),
    walletBalances,
    showCreateAccountButton,
    showMigrateRepButton,
<<<<<<< HEAD
=======
    whichChatPlugin: state.env.plugins?.chat,
    appStatus: state.appStatus,
    ethReserveInDai
>>>>>>> 766909a2
  }
};

const mapDispatchToProps = dispatch => {
  const { setModal, updateLoginAccount } = AppStatus.actions;
  return ({
    initAugur: (history, overrides, cb) =>
      dispatch(initAugur(history, overrides, cb)),
    updateModal: modal => setModal(modal),
    finalizeMarket: marketId => dispatch(sendFinalizeMarket(marketId)),
    logout: () => dispatch(logout()),
    updateSelectedCategories: (category) => dispatch(updateSelectedCategories(category)),
    showGlobalChat: () => setModal({ type: MODAL_GLOBAL_CHAT }),
    migrateV1Rep: () => setModal({ type: MODAL_MIGRATE_REP }),
    saveAffilateAddress: affiliate => isAddress(affiliate) ? updateLoginAccount({ affiliate }) : null,
    createFundedGsnWallet: () => dispatch(createFundedGsnWallet()),
  });
}
const AppContainer = compose(
  withRouter,
  RewriteUrlParams(windowRef),
  connect(
    mapStateToProps,
    mapDispatchToProps
  )
)(App);

export default AppContainer;<|MERGE_RESOLUTION|>--- conflicted
+++ resolved
@@ -5,7 +5,6 @@
 
 import App from "modules/app/components/app";
 import { sendFinalizeMarket } from "modules/markets/actions/finalize-market";
-import { getInfoAlertsAndSeenCount } from "modules/alerts/helpers/alerts";
 import { initAugur } from "modules/app/actions/init-augur";
 import { RewriteUrlParams } from "modules/app/hocs/rewrite-url-params";
 import { windowRef } from "utils/window-ref";
@@ -15,13 +14,8 @@
 import { MODAL_GLOBAL_CHAT, MODAL_MIGRATE_REP, WALLET_STATUS_VALUES, TRANSACTIONS, MIGRATE_FROM_LEG_REP_TOKEN } from 'modules/common/constants';
 import { createFundedGsnWallet } from "modules/auth/actions/update-sdk";
 import { AppState } from "appStore";
-<<<<<<< HEAD
 import { AppStatus } from 'modules/app/store/app-status';
 import isAddress from "modules/auth/helpers/is-address";
-=======
-import { selectCoreStats } from "modules/account/selectors/core-stats";
-import { getEthReserveInDai } from "modules/auth/selectors/get-eth-reserve";
->>>>>>> 766909a2
 
 const mapStateToProps = (state: AppState) => {
   const { pendingQueue, notifications, universe, walletStatus, modal, loginAccount: { balances } } = AppStatus.get();
@@ -34,7 +28,6 @@
     walletStatus === WALLET_STATUS_VALUES.FUNDED_NEED_CREATE;
   const showMigrateRepButton =
     !!balances.legacyRep || !!balances.legacyRepNonSafe || !!pending;
-  const ethReserveInDai = getEthReserveInDai(state);
 
   return {
     notifications,
@@ -44,12 +37,6 @@
     walletBalances,
     showCreateAccountButton,
     showMigrateRepButton,
-<<<<<<< HEAD
-=======
-    whichChatPlugin: state.env.plugins?.chat,
-    appStatus: state.appStatus,
-    ethReserveInDai
->>>>>>> 766909a2
   }
 };
 
