import { connect } from 'react-redux';
import { withRouter } from 'react-router-dom';
import { compose } from 'redux';
import {
  updateFilterSortOptions,
  MARKET_MAX_FEES,
  MARKET_MAX_SPREAD,
  MARKET_SHOW_INVALID,
} from 'modules/filter-sort/actions/update-filter-sort-options';
import MarketsListFilters from '../components/inner-nav/markets-list-filters';
import { TEMPLATE_FILTER } from 'modules/common/constants';
<<<<<<< HEAD
import { Getters } from '@augurproject/sdk';
import { AppState } from 'appStore';
=======
import { AppState } from 'store';
import { updateLoginAccount } from 'modules/account/actions/login-account';
>>>>>>> 7276f5e9

const mapStateToProps = (state: AppState) => {
  const {
    maxFee,
    maxLiquiditySpread,
    includeInvalidMarkets,
    templateFilter,
  } = state.filterSortOptions;
  return {
    maxFee,
    maxLiquiditySpread,
    includeInvalidMarkets,
    isSearching: state.marketsList.isSearching,
    allTemplateFilter: templateFilter,
    settings: state.loginAccount.settings || {},
    isMobile: state.appStatus.isMobile,
  };
};

const mapDispatchToProps = dispatch => ({
  updateMaxFee: (maxFee) => {
    dispatch(updateFilterSortOptions(MARKET_MAX_FEES, maxFee));
  },
  updateMaxSpread: (maxLiquiditySpread) => {
    dispatch(updateFilterSortOptions(MARKET_MAX_SPREAD, maxLiquiditySpread));
  },
  updateShowInvalid: (showInvalid) => {
    dispatch(updateFilterSortOptions(MARKET_SHOW_INVALID, showInvalid));
  },
  updateTemplateFilter: (templateFilter) => {
    dispatch(updateFilterSortOptions(TEMPLATE_FILTER, templateFilter));
  },
  updateLoginAccount: (settings) => {
    dispatch(updateLoginAccount({ settings }));
  },
});

const mergeProps = (sP, dP, oP) => {
  return {
    ...sP,
    ...oP,
    updateMaxFee: (maxFee) => {
      dP.updateMaxFee(maxFee);
      dP.updateLoginAccount(Object.assign({}, sP.settings, { maxFee }));
    },
    updateMaxSpread: (maxLiquiditySpread) => {
      dP.updateMaxSpread(maxLiquiditySpread);
      dP.updateLoginAccount(Object.assign({}, sP.settings, { spread: maxLiquiditySpread }));
    },
    updateShowInvalid: (showInvalid) => {
      dP.updateShowInvalid(showInvalid);
      dP.updateLoginAccount(Object.assign({}, sP.settings, { showInvalid }));
    },
    updateTemplateFilter: (templateFilter) => {
      dP.updateTemplateFilter(templateFilter);
      dP.updateLoginAccount(Object.assign({}, sP.settings, { templateFilter }));
    },
  };
}


const MarketsListFiltersContainer = withRouter(
  compose(
    connect(
      mapStateToProps,
      mapDispatchToProps,
      mergeProps
    )
  )(MarketsListFilters)
);

export default MarketsListFiltersContainer;<|MERGE_RESOLUTION|>--- conflicted
+++ resolved
@@ -9,13 +9,9 @@
 } from 'modules/filter-sort/actions/update-filter-sort-options';
 import MarketsListFilters from '../components/inner-nav/markets-list-filters';
 import { TEMPLATE_FILTER } from 'modules/common/constants';
-<<<<<<< HEAD
 import { Getters } from '@augurproject/sdk';
 import { AppState } from 'appStore';
-=======
-import { AppState } from 'store';
 import { updateLoginAccount } from 'modules/account/actions/login-account';
->>>>>>> 7276f5e9
 
 const mapStateToProps = (state: AppState) => {
   const {
