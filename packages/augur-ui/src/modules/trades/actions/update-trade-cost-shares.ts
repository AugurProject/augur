import { createBigNumber } from 'utils/create-big-number';
import { BUY, ZERO, ZEROX_GAS_FEE, BUY_INDEX } from 'modules/common/constants';
import logError from 'utils/log-error';
import { generateTrade } from 'modules/trades/helpers/generate-trade';
import { AppState } from 'appStore';
import { ThunkDispatch } from 'redux-thunk';
import { Action } from 'redux';
import { BigNumber } from "bignumber.js";
import { NodeStyleCallback, AccountPosition } from 'modules/types';
import {
  simulateTrade,
  simulateTradeGasLimit,
} from 'modules/contracts/actions/contractCalls';
import { Getters, SimulateTradeData } from '@augurproject/sdk';
import { checkAccountAllowance } from 'modules/auth/actions/approve-account';
<<<<<<< HEAD
import { AppStatus } from 'modules/app/store/app-status';
=======
import { Markets } from 'modules/markets/store/markets';
>>>>>>> 0ee61ea1

// Updates user's trade. Only defined (i.e. !== null) parameters are updated
export function updateTradeCost({
  marketId,
  outcomeId,
  side,
  numShares,
  limitPrice,
  selfTrade,
  callback = logError,
}: any) {
  return (
    dispatch: ThunkDispatch<void, any, Action>,
    getState: () => AppState
  ) => {
    if (!side || !numShares || !limitPrice) {
      return callback('side or numShare or limitPrice is not provided');
    }

<<<<<<< HEAD
    const { marketInfos, accountPositions } = getState();
    const { loginAccount: { address } } = AppStatus.get();
=======
    const { accountPositions, loginAccount } = getState();
    const { marketInfos } = Markets.get();

>>>>>>> 0ee61ea1
    dispatch(checkAccountAllowance());
    const market = marketInfos[marketId];
    const newTradeDetails = {
      side,
      numShares,
      limitPrice,
      totalFee: '0',
      totalCost: '0',
      selfTrade,
    };

    return runSimulateTrade(
      newTradeDetails,
      market,
      marketId,
      outcomeId,
      accountPositions,
      address,
      callback
    );
  };
}

export function updateTradeShares({
  marketId,
  outcomeId,
  side,
  maxCost,
  limitPrice,
  callback = logError,
}: any) {
  return (
    dispatch: ThunkDispatch<void, any, Action>,
    getState: () => AppState
  ) => {
    if (!side || !maxCost || !limitPrice) {
      return callback('side or numShare or limitPrice is not provided');
    }

<<<<<<< HEAD
    const { marketInfos, accountPositions } = getState();
    const { loginAccount: { address } } = AppStatus.get();
=======
    const { accountPositions, loginAccount } = getState();
    const { marketInfos } = Markets.get();

>>>>>>> 0ee61ea1
    dispatch(checkAccountAllowance());
    const market = marketInfos[marketId];
    const newTradeDetails: any = {
      side,
      maxCost,
      limitPrice,
      totalFee: '0',
      totalCost: '0',
    };

    /*
    market -5 => 10
    Ultimate values we want: quantity 10, price 0, maxCost 50/100 (long/short)

    Range = Max - Min = 10 - -5 = 15
    scaledPrice = price + abs(min) = 0 + [-5] = 5

    Find MaxCost:
    quantity * scaledPrice = MaxCostLong => 10 * 5 = 50
    (Range * quantity) - MaxCostLong = maxCostShort => (15 * 10) - 50 = 100

    Find Quantity:
    MaxCostLong / scaledPrice = quantityLong => 50 / 5 = 10
    MaxCostShort /(range - scaledPrice) = quantityShort => 100 / (15 - 5) = 10
    */

    // calculate num shares
    const marketMaxPrice = createBigNumber(market.maxPrice);
    const marketMinPrice = createBigNumber(market.minPrice);
    const marketRange = marketMaxPrice.minus(market.minPrice);
    const scaledPrice = createBigNumber(limitPrice).plus(marketMinPrice.abs());

    let newShares = createBigNumber(maxCost).dividedBy(
      marketRange.minus(scaledPrice)
    );
    if (side === BUY) {
      newShares = createBigNumber(maxCost).dividedBy(scaledPrice);
    }

    newTradeDetails.numShares = createBigNumber(newShares.toFixed(4));

    return runSimulateTrade(
      newTradeDetails,
      market,
      marketId,
      outcomeId,
      accountPositions,
      address,
      callback
    );
  };
}

async function runSimulateTrade(
  newTradeDetails: any,
  market: Getters.Markets.MarketInfo,
  marketId: string,
  outcomeId: number,
  accountPositions: AccountPosition,
  takerAddress: string,
  callback: NodeStyleCallback
) {
  let sharesFilledAvgPrice = '';
  let reversal = null;
  const positions = (accountPositions[marketId] || {}).tradingPositions;
  const marketOutcomeShares = positions
    ? (accountPositions[marketId].tradingPositionsPerMarket || {})
        .userSharesBalances
    : {};
  if (positions && positions[outcomeId]) {
    const position = positions[outcomeId];
    sharesFilledAvgPrice = position.averagePrice;
    const isReversal =
      newTradeDetails.side === BUY
        ? createBigNumber(position.netPosition).lt(ZERO)
        : createBigNumber(position.netPosition).gt(ZERO);
    if (isReversal) {
      const { netPosition: quantity, averagePrice: price } = position;
      // @ts-ignore
      reversal = {
        quantity: createBigNumber(quantity)
          .abs()
          .toString(),
        price,
      };
    }
  }

  const orderType: 0 | 1 = newTradeDetails.side === BUY ? 0 : 1;
  const doNotCreateOrders = false; // TODO: this needs to be passed from order form

  let userShares = (orderType !== BUY_INDEX) ? createBigNumber(marketOutcomeShares[outcomeId] || 0) : ZERO;
  if (!!reversal && orderType === BUY_INDEX) {
    // ignore trading outcome shares and find min across all other outcome shares.
    const userSharesBalancesRemoveOutcome = Object.keys(
      marketOutcomeShares
    ).reduce(
      (p, o) =>
        String(outcomeId) === o ? p : [...p, new BigNumber(marketOutcomeShares[o])],
      []
    );
    userShares = userSharesBalancesRemoveOutcome.length > 0 ? BigNumber.min(
      ...userSharesBalancesRemoveOutcome
    ) : ZERO;
  }

  const simulateTradeValue: SimulateTradeData = await simulateTrade(
    orderType,
    marketId,
    market.numOutcomes,
    outcomeId,
    undefined,
    doNotCreateOrders,
    market.numTicks,
    market.minPrice,
    market.maxPrice,
    newTradeDetails.numShares,
    newTradeDetails.limitPrice,
    userShares,
    takerAddress,
  );

  let gasLimit: BigNumber = createBigNumber(0);

  const totalFee = createBigNumber(simulateTradeValue.settlementFees, 10);
  newTradeDetails.totalFee = totalFee.toFixed();
  // note: tokensDepleted, dai needed for trade
  newTradeDetails.totalCost = simulateTradeValue.sharesFilled.minus(simulateTradeValue.tokensDepleted);
  newTradeDetails.costInDai = simulateTradeValue.tokensDepleted;
  // note: shareCost, shares you spent on the trade
  newTradeDetails.shareCost = simulateTradeValue.sharesDepleted;
  // note: sharesFilled, the amount of the order that was filled
  newTradeDetails.sharesFilled = simulateTradeValue.sharesFilled;
  newTradeDetails.feePercent = totalFee
    .dividedBy(createBigNumber(simulateTradeValue.tokensDepleted, 10))
    .toFixed();
  if (isNaN(newTradeDetails.feePercent)) newTradeDetails.feePercent = '0';

  if (newTradeDetails.sharesFilled.toNumber() > 0) {
    gasLimit = await simulateTradeGasLimit(
      orderType,
      marketId,
      market.numOutcomes,
      outcomeId,
      undefined,
      doNotCreateOrders,
      market.numTicks,
      market.minPrice,
      market.maxPrice,
      newTradeDetails.numShares,
      newTradeDetails.limitPrice,
      userShares,
      takerAddress,
    );

    // Plus ZeroX Fee (150k Gas)
    gasLimit = gasLimit.plus(ZEROX_GAS_FEE);
  }
  // ignore share cost when user is shorting or longing another outcome
  // and the user doesn't have shares on the traded outcome
  if (
    reversal === null &&
    !newTradeDetails.shareCost.eq(ZERO) &&
    userShares.gt(ZERO)
  ) {
    newTradeDetails.shareCost = '0';
  }

  const tradeInfo = {
    ...newTradeDetails,
    ...simulateTradeValue,
    sharesFilledAvgPrice,
    reversal,
  };

  const order = generateTrade(market, tradeInfo);

  if (callback) callback(null, { ...order, gasLimit });
}<|MERGE_RESOLUTION|>--- conflicted
+++ resolved
@@ -13,11 +13,8 @@
 } from 'modules/contracts/actions/contractCalls';
 import { Getters, SimulateTradeData } from '@augurproject/sdk';
 import { checkAccountAllowance } from 'modules/auth/actions/approve-account';
-<<<<<<< HEAD
 import { AppStatus } from 'modules/app/store/app-status';
-=======
 import { Markets } from 'modules/markets/store/markets';
->>>>>>> 0ee61ea1
 
 // Updates user's trade. Only defined (i.e. !== null) parameters are updated
 export function updateTradeCost({
@@ -37,14 +34,9 @@
       return callback('side or numShare or limitPrice is not provided');
     }
 
-<<<<<<< HEAD
-    const { marketInfos, accountPositions } = getState();
+    const { accountPositions } = getState();
     const { loginAccount: { address } } = AppStatus.get();
-=======
-    const { accountPositions, loginAccount } = getState();
     const { marketInfos } = Markets.get();
-
->>>>>>> 0ee61ea1
     dispatch(checkAccountAllowance());
     const market = marketInfos[marketId];
     const newTradeDetails = {
@@ -84,14 +76,9 @@
       return callback('side or numShare or limitPrice is not provided');
     }
 
-<<<<<<< HEAD
-    const { marketInfos, accountPositions } = getState();
+    const { accountPositions } = getState();
     const { loginAccount: { address } } = AppStatus.get();
-=======
-    const { accountPositions, loginAccount } = getState();
     const { marketInfos } = Markets.get();
-
->>>>>>> 0ee61ea1
     dispatch(checkAccountAllowance());
     const market = marketInfos[marketId];
     const newTradeDetails: any = {
