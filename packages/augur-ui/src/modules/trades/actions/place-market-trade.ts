--- conflicted
+++ resolved
@@ -74,11 +74,7 @@
       dispatch(
         updateModal({
           type: MODAL_ERROR,
-<<<<<<< HEAD
-          error: JSON.stringify(err)
-=======
           error: err.message ? err.message : JSON.stringify(err),
->>>>>>> 5513f00f
         })
       );
       dispatch(
