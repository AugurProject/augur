--- conflicted
+++ resolved
@@ -2,12 +2,7 @@
 import {
   BUY, INVALID_OUTCOME_ID, MODAL_ERROR,
 } from "modules/common/constants";
-<<<<<<< HEAD
-import logError from "utils/log-error";
 import { AppState } from "appStore";
-=======
-import { AppState } from "store";
->>>>>>> 7276f5e9
 import { ThunkDispatch } from "redux-thunk";
 import { Action } from "redux";
 import { placeTrade, approveToTrade } from "modules/contracts/actions/contractCalls";
