import { ThunkDispatch } from 'redux-thunk';
import { Action } from 'redux';
import { augurSdk } from 'services/augursdk';
<<<<<<< HEAD
import { OPEN, FINALIZE } from 'modules/common/constants';
=======
import { OPEN, REPORTING_STATE } from 'modules/common/constants';
>>>>>>> 523f3cdf
import { AppState } from 'store';
import { updateUserOpenOrders } from 'modules/markets/actions/market-trading-history-management';

export const loadAccountOpenOrders = (
  options: any = {},
  marketIdAggregator: Function
) => async (dispatch: ThunkDispatch<void, any, Action>, getState: () => AppState) => {
  const { universe, loginAccount } = getState();
  const Augur = augurSdk.get();
  const orders = await Augur.getTradingOrders({
    ...options,
    universe: universe.id,
    account: loginAccount.address,
    orderState: OPEN,
<<<<<<< HEAD
    ignoreReportingStates: [FINALIZE]
=======
    ignoreReportingStates: [REPORTING_STATE.FINALIZED]
>>>>>>> 523f3cdf
  });
  if (marketIdAggregator) marketIdAggregator(Object.keys(orders));
  dispatch(updateUserOpenOrders(orders));
};
<|MERGE_RESOLUTION|>--- conflicted
+++ resolved
@@ -1,11 +1,7 @@
 import { ThunkDispatch } from 'redux-thunk';
 import { Action } from 'redux';
 import { augurSdk } from 'services/augursdk';
-<<<<<<< HEAD
-import { OPEN, FINALIZE } from 'modules/common/constants';
-=======
 import { OPEN, REPORTING_STATE } from 'modules/common/constants';
->>>>>>> 523f3cdf
 import { AppState } from 'store';
 import { updateUserOpenOrders } from 'modules/markets/actions/market-trading-history-management';
 
@@ -20,11 +16,7 @@
     universe: universe.id,
     account: loginAccount.address,
     orderState: OPEN,
-<<<<<<< HEAD
-    ignoreReportingStates: [FINALIZE]
-=======
     ignoreReportingStates: [REPORTING_STATE.FINALIZED]
->>>>>>> 523f3cdf
   });
   if (marketIdAggregator) marketIdAggregator(Object.keys(orders));
   dispatch(updateUserOpenOrders(orders));
