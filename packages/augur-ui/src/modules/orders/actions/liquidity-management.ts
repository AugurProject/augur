--- conflicted
+++ resolved
@@ -248,10 +248,6 @@
             eventName: TXEventName.Pending,
           },
           market,
-<<<<<<< HEAD
-          dispatch
-=======
->>>>>>> 3593ccba
         )
       );
     }
@@ -292,10 +288,6 @@
                 eventName: TXEventName.Failure,
               },
               market,
-<<<<<<< HEAD
-              dispatch
-=======
->>>>>>> 3593ccba
             )
           );
         });
