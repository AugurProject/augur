import { BigNumber, createBigNumber } from 'utils/create-big-number';

import { BUY, MAX_BULK_ORDER_COUNT, PUBLICTRADE, ZERO } from 'modules/common/constants';
import { LiquidityOrder, CreateLiquidityOrders } from 'modules/types';
import {
  createLiquidityOrder,
  isTransactionConfirmed,
  approveToTrade,
  placeTrade,
} from 'modules/contracts/actions/contractCalls';
<<<<<<< HEAD
import { Getters, TXEventName } from '@augurproject/sdk';
import { processLiquidityOrder } from 'modules/events/actions/liquidity-transactions';
import { AppStatus } from 'modules/app/store/app-status';
import { Markets } from 'modules/markets/store/markets';
import { PendingOrders } from 'modules/app/store/pending-orders';
=======
import {
  convertDisplayAmountToOnChainAmount,
  convertDisplayPriceToOnChainPrice,
} from "@augurproject/utils"
import type { Getters } from '@augurproject/sdk';
import { TXEventName } from '@augurproject/sdk-lite';
import { setLiquidityOrderStatus } from 'modules/events/actions/liquidity-transactions';
import { updateAlert } from 'modules/alerts/actions/alerts';
export const UPDATE_LIQUIDITY_ORDER = 'UPDATE_LIQUIDITY_ORDER';
export const ADD_MARKET_LIQUIDITY_ORDERS = 'ADD_MARKET_LIQUIDITY_ORDERS';
export const REMOVE_LIQUIDITY_ORDER = 'REMOVE_LIQUIDITY_ORDER';
export const CLEAR_LIQUIDITY_ORDER = 'CLEAR_LIQUIDITY_ORDER';
export const LOAD_PENDING_LIQUIDITY_ORDERS = 'LOAD_PENDING_LIQUIDITY_ORDERS';
export const CLEAR_ALL_MARKET_ORDERS = 'CLEAR_ALL_MARKET_ORDERS';
export const UPDATE_TX_PARAM_HASH_TX_HASH = 'UPDATE_TX_PARAM_HASH_TX_HASH';
export const UPDATE_LIQUIDITY_ORDER_STATUS = 'UPDATE_LIQUIDITY_ORDER_STATUS';
export const DELETE_SUCCESSFUL_LIQUIDITY_ORDER =
  'DELETE_SUCCESSFUL_LIQUIDITY_ORDER';
>>>>>>> 0bfce962
// liquidity should be an orderbook, example with yesNo:
// { 1: [{ type, quantity, price, orderEstimate }, ...], ... }

export const loadPendingLiquidityOrders = (
  pendingLiquidityOrders: Getters.Markets.OutcomeOrderBook
) => {
  const ordersWithHashes = [];
  Object.keys(pendingLiquidityOrders).map((txMarketHashId: string) => {
    Object.keys(pendingLiquidityOrders[txMarketHashId]).map(outcomeId => {
      const orders = pendingLiquidityOrders[txMarketHashId][outcomeId];
      orders.map((o: LiquidityOrder) => {
        if (!o.hash && o.status) delete o.status;
        if (o.hash) ordersWithHashes.push({ ...o, txMarketHashId });
      });
      if (pendingLiquidityOrders[txMarketHashId][outcomeId].length === 0)
        delete pendingLiquidityOrders[txMarketHashId][outcomeId];
    });
    if (Object.keys(pendingLiquidityOrders[txMarketHashId]).length === 0)
      delete pendingLiquidityOrders[txMarketHashId];
  });
  PendingOrders.actions.loadLiquidity(pendingLiquidityOrders);

  // remove orders that have been confirmed
  ordersWithHashes.map(async o => {
    const confirmed = await isTransactionConfirmed(o.hash);
    if (confirmed)
      PendingOrders.actions.removeLiquidity({
        txParamHash: o.txMarketHashId,
        outcomeId: o.outcomeId,
        orderId: o.index,
      });
  });
};

export const sendLiquidityOrder = async (options: any) => {
  const { order, bnAllowance, marketId } = options;
<<<<<<< HEAD
  const { marketInfos } = Markets.get();
=======
  const { appStatus, marketInfos, blockchain } = getState();
>>>>>>> 0bfce962
  const market = marketInfos[marketId];
  const isZeroX = options.zeroXEnabled;
  const { orderEstimate } = order;
  const properties = processLiquidityOrder(
    {
      outcomeId: order.outcomeId,
      orderPrice: order.price,
      orderType: order.type,
      eventName: TXEventName.Pending,
    },
    market
  );
  PendingOrders.actions.updateLiquidityStatus({
    txParamHash: properties.transactionHash,
    ...properties,
    eventName: TXEventName.Pending,
  });

  if (bnAllowance.lte(0) || bnAllowance.lte(createBigNumber(orderEstimate))) {
    await approveToTrade();
    isZeroX
<<<<<<< HEAD
      ? createZeroXLiquidityOrders(market, [options.order])
      : sendOrder(options);
  } else {
    isZeroX
      ? createZeroXLiquidityOrders(market, [options.order])
=======
      ? createZeroXLiquidityOrders(market, [options.order], blockchain.currentAugurTimestamp, dispatch)
      : sendOrder(options);
  } else {
    isZeroX
      ? createZeroXLiquidityOrders(market, [options.order], blockchain.currentAugurTimestamp, dispatch)
>>>>>>> 0bfce962
      : sendOrder(options);
  }
};

const sendOrder = async options => {
  const { marketId, order, minPrice, maxPrice, numTicks, orderCB } = options;
  const orderType = order.type === BUY ? 0 : 1;
  try {
    createLiquidityOrder({
      ...order,
      orderType,
      minPrice,
      maxPrice,
      numTicks,
      marketId,
    });
  } catch (e) {
    console.error('could not create order', e);
  }
  orderCB();
};

<<<<<<< HEAD
export const startOrderSending = async ({
  marketId,
}: CreateLiquidityOrders) => {
  const { marketInfos } = Markets.get();
  const { pendingLiquidityOrders } = PendingOrders.get();
  const { loginAccount, gsnEnabled, zeroXEnabled } = AppStatus.get();
  const chunkOrders = !zeroXEnabled;
=======
export const startOrderSending = (options: CreateLiquidityOrders) => async (
  dispatch: ThunkDispatch<void, any, Action>,
  getState: () => AppState
) => {
  const { marketId, chunkOrders } = options;
  const { appStatus, loginAccount, marketInfos, pendingLiquidityOrders, blockchain } = getState();

>>>>>>> 0bfce962
  // If GSN is enabled no need to call the below since this will be handled by the proxy contract during initalization
  if (!gsnEnabled && loginAccount.allowance.lte(ZERO)) await approveToTrade();

  const market = marketInfos[marketId];
  let orders = [];
  const liquidity = pendingLiquidityOrders[market.transactionHash];
  Object.keys(liquidity).map(outcomeId => {
    orders = [...orders, ...liquidity[outcomeId]];
  });

  if (!chunkOrders) {
<<<<<<< HEAD
    await createZeroXLiquidityOrders(market, orders);
=======
    await createZeroXLiquidityOrders(market, orders, blockchain.currentAugurTimestamp, dispatch);
>>>>>>> 0bfce962
  } else {
    // MAX_BULK_ORDER_COUNT number of orders in each creation bulk group
    let i = 0;
    const groups = [];
    for (i; i < orders.length; i += MAX_BULK_ORDER_COUNT) {
      groups.push(orders.slice(i, i + MAX_BULK_ORDER_COUNT));
    }
    try {
<<<<<<< HEAD
      groups.map(group => createZeroXLiquidityOrders(market, group));
=======
      groups.map(group => createZeroXLiquidityOrders(market, group, blockchain.currentAugurTimestamp, dispatch));
>>>>>>> 0bfce962
    } catch (e) {
      console.error(e);
    }
  }
};

const createZeroXLiquidityOrders = async (
  market: Getters.Markets.MarketInfo,
  orders: LiquidityOrder[],
<<<<<<< HEAD
=======
  timestamp: any,
  dispatch
>>>>>>> 0bfce962
) => {
  try {
    const fingerprint = undefined; // TODO: get this from state
    let i = 0;
    // set all orders to pending before processing them.
    for (i; i < orders.length; i++) {
      const o: LiquidityOrder = orders[i];
      if (o.status !== TXEventName.Pending) {
        const properties = processLiquidityOrder(
          {
            outcomeId: o.outcomeId,
            orderPrice: createBigNumber(o.price).toString(),
            orderType: o.type,
            eventName: TXEventName.Pending,
          },
          market
        );
        PendingOrders.actions.updateLiquidityStatus({
          txParamHash: properties.transactionHash,
          ...properties,
          eventName: TXEventName.Pending,
        });
      }
    }
    for (i = 0; i < orders.length; i++) {
      const o: LiquidityOrder = orders[i];
      await placeTrade(
        o.type === BUY ? 0 : 1,
        market.id,
        market.numOutcomes,
        o.outcomeId,
        false,
        market.numTicks,
        market.minPrice,
        market.maxPrice,
        o.quantity,
        o.price,
        '0',
        undefined
      )
        .then(() => {
<<<<<<< HEAD
          PendingOrders.actions.updateSuccessfulLiquidity({
            txParamHash: market.transactionHash,
            outcomeId: o.outcomeId,
            type: o.type,
            price: o.price,
          });
=======
          const alert = {
            eventType: o.type,
            market: market.id,
            name: PUBLICTRADE,
            status: TXEventName.Success,
            timestamp: timestamp * 1000,
            params: {
              outcome: '0x0'.concat(String(o.outcomeId)),
              price: convertDisplayPriceToOnChainPrice(
                createBigNumber(o.price),
                createBigNumber(market.minPrice),
                createBigNumber(market.tickSize)
              ),
              orderType: o.type === BUY ? 0 : 1,
              amount: convertDisplayAmountToOnChainAmount(
                createBigNumber(o.shares),
                createBigNumber(market.tickSize)
              ),
              marketId: market.id,
            },
          };
          dispatch(updateAlert(undefined, alert, false));
          dispatch(
            deleteSuccessfulLiquidityOrder({
              txParamHash: market.transactionHash,
              outcomeId: o.outcomeId,
              type: o.type,
              price: o.price,
            })
          );
>>>>>>> 0bfce962
        })
        .catch(err => {
          const properties = processLiquidityOrder(
            {
              outcomeId: o.outcomeId,
              orderPrice: createBigNumber(o.price).toString(),
              orderType: o.type,
              eventName: TXEventName.Failure,
            },
            market
          );
          PendingOrders.actions.updateLiquidityStatus({
            txParamHash: properties.transactionHash,
            ...properties,
            eventName: TXEventName.Failure,
          });
        });
    }
  } catch (e) {
    console.error(e);
  }
};<|MERGE_RESOLUTION|>--- conflicted
+++ resolved
@@ -8,32 +8,17 @@
   approveToTrade,
   placeTrade,
 } from 'modules/contracts/actions/contractCalls';
-<<<<<<< HEAD
-import { Getters, TXEventName } from '@augurproject/sdk';
+import type { Getters } from '@augurproject/sdk';
+import { TXEventName } from '@augurproject/sdk-lite';
 import { processLiquidityOrder } from 'modules/events/actions/liquidity-transactions';
-import { AppStatus } from 'modules/app/store/app-status';
-import { Markets } from 'modules/markets/store/markets';
-import { PendingOrders } from 'modules/app/store/pending-orders';
-=======
 import {
   convertDisplayAmountToOnChainAmount,
   convertDisplayPriceToOnChainPrice,
 } from "@augurproject/utils"
-import type { Getters } from '@augurproject/sdk';
-import { TXEventName } from '@augurproject/sdk-lite';
-import { setLiquidityOrderStatus } from 'modules/events/actions/liquidity-transactions';
+import { AppStatus } from 'modules/app/store/app-status';
+import { Markets } from 'modules/markets/store/markets';
+import { PendingOrders } from 'modules/app/store/pending-orders';
 import { updateAlert } from 'modules/alerts/actions/alerts';
-export const UPDATE_LIQUIDITY_ORDER = 'UPDATE_LIQUIDITY_ORDER';
-export const ADD_MARKET_LIQUIDITY_ORDERS = 'ADD_MARKET_LIQUIDITY_ORDERS';
-export const REMOVE_LIQUIDITY_ORDER = 'REMOVE_LIQUIDITY_ORDER';
-export const CLEAR_LIQUIDITY_ORDER = 'CLEAR_LIQUIDITY_ORDER';
-export const LOAD_PENDING_LIQUIDITY_ORDERS = 'LOAD_PENDING_LIQUIDITY_ORDERS';
-export const CLEAR_ALL_MARKET_ORDERS = 'CLEAR_ALL_MARKET_ORDERS';
-export const UPDATE_TX_PARAM_HASH_TX_HASH = 'UPDATE_TX_PARAM_HASH_TX_HASH';
-export const UPDATE_LIQUIDITY_ORDER_STATUS = 'UPDATE_LIQUIDITY_ORDER_STATUS';
-export const DELETE_SUCCESSFUL_LIQUIDITY_ORDER =
-  'DELETE_SUCCESSFUL_LIQUIDITY_ORDER';
->>>>>>> 0bfce962
 // liquidity should be an orderbook, example with yesNo:
 // { 1: [{ type, quantity, price, orderEstimate }, ...], ... }
 
@@ -70,11 +55,7 @@
 
 export const sendLiquidityOrder = async (options: any) => {
   const { order, bnAllowance, marketId } = options;
-<<<<<<< HEAD
   const { marketInfos } = Markets.get();
-=======
-  const { appStatus, marketInfos, blockchain } = getState();
->>>>>>> 0bfce962
   const market = marketInfos[marketId];
   const isZeroX = options.zeroXEnabled;
   const { orderEstimate } = order;
@@ -96,19 +77,11 @@
   if (bnAllowance.lte(0) || bnAllowance.lte(createBigNumber(orderEstimate))) {
     await approveToTrade();
     isZeroX
-<<<<<<< HEAD
       ? createZeroXLiquidityOrders(market, [options.order])
       : sendOrder(options);
   } else {
     isZeroX
       ? createZeroXLiquidityOrders(market, [options.order])
-=======
-      ? createZeroXLiquidityOrders(market, [options.order], blockchain.currentAugurTimestamp, dispatch)
-      : sendOrder(options);
-  } else {
-    isZeroX
-      ? createZeroXLiquidityOrders(market, [options.order], blockchain.currentAugurTimestamp, dispatch)
->>>>>>> 0bfce962
       : sendOrder(options);
   }
 };
@@ -131,23 +104,13 @@
   orderCB();
 };
 
-<<<<<<< HEAD
 export const startOrderSending = async ({
-  marketId,
+  marketId
 }: CreateLiquidityOrders) => {
   const { marketInfos } = Markets.get();
   const { pendingLiquidityOrders } = PendingOrders.get();
   const { loginAccount, gsnEnabled, zeroXEnabled } = AppStatus.get();
   const chunkOrders = !zeroXEnabled;
-=======
-export const startOrderSending = (options: CreateLiquidityOrders) => async (
-  dispatch: ThunkDispatch<void, any, Action>,
-  getState: () => AppState
-) => {
-  const { marketId, chunkOrders } = options;
-  const { appStatus, loginAccount, marketInfos, pendingLiquidityOrders, blockchain } = getState();
-
->>>>>>> 0bfce962
   // If GSN is enabled no need to call the below since this will be handled by the proxy contract during initalization
   if (!gsnEnabled && loginAccount.allowance.lte(ZERO)) await approveToTrade();
 
@@ -159,11 +122,7 @@
   });
 
   if (!chunkOrders) {
-<<<<<<< HEAD
     await createZeroXLiquidityOrders(market, orders);
-=======
-    await createZeroXLiquidityOrders(market, orders, blockchain.currentAugurTimestamp, dispatch);
->>>>>>> 0bfce962
   } else {
     // MAX_BULK_ORDER_COUNT number of orders in each creation bulk group
     let i = 0;
@@ -172,11 +131,7 @@
       groups.push(orders.slice(i, i + MAX_BULK_ORDER_COUNT));
     }
     try {
-<<<<<<< HEAD
       groups.map(group => createZeroXLiquidityOrders(market, group));
-=======
-      groups.map(group => createZeroXLiquidityOrders(market, group, blockchain.currentAugurTimestamp, dispatch));
->>>>>>> 0bfce962
     } catch (e) {
       console.error(e);
     }
@@ -185,13 +140,9 @@
 
 const createZeroXLiquidityOrders = async (
   market: Getters.Markets.MarketInfo,
-  orders: LiquidityOrder[],
-<<<<<<< HEAD
-=======
-  timestamp: any,
-  dispatch
->>>>>>> 0bfce962
+  orders: LiquidityOrder[]
 ) => {
+  const { blockchain: { currentAugurTimestamp: timestamp }} = AppStatus.get();
   try {
     const fingerprint = undefined; // TODO: get this from state
     let i = 0;
@@ -232,14 +183,6 @@
         undefined
       )
         .then(() => {
-<<<<<<< HEAD
-          PendingOrders.actions.updateSuccessfulLiquidity({
-            txParamHash: market.transactionHash,
-            outcomeId: o.outcomeId,
-            type: o.type,
-            price: o.price,
-          });
-=======
           const alert = {
             eventType: o.type,
             market: market.id,
@@ -261,16 +204,13 @@
               marketId: market.id,
             },
           };
-          dispatch(updateAlert(undefined, alert, false));
-          dispatch(
-            deleteSuccessfulLiquidityOrder({
-              txParamHash: market.transactionHash,
-              outcomeId: o.outcomeId,
-              type: o.type,
-              price: o.price,
-            })
-          );
->>>>>>> 0bfce962
+          updateAlert(undefined, alert, false);
+          PendingOrders.actions.updateSuccessfulLiquidity({
+            txParamHash: market.transactionHash,
+            outcomeId: o.outcomeId,
+            type: o.type,
+            price: o.price,
+          });
         })
         .catch(err => {
           const properties = processLiquidityOrder(
