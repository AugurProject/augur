--- conflicted
+++ resolved
@@ -50,10 +50,7 @@
   selectLoginAccountAddress,
   (market, userMarketOpenOrders, orderCancellation, pendingOrders, account) => {
     if (!market) return [];
-<<<<<<< HEAD
 
-=======
->>>>>>> d7fcf295
     let userOpenOrders =
       market.outcomes
         .map(outcome =>
