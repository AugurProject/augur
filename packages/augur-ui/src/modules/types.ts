--- conflicted
+++ resolved
@@ -323,19 +323,12 @@
   categories: string[];
   settlementFee: number;
   affiliateFee: number;
-<<<<<<< HEAD
   orderBook: { [outcome: number]: LiquidityOrder[] };
   orderBookSorted: { [outcome: number]: LiquidityOrder[] };
-  initialLiquidityDai: any; // TODO: big number type
-  initialLiquidityGas: any; // TODO: big number type
-=======
-  orderBook: {[outcome: number]: Array<LiquidityOrder> };
-  orderBookSorted: {[outcome: number]: Array<LiquidityOrder> };
   minPriceBigNumber: BigNumber;
   maxPriceBigNumber: BigNumber;
   initialLiquidityDai: BigNumber;
   initialLiquidityGas: BigNumber;
->>>>>>> c83ed3e9
   creationError: string;
   offsetName: string;
   offset: number;
