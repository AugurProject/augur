import { ReactNode, MouseEvent } from 'react';
import {
  BUY,
  SELL,
  CATEGORY_PARAM_NAME,
  TAGS_PARAM_NAME,
} from 'modules/common/constants';
import {
  MARKET_ID_PARAM_NAME,
  RETURN_PARAM_NAME,
} from './routes/constants/param-names';
import { AnyAction } from 'redux';
import { EthersSigner } from 'contract-dependencies-ethers/build/ContractDependenciesEthers';
import { Getters, PayoutNumeratorValue } from '@augurproject/sdk';
import { TransactionMetadataParams } from 'contract-dependencies-ethers/build';
import { BigNumber } from 'utils/create-big-number';

export enum SizeTypes {
  SMALL = 'small',
  NORMAL = 'normal',
  LARGE = 'large',
}

export interface Alert {
  id: string;
  uniqueId: string;
  title: string;
  name: string;
  description: string;
  timestamp: number;
  href: string;
  action: any;
  status: string;
  seen: boolean;
  level: string;
  params: object;
}

export interface TimezoneDateObject {
  formattedUtc: string;
  formattedTimezone: string;
  timestamp: number;
}

export interface DateFormattedObject {
  value: Date;
  formatted: string;
  formattedShortDate: string;
  formattedShortTime: string;
  formattedShort: string;
  formattedLocalShort: string;
  formattedLocalShortTime: string;
  formattedLocalShortDateSecondary: string;
  timestamp: number;
  utcLocalOffset: number;
  clockTimeLocal: string;
  formattedTimezone: string;
  formattedShortTimezone: string;
  formattedSimpleData: string;
  formattedUtcShortDate: string;
  clockTimeUtc: string;
  formattedUtc: string;
  formattedShortUtc: string;
}

export interface ValueLabelPair {
  label: string;
  value: string;
}
export interface CoreStats {
  availableFunds: ValueLabelPair;
  frozenFunds: ValueLabelPair;
  totalFunds: ValueLabelPair;
  realizedPL: ValueLabelPair;
}
export interface MarketInfos {
  [marketId: string]: Getters.Markets.MarketInfo;
}
export interface Outcomes extends Getters.Markets.MarketInfoOutcome {
  name?: string;
}
export interface Consensus extends PayoutNumeratorValue {
  winningOutcome: string | null;
  outcomeName: string | null;
}

export interface OutcomeFormatted extends Getters.Markets.MarketInfoOutcome {
  marketId: string;
  description: string;
  lastPricePercent: FormattedNumber | null;
  lastPrice: FormattedNumber | null;
  volumeFormatted: FormattedNumber;
  isTradeable: boolean;
}

export interface MarketData extends Getters.Markets.MarketInfo {
  marketId: string;
  marketStatus: string;
  defaultSelectedOutcomeId: number;
  minPriceBigNumber: BigNumber;
  maxPriceBigNumber: BigNumber;
  noShowBondAmountFormatted: FormattedNumber;
  creationTimeFormatted: DateFormattedObject;
  endTimeFormatted: DateFormattedObject;
  reportingFeeRatePercent: FormattedNumber;
  marketCreatorFeeRatePercent: FormattedNumber;
  settlementFeePercent: FormattedNumber;
  openInterestFormatted: FormattedNumber;
  volumeFormatted: FormattedNumber;
  unclaimedCreatorFeesFormatted: FormattedNumber;
  marketCreatorFeesCollectedFormatted: FormattedNumber;
  finalizationTimeFormatted: DateFormattedObject | null;
  // TODO: add this to getter Getters.Markets.MarketInfo
  // disputeInfo: object; this needs to get filled in on getter
  consensusFormatted: Consensus | null;
  outcomesFormatted: OutcomeFormatted[];
  isTemplate: boolean;
}

export interface ForkingInfo {
  forkEndTime: number;
  forkAttoReputationGoal: BigNumber;
  forkingMarket: string;
  forkAttoThreshold: BigNumber;
  isForkingMarketFinalized: boolean;
  winningChildUniverseId?: string;
}
export interface Universe extends Getters.Universe.UniverseDetails {
  disputeWindow: Getters.Universe.DisputeWindow;
  forkingInfo?: ForkingInfo;
  forkEndTime?: string;
  timeframeData?: Getters.Platform.PlatformActivityStatsResult;
}

export interface UserReports {
  markets?: {
    [universeId: string]: string;
  };
}
export interface FormattedNumber {
  fullPrecision: number | string;
  roundedValue: number | BigNumber;
  roundedFormatted: string;
  formatted: string;
  formattedValue: number | string;
  denomination: string;
  minimized: string;
  value: number;
  rounded: number | string;
  full: number | string;
}

export interface FormattedNumberOptions {
  decimals?: number;
  decimalsRounded?: number;
  denomination?: string;
  roundUp?: boolean;
  roundDown?: boolean;
  positiveSign?: boolean;
  zeroStyled?: boolean;
  minimized?: boolean;
  blankZero?: boolean;
  bigUnitPostfix?: boolean;
}

export interface CreateMarketData {
  id?: string;
  txParams: TransactionMetadataParams;
  endTime: DateFormattedObject;
  description: string;
  hash: string;
  pending: boolean;
  recentlyTraded: DateFormattedObject;
  creationTime: DateFormattedObject;
  marketType: string;
  pendingId: string;
  orderBook?: Getters.Markets.OutcomeOrderBook;
}

export interface PendingQueue {
  [queueName: string]: {
    [pendingId: string]: {
      status: string;
      blockNumber: number;
      parameters?: UIOrder | NewMarket;
      data: CreateMarketData;
    };
  };
}
export interface PendingOrders {
  [marketId: string]: UIOrder[];
}

export interface OrderBooks {
  [marketId: string]: Getters.Markets.OutcomeOrderBook;
}

export interface OutcomeOrderBook {
  spread: string | BigNumber | null;
  bids: Getters.Markets.MarketOrderBookOrder[];
  asks: Getters.Markets.MarketOrderBookOrder[];
}

export interface MyPositionsSummary {
  currentValue: FormattedNumber;
  totalPercent: FormattedNumber;
  totalReturns: FormattedNumber;
  valueChange: FormattedNumber;
}

export interface Notification {
  id: string;
  type: string;
  isImportant: boolean;
  isNew: boolean;
  title: string;
  buttonLabel: string;
  buttonAction: ButtonActionType;
  Template: ReactNode;
  market: MarketData;
  markets: string[];
  claimReportingFees?: object;
  totalProceeds?: number;
}

export interface OrderStatus {
  orderId: string;
  status: string;
  marketId: string;
  outcome: any;
  orderTypeLabel: string;
}

export interface OrderCancellations {
  [orderId: string]: { status: string };
}

export interface UIOrder {
  id: string;
  outcomeName: string;
  outcomeId: number;
  marketId: string;
  amount: string;
  price: string;
  fullPrecisionAmount: string;
  fullPrecisionPrice: string;
  type: string;
  orderEstimate?: string;
  cumulativeShares?: number;
  status?: string;
  hash?: string;
  numTicks: number;
  minPrice: string;
}

export interface LiquidityOrders {
  [txParamHash: string]: {
    [outcome: number]: LiquidityOrder[];
  };
}

export interface LiquidityOrder {
  id?: string;
  outcome?: string; // TODO: need to be consistent with outcome naming and type
  index?: number;
  quantity: BigNumber;
  price: BigNumber;
  type: string;
  orderEstimate: BigNumber;
  outcomeName: string;
  outcomeId: number;
  status?: string;
  hash?: string;
  mySize?: string;
  cumulativeShares?: string;
  shares: string;
}
export interface NewMarketPropertiesValidations {
  description?: string;
  categories?: string[];
  type?: string;
  designatedReporterType?: string;
  designatedReporterAddress?: string;
  setEndTime?: string;
  hour?: string;
  minute?: string;
  meridiem?: string;
  outcomes?: string[];
  settlementFee?: string;
  affiliateFee?: number;
  inputs?: NewMarketPropertiesValidations[];
}

export interface NewMarketPropertyValidations {
  settlementFee?: string;
  scalarDenomination?: string;
  affiliateFee?: number;
  inputs?: NewMarketPropertiesValidations[];
}
export interface NewMarket {
  uniqueId: number;
  isValid: boolean;
  validations:
    | NewMarketPropertiesValidations
    | NewMarketPropertyValidations;
  currentStep: number;
  type: string;
  outcomes: string[];
  scalarSmallNum: string;
  scalarBigNum: string;
  scalarDenomination: string;
  description: string;
  designatedReporterType: string;
  designatedReporterAddress: string;
  minPrice: string;
  maxPrice: string;
  endTime: number;
  endTimeFormatted: DateFormattedObject;
  setEndTime: number;
  tickSize: number;
  numTicks: number;
  hour: string;
  minute: string;
  meridiem: string;
  marketType: string;
  detailsText: string;
  categories: string[];
  settlementFee: number;
  affiliateFee: number;
  orderBook: { [outcome: number]: LiquidityOrder[] };
  orderBookSorted: { [outcome: number]: LiquidityOrder[] };
  minPriceBigNumber: BigNumber;
  maxPriceBigNumber: BigNumber;
  initialLiquidityDai: BigNumber;
  initialLiquidityGas: BigNumber;
  creationError: string;
  offsetName: string;
  offset: number;
  timezone: string;
  template: Template;
}

export interface LinkContent {
  content: string;
  link?: string;
};

export interface Draft {
  uniqueId: number;
  created: number;
  updated: number;
  isValid: boolean;
  validations:
  NewMarketPropertiesValidations[] | NewMarketPropertyValidations[]
  currentStep: number;
  type: string;
  outcomes: string[];
  scalarSmallNum: string;
  scalarBigNum: string;
  scalarDenomination: string;
  description: string;
  designatedReporterType: string;
  designatedReporterAddress: string;
  minPrice: string;
  maxPrice: string;
  endTime: number;
  tickSize: string;
  hour: string;
  minute: string;
  meridiem: string;
  marketType: string;
  detailsText: string;
  categories: string[];
  settlementFee: number;
  affiliateFee: number;
  orderBook: { [outcome: number]: LiquidityOrder[] };
  orderBookSorted: { [outcome: number]: LiquidityOrder[] };
  initialLiquidityDai: any; // TODO: big number type
  initialLiquidityGas: any; // TODO: big number type
  creationError: string;
  template: Template;
}

export interface Drafts {
  [uniqueId: string]: Draft;
}

export interface MarketsList {
  isSearching: boolean;
  meta: {
    filteredOutCount: number;
    marketCount: number;
    categories: object;
  };
  selectedCategories: string[];
  marketCardFormat: string;
}

export interface DefaultOrderProperties {
  orderPrice: string;
  orderQuantity: string;
  selectedNav: string;
}

export interface LoadReportingMarketsOptions {
  limit: number;
  offset: number;
  userPortfolioAddress?: string;
  sortByRepAmount?: boolean;
  sortByDisputeRounds?: boolean;
  search?: string;
  reportingStates?: string[];
}

export interface ReportingListState {
  [reportingState: string]: {
    marketIds: string[];
    params: Partial<LoadReportingMarketsOptions>;
    isLoading: boolean;
  };
}
export interface FilledOrders {
  [account: string]: Getters.Trading.Orders;
}

export interface OpenOrders {
  [account: string]: Getters.Trading.Orders;
}

export interface GasPriceInfo {
  average: number;
  fast: number;
  safeLow: number;
  userDefinedGasPrice: string;
  blockNumber: string;
}

export enum INVALID_OPTIONS {
  Show = 'show',
  Hide = 'hide',
}

export interface FilterSortOptions {
  marketFilter: string;
  marketSort: string;
  maxFee: string;
  maxLiquiditySpread: string;
  includeInvalidMarkets: INVALID_OPTIONS;
  transactionPeriod: string;
  hasOrders: boolean;
}

export interface Favorite {
  [marketId: string]: number;
}

export interface EthereumNodeOptions {
  blockRetention: number;
  connectionTimeout: number;
  http: string;
  pollingIntervalMilliseconds: number;
  ws: string;
}

export interface EnvObject {
  'ethereum-node': EthereumNodeOptions;
  universe?: string;
  useWeb3Transport: boolean;
}

export interface QueryEndpoints {
  ethereum_node_http?: string;
  ethereum_node_ws?: string;
  [MARKET_ID_PARAM_NAME]?: string;
  [RETURN_PARAM_NAME]?: string;
  [CATEGORY_PARAM_NAME]?: string;
  [TAGS_PARAM_NAME]?: string;
}
export interface Endpoints {
  ethereumNodeHTTP: string;
  ethereumNodeWS: string;
}

export interface Connection {
  isConnected: boolean;
  isReconnectionPaused: boolean;
  canHotload: boolean;
}

export interface Category {
  categoryName: string;
  nonFinalizedOpenInterest: string;
  openInterest: string;
  tags: Array<string>;
}

export interface Blockchain {
  currentBlockNumber: number;
  lastSyncedBlockNumber: number;
  blocksBehindCurrent: number;
  percentSynced: string;
  currentAugurTimestamp: number;
}

export interface AppStatus {
  isMobile?: boolean;
  isMobileSmall?: boolean;
  isHelpMenuOpen: boolean;
}

export interface AuthStatus {
  isLogged?: boolean;
  restoredAccount?: boolean;
  edgeLoading?: boolean;
  edgeContext?: string;
  isConnectionTrayOpen?: boolean;
}

export interface AccountPositionAction {
  marketId: string;
  positionData: AccountPosition;
}

export interface AccountPosition {
  [market: string]: {
    tradingPositionsPerMarket?: Getters.Users.MarketTradingPosition;
    tradingPositions: {
      [outcomeId: number]: Getters.Users.TradingPosition;
    };
  };
}

export interface UnrealizedRevenue {
  unrealizedRevenue24hChangePercent: string;
}

// TODO: to be provided by SDK the comes from user stats
export interface TimeframeData {
  positions: number;
  numberOfTrades: number;
  marketsTraded: number;
  marketsCreated: number;
  successfulDisputes: number;
  redeemedPositions: number;
}
export interface AccountBalances {
  eth: number;
  rep: number;
  dai: number;
  attoRep: string;
}

export interface LoginAccountMeta {
  accountType: string;
  address: string;
  signer: any | EthersSigner;
  isWeb3: boolean;
  profileImage?: string;
  email?: string;
  openWallet?: Function;
}

export interface LoginAccountSettings {
  showInvalidMarketsBannerFeesOrLiquiditySpread?: boolean;
  showInvalidMarketsBannerHideOrShow?: boolean;
}

export interface LoginAccount {
  address?: string;
  mixedCaseAddress?: string;
  meta?: LoginAccountMeta;
  totalFrozenFunds?: string;
  tradingPositionsTotal?: UnrealizedRevenue;
  timeframeData?: TimeframeData;
  allowanceFormatted?: FormattedNumber;
  allowance?: BigNumber;
  balances: AccountBalances;
  reporting: Getters.Accounts.AccountReportingHistory;
  settings?: LoginAccountSettings;
}

export interface Web3 {
  currentProvider: any;
}

export interface WindowApp extends Window {
  app: object;
  web3: Web3;
  ethereum: {
    selectedAddress;
    networkVersion: string;
  };
  localStorage: Storage;
  integrationHelpers: any;
  fm?: any;
  torus?: any;
  portis?: any;
}

export type ButtonActionType = (
  event: MouseEvent<HTMLButtonElement | HTMLAnchorElement>
) => void;

export type NodeStyleCallback = (
  err: Error | string | null,
  result?: any
) => void;

export type DataCallback = (result?: any) => void;

export interface BaseAction extends AnyAction {
  type: string;
  data?: any;
}

export interface EthereumWallet {
  appId: string;
  appIds: string[];
  archived: boolean;
  deleted: boolean;
  sortIndex: number;
  id: string;
  type: string;
  keys: { ethereumAddress: string };
}

export interface EdgeUiAccount {
  signEthereumTransaction: Function;
  getFirstWalletInfo: Function;
  createCurrencyWallet: Function;
  username: string;
}

export interface WalletObject {
  address: string;
  balance: string;
  derivationPath: Array<number>;
  serializedPath: string;
}

export interface Trade {
  numShares: FormattedNumber;
  limitPrice: FormattedNumber;
  potentialDaiProfit: FormattedNumber;
  potentialDaiLoss: FormattedNumber;
  totalCost: FormattedNumber;
  sharesFilled: FormattedNumber;
  shareCost: FormattedNumber;
  side: typeof BUY | typeof SELL;
  orderShareProfit: FormattedNumber;
  orderShareTradingFee: FormattedNumber;
}

export interface PriceTimeSeriesData {
  tokenVolume: number;
  period: number;
  open: number;
  close: number;
  low: number;
  high: number;
  volume: number;
  shareVolume: number;
}

export interface MarketClaimablePositions {
  markets: MarketData[];
  totals: {
    totalUnclaimedProfit: BigNumber,
    totalUnclaimedProceeds: BigNumber
  }
  positions: {
    [marketId: string]: {
      unclaimedProfit: string;
      unclaimedProceeds: string;
    };
  };
}

export interface ClaimReportingOptions {
  reportingParticipants: string[],
  disputeWindows: string[],
  estimateGas?: boolean;
  disavowed?: boolean;
  isForkingMarket?: boolean;
}

export interface MarketReportContracts {
  marketId: string;
  contracts: string[];
  totalAmount: BigNumber;
  marketObject: MarketData;
}

export interface marketsReportingCollection {
  unclaimedRep: BigNumber;
  marketContracts: MarketReportContracts[];
}

export interface MarketReportClaimableContracts {
  claimableMarkets: marketsReportingCollection;
  participationContracts: {
    contracts: string[];
    unclaimedDai: BigNumber;
    unclaimedRep: BigNumber;
  };
  totalUnclaimedDai: BigNumber;
  totalUnclaimedRep: BigNumber;
  totalUnclaimedDaiFormatted: FormattedNumber;
  totalUnclaimedRepFormatted: FormattedNumber;
}

export interface DisputeInputtedValues {
  inputStakeValue: string;
  inputToAttoRep: string;
}

export interface NavMenuItem {
  route: string;
  title: string;
  requireLogin?: boolean;
  disabled?: boolean;
}

export interface SortedGroup {
  value: string;
  label: string;
  subGroup?: Array<SortedGroup>;
  autoCompleteList?: Array<SortedGroup>;
}

export interface CategoryList {
  [category: string]: [
    {
      [category: string]: [
        {
          [index: number]: string;
        }
      ];
    }
  ];
}
<<<<<<< HEAD
=======
export interface TemplateChildren {
  [category: string]: CategoryTemplate;
}

export interface CategoryTemplate {
  templates: Template[];
  children: TemplateChildren;
}

export interface ResolutionRule {
  text: string;
  isSelected?: boolean;
}

export interface ResolutionRules {
  [REQUIRED]?: ResolutionRule[];
  [CHOICE]?: ResolutionRule[];
}

export interface Template {
  hash: string;
  categories: Categories;
  marketType: string;
  question: string;
  example: string;
  inputs: TemplateInput[];
  resolutionRules: ResolutionRules;
  denomination?: string;
  tickSize?: number;
}

export interface TemplateInput {
  id: number;
  type: TemplateInputType;
  placeholder: string;
  label?: string;
  tooltip?: string;
  userInput?: string;
  userInputObject?: UserInputtedType;
  values?: ValueLabelPair[];
  sublabel?: string;
}

export interface Categories {
  primary: string;
  secondary: string;
  tertiary: string;
}
>>>>>>> fe723586
<|MERGE_RESOLUTION|>--- conflicted
+++ resolved
@@ -738,55 +738,4 @@
       ];
     }
   ];
-}
-<<<<<<< HEAD
-=======
-export interface TemplateChildren {
-  [category: string]: CategoryTemplate;
-}
-
-export interface CategoryTemplate {
-  templates: Template[];
-  children: TemplateChildren;
-}
-
-export interface ResolutionRule {
-  text: string;
-  isSelected?: boolean;
-}
-
-export interface ResolutionRules {
-  [REQUIRED]?: ResolutionRule[];
-  [CHOICE]?: ResolutionRule[];
-}
-
-export interface Template {
-  hash: string;
-  categories: Categories;
-  marketType: string;
-  question: string;
-  example: string;
-  inputs: TemplateInput[];
-  resolutionRules: ResolutionRules;
-  denomination?: string;
-  tickSize?: number;
-}
-
-export interface TemplateInput {
-  id: number;
-  type: TemplateInputType;
-  placeholder: string;
-  label?: string;
-  tooltip?: string;
-  userInput?: string;
-  userInputObject?: UserInputtedType;
-  values?: ValueLabelPair[];
-  sublabel?: string;
-}
-
-export interface Categories {
-  primary: string;
-  secondary: string;
-  tertiary: string;
-}
->>>>>>> fe723586
+}