import { ReactNode, MouseEvent } from 'react';
import {
  BUY,
  SELL,
  CATEGORY_PARAM_NAME,
  TAGS_PARAM_NAME,
} from 'modules/common/constants';
import {
  MARKET_ID_PARAM_NAME,
  RETURN_PARAM_NAME,
  OUTCOME_ID_PARAM_NAME,
  CREATE_MARKET_FORM_PARAM_NAME,
} from './routes/constants/param-names';
import { AnyAction } from 'redux';
import { EthersSigner } from 'contract-dependencies-ethers/build/ContractDependenciesEthers';
import { Getters, PayoutNumeratorValue } from '@augurproject/sdk';
import { TransactionMetadataParams } from 'contract-dependencies-ethers/build';
import { BigNumber } from 'utils/create-big-number';
import { GnosisSafeState } from '@augurproject/gnosis-relay-api/build/GnosisRelayAPI';
import { Template } from '@augurproject/artifacts';

export enum SizeTypes {
  SMALL = 'small',
  NORMAL = 'normal',
  LARGE = 'large',
}

export interface TextLink {
  text: string;
  link?: string;
  linkText?: string;
  lighten?: boolean;
}

export interface TextObject {
  title: string;
  subheader: TextLink[];
}

export interface Alert {
  id: string;
  uniqueId: string;
  title: string;
  name: string;
  description: string;
  timestamp: number;
  href: string;
  action: any;
  status: string;
  seen: boolean;
  level: string;
  params: object;
}

export interface TimezoneDateObject {
  formattedUtc: string;
  formattedLocalShortDateTimeWithTimezone: string;
  timestamp: number;
}

export interface DateFormattedObject {
  value: Date;
  formattedUtcShortTime: string;
  formattedShortTime: string;
  formattedLocalShortDate: string;
  formattedLocalShortWithUtcOffset: string;
  formattedLocalShortDateSecondary: string;
  timestamp: number;
  utcLocalOffset: number;
  clockTimeLocal: string;
  formattedLocalShortDateTimeWithTimezone: string;
  formattedLocalShortDateTimeNoTimezone: string;
  formattedSimpleData: string;
  formattedUtcShortDate: string;
  clockTimeUtc: string;
  formattedUtc: string;
  formattedShortUtc: string;
}

export interface ValueLabelPair {
  label: string;
  value: string | FormattedNumber;
  useFull?: boolean;
}
export interface CoreStats {
  availableFunds: ValueLabelPair;
  frozenFunds: ValueLabelPair;
  totalFunds: ValueLabelPair;
  realizedPL: ValueLabelPair;
}
export interface MarketInfos {
  [marketId: string]: Getters.Markets.MarketInfo;
}
export interface Outcomes extends Getters.Markets.MarketInfoOutcome {
  name?: string;
}
export interface ConsensusFormatted extends PayoutNumeratorValue {
  winningOutcome: string | null;
  outcomeName: string | null;
}

export interface OutcomeFormatted extends Getters.Markets.MarketInfoOutcome {
  marketId: string;
  description: string;
  lastPricePercent: FormattedNumber | null;
  lastPrice: FormattedNumber | null;
  volumeFormatted: FormattedNumber;
  isTradeable: boolean;
}

export interface MarketData extends Getters.Markets.MarketInfo {
  marketId: string;
  marketStatus: string;
  defaultSelectedOutcomeId: number;
  minPriceBigNumber: BigNumber;
  maxPriceBigNumber: BigNumber;
  noShowBondAmountFormatted: FormattedNumber;
  creationTimeFormatted: DateFormattedObject;
  endTimeFormatted: DateFormattedObject;
  reportingFeeRatePercent: FormattedNumber;
  marketCreatorFeeRatePercent: FormattedNumber;
  settlementFeePercent: FormattedNumber;
  openInterestFormatted: FormattedNumber;
  volumeFormatted: FormattedNumber;
  unclaimedCreatorFeesFormatted: FormattedNumber;
  marketCreatorFeesCollectedFormatted: FormattedNumber;
  finalizationTimeFormatted: DateFormattedObject | null;
  // TODO: add this to getter Getters.Markets.MarketInfo
  // disputeInfo: object; this needs to get filled in on getter
  consensusFormatted: ConsensusFormatted | null;
  outcomesFormatted: OutcomeFormatted[];
  isTemplate: boolean;
}

export interface ForkingInfo {
  forkEndTime: number;
  forkAttoReputationGoal: BigNumber;
  forkingMarket: string;
  forkAttoThreshold: BigNumber;
  isForkingMarketFinalized: boolean;
  winningChildUniverseId?: string;
}
export interface Universe extends Getters.Universe.UniverseDetails {
  disputeWindow: Getters.Universe.DisputeWindow;
  forkingInfo?: ForkingInfo;
  forkEndTime?: string;
  timeframeData?: Getters.Platform.PlatformActivityStatsResult;
  maxMarketEndTime?: number;
}

export interface UserReports {
  markets?: {
    [universeId: string]: string;
  };
}
export interface FormattedNumber {
  fullPrecision: number | string;
  roundedValue: number | BigNumber;
  roundedFormatted: string;
  formatted: string;
  formattedValue: number | string;
  denomination: string;
  minimized: string;
  value: number;
  rounded: number | string;
  full: number | string;
}

export interface FormattedNumberOptions {
  decimals?: number;
  decimalsRounded?: number;
  denomination?: Function;
  roundUp?: boolean;
  roundDown?: boolean;
  positiveSign?: boolean;
  zeroStyled?: boolean;
  minimized?: boolean;
  blankZero?: boolean;
  bigUnitPostfix?: boolean;
  removeComma?: boolean;
}

export interface CreateMarketData {
  id?: string;
  txParams: TransactionMetadataParams;
  endTime: DateFormattedObject;
  description: string;
  hash: string;
  pending: boolean;
  recentlyTraded: DateFormattedObject;
  creationTime: DateFormattedObject;
  marketType: string;
  pendingId: string;
  orderBook?: Getters.Markets.OutcomeOrderBook;
}

export interface PendingQueue {
  [queueName: string]: {
    [pendingId: string]: {
      status: string;
      blockNumber: number;
      hash: string;
      parameters?: UIOrder | NewMarket;
      data: CreateMarketData;
    };
  };
}
export interface PendingOrders {
  [marketId: string]: UIOrder[];
}

export interface QuantityOrderBookOrder extends Getters.Markets.MarketOrderBookOrder {
  quantityScale: number;
}
export interface QuantityOutcomeOrderBook {
  spread: string | BigNumber | null;
  bids: QuantityOrderBookOrder[];
  asks: QuantityOrderBookOrder[];
}

export interface OutcomeTestTradingOrder {
  [outcomeId: number]: TestTradingOrder[];
}
export interface TestTradingOrder {
  disappear: boolean;
  avgPrice: FormattedNumber;
  cumulativeShares: string;
  id: string;
  mySize: string;
  orderEstimate: BigNumber;
  outcomeId: string;
  outcomeName: string;
  price: string;
  quantity: string;
  shares: string;
  sharesEscrowed: FormattedNumber;
  tokensEscrowed: FormattedNumber;
  type: string;
  unmatchedShares: FormattedNumber;
}
export interface OrderBooks {
  [marketId: string]: Getters.Markets.OutcomeOrderBook;
}
export interface IndividualOutcomeOrderBook {
  spread: string | BigNumber | null;
  bids: Getters.Markets.MarketOrderBookOrder[];
  asks: Getters.Markets.MarketOrderBookOrder[];
}
export interface MyPositionsSummary {
  currentValue: FormattedNumber;
  totalPercent: FormattedNumber;
  totalReturns: FormattedNumber;
  valueChange: FormattedNumber;
  valueChange24Hr: FormattedNumber;
}

export interface Notification {
  id: string;
  type: string;
  isImportant: boolean;
  redIcon?: boolean;
  isNew: boolean;
  title: string;
  buttonLabel: string;
  buttonAction: ButtonActionType;
  Template: ReactNode;
  market: MarketData;
  markets: string[];
  claimReportingFees?: object;
  totalProceeds?: number;
  transactionView: string;
}

export interface OrderStatus {
  orderId: string;
  status: string;
  marketId: string;
  outcome: any;
  orderTypeLabel: string;
}

export interface OrderCancellations {
  [orderId: string]: { status: string };
}

export interface UIOrder {
  id: string;
  outcomeName: string;
  outcomeId: number;
  marketId: string;
  amount: string;
  price: string;
  fullPrecisionAmount: string;
  fullPrecisionPrice: string;
  type: string;
  orderEstimate?: string;
  cumulativeShares?: number;
  status?: string;
  hash?: string;
  numTicks: number;
  minPrice: string;
  creationTime?: DateFormattedObject;
}

export interface CreateLiquidityOrders {
  marketId: string;
  chunkOrders: boolean;
}
export interface LiquidityOrders {
  [txParamHash: string]: {
    [outcome: number]: LiquidityOrder[];
  };
}

export interface LiquidityOrder {
  id?: string;
  outcome?: string; // TODO: need to be consistent with outcome naming and type
  index?: number;
  quantity: BigNumber;
  price: BigNumber;
  type: string;
  orderEstimate: BigNumber;
  outcomeName: string;
  outcomeId: number;
  status?: string;
  hash?: string;
  mySize?: string;
  cumulativeShares?: string;
  shares: string;
}
export interface NewMarketPropertiesValidations {
  description?: string;
  categories?: string[];
  type?: string;
  designatedReporterType?: string;
  designatedReporterAddress?: string;
  setEndTime?: string;
  hour?: string;
  minute?: string;
  meridiem?: string;
  outcomes?: string | string[];
  settlementFee?: string;
  affiliateFee?: string;
  inputs?: NewMarketPropertiesValidations[];
}

export interface NewMarketPropertyValidations {
  settlementFee?: string;
  scalarDenomination?: string;
  affiliateFee?: string;
  inputs?: NewMarketPropertiesValidations[];
  outcomes?: string | string[];
}
export interface NewMarket {
  uniqueId: string;
  isValid: boolean;
  validations:
    | NewMarketPropertiesValidations
    | NewMarketPropertyValidations;
  currentStep: number;
  type: string;
  outcomes: string[];
  outcomesFormatted: OutcomeFormatted[];
  scalarBigNum: string;
  scalarDenomination: string;
  description: string;
  designatedReporterType: string;
  designatedReporterAddress: string;
  minPrice: string;
  maxPrice: string;
  endTime: number;
  endTimeFormatted: DateFormattedObject;
  setEndTime: number;
  tickSize: number;
  numTicks: number;
  hour: string;
  minute: string;
  meridiem: string;
  marketType: string;
  detailsText: string;
  categories: string[];
  settlementFee: number;
  affiliateFee: number;
  orderBook: { [outcome: number]: LiquidityOrder[] };
  orderBookSorted: { [outcome: number]: LiquidityOrder[] };
  minPriceBigNumber: BigNumber;
  maxPriceBigNumber: BigNumber;
  initialLiquidityDai: BigNumber;
  initialLiquidityGas: BigNumber;
  creationError: string;
  offsetName: string;
  offset: number;
  timezone: string;
  template: Template;
}

export interface LinkContent {
  content: string;
  link?: string;
};

export interface Draft {
  uniqueId: string;
  created: number;
  updated: number;
  isValid: boolean;
  validations:
  NewMarketPropertiesValidations[] | NewMarketPropertyValidations[]
  currentStep: number;
  type: string;
  outcomes: string[];
  scalarBigNum: string;
  scalarDenomination: string;
  description: string;
  designatedReporterType: string;
  designatedReporterAddress: string;
  minPrice: string;
  maxPrice: string;
  endTime: number;
  tickSize: string;
  hour: string;
  minute: string;
  meridiem: string;
  marketType: string;
  detailsText: string;
  categories: string[];
  settlementFee: number;
  affiliateFee: number;
  orderBook: { [outcome: number]: LiquidityOrder[] };
  orderBookSorted: { [outcome: number]: LiquidityOrder[] };
  initialLiquidityDai: any; // TODO: big number type
  initialLiquidityGas: any; // TODO: big number type
  creationError: string;
  template: Template;
}

export interface Drafts {
  [uniqueId: string]: Draft;
}

export interface Analytics {
  [id: string]: Analytic;
}

export interface Analytic {
  type: string;
  eventName: string;
  payload: AnalyticPayload;
}

export interface AnalyticPayload {
  addedTimestamp: number;
  userAgent: string;
}

export interface MarketsList {
  isSearching: boolean;
  meta: {
    filteredOutCount: number;
    marketCount: number;
    categories: object;
  };
  selectedCategories: string[];
  marketCardFormat: string;
  isSearchInPlace: boolean;
}

export interface DefaultOrderProperties {
  orderPrice: string;
  orderQuantity: string;
  selectedNav: string;
}

export interface LoadReportingMarketsOptions {
  limit: number;
  offset: number;
  userPortfolioAddress?: string;
  sortByRepAmount?: boolean;
  sortByDisputeRounds?: boolean;
  search?: string;
  reportingStates?: string[];
}

export interface ReportingListState {
  [reportingState: string]: {
    marketIds: string[];
    params: Partial<LoadReportingMarketsOptions>;
    isLoading: boolean;
  };
}
export interface FilledOrders {
  [account: string]: Getters.Trading.MarketTradingHistory;
}

export interface OpenOrders {
  [account: string]: Getters.Trading.Orders;
}

export interface GasPriceInfo {
  average: number;
  fast: number;
  safeLow: number;
  userDefinedGasPrice: number;
}

export enum INVALID_OPTIONS {
  Show = 'show',
  Hide = 'hide',
}

export interface FilterSortOptions {
  marketFilter: string;
  marketSort: string;
  maxFee: string;
  maxLiquiditySpread: string;
  includeInvalidMarkets: INVALID_OPTIONS;
  transactionPeriod: string;
  templateFilter: string;
}

export interface Favorite {
  [marketId: string]: number;
}

export interface EthereumNodeOptions {
  blockRetention: number;
  connectionTimeout: number;
  http: string;
  pollingIntervalMilliseconds: number;
  ws: string;
}

export interface EnvObject {
  useWeb3Transport: boolean;
  'ethereum-node': EthereumNodeOptions;
  universe?: string;
  '0x-endpoint'?: string,
  'gnosis-relay'?: string,
  sdkEndpoint?: string,
  debug?: EnvDebugOptions,
}

export interface EnvDebugOptions {
  connect: boolean;
  broadcast: boolean;
}

export interface QueryEndpoints {
  ethereum_node_http?: string;
  ethereum_node_ws?: string;
  [MARKET_ID_PARAM_NAME]?: string;
  [OUTCOME_ID_PARAM_NAME]?: string;
  [RETURN_PARAM_NAME]?: string;
  [CATEGORY_PARAM_NAME]?: string;
  [TAGS_PARAM_NAME]?: string;
  [CREATE_MARKET_FORM_PARAM_NAME]?: string;
}
export interface Endpoints {
  ethereumNodeHTTP: string;
  ethereumNodeWS: string;
}

export interface Connection {
  isConnected: boolean;
  isReconnectionPaused: boolean;
  canHotload: boolean;
}

export interface Category {
  categoryName: string;
  nonFinalizedOpenInterest: string;
  openInterest: string;
  tags: Array<string>;
}

export interface Blockchain {
  currentBlockNumber: number;
  lastSyncedBlockNumber: number;
  blocksBehindCurrent: number;
  percentSynced: string;
  currentAugurTimestamp: number;
}

export interface AppStatus {
  isMobile?: boolean;
  isMobileSmall?: boolean;
  isHelpMenuOpen: boolean;
  ethToDaiRate: BigNumber;
  gnosisEnabled: boolean;
  zeroXEnabled: boolean;
  gnosisStatus: GnosisSafeState;
}

export interface AuthStatus {
  isLogged?: boolean;
  restoredAccount?: boolean;
  edgeLoading?: boolean;
  edgeContext?: string;
  isConnectionTrayOpen?: boolean;
}

export interface AccountPositionAction {
  marketId: string;
  positionData: AccountPosition;
}

export interface AccountPosition {
  [market: string]: {
    tradingPositionsPerMarket?: Getters.Users.MarketTradingPosition;
    tradingPositions: {
      [outcomeId: number]: Getters.Users.TradingPosition;
    };
  };
}

export interface UnrealizedRevenue {
  unrealizedRevenue24hChangePercent: string;
}

// TODO: to be provided by SDK the comes from user stats
export interface TimeframeData {
  positions: number;
  numberOfTrades: number;
  marketsTraded: number;
  marketsCreated: number;
  successfulDisputes: number;
  redeemedPositions: number;
}
export interface AccountBalances {
  eth: number;
  rep: number;
  dai: number;
  legacyRep: number;
  legacyRepNonSafe: number;
  attoRep: string;
  legacyAttoRep: string;
}

export interface LoginAccountMeta {
  accountType: string;
  address: string;
  signer: any | EthersSigner;
  isWeb3: boolean;
  profileImage?: string;
  email?: string;
  openWallet?: Function;
}

export interface LoginAccountSettings {
  showInvalidMarketsBannerFeesOrLiquiditySpread?: boolean;
  showInvalidMarketsBannerHideOrShow?: boolean;
  templateFilter?: boolean;
  maxFee?: boolean;
  spread?: boolean;
  showInvalid?: boolean;
}

export interface LoginAccount {
  address?: string;
  mixedCaseAddress?: string;
  meta?: LoginAccountMeta;
  totalFrozenFunds?: string;
  totalRealizedPL?: string;
  totalOpenOrdersFrozenFunds?: string;
  tradingPositionsTotal?: UnrealizedRevenue;
  timeframeData?: TimeframeData;
  allowanceFormatted?: FormattedNumber;
  allowance?: BigNumber;
  balances: AccountBalances;
  reporting: Getters.Accounts.AccountReportingHistory;
  settings?: LoginAccountSettings;
  affiliate?: string;
}

export interface Web3 {
  currentProvider: any;
}

export interface WindowApp extends Window {
  app: object;
  web3: Web3;
  ethereum: {
    selectedAddress;
    networkVersion: string;
  };
  localStorage: Storage;
  integrationHelpers: any;
  fm?: any;
  torus?: any;
  portis?: any;
}

export type ButtonActionType = (
  event: MouseEvent<HTMLButtonElement | HTMLAnchorElement>
) => void;

export type NodeStyleCallback = (
  err: Error | string | null,
  result?: any
) => void;

export type DataCallback = (result?: any) => void;

export interface BaseAction extends AnyAction {
  type: string;
  data?: any;
}

export interface EthereumWallet {
  appId: string;
  appIds: string[];
  archived: boolean;
  deleted: boolean;
  sortIndex: number;
  id: string;
  type: string;
  keys: { ethereumAddress: string };
}

export interface EdgeUiAccount {
  signEthereumTransaction: Function;
  getFirstWalletInfo: Function;
  createCurrencyWallet: Function;
  username: string;
}

export interface WalletObject {
  address: string;
  balance: string;
  derivationPath: Array<number>;
  serializedPath: string;
}

export interface Trade {
  numShares: FormattedNumber;
  limitPrice: FormattedNumber;
  potentialDaiProfit: FormattedNumber;
  potentialDaiLoss: FormattedNumber;
  totalCost: FormattedNumber;
  sharesFilled: FormattedNumber;
  shareCost: FormattedNumber;
  side: typeof BUY | typeof SELL;
  orderShareProfit: FormattedNumber;
  orderShareTradingFee: FormattedNumber;
}

export interface PriceTimeSeriesData {
  tokenVolume: number;
  period: number;
  open: number;
  close: number;
  low: number;
  high: number;
  volume: number;
  shareVolume: number;
}

export interface MarketClaimablePositions {
  markets: MarketData[];
  totals: {
    totalUnclaimedProfit: BigNumber,
    totalUnclaimedProceeds: BigNumber
  }
  positions: {
    [marketId: string]: {
      unclaimedProfit: string;
      unclaimedProceeds: string;
    };
  };
}

export interface ClaimReportingOptions {
  reportingParticipants: string[],
  disputeWindows: string[],
  estimateGas?: boolean;
  disavowed?: boolean;
  isForkingMarket?: boolean;
}

export interface MarketReportContracts {
  marketId: string;
  contracts: string[];
  totalAmount: BigNumber;
  marketObject: MarketData;
}

export interface marketsReportingCollection {
  unclaimedRep: BigNumber;
  marketContracts: MarketReportContracts[];
}

export interface MarketReportClaimableContracts {
  claimableMarkets: marketsReportingCollection;
  participationContracts: {
    contracts: string[];
    unclaimedDai: BigNumber;
    unclaimedRep: BigNumber;
  };
  totalUnclaimedDai: BigNumber;
  totalUnclaimedRep: BigNumber;
  totalUnclaimedDaiFormatted: FormattedNumber;
  totalUnclaimedRepFormatted: FormattedNumber;
}

export interface DisputeInputtedValues {
  inputStakeValue: string;
  inputToAttoRep: string;
}

export interface NavMenuItem {
  route: string;
  title: string;
  requireLogin?: boolean;
  disabled?: boolean;
  showAlert?: boolean;
  button?: boolean;
<<<<<<< HEAD
=======
  alternateStyle?: boolean;
>>>>>>> 5513f00f
}

export interface SortedGroup {
  value: string;
  label: string;
  subGroup?: Array<SortedGroup>;
  autoCompleteList?: Array<SortedGroup>;
}

export interface CategoryList {
  [category: string]: [
    {
      [category: string]: [
        {
          [index: number]: string;
        }
      ];
    }
  ];
}<|MERGE_RESOLUTION|>--- conflicted
+++ resolved
@@ -814,10 +814,7 @@
   disabled?: boolean;
   showAlert?: boolean;
   button?: boolean;
-<<<<<<< HEAD
-=======
   alternateStyle?: boolean;
->>>>>>> 5513f00f
 }
 
 export interface SortedGroup {
