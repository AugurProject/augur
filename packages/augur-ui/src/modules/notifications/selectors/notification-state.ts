--- conflicted
+++ resolved
@@ -10,10 +10,6 @@
 import { MarketReportingState } from '@augurproject/sdk';
 import {
   CLAIM_REPORTING_FEES_TITLE,
-<<<<<<< HEAD
-  FINALIZE_MARKET_TITLE,
-=======
->>>>>>> 5513f00f
   MARKET_IS_MOST_LIKELY_INVALID_TITLE,
   NOTIFICATION_TYPES,
   PROCEEDS_TO_CLAIM_TITLE,
