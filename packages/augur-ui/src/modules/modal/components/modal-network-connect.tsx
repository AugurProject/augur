import React, { Component } from "react";
import classNames from "classnames";

import { InputErrorIcon } from "modules/common/icons";
import { Input } from "modules/common/form";
import Styles from "modules/modal/components/common/common.styles.less";
import ModalActions from "modules/modal/components/common/modal-actions";
import { windowRef } from "utils/window-ref";
import { editEndpointParams } from "utils/edit-endpoint-params";
import { MODAL_NETWORK_CONNECT } from "modules/common/constants";
import { WindowApp } from "modules/types";
import { SDKConfiguration } from "@augurproject/artifacts";


interface ModalNetworkConnectProps {
  modal: {
    type: string;
    isInitialConnection?: boolean;
    config: SDKConfiguration;
  };
<<<<<<< HEAD
  env: SDKConfiguration;
=======
>>>>>>> 6c6f49f0
  submitForm: Function;
  isConnectedThroughWeb3: boolean;
}

interface ModalNetworkConnectState {
  ethereumNode: string;
  connectErrors: Array<string>;
  formErrors: {
    ethereumNode: Array<string>;
  };
  [x: number]: any;
}

export default class ModalNetworkConnect extends Component<ModalNetworkConnectProps, ModalNetworkConnectState> {
  public types: {
    IPC: string;
    HTTP: string;
    WS: string;
  };

  constructor(props) {
    super(props);
    // prioritize ethereumNode connections
    let ethereumNode = "";
<<<<<<< HEAD
    if (props.env?.ethereum?.http) {
      ethereumNode = props.env?.ethereum?.http;
=======
    if (props.modal.config.ethereum?.http) {
      ethereumNode = props.modal.config.ethereum?.http;
>>>>>>> 6c6f49f0
    }

    this.state = {
      ethereumNode,
      connectErrors: [],
      formErrors: {
        ethereumNode: [],
      },
    };

    this.types = { IPC: "ipc", HTTP: "http", WS: "ws" };

    this.submitForm = this.submitForm.bind(this);
    this.validateField = this.validateField.bind(this);
    this.isFormInvalid = this.isFormInvalid.bind(this);
    this.calcProtocol = this.calcProtocol.bind(this);
  }

  calcProtocol(uri) {
    const { types } = this;
    if (typeof uri === "string" && uri.length && uri.includes("://")) {
      if (uri.includes(types.IPC)) return types.IPC;
      if (uri.includes(types.WS)) return types.WS;
      if (uri.includes(types.HTTP)) return types.HTTP;
    }
    return false;
  }

  validateField(field, value) {
    const { formErrors } = this.state;
    const connectErrors = [];
    formErrors[field] = [];

    if (!value || value.length === 0)
      formErrors[field].push(`This field is required.`);

    this.setState({ connectErrors, formErrors, [field]: value });
  }

  isFormInvalid() {
    const { isConnectedThroughWeb3 } = this.props;
    const { ethereumNode } = this.state;
    return !(
      (ethereumNode.length || isConnectedThroughWeb3)
    );
  }

  submitForm(e) {
    const { submitForm, env } = this.props;
    const { ethereumNode } = this.state;
    let ethNode = {};
    const protocol = this.calcProtocol(ethereumNode);
    if (protocol) {
      ethNode = {
        [`${protocol}`]: ethereumNode,
      };
    }

    // because we prioritize, lets wipe out all previous connection options but not remove things like timeout.
    const updatedEnv = {
      ...env,
      "ethereum": {
        ...env["ethereum"],
        http: "",
        ...ethNode,
      },
    };
    const endpoints = {
      ethereumNodeHTTP: updatedEnv["ethereum"]?.http,
      ethereumNodeWS: null
    };

    // reloads window
    editEndpointParams(windowRef as WindowApp, endpoints);

    // this.props.submitForm used as a hook for disconnection modal, normally just preventsDefault
    submitForm(e);
  }

  render() {
    const { isConnectedThroughWeb3, modal } = this.props;
    const { formErrors, connectErrors, ethereumNode } = this.state;
    const ethereumNodeInValid = formErrors.ethereumNode.length > 0;
    const hasConnectionErrors = connectErrors.length > 0;
    const formInvalid = this.isFormInvalid();

    return (
      <form
        className={classNames(Styles.ModalForm, {
          [`${Styles.ModalContainer}`]: modal.type === MODAL_NETWORK_CONNECT,
        })}
      >
        <h1>Connect to Augur</h1>
        <label htmlFor="modal__ethNode-input">Ethereum Node address:</label>
        {isConnectedThroughWeb3 && (
          <div>
            You are already connected to an Ethereum Node through Metamask. If
            you would like to specify a node, please disable Metamask.
          </div>
        )}
        {!isConnectedThroughWeb3 && (
          // @ts-ignore
          <Input
            id="modal__ethNode-input"
            type="text"
            className={classNames({
              [`${Styles.ErrorField}`]: ethereumNodeInValid,
            })}
            value={ethereumNode}
            placeholder="Enter the Ethereum Node address you would like to connect to."
            onChange={(value) => this.validateField("ethereumNode", value)}
            required
          />
        )}
        {!isConnectedThroughWeb3 &&
          ethereumNodeInValid &&
          formErrors.ethereumNode.map((error) => (
            <p key={error} className={Styles.Error}>
              {InputErrorIcon()} {error}
            </p>
          ))}
        {hasConnectionErrors &&
          connectErrors.map((error) => (
            <p key={error} className={Styles.Error}>
              {InputErrorIcon()} {error}
            </p>
          ))}
        <ModalActions
          buttons={[
            {
              label: "Connect",
              isDisabled: formInvalid,
              type: "purple",
              action: this.submitForm,
            },
          ]}
        />
      </form>
    );
  }
}<|MERGE_RESOLUTION|>--- conflicted
+++ resolved
@@ -18,10 +18,7 @@
     isInitialConnection?: boolean;
     config: SDKConfiguration;
   };
-<<<<<<< HEAD
   env: SDKConfiguration;
-=======
->>>>>>> 6c6f49f0
   submitForm: Function;
   isConnectedThroughWeb3: boolean;
 }
@@ -46,13 +43,8 @@
     super(props);
     // prioritize ethereumNode connections
     let ethereumNode = "";
-<<<<<<< HEAD
     if (props.env?.ethereum?.http) {
       ethereumNode = props.env?.ethereum?.http;
-=======
-    if (props.modal.config.ethereum?.http) {
-      ethereumNode = props.modal.config.ethereum?.http;
->>>>>>> 6c6f49f0
     }
 
     this.state = {
