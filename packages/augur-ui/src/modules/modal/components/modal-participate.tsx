import React, { useState, useEffect } from 'react';
import { createBigNumber } from 'utils/create-big-number';
import { TextInput } from 'modules/common/form';
import Styles from 'modules/modal/components/common/common.styles.less';
import { formatRep, formatGasCostToEther } from 'utils/format-number';
import {
  BUY_PARTICIPATION_TOKENS_GAS_LIMIT,
  REP,
} from 'modules/common/constants';
import ModalActions from './common/modal-actions';
import {
  Title,
  DescriptionMessage,
  AlertMessageProps,
  Breakdown,
} from '../common';
import { displayGasInDai } from 'modules/app/actions/get-ethToDai-rate';

interface ModalParticipateProps {
  rep: string;
  gasPrice: number;
  closeModal: (...args: any[]) => any;
  purchaseParticipationTokens: Function;
  messages: AlertMessageProps[];
  title: string;
  GsnEnabled: boolean;
<<<<<<< HEAD
  ethToDaiRate: BigNumber;
=======
>>>>>>> a6cfd162
}

export const ModalParticipate = (props: ModalParticipateProps) => {
  const {
    closeModal,
    gasPrice,
    messages,
    title,
    GsnEnabled,
<<<<<<< HEAD
    ethToDaiRate,
=======
>>>>>>> a6cfd162
  } = props;

  const [isValid, setIsValid] = useState(false);
  const [quantity, setQuantity] = useState('');
  const [gasLimit, setGasLimit] = useState(BUY_PARTICIPATION_TOKENS_GAS_LIMIT);
  const [errors, setErrors] = useState([]);

  const formattedQuantity = formatRep(quantity || 0);
  const gasEstimate = formatGasCostToEther(
    gasLimit,
    { decimalsRounded: 4 },
    gasPrice
  );

  useEffect(() => {
    props.purchaseParticipationTokens(1, true, (err, gasLimit) => {
      if (!err && gasLimit) {
        setGasLimit(gasLimit);
      }
    });
  }, []);

  const submitForm = () => {
    const { purchaseParticipationTokens } = props;
    purchaseParticipationTokens(quantity, false, err => {
      if (err) console.log('ERR for purchaseParticipationTokens', err);
      props.closeModal();
    });
  };

  const validateForm = quantity => {
    const { rep } = props;
    const bnRep = createBigNumber(rep, 10);
    const errors: string[] = [];
    let isValid = true;

    if (quantity === '') {
      isValid = false;
      // exit early, as the other check doesn't matter.
      return { errors, isValid };
    }
    const bnQuantity = createBigNumber(quantity, 10);

    if (bnQuantity.lte(0)) {
      errors.push('Quantity must greater than 0.');
      isValid = false;
      // exit early, as the other check doesn't matter.
      return { errors, isValid };
    }

    if (bnQuantity.gt(bnRep)) {
      errors.push(`Value is bigger than REP balance: ${rep} REP`);
      isValid = false;
    }

    if (isNaN(quantity)) {
      errors.push('Value not a number');
      isValid = false;
    }

    return { errors, isValid };
  };

  const updateQuantity = quantity => {
    const { errors, isValid } = validateForm(quantity);
    setQuantity(quantity);
    setIsValid(isValid);
    setErrors(errors);
  };

  const items = [
    {
      label: 'quantity',
      value: formattedQuantity,
      denomination: '',
    },
    {
      label: 'price',
      value: formattedQuantity,
      denomination: 'REP',
      showDenomination: true,
    },
    {
      label: 'gas',
      value: GsnEnabled
<<<<<<< HEAD
        ? displayGasInDai(gasEstimate, ethToDaiRate)
=======
        ? displayGasInDai(gasLimit)
>>>>>>> a6cfd162
        : gasEstimate,
      denomination: GsnEnabled ? 'DAI' : 'ETH',
      showDenomination: true,
    },
  ];

  return (
    <section className={Styles.ModalContainer}>
      <Title title={title} closeAction={() => closeModal()} />
      <div className={Styles.ModalParticipation}>
        <DescriptionMessage messages={messages} />
        <TextInput
          placeholder={'0.0000'}
          value={quantity}
          onChange={value => updateQuantity(value)}
          errorMessage={errors[0]}
          innerLabel={REP}
        />
        <Breakdown rows={items} />
      </div>
      <ModalActions
        buttons={[
          {
            label: 'cancel',
            action: closeModal,
            type: 'gray',
          },
          {
            label: 'buy',
            action: submitForm,
            type: 'purple',
            isDisabled: !isValid,
          },
        ]}
      />
    </section>
  );
};<|MERGE_RESOLUTION|>--- conflicted
+++ resolved
@@ -24,10 +24,6 @@
   messages: AlertMessageProps[];
   title: string;
   GsnEnabled: boolean;
-<<<<<<< HEAD
-  ethToDaiRate: BigNumber;
-=======
->>>>>>> a6cfd162
 }
 
 export const ModalParticipate = (props: ModalParticipateProps) => {
@@ -37,10 +33,6 @@
     messages,
     title,
     GsnEnabled,
-<<<<<<< HEAD
-    ethToDaiRate,
-=======
->>>>>>> a6cfd162
   } = props;
 
   const [isValid, setIsValid] = useState(false);
@@ -126,11 +118,7 @@
     {
       label: 'gas',
       value: GsnEnabled
-<<<<<<< HEAD
-        ? displayGasInDai(gasEstimate, ethToDaiRate)
-=======
         ? displayGasInDai(gasLimit)
->>>>>>> a6cfd162
         : gasEstimate,
       denomination: GsnEnabled ? 'DAI' : 'ETH',
       showDenomination: true,
