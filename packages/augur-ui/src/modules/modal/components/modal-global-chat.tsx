import React from 'react';
import { Close } from 'modules/common/icons';

import Styles from 'modules/modal/modal.styles.less';
import { use3box } from 'utils/use-3box';
import ChatBox from '3box-chatbox-react';
import { SecondaryButton } from 'modules/common/buttons';

export interface ModalGlobalChatProps {
  closeModal: Function;
  provider: any;
<<<<<<< HEAD
  whichChatPlugin?: string;
  initialize3box: Function;
  initialized3box: object;
=======
  whichChatPlugin: string;
  isLogged: boolean;
>>>>>>> af217a46
}

export const ModalGlobalChat = ({
  closeModal,
  provider,
  whichChatPlugin,
<<<<<<< HEAD
  initialize3box,
  initialized3box,
=======
  isLogged,
>>>>>>> af217a46
}: ModalGlobalChatProps) => {
  const { activate, setActivate, address, box, isReady, profile } =
    whichChatPlugin === '3box' && use3box(provider, initialize3box, initialized3box);

  return isLogged ? (
    <div className={Styles.ModalGlobalChat}>
      {whichChatPlugin === '3box' && (
        <div>
          <div>
            <span>Global Chat</span>
            <button onClick={() => closeModal()}>{Close}</button>
          </div>
          {whichChatPlugin === '3box' && isReady && (
            <ChatBox
              // required
              spaceName="augur"
              threadName="globalChat"
              // Required props for context A) & B)
              box={box}
              currentUserAddr={address}
              // optional
              mute
              popupChat={false}
              showEmoji
              colorTheme="#0E0E0F"
              currentUser3BoxProfile={profile}
              agentProfile={{
                chatName: 'Global Chat',
              }}
            />
          )}
          {whichChatPlugin === '3box' && !isReady && (
            <span>
              <SecondaryButton
                action={() => setActivate(true)}
                text={activate ? 'Loading Global Chat...' : 'Global Chat'}
                disabled={activate}
              />
            </span>
          )}
        </div>
      )}
    </div>
  ) : null;
};<|MERGE_RESOLUTION|>--- conflicted
+++ resolved
@@ -9,26 +9,19 @@
 export interface ModalGlobalChatProps {
   closeModal: Function;
   provider: any;
-<<<<<<< HEAD
-  whichChatPlugin?: string;
+  whichChatPlugin: string;
   initialize3box: Function;
   initialized3box: object;
-=======
-  whichChatPlugin: string;
   isLogged: boolean;
->>>>>>> af217a46
 }
 
 export const ModalGlobalChat = ({
   closeModal,
   provider,
   whichChatPlugin,
-<<<<<<< HEAD
   initialize3box,
   initialized3box,
-=======
   isLogged,
->>>>>>> af217a46
 }: ModalGlobalChatProps) => {
   const { activate, setActivate, address, box, isReady, profile } =
     whichChatPlugin === '3box' && use3box(provider, initialize3box, initialized3box);
