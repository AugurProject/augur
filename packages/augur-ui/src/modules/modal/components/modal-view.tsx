--- conflicted
+++ resolved
@@ -42,11 +42,8 @@
 import ModalLoading from 'modules/modal/containers/modal-loading';
 import ModalUniverseSelector from 'modules/modal/containers/modal-universe-selector';
 import ModalTestBet from 'modules/modal/containers/modal-test-bet';
-<<<<<<< HEAD
 import ModalGlobalChat from 'modules/modal/containers/modal-global-chat';
-=======
 import ModalAccountCreated from 'modules/modal/containers/modal-account-created';
->>>>>>> c9c81d93
 
 import * as TYPES from 'modules/common/constants';
 
@@ -151,13 +148,10 @@
       return <ModalUniverseSelector />;
     case TYPES.MODAL_TEST_BET:
       return <ModalTestBet />;
-<<<<<<< HEAD
     case TYPES.MODAL_GLOBAL_CHAT:
       return <ModalGlobalChat />;
-=======
     case TYPES.MODAL_ACCOUNT_CREATED:
        return <ModalAccountCreated />
->>>>>>> c9c81d93
     default:
       return <div />;
   }
