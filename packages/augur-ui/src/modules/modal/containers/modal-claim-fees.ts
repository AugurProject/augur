--- conflicted
+++ resolved
@@ -1,10 +1,7 @@
 import { connect } from 'react-redux';
 import { withRouter } from 'react-router-dom';
 import { AppState } from 'appStore';
-<<<<<<< HEAD
-=======
 import { getGasPrice, getTransactionLabel } from 'modules/auth/selectors/get-gas-price';
->>>>>>> 33e208ac
 import {
   formatAttoRep,
   formatAttoDai,
@@ -49,12 +46,8 @@
     GsnEnabled,
     pendingQueue,
     claimReportingFees: selectReportingWinningsByMarket(state),
-<<<<<<< HEAD
     forkingInfo,
-=======
-    forkingInfo: state.universe.forkingInfo,
-    transactionLabel: getTransactionLabel(state)
->>>>>>> 33e208ac
+    transactionLabel: getTransactionLabel(),
   };
 };
 
