--- conflicted
+++ resolved
@@ -21,24 +21,19 @@
   MarketClaimablePositions,
   MarketData,
 } from 'modules/types';
-import { selectLoginAccountClaimablePositions } from 'modules/positions/selectors/login-account-claimable-winnings';
+import { getLoginAccountClaimableWinnings } from 'modules/positions/selectors/login-account-claimable-winnings';
 import { displayGasInDai } from 'modules/app/actions/get-ethToDai-rate';
 import { labelWithTooltip } from 'modules/common/label-with-tooltip';
-<<<<<<< HEAD
 import { AppStatus } from 'modules/app/store/app-status';
-=======
 import { getTransactionLabel } from 'modules/auth/selectors/get-gas-price';
->>>>>>> 33e208ac
 
 const mapStateToProps = (state: AppState) => {
   const { pendingQueue = [], loginAccount: { address }, modal, gsnEnabled, blockchain: { currentAugurTimestamp } } = AppStatus.get();
-  const accountMarketClaimablePositions: MarketClaimablePositions = selectLoginAccountClaimablePositions(
-    state
-  );
+  const accountMarketClaimablePositions: MarketClaimablePositions = getLoginAccountClaimableWinnings();
 
   return {
-    modal: state.modal,
-    currentTimestamp: selectCurrentTimestampInSeconds(state),
+    modal,
+    currentTimestamp: currentAugurTimestamp,
     totalUnclaimedProfit:
       accountMarketClaimablePositions.totals.totalUnclaimedProfit,
     totalUnclaimedProceeds:
@@ -46,15 +41,15 @@
     totalFees:
     accountMarketClaimablePositions.totals.totalFees,
     accountMarketClaimablePositions,
-    GsnEnabled: state.appStatus.gsnEnabled,
-    account: state.loginAccount.address,
+    GsnEnabled: gsnEnabled,
+    account: address,
     pendingQueue,
-    transactionLabel: getTransactionLabel(state)
+    transactionLabel: getTransactionLabel()
   };
 };
 
 const mapDispatchToProps = (dispatch: ThunkDispatch<void, any, Action>) => ({
-  closeModal: () => dispatch(closeModal()),
+  closeModal: () => closeModal(),
   startClaimingMarketsProceeds: (
     marketIds: string[],
     account: string,
@@ -101,15 +96,6 @@
               }),
               value: unclaimedProceeds.full,
             },
-<<<<<<< HEAD
-            {
-              label: 'Est. Transaction Fee',
-              value: gsnEnabled
-                ? displayGasInDai(CLAIM_MARKETS_PROCEEDS_GAS_ESTIMATE)
-                : formatEther(CLAIM_MARKETS_PROCEEDS_GAS_ESTIMATE).formattedValue,
-            },
-=======
->>>>>>> 33e208ac
           ],
           text: PROCEEDS_TO_CLAIM_TITLE,
           action: showBreakdown ? () => dP.startClaimingMarketsProceeds([marketId], sP.account, () => {}) : null,
@@ -125,57 +111,6 @@
       }
     );
   }
-<<<<<<< HEAD
-  return {
-    modal,
-    gasCost: CLAIM_MARKETS_PROCEEDS_GAS_ESTIMATE,
-    currentTimestamp: currentAugurTimestamp,
-    claimableMarkets,
-    totalUnclaimedProfit:
-      accountMarketClaimablePositions.totals.totalUnclaimedProfit,
-    totalUnclaimedProceeds:
-    accountMarketClaimablePositions.totals.totalUnclaimedProceeds,
-    totalFees:
-    accountMarketClaimablePositions.totals.totalFees,
-    GsnEnabled: gsnEnabled,
-    account: address,
-  };
-};
-
-const mapDispatchToProps = (dispatch: ThunkDispatch<void, any, Action>) => ({
-  closeModal: () => closeModal(),
-  startClaimingMarketsProceeds: (
-    marketIds: string[],
-    account: string,
-    callback: NodeStyleCallback
-  ) => startClaimingMarketsProceeds(marketIds, account, callback),
-  estimateGas: (
-    marketIds: string[],
-    address: string,
-  ) => claimMarketsProceedsGas(marketIds, address),
-});
-
-const mergeProps = (sP: any, dP: any, oP: any) => {
-  const markets = sP.claimableMarkets;
-  const showBreakdown = markets.length > 1;
-  const claimableMarkets = showBreakdown
-    ? markets.map(m => ({
-        ...m,
-        queueName: CLAIMMARKETSPROCEEDS,
-        queueId: m.marketId,
-        action: () => dP.startClaimingMarketsProceeds([m.marketId], sP.account, () => {}),
-      }))
-    : markets.map(m => ({
-        ...m,
-        action: () => dP.startClaimingMarketsProceeds([m.marketId], sP.account, () => {}),
-        queueName: CLAIMMARKETSPROCEEDS,
-        queueId: m.marketId,
-        properties: [
-          ...m.properties,
-        ],
-      }));
-=======
->>>>>>> 33e208ac
 
   const multiMarket = claimableMarkets.length > 1 ? 's' : '';
   const totalUnclaimedProceedsFormatted = formatDai(sP.totalUnclaimedProceeds);
