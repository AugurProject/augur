import { connect } from 'react-redux';
import { withRouter } from 'react-router-dom';
import { startClaimingMarketsProceeds } from 'modules/positions/actions/claim-markets-proceeds';
import { selectCurrentTimestampInSeconds } from 'store/select-state';
import { createBigNumber } from 'utils/create-big-number';
import { getGasPrice } from 'modules/auth/selectors/get-gas-price';
import {
  formatGasCostToEther,
  formatDai,
  formatEther,
} from 'utils/format-number';
import { closeModal } from 'modules/modal/actions/close-modal';
import { Proceeds } from 'modules/modal/proceeds';
import {
  CLAIM_MARKETS_PROCEEDS_GAS_ESTIMATE,
  MAX_BULK_CLAIM_MARKETS_PROCEEDS_COUNT,
  PROCEEDS_TO_CLAIM_TITLE,
  CLAIM_ALL_TITLE,
  CLAIMMARKETSPROCEEDS,
} from 'modules/common/constants';
import { CLAIM_MARKETS_PROCEEDS } from 'modules/common/constants';
import { AppState } from 'store';
import { ThunkDispatch } from 'redux-thunk';
import { Action } from 'redux';
import {
  NodeStyleCallback,
  MarketClaimablePositions,
  MarketData,
} from 'modules/types';
import { selectLoginAccountClaimablePositions } from 'modules/positions/selectors/login-account-claimable-winnings';
import { displayGasInDai } from 'modules/app/actions/get-ethToDai-rate';

const mapStateToProps = (state: AppState) => {
  const gasCost = formatGasCostToEther(
    CLAIM_MARKETS_PROCEEDS_GAS_ESTIMATE,
    { decimalsRounded: 4 },
    getGasPrice(state)
  );

  const pendingQueue = state.pendingQueue || [];
  const accountMarketClaimablePositions: MarketClaimablePositions = selectLoginAccountClaimablePositions(
    state
  );
  let claimableMarkets = [];
  if (
    accountMarketClaimablePositions.markets &&
    accountMarketClaimablePositions.markets.length > 0
  ) {
    claimableMarkets = accountMarketClaimablePositions.markets.map(
      (market: MarketData) => {
        const marketId = market.id;
        const claimablePosition =
          accountMarketClaimablePositions.positions[marketId];
        const pending =
          pendingQueue[CLAIM_MARKETS_PROCEEDS] &&
          pendingQueue[CLAIM_MARKETS_PROCEEDS][marketId];

        const unclaimedProceeds = formatDai(
          claimablePosition.unclaimedProceeds
        );
        const unclaimedProfit = formatDai(claimablePosition.unclaimedProfit);

        return {
          marketId,
          title: market.description,
          status: pending && pending.status,
          properties: [
            {
              label: 'Proceeds',
              value: unclaimedProceeds.full,
            },
            {
              label: 'Profit',
              value: unclaimedProfit.full,
            },
          ],
          text: PROCEEDS_TO_CLAIM_TITLE,
          action: null,
        };
      }
    );
  }
  return {
    modal: state.modal,
    gasCost,
    currentTimestamp: selectCurrentTimestampInSeconds(state),
    claimableMarkets,
    totalUnclaimedProfit:
      accountMarketClaimablePositions.totals.totalUnclaimedProfit,
    totalUnclaimedProceeds:
    accountMarketClaimablePositions.totals.totalUnclaimedProceeds,
    GsnEnabled: state.appStatus.gsnEnabled,
<<<<<<< HEAD
    ethToDaiRate: state.appStatus.ethToDaiRate,
=======
>>>>>>> a6cfd162
  };
};

const mapDispatchToProps = (dispatch: ThunkDispatch<void, any, Action>) => ({
  closeModal: () => dispatch(closeModal()),
  startClaimingMarketsProceeds: (
    marketIds: string[],
    callback: NodeStyleCallback
  ) => dispatch(startClaimingMarketsProceeds(marketIds, callback)),
});

const mergeProps = (sP: any, dP: any, oP: any) => {
  const markets = sP.claimableMarkets;
  const showBreakdown = markets.length > 1;
  const totalGas = formatEther(
    createBigNumber(sP.gasCost).times(markets.length)
  );
  const claimableMarkets = showBreakdown
    ? markets.map(m => ({
        ...m,
        queueName: CLAIMMARKETSPROCEEDS,
        queueId: m.marketId,
        action: () => dP.startClaimingMarketsProceeds([m.marketId], () => {}),
      }))
    : markets.map(m => ({
        ...m,
        action: () => dP.startClaimingMarketsProceeds([m.marketId], () => {}),
        queueName: CLAIMMARKETSPROCEEDS,
        queueId: m.marketId,
        properties: [
          ...m.properties,
          {
            label: 'Transaction Fee',
            value: sP.GsnEnabled
<<<<<<< HEAD
              ? displayGasInDai(totalGas.value, sP.ethToDaiRate)
=======
              ? displayGasInDai(totalGas.value)
>>>>>>> a6cfd162
              : totalGas.formattedValue,
          },
        ],
      }));

  const multiMarket = claimableMarkets.length > 1 ? 's' : '';
  const totalUnclaimedProceedsFormatted = formatDai(sP.totalUnclaimedProceeds);
  const totalUnclaimedProfitFormatted = formatDai(sP.totalUnclaimedProfit);

  const submitAllTxCount = Math.ceil(
    claimableMarkets.length / MAX_BULK_CLAIM_MARKETS_PROCEEDS_COUNT
  );

  if (markets.length === 0) {
    if (sP.modal.cb) {
      sP.modal.cb();
    }
    dP.closeModal();
    return {};
  }

  return {
    title: PROCEEDS_TO_CLAIM_TITLE,
    descriptionMessage: [
      {
        preText: 'You currently have a total of',
        boldText: totalUnclaimedProceedsFormatted.full,
      },
    ],
    rows: claimableMarkets,
    submitAllTxCount,
    breakdown: showBreakdown ? [
      {
        label: 'Total Proceeds',
        value: totalUnclaimedProceedsFormatted.formatted,
      },
      {
        label: 'Total Profit',
        value: totalUnclaimedProfitFormatted.formatted,
      },
      {
        label: 'Transaction Fee',
<<<<<<< HEAD
        value: sP.GsnEnabled ? displayGasInDai(totalGas.value, sP.ethToDaiRate) : totalGas.formattedValue,
=======
        value: sP.GsnEnabled ? displayGasInDai(totalGas.value) : totalGas.formattedValue,
>>>>>>> a6cfd162
      },
    ] : null,
    closeAction: () => {
      if (sP.modal.cb) {
        sP.modal.cb();
      }
      dP.closeModal();
    },
    buttons: [
      {
        text: `${multiMarket ? CLAIM_ALL_TITLE : PROCEEDS_TO_CLAIM_TITLE}`,
        disabled: claimableMarkets.find(market => market.status === 'pending'),
        action: () => {
          dP.startClaimingMarketsProceeds(
            claimableMarkets.map(m => m.marketId),
            sP.modal.cb
          );
          dP.closeModal();
        },
      },
      {
        text: 'Close',
        action: () => {
          if (sP.modal.cb) {
            sP.modal.cb();
          }
          dP.closeModal();
        },
      },
    ],
  };
};

export default withRouter(
  connect(
    mapStateToProps,
    mapDispatchToProps,
    mergeProps
  )(Proceeds)
);<|MERGE_RESOLUTION|>--- conflicted
+++ resolved
@@ -90,10 +90,6 @@
     totalUnclaimedProceeds:
     accountMarketClaimablePositions.totals.totalUnclaimedProceeds,
     GsnEnabled: state.appStatus.gsnEnabled,
-<<<<<<< HEAD
-    ethToDaiRate: state.appStatus.ethToDaiRate,
-=======
->>>>>>> a6cfd162
   };
 };
 
@@ -128,11 +124,7 @@
           {
             label: 'Transaction Fee',
             value: sP.GsnEnabled
-<<<<<<< HEAD
-              ? displayGasInDai(totalGas.value, sP.ethToDaiRate)
-=======
               ? displayGasInDai(totalGas.value)
->>>>>>> a6cfd162
               : totalGas.formattedValue,
           },
         ],
@@ -175,11 +167,7 @@
       },
       {
         label: 'Transaction Fee',
-<<<<<<< HEAD
-        value: sP.GsnEnabled ? displayGasInDai(totalGas.value, sP.ethToDaiRate) : totalGas.formattedValue,
-=======
         value: sP.GsnEnabled ? displayGasInDai(totalGas.value) : totalGas.formattedValue,
->>>>>>> a6cfd162
       },
     ] : null,
     closeAction: () => {
