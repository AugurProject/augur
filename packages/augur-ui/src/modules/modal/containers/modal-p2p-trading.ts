import { connect } from 'react-redux';
import { withRouter } from 'react-router-dom';
import { Onboarding } from 'modules/modal/onboarding';
import { AppState } from 'appStore';
import { ThunkDispatch } from 'redux-thunk';
import { Action } from 'redux';
import {
  MODAL_TEST_BET,
  HELP_CENTER_LEARN_ABOUT_ADDRESS,
  MODAL_ACCOUNT_CREATED,
  MODAL_AUGUR_USES_DAI,
  MODAL_BUY_DAI,
  MODAL_AUGUR_P2P,
  WALLET_STATUS_VALUES,
  TRANSACTIONS,
  CREATEAUGURWALLET,
} from 'modules/common/constants';
import { AUGUR_IS_P2P, track } from 'services/analytics/helpers';
<<<<<<< HEAD
import { AppStatus } from 'modules/app/store/app-status';
=======
import { createFundedGsnWallet } from 'modules/auth/actions/update-sdk';
import { createBigNumber } from 'utils/create-big-number';
import { formatDai } from 'utils/format-number';

const DAI_HIGH_VALUE_AMOUNT = 40;
const RESERVE_IN_ETH = 0.04;
>>>>>>> 33e208ac

export const getOnboardingStep = (step: number): string => {
  if (step === 1) {
    return MODAL_ACCOUNT_CREATED;
  } else if (step === 2) {
    return MODAL_AUGUR_USES_DAI;
  } else if (step === 3) {
    return MODAL_BUY_DAI;
  } else if (step === 4) {
    return MODAL_AUGUR_P2P;
  } else {
    return MODAL_TEST_BET;
  }
};

const mapStateToProps = (state: AppState) => {
  const balances = state.loginAccount.balances;
  const daiHighValueAmount =
    state.env.gsn?.minDaiForSignerETHBalanceInDAI || DAI_HIGH_VALUE_AMOUNT;
  const ethInReserveAmount =
    state.env.gsn?.desiredSignerBalanceInETH || RESERVE_IN_ETH;
  const ethRate = state.appStatus.ethToDaiRate?.value || 0;
  const reserveInDai = formatDai(
    createBigNumber(ethInReserveAmount).multipliedBy(ethRate)
  );

  return {
    walletStatus: state.appStatus.walletStatus,
    pendingQueue: state.pendingQueue,
    highBalance: balances.dai > daiHighValueAmount,
    reserveInDai,
    daiHighValueAmount,
  };
};

const mapDispatchToProps = (dispatch: ThunkDispatch<void, any, Action>) => ({
<<<<<<< HEAD
  testBet: () => AppStatus.actions.setModal({ type: MODAL_TEST_BET }),
  track: (eventName, payload) => track(eventName, payload),
  gotoOnboardingStep: step => AppStatus.actions.setModal({ type: getOnboardingStep(step) }),
=======
  testBet: () => dispatch(updateModal({ type: MODAL_TEST_BET })),
  track: (eventName, payload) => dispatch(track(eventName, payload)),
  createFundedGsnWallet: () => dispatch(createFundedGsnWallet()),
  gotoOnboardingStep: step =>
    dispatch(updateModal({ type: getOnboardingStep(step) })),
>>>>>>> 33e208ac
});

const mergeProps = (sP: any, dP: any, oP: any) => ({
  icon: null,
  largeHeader: 'Augur runs on a peer-to-peer network',
  showAccountStatus: true,
  currentStep: 4,
  showActivationButton:
    sP.walletStatus === WALLET_STATUS_VALUES.FUNDED_NEED_CREATE ||
    (sP.walletStatus === WALLET_STATUS_VALUES.CREATED &&
      sP.pendingQueue[TRANSACTIONS] &&
      sP.pendingQueue[TRANSACTIONS][CREATEAUGURWALLET] &&
      sP.pendingQueue[TRANSACTIONS][CREATEAUGURWALLET].status === 'Success'),
  analyticsEvent: () => dP.track(AUGUR_IS_P2P, {}),
  createFundedGsnWallet: () => dP.createFundedGsnWallet(),
  changeCurrentStep: step => {
    dP.gotoOnboardingStep(step);
  },
  linkContent: [
    {
      content:
        'This network requires transaction fees to operate which are paid in ETH. This goes entirely to the network and Augur doesn’t collect any of these fees.',
    },
    {
      content: `Account activation is required before making your first transaction.There will be a small transaction fee to activate your account. ${
        sP.highBalance
          ? `$${sP.reserveInDai.formattedValue} worth of ETH, from your total funds will be held in your Fee reserve to cover further transactions.`
          : `If your account balance exceeds $${sP.daiHighValueAmount}, a portion of this equivilant to 0.04ETH will be held in your Fee reserve to cover further transactions.`
      }`,
    },
    {
      content: `So long as your available account balance remains over $${sP.daiHighValueAmount} Dai, your Fee reserve will replenish automatically.`,
    },
    {
      content: 'Your Fee reserve can easily be cashed out at anytime.',
    },
    {
      content: 'LEARN MORE',
      link: HELP_CENTER_LEARN_ABOUT_ADDRESS,
    },
  ],
  buttons:
    sP.walletStatus === WALLET_STATUS_VALUES.FUNDED_NEED_CREATE
      ? [
          {
            text: '',
            // Activate Account placeholder
          },
          {
            text: 'Do it later',
            action: () => {
              dP.testBet();
            },
          },
        ]
      : [
          {
            text: 'Continue',
            action: () => {
              dP.testBet();
            },
          },
        ],
});

export default withRouter(
  connect(mapStateToProps, mapDispatchToProps, mergeProps)(Onboarding)
);<|MERGE_RESOLUTION|>--- conflicted
+++ resolved
@@ -16,16 +16,13 @@
   CREATEAUGURWALLET,
 } from 'modules/common/constants';
 import { AUGUR_IS_P2P, track } from 'services/analytics/helpers';
-<<<<<<< HEAD
 import { AppStatus } from 'modules/app/store/app-status';
-=======
 import { createFundedGsnWallet } from 'modules/auth/actions/update-sdk';
 import { createBigNumber } from 'utils/create-big-number';
 import { formatDai } from 'utils/format-number';
 
 const DAI_HIGH_VALUE_AMOUNT = 40;
 const RESERVE_IN_ETH = 0.04;
->>>>>>> 33e208ac
 
 export const getOnboardingStep = (step: number): string => {
   if (step === 1) {
@@ -62,17 +59,10 @@
 };
 
 const mapDispatchToProps = (dispatch: ThunkDispatch<void, any, Action>) => ({
-<<<<<<< HEAD
   testBet: () => AppStatus.actions.setModal({ type: MODAL_TEST_BET }),
   track: (eventName, payload) => track(eventName, payload),
   gotoOnboardingStep: step => AppStatus.actions.setModal({ type: getOnboardingStep(step) }),
-=======
-  testBet: () => dispatch(updateModal({ type: MODAL_TEST_BET })),
-  track: (eventName, payload) => dispatch(track(eventName, payload)),
-  createFundedGsnWallet: () => dispatch(createFundedGsnWallet()),
-  gotoOnboardingStep: step =>
-    dispatch(updateModal({ type: getOnboardingStep(step) })),
->>>>>>> 33e208ac
+  createFundedGsnWallet: () => createFundedGsnWallet(),
 });
 
 const mergeProps = (sP: any, dP: any, oP: any) => ({
