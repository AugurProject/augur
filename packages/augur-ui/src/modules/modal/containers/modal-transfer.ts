--- conflicted
+++ resolved
@@ -12,110 +12,52 @@
 } from 'modules/auth/actions/transfer-funds';
 import { ThunkDispatch } from 'redux-thunk';
 import { Action } from 'redux';
-<<<<<<< HEAD
+import { getTransactionLabel } from 'modules/auth/selectors/get-gas-price';
+import { WALLET_STATUS_VALUES } from 'modules/common/constants';
+import { AppStatus } from 'modules/app/store/app-status';
 import { totalTradingBalance } from 'modules/auth/helpers/login-account';
-import { AppStatus } from 'modules/app/store/app-status';
 
 const mapStateToProps = (state: AppState) => {
   const {
-    loginAccount: { balances, address: account },
+    loginAccount: { balances },
     modal,
     gasPriceInfo,
+    walletStatus,
+    ethToDaiRate,
+    gsnEnabled,
   } = AppStatus.get();
-  balances.dai = totalTradingBalance().toNumber();
+  balances.dai = String(totalTradingBalance());
   const gasPrice = gasPriceInfo.userDefinedGasPrice || gasPriceInfo.average;
   const signingEthBalance = balances.signerBalances.eth;
-  return {
-    account,
-    modal,
-    balances,
-    gasPrice,
-    signingEthBalance,
-    fallBackGasCosts: {
-      eth: formatEtherEstimate(
-        formatGasCostToEther(
-          TRANSFER_ETH_GAS_COST,
-          { decimalsRounded: 4 },
-          gasPrice
-        )
-      ),
-      rep: formatEtherEstimate(
-        formatGasCostToEther(
-          TRANSFER_REP_GAS_COST,
-          { decimalsRounded: 4 },
-          gasPrice
-        )
-      ),
-      dai: formatEtherEstimate(
-        formatGasCostToEther(
-          TRANSFER_DAI_GAS_COST,
-          { decimalsRounded: 4 },
-          gasPrice
-        )
-      ),
-    },
-  };
-=======
-import { totalTradingBalance } from 'modules/auth/selectors/login-account';
-import { getTransactionLabel } from 'modules/auth/selectors/get-gas-price';
-import { WALLET_STATUS } from 'modules/app/actions/update-app-status';
-import { WALLET_STATUS_VALUES } from 'modules/common/constants';
-import { getEthReserve } from 'modules/auth/selectors/get-eth-reserve';
-
-const mapStateToProps = (state: AppState) => {
-  const { loginAccount, appStatus, modal } = state;
-  const { balances } = loginAccount;
-  const walletStatus = appStatus[WALLET_STATUS];
-  balances.dai = String(totalTradingBalance(loginAccount));
-  const gasPrice = state.gasPriceInfo.userDefinedGasPrice || state.gasPriceInfo.average;
-  const signingEthBalance = loginAccount.balances.signerBalances.eth;
 
   return {
-  account: loginAccount.address,
   modal,
-  balances,
   signingEthBalance,
-  GsnEnabled: appStatus.gsnEnabled && walletStatus === WALLET_STATUS_VALUES.CREATED,
-  ethToDaiRate: appStatus.ethToDaiRate,
+  GsnEnabled: gsnEnabled && walletStatus === WALLET_STATUS_VALUES.CREATED,
+  ethToDaiRate,
   gasPrice,
   fallBackGasCosts: {
     eth: TRANSFER_ETH_GAS_COST,
     rep: TRANSFER_REP_GAS_COST,
     dai: TRANSFER_DAI_GAS_COST,
   },
-  transactionLabel: getTransactionLabel(state)
+  transactionLabel: getTransactionLabel()
 }
->>>>>>> 33e208ac
 };
 
 const mapDispatchToProps = (dispatch: ThunkDispatch<void, any, Action>) => ({
   closeModal: () => closeModal(),
   transferFundsGasEstimate: (amount: string, asset: string, to: string) =>
     transferFundsGasEstimate(amount, asset, to),
-<<<<<<< HEAD
-  transferFunds: (amount: string, asset: string, to: string) => {
-    transferFunds(amount, asset, to);
-    closeModal();
-=======
   transferFunds: (amount: string, asset: string, to: string, useSigner: boolean) => {
     transferFunds(amount, asset, to, useSigner);
->>>>>>> 33e208ac
   },
 });
 
 const mergeProps = (sP: any, dP: any, oP: any) => ({
   signingEthBalance: sP.signingEthBalance,
   fallBackGasCosts: sP.fallBackGasCosts,
-  balances: sP.balances,
-  account: sP.account,
   gasPrice: sP.gasPrice,
-<<<<<<< HEAD
-  closeAction: () => dP.closeModal(),
-  transferFundsGasEstimate: (amount: string, asset: string, to: string) =>
-    dP.transferFundsGasEstimate(amount, asset, to),
-  transferFunds: (amount: string, asset: string, to: string) =>
-    dP.transferFunds(amount, asset, to),
-=======
   useSigner: sP.modal?.useSigner ? true : false,
   closeAction: () => {
     if (sP.modal.cb) {
@@ -127,7 +69,6 @@
   transferFundsGasEstimate: (amount: string, asset: string, to: string) => dP.transferFundsGasEstimate(amount, asset, to),
   transferFunds: (amount: string, asset: string, to: string, useSigner: boolean) =>
     dP.transferFunds(amount, asset, to, useSigner),
->>>>>>> 33e208ac
 });
 
 export default withRouter(
