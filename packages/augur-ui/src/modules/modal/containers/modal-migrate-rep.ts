import { connect } from 'react-redux';
import { withRouter } from 'react-router-dom';
import { MigrateRep } from 'modules/modal/migrate-rep';
import { AppState } from 'store';
import { closeModal } from 'modules/modal/actions/close-modal';
import { ThunkDispatch } from 'redux-thunk';
import { Action } from 'redux';
import convertV1ToV2, {
  convertV1ToV2Estimate,
} from 'modules/account/actions/convert-v1-rep-to-v2';
import { getGasPrice } from 'modules/auth/selectors/get-gas-price';
import { addPendingData } from 'modules/pending-queue/actions/pending-queue-management';

const mapStateToProps = (state: AppState) => ({
  modal: state.modal,
  loginAccount: state.loginAccount,
  GsnEnabled: state.appStatus.gsnEnabled,
<<<<<<< HEAD
  ethToDaiRate: state.appStatus.ethToDaiRate,
=======
>>>>>>> a6cfd162
  gasPrice: getGasPrice(state),
  walletBalances: state.loginAccount.balances,
});

const mapDispatchToProps = (dispatch: ThunkDispatch<void, any, Action>) => ({
  closeModal: () => dispatch(closeModal()),
  convertV1ToV2: () => dispatch(convertV1ToV2()),
  convertV1ToV2Estimate: () => convertV1ToV2Estimate(),
  addPendingData: (pendingId, queueName, status, hash, info) =>
    dispatch(addPendingData(pendingId, queueName, status, hash, info)),
});

const mergeProps = (sP: any, dP: any, oP: any) => {
  const showForSafeWallet = sP.walletBalances.legacyRep > 0;

  return {
    ...dP,
    loginAccount: sP.loginAccount,
<<<<<<< HEAD
    ethToDaiRate: sP.ethToDaiRate,
=======
>>>>>>> a6cfd162
    GsnEnabled: sP.GsnEnabled,
    gasPrice: sP.gasPrice,
    closeAction: () => dP.closeModal(),
    showForSafeWallet,
  };
};

export default withRouter(
  connect(
    mapStateToProps,
    mapDispatchToProps,
    mergeProps
  )(MigrateRep)
);<|MERGE_RESOLUTION|>--- conflicted
+++ resolved
@@ -15,10 +15,6 @@
   modal: state.modal,
   loginAccount: state.loginAccount,
   GsnEnabled: state.appStatus.gsnEnabled,
-<<<<<<< HEAD
-  ethToDaiRate: state.appStatus.ethToDaiRate,
-=======
->>>>>>> a6cfd162
   gasPrice: getGasPrice(state),
   walletBalances: state.loginAccount.balances,
 });
@@ -37,10 +33,6 @@
   return {
     ...dP,
     loginAccount: sP.loginAccount,
-<<<<<<< HEAD
-    ethToDaiRate: sP.ethToDaiRate,
-=======
->>>>>>> a6cfd162
     GsnEnabled: sP.GsnEnabled,
     gasPrice: sP.gasPrice,
     closeAction: () => dP.closeModal(),
