--- conflicted
+++ resolved
@@ -65,11 +65,7 @@
   errorModal: (error) => dispatch(
     updateModal({
       type: MODAL_ERROR,
-<<<<<<< HEAD
-      error: JSON.stringify(error)
-=======
       error: error ? JSON.stringify(error) : 'Sorry, please try again.',
->>>>>>> 4fa250f5
     })
   ),
 });
@@ -79,11 +75,7 @@
 
   const onError = (error, accountType) => {
     console.error(`ERROR:${accountType}`, error);
-<<<<<<< HEAD
-    dP.errorModal(error);
-=======
     dP.errorModal(error.message ? error.message : error ? error : '');
->>>>>>> 4fa250f5
   };
 
   const login = () => {
