import { connect } from 'react-redux';
import { withRouter } from 'react-router-dom';
import { SignIn } from 'modules/modal/signin';
import { AppState } from 'store';
import { closeModal } from 'modules/modal/actions/close-modal';
import { ThunkDispatch } from 'redux-thunk';
import { Action } from 'redux';
import { approveToTrade } from 'modules/contracts/actions/contractCalls';
import { updateModal } from '../actions/update-modal';
import isMetaMaskPresent from 'modules/auth/helpers/is-meta-mask';
import {
  MODAL_LOGIN,
  MODAL_SIGNUP,
  MODAL_CONNECT,
  MODAL_LOADING,
  ACCOUNT_TYPES,
  SIGNIN_LOADING_TEXT_PORTIS,
  SIGNIN_LOADING_TEXT,
  SIGNIN_LOADING_TEXT_TORUS,
  SIGNIN_LOADING_TEXT_FORTMATIC,
  SIGNIN_SIGN_WALLET,
  ONBOARDING_SEEN_KEY,
  MODAL_ACCOUNT_CREATED,
  MODAL_ERROR,
} from 'modules/common/constants';
import { loginWithInjectedWeb3 } from 'modules/auth/actions/login-with-injected-web3';
import { loginWithPortis } from 'modules/auth/actions/login-with-portis';
import { loginWithFortmatic } from 'modules/auth/actions/login-with-fortmatic';
import { loginWithTorus } from 'modules/auth/actions/login-with-torus';
import {
  EmailLogin,
  GoogleLogin,
  PhoneLogin,
  MetaMaskLogin,
} from 'modules/common/icons';
import makePath from 'modules/routes/helpers/make-path';
import { MARKETS } from 'modules/routes/constants/views';
import { windowRef } from 'utils/window-ref';

const mapStateToProps = (state: AppState) => ({
  modal: state.modal,
});

const mapDispatchToProps = (dispatch: ThunkDispatch<void, any, Action>) => ({
  closeModal: () => dispatch(closeModal()),
  // approveAccount: () => approveToTrade(),
  loginModal: () => dispatch(updateModal({ type: MODAL_LOGIN })),
  signupModal: () => dispatch(updateModal({ type: MODAL_SIGNUP })),
  connectModal: loginOrSignup =>
    dispatch(updateModal({ type: MODAL_CONNECT, loginOrSignup })),
  accountCreatedModal: () =>
    dispatch(updateModal({ type: MODAL_ACCOUNT_CREATED })),
  loadingModal: (message, callback, showMetaMaskHelper = false) =>
    dispatch(
      updateModal({
        type: MODAL_LOADING,
        message,
        showMetaMaskHelper,
        callback,
      })
    ),
  connectMetaMask: () => dispatch(loginWithInjectedWeb3()),
  connectPortis: (showRegister) =>
    dispatch(loginWithPortis(showRegister)),
  connectTorus: () =>
    dispatch(loginWithTorus()),
  connectFortmatic: () =>
    dispatch(loginWithFortmatic()),
  errorModal: (error) => dispatch(
    updateModal({
<<<<<<< HEAD
      type: MODAL_WALLET_ERROR,
=======
      type: MODAL_ERROR,
>>>>>>> 3593ccba
      error: JSON.stringify(error)
    })
  ),
});

const mergeProps = (sP: any, dP: any, oP: any) => {
  const LOGIN_OR_SIGNUP = oP.isLogin ? 'Login' : 'Signup';

  const onError = (error, accountType) => {
    console.error(`ERROR:${accountType}`, error);
    dP.errorModal(error);
  };

  const login = () => {
    setTimeout(() => {
      dP.closeModal();

      const showOnboardingSeen = windowRef.localStorage.getItem(ONBOARDING_SEEN_KEY);
      if (LOGIN_OR_SIGNUP === 'Signup' &&!showOnboardingSeen) {
        // Kicks off onboarding
        dP.accountCreatedModal();
      }
    });
  };

  const connectMethods = [
    {
      type: ACCOUNT_TYPES.PORTIS,
      icon: EmailLogin,
      text: `${LOGIN_OR_SIGNUP} with Email`,
      subText: `Powered by ${ACCOUNT_TYPES.PORTIS}`,
      hidden: false,
      primary: true,
      action: async () => {
        dP.loadingModal(SIGNIN_LOADING_TEXT_PORTIS, () => login());
        try {
          const forceRegisterPage = oP.isLogin ? false : true;
          await dP.connectPortis(forceRegisterPage);
        } catch (error) {
          onError(error, ACCOUNT_TYPES.PORTIS);
        }
      },
    },
    {
      type: ACCOUNT_TYPES.TORUS,
      icon: GoogleLogin,
      text: `${LOGIN_OR_SIGNUP} with Google`,
      subText: `Powered by ${ACCOUNT_TYPES.TORUS}`,
      hidden: false,
      action: async () => {
        dP.loadingModal(SIGNIN_LOADING_TEXT_TORUS, () => login());
        try {
          await dP.connectTorus();
        } catch (error) {
          onError(error, ACCOUNT_TYPES.TORUS);
        }
      },
    },
    {
      type: ACCOUNT_TYPES.FORTMATIC,
      icon: PhoneLogin,
      text: `${LOGIN_OR_SIGNUP} with Phone Number`,
      subText: `Powered by ${ACCOUNT_TYPES.FORTMATIC}`,
      hidden: false,
      action: async () => {
        dP.loadingModal(SIGNIN_LOADING_TEXT_FORTMATIC, () => login());
        try {
          await dP.connectFortmatic();
        } catch (error) {
          onError(error, ACCOUNT_TYPES.FORTMATIC);
        }
      },
    },
    {
      type: ACCOUNT_TYPES.WEB3WALLET,
      icon: MetaMaskLogin,
      text: `${LOGIN_OR_SIGNUP} with ${ACCOUNT_TYPES.WEB3WALLET}`,
      subText: '',
      disabled: false,
      hidden: !isMetaMaskPresent(),
      action: async () => {
        const accounts =
          windowRef.ethereum && windowRef.ethereum.selectedAddress;
        const msg = accounts ? SIGNIN_LOADING_TEXT : SIGNIN_SIGN_WALLET;
        const showMetaMaskHelper = accounts ? false : true;
        dP.loadingModal(msg, () => login(), showMetaMaskHelper);
        try {
          await dP.connectMetaMask();
        } catch (error) {
          onError(error, ACCOUNT_TYPES.WEB3WALLET);
        }
      },
    },
  ];

  return {
    loginModal: dP.loginModal,
    signupModal: dP.signupModal,
    connectModal: dP.connectModal,
    closeModal: dP.closeModal,
    isLogin: oP.isLogin,
    connectMethods,
  };
};

export default withRouter(
  connect(
    mapStateToProps,
    mapDispatchToProps,
    mergeProps
  )(SignIn)
);<|MERGE_RESOLUTION|>--- conflicted
+++ resolved
@@ -68,11 +68,7 @@
     dispatch(loginWithFortmatic()),
   errorModal: (error) => dispatch(
     updateModal({
-<<<<<<< HEAD
-      type: MODAL_WALLET_ERROR,
-=======
       type: MODAL_ERROR,
->>>>>>> 3593ccba
       error: JSON.stringify(error)
     })
   ),
