--- conflicted
+++ resolved
@@ -52,13 +52,8 @@
 const mapDispatchToProps = (dispatch: ThunkDispatch<void, any, Action>) => ({
   withdrawAllFunds: (destination: string) => withdrawAllFunds(destination),
   withdrawAllFundsEstimateGas: (destination: string) => withdrawAllFundsEstimateGas(destination),
-<<<<<<< HEAD
   closeModal: () => closeModal(),
-  transferFunds: (amount: string, destination: string) => transferFunds(amount, DAI, destination),
-=======
-  closeModal: () => dispatch(closeModal()),
   transferFunds: (amount: string, destination: string) => transferFunds(amount, DAI, destination, false, false),
->>>>>>> a2ca7364
   transferFundsGasEstimate: (amount: string, asset: string, to: string) => transferFundsGasEstimate(amount, asset, to),
 });
 
