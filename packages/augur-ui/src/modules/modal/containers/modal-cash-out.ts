--- conflicted
+++ resolved
@@ -10,99 +10,51 @@
   withdrawAllFundsEstimateGas,
 } from 'modules/contracts/actions/contractCalls';
 import { FormattedNumber } from 'modules/types';
-<<<<<<< HEAD
-import { formatDai } from 'utils/format-number';
-import { getAccountFunds, getEthReserve } from 'modules/auth/helpers/login-account';
-import { AppStatus } from 'modules/app/store/app-status';
-
-const mapStateToProps = (state: AppState) => {
-  const {
-    loginAccount,
-    gasPriceInfo,
-    modal,
-  } = AppStatus.get();
-  const { address: account, totalOpenOrdersFrozenFunds } = loginAccount;
-  const ethReserveAmount: FormattedNumber = getEthReserve();
-  const balances = getAccountFunds(loginAccount);
-  const totalOpenOrderFundsFormatted: FormattedNumber = formatDai(
-    totalOpenOrdersFrozenFunds || 0
-  );
-  const availableFundsFormatted = formatDai(
-    balances.totalAvailableTradingBalance
-  );
-=======
-import { getEthReserve } from 'modules/auth/selectors/get-eth-reserve';
+import { getEthReserve } from 'modules/auth/helpers/get-eth-reserve';
 import { formatDai, formatEther } from 'utils/format-number';
-import { selectAccountFunds } from 'modules/auth/selectors/login-account';
+import { getAccountFunds } from 'modules/auth/helpers/login-account';
 import { ethToDai } from 'modules/app/actions/get-ethToDai-rate';
 import { createBigNumber } from 'utils/create-big-number';
 import { transferFunds, transferFundsGasEstimate } from 'modules/auth/actions/transfer-funds';
 import { DAI } from 'modules/common/constants';
+import { AppStatus } from 'modules/app/store/app-status';
 
 const mapStateToProps = (state: AppState) => {
-  const { loginAccount, appStatus, modal } = state;
+  const { loginAccount, ethToDaiRate, modal, gasPriceInfo } = AppStatus.get();
+  const { address: account, totalOpenOrdersFrozenFunds } = loginAccount;
 
-  const { address, totalOpenOrdersFrozenFunds } = loginAccount;
-  const { ethToDaiRate} = appStatus;
-
-  const ethReserveAmount: FormattedNumber = getEthReserve(state);
-  const accountFunds = selectAccountFunds(state);
+  const ethReserveAmount: FormattedNumber = getEthReserve();
+  const accountFunds = getAccountFunds(loginAccount);
   const totalOpenOrderFundsFormatted: FormattedNumber = formatDai(totalOpenOrdersFrozenFunds || 0);
   const availableFundsFormatted = formatDai(accountFunds.totalAvailableTradingBalance);
   const reserveInDaiFormatted = ethToDai(ethReserveAmount.value || 0, createBigNumber(ethToDaiRate?.value || 0));
   const totalDaiFormatted = formatDai(createBigNumber(totalOpenOrdersFrozenFunds).plus(createBigNumber(accountFunds.totalAvailableTradingBalance).plus(reserveInDaiFormatted.value)));
   const tradingAccountEthFormatted = formatEther(loginAccount.balances.eth);
   const totalDai = loginAccount.balances.dai;
->>>>>>> 33e208ac
 
   return {
     account,
+    accountFunds,
     modal,
+    ethReserveAmount,
     gasPrice: gasPriceInfo.userDefinedGasPrice || gasPriceInfo.average,
     totalOpenOrderFundsFormatted,
     availableFundsFormatted,
-<<<<<<< HEAD
-    ethReserveAmount,
-    balances,
-    totalOpenOrdersFrozenFunds,
-  };
-=======
     reserveInDaiFormatted,
     totalDaiFormatted,
     tradingAccountEthFormatted,
     totalDai
   }
->>>>>>> 33e208ac
 };
 
 const mapDispatchToProps = (dispatch: ThunkDispatch<void, any, Action>) => ({
   withdrawAllFunds: (destination: string) => withdrawAllFunds(destination),
-<<<<<<< HEAD
-  withdrawAllFundsEstimateGas: (destination: string) =>
-    withdrawAllFundsEstimateGas(destination),
+  withdrawAllFundsEstimateGas: (destination: string) => withdrawAllFundsEstimateGas(destination),
   closeModal: () => closeModal(),
-=======
-  withdrawAllFundsEstimateGas: (destination: string) => withdrawAllFundsEstimateGas(destination),
-  closeModal: () => dispatch(closeModal()),
   transferFunds: (amount: string, destination: string) => transferFunds(amount, DAI, destination),
   transferFundsGasEstimate: (amount: string, asset: string, to: string) => transferFundsGasEstimate(amount, asset, to),
->>>>>>> 33e208ac
-});
-
-const mergeProps = (sP: any, dP: any, oP: any) => ({
-  ...sP,
-  closeAction: () => dP.closeModal(),
-  withdrawAllFunds: (destination: string) => dP.withdrawAllFunds(destination),
-<<<<<<< HEAD
-  withdrawAllFundsEstimateGas: (destination: string) =>
-    dP.withdrawAllFundsEstimateGas(destination),
-=======
-  withdrawAllFundsEstimateGas: (destination: string) => dP.withdrawAllFundsEstimateGas(destination),
-  transferFunds: (amount: string, destination: string) => dP.transferFunds(amount, destination),
-  transferFundsGasEstimate: (amount: string, destination: string) => dP.transferFundsGasEstimate(amount, DAI, destination),
->>>>>>> 33e208ac
 });
 
 export default withRouter(
-  connect(mapStateToProps, mapDispatchToProps, mergeProps)(CashOutForm)
+  connect(mapStateToProps, mapDispatchToProps)(CashOutForm)
 );