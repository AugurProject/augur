import { connect } from 'react-redux';
import { withRouter } from 'react-router-dom';
import { Message } from 'modules/modal/message';
import { closeModal } from 'modules/modal/actions/close-modal';
import { AppState } from 'appStore';
import { createFundedGsnWallet } from 'modules/auth/actions/update-sdk';
import { GSN_WALLET_SEEN } from 'modules/common/constants';
import { DESIRED_SIGNER_ETH_BALANCE } from '@augurproject/sdk';
import { formatAttoEth, formatDai } from 'utils/format-number';
import { FormattedNumber } from 'modules/types';
import { AppStatus } from 'modules/app/store/app-status';

const mapStateToProps = (state: AppState) => {
<<<<<<< HEAD
  const { modal, ethToDaiRate: { roundedValue: ethToDaiRate } } = AppStatus.get();
  const desiredSignerEthBalance = formatAttoEth(Number(DESIRED_SIGNER_ETH_BALANCE)).value;
  const reserveAmount: FormattedNumber = formatDai(ethToDaiRate.multipliedBy(desiredSignerEthBalance));
=======
  const { appStatus, modal } = state;
  const ethToDaiRate = appStatus.ethToDaiRate.roundedValue;
  const desiredSignerEthBalance = formatAttoEth(
    Number(DESIRED_SIGNER_ETH_BALANCE)
  ).value;
  const reserveAmount: FormattedNumber = formatDai(
    ethToDaiRate.multipliedBy(desiredSignerEthBalance)
  );
>>>>>>> a012c5f1

  return {
    modal,
    reserveAmount,
<<<<<<< HEAD
  }
}
=======
  };
};
>>>>>>> a012c5f1

const mapDispatchToProps = (dispatch: any) => ({
  closeModal: () => {
    dispatch(closeModal());

    const localStorageRef =
      typeof window !== 'undefined' && window.localStorage;
    if (localStorageRef && localStorageRef.setItem) {
      localStorageRef.setItem(GSN_WALLET_SEEN, 'true');
    }
  },
  createFundedGsnWallet: () => dispatch(createFundedGsnWallet()),
});

const mergeProps = (sP: any, dP: any, oP: any) => ({
  title: 'Activate Account',
  description: [
    `Augur is a peer-to-peer system, and certain actions require paying a small fee to other users of the system. The cost of these fees will be included in the total fees displayed when taking that action. Trades, Creating Markets, and Reporting on the market outcome are examples of such actions.\n Augur will reserve $${sP.reserveAmount.formattedValue} of your funds in order to pay these fees, but your total balance can be cashed out at any time. To see the total amount reserved for fees, click on the Account menu.\n Until the account is activated you will be unable to place an order.`,
  ],
  buttons: sP.modal.customAction
    ? [
        {
          text: 'OK',
          action: () => {
            if (sP.modal.customAction) {
              sP.modal.customAction();
            }
            dP.closeModal();
          },
        },
      ]
    : [
        {
          text: 'Activate Account',
          action: () => {
            dP.closeModal();
            dP.createFundedGsnWallet();
          },
        },
        {
          text: 'Do it later',
          action: () => {
            dP.closeModal();
          },
        },
      ],
});

export default withRouter(
  connect(
    mapStateToProps,
    mapDispatchToProps,
    mergeProps
  )(Message)
);<|MERGE_RESOLUTION|>--- conflicted
+++ resolved
@@ -11,31 +11,15 @@
 import { AppStatus } from 'modules/app/store/app-status';
 
 const mapStateToProps = (state: AppState) => {
-<<<<<<< HEAD
   const { modal, ethToDaiRate: { roundedValue: ethToDaiRate } } = AppStatus.get();
   const desiredSignerEthBalance = formatAttoEth(Number(DESIRED_SIGNER_ETH_BALANCE)).value;
   const reserveAmount: FormattedNumber = formatDai(ethToDaiRate.multipliedBy(desiredSignerEthBalance));
-=======
-  const { appStatus, modal } = state;
-  const ethToDaiRate = appStatus.ethToDaiRate.roundedValue;
-  const desiredSignerEthBalance = formatAttoEth(
-    Number(DESIRED_SIGNER_ETH_BALANCE)
-  ).value;
-  const reserveAmount: FormattedNumber = formatDai(
-    ethToDaiRate.multipliedBy(desiredSignerEthBalance)
-  );
->>>>>>> a012c5f1
 
   return {
     modal,
     reserveAmount,
-<<<<<<< HEAD
   }
 }
-=======
-  };
-};
->>>>>>> a012c5f1
 
 const mapDispatchToProps = (dispatch: any) => ({
   closeModal: () => {
