import { connect } from 'react-redux';
import { withRouter } from 'react-router-dom';
import { Connect } from 'modules/modal/connect';
import { AppState } from 'store';
import { closeModal } from 'modules/modal/actions/close-modal';
import { ThunkDispatch } from 'redux-thunk';
import { Action } from 'redux';
import { updateModal } from '../actions/update-modal';
import {
  MODAL_LOGIN,
  MODAL_SIGNUP,
  MODAL_LOADING,
  ACCOUNT_TYPES,
  SIGNIN_LOADING_TEXT,
  SIGNIN_SIGN_WALLET,
  SIGNIN_LOADING_TEXT_PORTIS,
  SIGNIN_LOADING_TEXT_TORUS,
  SIGNIN_LOADING_TEXT_FORTMATIC,
  MODAL_ERROR,
} from 'modules/common/constants';
import { loginWithInjectedWeb3 } from 'modules/auth/actions/login-with-injected-web3';
import { loginWithPortis } from 'modules/auth/actions/login-with-portis';
import { loginWithFortmatic } from 'modules/auth/actions/login-with-fortmatic';
import { loginWithTorus } from 'modules/auth/actions/login-with-torus';
import isMetaMaskPresent from 'modules/auth/helpers/is-meta-mask';
import makePath from 'modules/routes/helpers/make-path';
import { MARKETS } from 'modules/routes/constants/views';
import { windowRef } from 'utils/window-ref';

const mapStateToProps = (state: AppState) => ({
  modal: state.modal,
});

const mapDispatchToProps = (dispatch: ThunkDispatch<void, any, Action>) => ({
  closeModal: () => dispatch(closeModal()),
  loginModal: () => dispatch(updateModal({ type: MODAL_LOGIN })),
  signupModal: () => dispatch(updateModal({ type: MODAL_SIGNUP })),
  loadingModal: (message, callback, showMetaMaskHelper = false) =>
    dispatch(
      updateModal({
        type: MODAL_LOADING,
        message,
        showMetaMaskHelper,
        callback,
        showCloseAfterDelay: true,
      })
    ),
  connectMetaMask: () => dispatch(loginWithInjectedWeb3()),
  connectPortis: () =>
    dispatch(loginWithPortis(false)),
  connectTorus: () =>
    dispatch(loginWithTorus()),
  connectFortmatic: () =>
    dispatch(loginWithFortmatic()),
  errorModal: (error) => dispatch(
    updateModal({
      type: MODAL_ERROR,
<<<<<<< HEAD
      error: error ? JSON.stringify(error) : ''
=======
      error: error ? JSON.stringify(error) : 'Sorry, please try again.',
>>>>>>> 7c59d1a8
    })
  ),
});

const mergeProps = (sP: any, dP: any, oP: any) => {
  const onError = (error, accountType) => {
    console.error(`ERROR:${accountType}`, error);
    dP.errorModal(error.message ? error.message : error ? error : '');
  };

  const redirect = () => {
    setTimeout(() => {
      dP.closeModal();
      oP.history.push({ pathname: makePath(MARKETS, null) });
    });
  };

  const connectMethods = [
    {
      type: ACCOUNT_TYPES.PORTIS,
      hidden: false,
      action: async () => {
        dP.loadingModal(SIGNIN_LOADING_TEXT_PORTIS, () => redirect());
        try {
          await dP.connectPortis();
        } catch (error) {
          onError(error, ACCOUNT_TYPES.PORTIS);
        }
      },
    },
    {
      type: ACCOUNT_TYPES.TORUS,
      hidden: false,
      action: async () => {
        dP.loadingModal(SIGNIN_LOADING_TEXT_TORUS, () => redirect());
        try {
          await dP.connectTorus();
        } catch (error) {
          onError(error, ACCOUNT_TYPES.TORUS);
        }
      },
    },
    {
      type: ACCOUNT_TYPES.FORTMATIC,
      hidden: false,
      action: async () => {
        dP.loadingModal(SIGNIN_LOADING_TEXT_FORTMATIC, () => redirect());
        try {
          await dP.connectFortmatic();
        } catch (error) {
          onError(error, ACCOUNT_TYPES.FORTMATIC);
        }
      },
    },
    {
      type: ACCOUNT_TYPES.WEB3WALLET,
      disabled: false,
      hidden: !isMetaMaskPresent(),
      action: async () => {
        const accounts =
          windowRef.ethereum && windowRef.ethereum.selectedAddress;
        const msg = accounts ? SIGNIN_LOADING_TEXT : SIGNIN_SIGN_WALLET;
        dP.loadingModal(msg, () => redirect(), accounts ? false : true);
        try {
          await dP.connectMetaMask();
        } catch (error) {
          onError(error, ACCOUNT_TYPES.WEB3WALLET);
        }
      },
    },
    {
      type: ACCOUNT_TYPES.EDGE,
      hidden: false,
      disabled: true,
      action: () => null,
    },
    {
      type: ACCOUNT_TYPES.LEDGER,
      hidden: false,
      disabled: true,
      action: () => null,
    },
    {
      type: ACCOUNT_TYPES.TREZOR,
      hidden: false,
      disabled: true,
      action: () => null,
    },
  ];

  return {
    signupModal: dP.signupModal,
    loginModal: dP.loginModal,
    loginOrSignup: sP.modal.loginOrSignup ? sP.modal.loginOrSignup : null,
    closeModal: dP.closeModal,
    connectMethods,
  };
};

export default withRouter(
  connect(
    mapStateToProps,
    mapDispatchToProps,
    mergeProps
  )(Connect)
);<|MERGE_RESOLUTION|>--- conflicted
+++ resolved
@@ -55,11 +55,7 @@
   errorModal: (error) => dispatch(
     updateModal({
       type: MODAL_ERROR,
-<<<<<<< HEAD
-      error: error ? JSON.stringify(error) : ''
-=======
       error: error ? JSON.stringify(error) : 'Sorry, please try again.',
->>>>>>> 7c59d1a8
     })
   ),
 });
