--- conflicted
+++ resolved
@@ -40,10 +40,6 @@
     loginAccount: state.loginAccount,
     chunkOrders: !state.appStatus.zeroXEnabled,
     GsnEnabled: state.appStatus.gsnEnabled,
-<<<<<<< HEAD
-    ethToDaiRate: state.appStatus.ethToDaiRate,
-=======
->>>>>>> a6cfd162
     availableDai
   };
 };
@@ -122,11 +118,7 @@
     breakdown: [
       {
         label: 'Transaction Fee',
-<<<<<<< HEAD
-        value: sP.GsnEnabled ? displayGasInDai(gasCost, sP.ethToDaiRate) : formatEther(gasCost).full,
-=======
         value: sP.GsnEnabled ? displayGasInDai(gasCost) : gasCost,
->>>>>>> a6cfd162
       },
       {
         label: 'Total Cost (DAI)',
