--- conflicted
+++ resolved
@@ -24,10 +24,7 @@
 });
 
 const mergeProps = (sP: any, dP: any) => ({
-<<<<<<< HEAD
-=======
   ...sP,
->>>>>>> 4fa250f5
   closeAction: dP.closeAction,
   saveAction: dP.saveAction,
   feeTooLow: sP.modal.feeTooLow,
