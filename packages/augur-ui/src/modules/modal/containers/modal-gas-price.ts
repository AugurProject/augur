import { connect } from 'react-redux';
import { withRouter } from 'react-router-dom';
import { Gas } from 'modules/modal/gas';
import { closeModal } from 'modules/modal/actions/close-modal';
import { updateGasPriceInfo } from 'modules/app/actions/update-gas-price-info';
import { registerUserDefinedGasPriceFunction } from 'modules/app/actions/register-user-defined-gasPrice-function';
import { AppState } from 'store';
import { ThunkDispatch } from 'redux-thunk';
import { Action } from 'redux';

const mapStateToProps = (state: AppState) => ({
  modal: state.modal,
  ...state.gasPriceInfo,
  ethToDaiRate: state.appStatus.ethToDaiRate,
});

const mapDispatchToProps = (dispatch: ThunkDispatch<void, any, Action>) => ({
  closeAction: () => dispatch(closeModal()),
  saveAction: (userDefinedGasPrice: number, average: number) => {
    dispatch(updateGasPriceInfo({ userDefinedGasPrice }));
    registerUserDefinedGasPriceFunction(userDefinedGasPrice, average);
    dispatch(closeModal());
  },
});

const mergeProps = (sP: any, dP: any) => ({
<<<<<<< HEAD
=======
  ...sP,
>>>>>>> 7c59d1a8
  closeAction: dP.closeAction,
  saveAction: dP.saveAction,
  feeTooLow: sP.modal.feeTooLow,
});

export default withRouter(
  connect(
    mapStateToProps,
    mapDispatchToProps,
    mergeProps
  )(Gas)
);<|MERGE_RESOLUTION|>--- conflicted
+++ resolved
@@ -24,10 +24,7 @@
 });
 
 const mergeProps = (sP: any, dP: any) => ({
-<<<<<<< HEAD
-=======
   ...sP,
->>>>>>> 7c59d1a8
   closeAction: dP.closeAction,
   saveAction: dP.saveAction,
   feeTooLow: sP.modal.feeTooLow,
