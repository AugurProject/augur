import React from 'react';

import { Proceeds } from 'modules/modal/proceeds';
import { useAppStatusStore } from 'modules/app/store/app-status';
import {
  CLAIM_FEES_GAS_COST,
  CLAIM_STAKE_FEES,
  REDEEMSTAKE,
  DISAVOWCROWDSOURCERS,
  TRANSACTIONS,
  FORKANDREDEEM,
  ZERO,
  CLAIM_FEE_WINDOWS,
  CLAIM_ALL_TITLE,
  CLAIM_MARKETS_PROCEEDS,
  PROCEEDS_TO_CLAIM_TITLE,
  MAX_BULK_CLAIM_MARKETS_PROCEEDS_COUNT,
  NEW_ORDER_GAS_ESTIMATE,
} from 'modules/common/constants';
import { selectReportingWinningsByMarket } from 'modules/positions/selectors/select-reporting-winnings-by-market';
import { getTransactionLabel } from 'modules/auth/helpers/get-gas-price';
import {
  MarketReportClaimableContracts,
  MarketClaimablePositions,
  MarketData,
} from 'modules/types';
import { ActionRowsProps } from './common';
import {
  redeemStakeBatches,
  redeemStake,
  redeemStakeGas,
} from 'modules/reporting/actions/claim-reporting-fees';
import {
  formatAttoRep,
  formatEther,
  formatBlank,
  formatAttoDai,
  formatDai,
  formatGasCostToEther,
} from 'utils/format-number';
import { displayGasInDai } from 'modules/app/actions/get-ethToDai-rate';
import { addPendingData } from 'modules/pending-queue/actions/pending-queue-management';
import { disavowMarket } from 'modules/contracts/actions/contractCalls';
import { TXEventName } from '@augurproject/sdk/src';
import { getLoginAccountClaimableWinnings } from 'modules/positions/selectors/login-account-claimable-winnings';
import { labelWithTooltip } from 'modules/common/labels.styles.less';
import {
  startClaimingMarketsProceeds,
  claimMarketsProceedsGas,
} from 'modules/positions/actions/claim-markets-proceeds';
import { UnsignedOrders } from './unsigned-orders';
import { usePendingOrdersStore } from 'modules/app/store/pending-orders';
import { selectMarket } from 'modules/markets/selectors/market';
import { cancelAllOpenOrders } from 'modules/orders/actions/cancel-order';
import { totalTradingBalance } from 'modules/auth/helpers/login-account';
import { createBigNumber } from 'utils/create-big-number';
import { startOrderSending } from 'modules/orders/actions/liquidity-management';
import { Getters } from '@augurproject/sdk';
import getUserOpenOrders from 'modules/orders/selectors/user-open-orders';
import { getGasCost } from 'modules/modal/gas';

export const ModalClaimFees = () => {
  const {
    pendingQueue = [],
    universe: { forkingInfo },
    modal,
    gasPriceInfo,
    ethToDaiRate,
    actions: { closeModal },
  } = useAppStatusStore();
  const gasPrice = gasPriceInfo.userDefinedGasPrice || gasPriceInfo.average;
  const claimReportingFees = selectReportingWinningsByMarket();
  const transactionLabel = getTransactionLabel();

  const participationTokensOnly = modal.participationTokensOnly;
  const isForking = !!forkingInfo;
  const forkingMarket = isForking ? forkingInfo.forkingMarket : null;
  const modalRows: ActionRowsProps[] = [];

  const reportingParticipants = participationTokensOnly
    ? []
    : claimReportingFees.claimableMarkets.marketContracts.reduce(
        (p, c) => [...p, ...c.contracts],
        []
      );
  const allRedeemStakeOptions = {
    disputeWindows: claimReportingFees.participationContracts.contracts,
    reportingParticipants,
  };
  const submitAllTxCount = redeemStakeBatches(allRedeemStakeOptions);
  const claimableMarkets = claimReportingFees.claimableMarkets;
  const showBreakdown =
    claimableMarkets.marketContracts.length + reportingParticipants.length > 1;
  const totalRep = `${
    formatAttoRep(claimReportingFees.totalUnclaimedRep).formatted
  } REP`;

  if (!participationTokensOnly) {
    claimableMarkets.marketContracts.map(marketObj => {
      const market = marketObj.marketObject;
      if (market) {
        const marketRep = formatAttoRep(marketObj.totalAmount);
        const isForkingMarket = market.id === forkingMarket;

        const pending =
          pendingQueue[CLAIM_STAKE_FEES] &&
          pendingQueue[CLAIM_STAKE_FEES][marketObj.marketId];
        const redeemStakeOptions = {
          disputeWindows: [],
          reportingParticipants: marketObj.contracts,
          disavowed: market.disavowed ? true : false,
          isForkingMarket,
        };
        const marketTxCount = redeemStakeBatches(redeemStakeOptions);
        let notice = undefined;
        let action = () => redeemStake(redeemStakeOptions);
        let estimateGas = async () => {
          const gas = await redeemStakeGas(redeemStakeOptions);
          const gasCostDai = getGasCost(gas, gasPrice, ethToDaiRate);
          const displayfee = `$${gasCostDai.formattedValue}`;

          return {
            label: transactionLabel,
            value: String(displayfee),
          };
        };
        let buttonText = 'Claim';
        let queueName = REDEEMSTAKE;
        let queueId = marketObj.contracts[0];

        if (isForking) {
          if (!market.disavowed) {
            buttonText = 'Disavow Market REP';
            notice =
              'Disavow Market disputing REP in order to release REP, releasing REP will be in a separate transaction';
            queueName = DISAVOWCROWDSOURCERS;
            queueId = market.id;
            action = () => {
              addPendingData(
                market.id,
                DISAVOWCROWDSOURCERS,
                TXEventName.Pending,
                '0',
                undefined
              );
              disavowMarket(market.id).catch(err => {
                addPendingData(
                  market.id,
                  DISAVOWCROWDSOURCERS,
                  TXEventName.Failure,
                  0,
                  undefined
                );
              });
            };
          } else if (market.disavowed && marketTxCount > 1) {
            notice = `Releasing REP will take ${marketTxCount} Transactions`;
            buttonText = 'Release REP';
          }

          if (isForkingMarket) {
            buttonText = 'Release and Migrate REP';
            queueName = TRANSACTIONS;
            queueId = FORKANDREDEEM;
            notice =
              marketTxCount > 1
                ? `Forking market, releasing REP will take ${marketTxCount} Transactions and be sent to corresponding child universe`
                : 'Forking market, release REP will be sent to corresponding child universe';
          }
        }

        if (market.disavowed) buttonText = 'Release REP';
        modalRows.push({
          title: market.description,
          text: buttonText,
          status: pending && pending.status,
          notice,
          marketTxCount,
          queueName,
          queueId,
          properties: [
            {
              label: 'Reporting stake',
              value: `${marketRep.formatted || 0} REP`,
              addExtraSpace: true,
            },
          ],
          action: showBreakdown ? action : null,
          estimateGas,
        });
      }
    });
  }

  let daiFormatted = formatBlank();

  if (claimReportingFees.participationContracts.unclaimedRep.gt(ZERO)) {
    const disputeWindowsPending =
      pendingQueue[CLAIM_STAKE_FEES] &&
      pendingQueue[CLAIM_STAKE_FEES][CLAIM_FEE_WINDOWS];

    const repFormatted = formatAttoRep(
      claimReportingFees.participationContracts.unclaimedRep
    );
    daiFormatted = formatAttoDai(
      claimReportingFees.participationContracts.unclaimedDai
    );
    modalRows.push({
      title: isForking
        ? 'Release Participation REP'
        : 'Reedeem all participation tokens',
      queueName: REDEEMSTAKE,
      queueId: claimReportingFees.participationContracts.contracts[0],
      text: 'Claim',
      status: disputeWindowsPending,
      properties: [
        {
          label: 'Reporting Stake',
          value: `${repFormatted.formatted} REP`,
          addExtraSpace: true,
        },
        {
          label: 'Reporting Fees',
          value: `$${daiFormatted.formattedValue}`,
        },
      ],
      action: () => {
        const redeemStakeOptions = {
          disputeWindows: claimReportingFees.participationContracts.contracts,
          reportingParticipants: [],
        };
        redeemStake(redeemStakeOptions);
      },
      estimateGas: async () => {
        const redeemStakeOptions = {
          disputeWindows: claimReportingFees.participationContracts.contracts,
          reportingParticipants: [],
        };
        const gas = await redeemStakeGas(redeemStakeOptions);
        const gasCostDai = getGasCost(gas, gasPrice, ethToDaiRate);
        const displayfee = `$${gasCostDai.formattedValue}`;
        return {
          label: transactionLabel,
          value: String(displayfee),
        };
      },
    });
  }

  if (modalRows.length === 0) {
    if (modal.cb) {
      modal.cb();
    }
    closeModal();
    return {};
  }

  const breakdown = showBreakdown
    ? [
        {
          label: 'Total REP',
          value: totalRep,
        },
        {
          label: 'Total DAI',
          value: `$${daiFormatted.formattedValue}`,
        },
      ]
    : null;

  return (
    <Proceeds
      title={isForking ? 'Release REP' : 'Claim stake & fees'}
      submitAllTxCount={isForking ? 0 : submitAllTxCount}
      descriptionMessage={
        participationTokensOnly
          ? [
              {
                preText: 'You have',
                boldText: `${
                  formatAttoRep(
                    claimReportingFees.participationContracts.unclaimedRep
                  ).formatted
                } REP`,
                postText: 'available to be claimed from your reporting stake ',
              },
              {
                preText: ' and',
                boldText: `${claimReportingFees.totalUnclaimedDaiFormatted.formattedValue} DAI`,
                postText:
                  'of reporting fees to collect from the following markets:',
              },
            ]
          : [
              {
                preText: 'You have',
                boldText: `${claimReportingFees.totalUnclaimedRepFormatted.formatted} REP`,
                postText: 'available to be claimed from your reporting stake ',
              },
              {
                preText: ' and',
                boldText: `${claimReportingFees.totalUnclaimedDaiFormatted.formattedValue} DAI`,
                postText:
                  'of reporting fees to collect from the following markets:',
              },
            ]
      }
      rows={modalRows}
      closeAction={() => {
        if (modal.cb) {
          modal.cb();
        }
        closeModal();
      }}
      estimateGas={async () => {
        if (!!breakdown) {
          const gas = await redeemStakeGas(allRedeemStakeOptions);
          const gasCostDai = getGasCost(gas, gasPrice, ethToDaiRate);
          const displayfee = `$${gasCostDai.formattedValue}`;

          return {
            label: transactionLabel,
            value: String(displayfee),
          };
        }
        return null;
      }}
      breakdown={breakdown}
      buttons={
        isForking || participationTokensOnly
          ? null
          : [
              {
                text: CLAIM_ALL_TITLE,
                disabled: modalRows.find(market => market.status === 'pending'),
                action: () => {
                  redeemStake(allRedeemStakeOptions, () => {
                    if (modal.cb) {
                      modal.cb();
                    }
                  });
                  closeModal();
                },
              },
              {
                text: 'Close',
                action: () => {
                  if (modal.cb) {
                    modal.cb();
                  }
                  closeModal();
                },
              },
            ]
      }
    />
  );
};

export const ModalClaimMarketsProceeds = () => {
  const {
    pendingQueue = [],
    loginAccount: { address: account },
    modal,
    gasPriceInfo,
    ethToDaiRate,
    blockchain: { currentAugurTimestamp: currentTimestamp },
    actions: { closeModal },
  } = useAppStatusStore();
  const gasPrice = gasPriceInfo.userDefinedGasPrice || gasPriceInfo.average;
  const accountMarketClaimablePositions: MarketClaimablePositions = getLoginAccountClaimableWinnings();

  const totalUnclaimedProceeds =
    accountMarketClaimablePositions.totals.totalUnclaimedProceeds;
  const transactionLabel = getTransactionLabel();
  const showBreakdown = accountMarketClaimablePositions.markets.length > 1;
  let claimableMarkets = [];
  if (
    accountMarketClaimablePositions.markets &&
    accountMarketClaimablePositions.markets.length > 0
  ) {
    claimableMarkets = accountMarketClaimablePositions.markets.map(
      (market: MarketData) => {
        const marketId = market.id;
        const claimablePosition =
          accountMarketClaimablePositions.positions[marketId];
        const pending =
          pendingQueue[CLAIM_MARKETS_PROCEEDS] &&
          pendingQueue[CLAIM_MARKETS_PROCEEDS][marketId];

        const unclaimedProceeds = formatDai(
          claimablePosition.unclaimedProceeds
        );
        return {
          marketId,
          title: market.description,
          status: pending && pending.status,
          properties: [
            {
              label: 'Proceeds after market fees',
              value: unclaimedProceeds.full,
            },
          ],
          text: PROCEEDS_TO_CLAIM_TITLE,
          action: showBreakdown
            ? () => startClaimingMarketsProceeds([marketId], account, () => {})
            : null,
          estimateGas: async () => {
            const gas = await claimMarketsProceedsGas([marketId], account);
            const gasCostDai = getGasCost(gas, gasPrice, ethToDaiRate);
            const displayfee = `$${gasCostDai.formattedValue}`;
            return {
              label: transactionLabel,
              value: String(displayfee),
            };
          },
        };
      }
    );
  }

  const multiMarket = claimableMarkets.length > 1 ? 's' : '';
  const totalUnclaimedProceedsFormatted = formatDai(totalUnclaimedProceeds);
  const submitAllTxCount = Math.ceil(
    claimableMarkets.length / MAX_BULK_CLAIM_MARKETS_PROCEEDS_COUNT
  );

  if (claimableMarkets.length === 0) {
    if (modal.cb) {
      modal.cb();
    }
    closeModal();
    return null;
  }

  const breakdown = showBreakdown
    ? [
        {
          label: 'Total Proceeds',
          value: totalUnclaimedProceedsFormatted.formatted,
        },
      ]
    : null;

  return (
    <Proceeds
      title={PROCEEDS_TO_CLAIM_TITLE}
      descriptionMessage={[
        {
          preText: 'You currently have a total of',
          boldText: totalUnclaimedProceedsFormatted.full,
        },
      ]}
      rows={claimableMarkets}
      submitAllTxCount={submitAllTxCount}
      estimateGas={async () => {
        if (breakdown) {
          const gas = await claimMarketsProceedsGas(
            claimableMarkets.map(m => m.marketId),
            account
          );
          const gasCostDai = getGasCost(gas, gasPrice, ethToDaiRate);
          const displayfee = `$${gasCostDai.formattedValue}`;
          return {
            label: transactionLabel,
            value: String(displayfee),
          };
        }
        return null;
      }}
      breakdown={breakdown}
      closeAction={() => {
        if (modal.cb) {
          modal.cb();
        }
        closeModal();
      }}
      buttons={[
        {
          text: `${multiMarket ? CLAIM_ALL_TITLE : PROCEEDS_TO_CLAIM_TITLE}`,
          disabled: claimableMarkets.find(
            market => market.status === 'pending'
          ),
          action: () => {
            startClaimingMarketsProceeds(
              claimableMarkets.map(m => m.marketId),
              account,
              modal.cb
            );
            closeModal();
          },
        },
        {
          text: 'Close',
          action: () => {
            if (modal.cb) {
              modal.cb();
            }
            closeModal();
          },
        },
      ]}
    />
  );
};

export const ModalOpenOrders = () => {
  const {
    modal,
    actions: { closeModal },
  } = useAppStatusStore();
  const market = selectMarket(modal.marketId);
  const userOpenOrders = getUserOpenOrders(modal.marketId) || [];
  const openOrders = userOpenOrders;
  const { description: marketTitle, marketId } = market;

  return (
    <UnsignedOrders
      title='Open Orders in resolved market'
      description={['You have open orders in this resolved market:']}
      marketId={marketId}
      openOrders
      marketTitle={marketTitle}
      orders={openOrders}
      buttons={[
        {
          text: 'Cancel All',
          action: () => {
            cancelAllOpenOrders(openOrders);
            closeModal();
          },
        },
        {
          text: 'Close',
          action: () => {
            if (modal.cb) {
              modal.cb();
            }
            closeModal();
          },
        },
      ]}
      closeAction={() => {
        if (modal.cb) {
          modal.cb();
        }
        closeModal();
      }}
    />
  );
};

export const ModalUnsignedOrders = () => {
  const {
    loginAccount,
    modal,
    ethToDaiRate,
    gasPriceInfo,
    actions: { closeModal },
  } = useAppStatusStore();
  const {
    pendingLiquidityOrders,
  } = usePendingOrdersStore();
  const market = selectMarket(modal.marketId);
  let availableDai = totalTradingBalance();
  const liquidity = pendingLiquidityOrders[market.transactionHash];
  let numberOfTransactions = 0;
  let totalCost = ZERO;

  market.outcomes.forEach((outcome: Getters.Markets.MarketInfoOutcome) => {
    liquidity &&
      liquidity[outcome.id] &&
      liquidity[outcome.id].forEach((order: any, index: number) => {
        totalCost = totalCost.plus(order.orderEstimate);
        numberOfTransactions += 1;
      });
  });
<<<<<<< HEAD

  const gasCost = NEW_ORDER_GAS_ESTIMATE.times(numberOfTransactions).multipliedBy(gasPriceInfo.userDefinedGasPrice)
=======
  const gasPrice = gasPriceInfo.userDefinedGasPrice || gasPriceInfo.average;
>>>>>>> f6da375f
  const bnAllowance = createBigNumber(loginAccount.allowance, 10);
  const needsApproval = bnAllowance.lte(ZERO);
  const insufficientFunds = availableDai.lt(totalCost);
  const {
    marketType,
    scalarDenomination,
    description: marketTitle,
    id: marketId,
    numTicks,
    minPrice,
    maxPrice,
    transactionHash,
  } = market;
  // all orders have been created or removed.
  if (numberOfTransactions === 0) {
    if (modal.cb) {
      modal.cb();
    }
    closeModal();
  }
  return (
    <UnsignedOrders
      title='Unsigned Orders'
      description={[
        "You have unsigned orders pending for this market's initial liquidity:",
      ]}
      scalarDenomination={scalarDenomination}
      marketType={marketType}
      marketTitle={marketTitle}
      marketId={marketId}
      numTicks={numTicks}
      maxPrice={maxPrice}
      minPrice={minPrice}
      transactionHash={transactionHash}
      needsApproval={needsApproval}
      insufficientFunds={insufficientFunds}
      numberOfTransactions={numberOfTransactions}
      breakdown={[
        {
          label: 'Total Cost (DAI)',
          value: formatDai(totalCost.toFixed()).full,
          highlight: true,
        },
      ]}
      header={[
        'outcome',
        'type',
        'quantity',
        'price',
        'estimated costs (dai)',
        '',
        '',
      ]}
      liquidity={liquidity}
      outcomes={liquidity && Object.keys(liquidity)}
      bnAllowance={bnAllowance}
      buttons={[
        {
          disabled: insufficientFunds,
          text: 'Submit All',
          action: () => startOrderSending({ marketId }),
        },
        // Temporarily removed because there is no confirmation, the button just cancels everything on a single click
        // {
        //   text: 'Cancel All',
        //   action: () => {
        //     clearMarketLiquidityOrders(market.transactionHash);
        //     closeModal();
        //   },
        // },
        {
          text: 'Close',
          action: () => {
            closeModal();
          },
        },
      ]}
      closeAction={() => {
        closeModal();
      }}
    />
  );
};<|MERGE_RESOLUTION|>--- conflicted
+++ resolved
@@ -575,12 +575,6 @@
         numberOfTransactions += 1;
       });
   });
-<<<<<<< HEAD
-
-  const gasCost = NEW_ORDER_GAS_ESTIMATE.times(numberOfTransactions).multipliedBy(gasPriceInfo.userDefinedGasPrice)
-=======
-  const gasPrice = gasPriceInfo.userDefinedGasPrice || gasPriceInfo.average;
->>>>>>> f6da375f
   const bnAllowance = createBigNumber(loginAccount.allowance, 10);
   const needsApproval = bnAllowance.lte(ZERO);
   const insufficientFunds = availableDai.lt(totalCost);
