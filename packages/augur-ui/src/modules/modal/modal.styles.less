--- conflicted
+++ resolved
@@ -192,12 +192,8 @@
       text-align: center;
 
       > svg {
-<<<<<<< HEAD
         height: @size-64;
-=======
-        height: 62px;
-        fill: @color-primary-text;
->>>>>>> a6cfd162
+        fill: var(--color-primary-text);
       }
     }
 
@@ -1337,10 +1333,7 @@
 .Orders {
   .Message;
 
-<<<<<<< HEAD
   background: var(--color-dark-grey);
-=======
->>>>>>> a6cfd162
   min-width: 842px;
 
   @media @breakpoint-mobile {
@@ -1481,11 +1474,7 @@
           > div {
             flex: 1 100%;
             margin: @size-24 0;
-<<<<<<< HEAD
             grid-column: 4;
-=======
-            grid-column: 3 / span 3;
->>>>>>> a6cfd162
           }
         }
       }
@@ -2835,11 +2824,7 @@
   border-right: solid @size-12 transparent;
   position: absolute;
   right: @size-21;
-<<<<<<< HEAD
   top: -@size-6;
-=======
-  top: -6px;
->>>>>>> a6cfd162
 }
 
 .ShowConfirmaiton:before {
