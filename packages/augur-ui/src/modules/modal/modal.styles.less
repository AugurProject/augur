--- conflicted
+++ resolved
@@ -3321,12 +3321,8 @@
   }
 }
 
-<<<<<<< HEAD
-.ModalGlobalChat {
+.ModalOrbitChat {
   background: var(--color-dark-grey);
-=======
-.ModalOrbitChat {
-  background: @color-dark-grey;
   bottom: @size-4;
   position: fixed;
   right: @size-22;
@@ -3337,14 +3333,14 @@
     .mono-9-bold;
 
     align-items: center;
-    background: @color-module-background;
-    color: @color-primary-text;
+    background: var(--color-module-background);
+    color: var(--color-primary-text);
     display: flex;
     flex-direction: row-reverse;
     text-transform: uppercase;
 
     > svg {
-      fill: @color-primary-text;
+      fill: var(--color-primary-text);
       height: @size-12;
       margin-left: @size-8;
       transform: rotate(180deg);
@@ -3354,8 +3350,8 @@
 
   // Open global chat window
   > div {
-    background-color: @color-module-background;
-    border: 1px solid @color-dark-grey;
+    background-color: var(--color-module-background);
+    border: 1px solid var(--color-dark-grey);
     height: 100%;
     left: 0;
     position: fixed;
@@ -3365,14 +3361,14 @@
     // Header section
     > div:first-of-type {
       align-items: center;
-      background-color: @color-dark-grey;
-      border-bottom: 1px solid @color-dark-grey;
+      background-color: var(--color-dark-grey);
+      border-bottom: 1px solid var(--color-dark-grey);
       display: flex;
       flex-direction: row;
       padding: @size-14 @size-16;
 
       > span {
-        color: @color-primary-text;
+        color: var(--color-primary-text);
         text-transform: uppercase;
       }
 
@@ -3383,9 +3379,9 @@
       > span:nth-of-type(2) {
         .mono-9;
 
-        background: fade(@color-open, 15%);
+        background: var(--color-open-15);
         border-radius: 0.1875rem;
-        color: @color-open;
+        color: var(--color-open);
         padding: 0 1px;
       }
 
@@ -3394,7 +3390,7 @@
 
         > svg {
           height: @size-12;
-          fill: @color-primary-text;
+          fill: var(--color-primary-text);
           margin: 0;
           width: @size-12;
         }
@@ -3410,8 +3406,7 @@
 }
 
 .ModalThreeBoxChat {
-  background: @color-dark-grey;
->>>>>>> a012c5f1
+  background: var(--color-dark-grey);
   position: fixed;
   bottom: 0;
   right: 0;
