@import (reference) '~assets/styles/shared';

.DefaultModalBorder {
  border: @size-3 solid var(--color-secondary-action-outline);
  border-radius: @border-radius-extra-rounded;

  @media @breakpoint-mobile {
    border: @size-2 solid var(--color-secondary-action-outline);
    border-radius: @border-radius-default;
  }
}

.Container {
  .DefaultModalBorder;

  background: var(--color-module-background);
  display: flex;
  flex-flow: column nowrap;
  max-height: 90vh;
  max-width: @size-560;
  position: relative;
  width: 100%;

  > main {
    overflow: auto;
    padding: @size-16 @size-24;
  }

  > main > h1 {
    .text-12-medium;

    color: var(--color-primary-text);
    line-height: @size-16;
    margin-bottom: @size-16;
    text-align: left;
    text-transform: uppercase;
  }

  > main > h2 {
    .text-16-medium;

    color: var(--color-primary-text);
    margin: @size-8 0 @size-24;
  }

  > main > h3 {
    .text-12-bold;

    color: var(--color-primary-text);
    line-height: @size-16;
    margin: 0 0 @size-14;
  }

  > div:last-of-type {
    display: flex;
    flex-flow: row-reverse nowrap;

    > button,
    > a {
      margin-left: @size-16;
    }
  }
}

.LargeSubheader {
  .text-22-bold;

  color: var(--color-primary-text);
  justify-content: center;
  display: flex;

  @media @breakpoint-mobile {
    .text-16-bold;
  }
}

.SmallSubheader {
  .text-14;

  color: var(--color-secondary-text);
  justify-content: center;
  line-height: 150%;
  margin-top: @size-4;
  display: flex;
}

.MediumSubheader {
  .text-16-bold;

  color: var(--color-primary-text);
}

.DaiGraphic {
  margin: @size-42 0 @size-36;
  display: flex;
  align-items: center;
  justify-content: center;

  > div {
    display: flex;
    flex-direction: column;
    > span {
      .text-18-bold;

      color: var(--color-primary-text);
      margin-top: @size-14;
      text-transform: uppercase;
    }
  }

  > div:first-of-type {
    > svg {
      height: @size-64;
      width: @size-64;

      > path {
        fill: var(--color-secondary-text);
      }
    }
  }

  > div:last-of-type {
    > svg {
      height: @size-64;
      width: @size-52;

      > path {
        fill: var(--color-secondary-text);
      }
    }
  }

  > span {
    .text-28-bold;

    color: var(--color-primary-text);
    margin: 0 @size-32;
  }
}

.LinkContentSection {
  .text-14;

  margin: @size-8 0 @size-28;
  color: var(--color-secondary-text);
  line-height: 150%;
  text-align: center;

  > div {
    margin-top: @size-4;

    > a {
      color: var(--color-primary-action);

      > button {
        .text-12;
      }
    }
  }
}

div.Onboarding {
  .Message;

  align-items: center;
  border: 3px solid var(--color-secondary-action-outline);
  min-height: 487px;
  justify-content: center;
  padding: @size-32 @size-40 @size-32;
  width: 454px;

  @media @breakpoint-mobile {
    align-items: center;
    border: 2px solid var(--color-secondary-action-outline);
    height: 100%;
    justify-content: center;
    margin: @size-32 @size-8;
    max-height: 100%;
    max-width: 100%;
  }

  > main {
    align-items: center;
    display: flex;
    flex: 2;
    flex-direction: column;
    justify-content: center;
    min-height: fit-content;
    padding: 0;

    > div:nth-of-type(1) {
      text-align: center;
    }

    > div:nth-of-type(2) {
      text-align: center;
      margin-top: 56px;
    }

    > div:nth-of-type(3) {
      text-align: center;
      margin-top: @size-12;
    }

    @media @breakpoint-mobile {
      flex: 1;
    }
  }

  > div:last-of-type {
    align-items: center;
    border-top: 0;
    display: flex;
    flex-direction: column;
    justify-content: center;
    padding: 0;

    > div:first-of-type {
      display: flex;
      flex-direction: row-reverse;

      > button:last-of-type {
        margin-right: @size-16;
      }

      > button:only-of-type {
        margin: 0;
      }
    }

    @media @breakpoint-mobile {
      flex: 1;
    }
  }

  &.Condensed {
    min-height: 200px;
    width: 445px;
    padding: @size-32 @size-24 @size-12;

    > main {
      > div:nth-of-type(1) {
        .text-18-bold;
      }

      > div:nth-of-type(2) {
        .text-12;

        margin-top: @size-16;
        line-height: 140%;
      }
    }
  }
}

.Stepper {
  display: flex;
  margin-top: @size-32;

  > span {
    background: var(--color-inactive-text);
    border-radius: 50%;
    height: @size-8;
    margin-right: @size-10;
    width: @size-8;

    &.Current {
      background: var(--color-primary-text);
    }
  }

  > span:last-of-type {
    margin-right: 0;
  }
}

.TitleHeader {
  align-items: center;
  border-bottom: 1px solid var(--color-secondary-action-outline);
  display: flex;
  flex-flow: row nowrap;
  justify-content: space-between;
  padding: @size-24;
  display: grid;
  grid-template-columns: 2fr 1fr;

  &.Bright {
    > h1 {
      color: var(--color-reporting);
    }
  }

  &.ShortBorder {
    padding: 0 0 @size-24;
    margin: @size-24 @size-24 0;
  }

  @media @breakpoint-mobile {
    padding: @size-8 @size-16 @size-16;
  }

  > h1 {
    .text-12-medium;

    color: var(--color-primary-text);
    line-height: @size-16;
    margin-bottom: 0;
    text-align: left;
    text-transform: uppercase;
  }

  > h2 {
    .text-12;

    color: var(--color-primary-text);
    margin-top: @size-16;
    grid-row: 2;
  }

  > button:first-of-type {
    display: flex;
    justify-content: flex-end;
    > svg {
      height: @size-12;
      width: @size-12;

      > path {
        stroke: var(--color-primary-text);
      }
    }
  }
}

:root[theme="BETTING"],
:root[theme="SPORTS"] {
  .TitleHeader {
    padding: @size-16 @size-21;
  }
}

div.ButtonsRow:last-of-type {
  padding: @size-12 @size-24;

  @media @breakpoint-mobile {
    padding: @size-8 @size-16;
  }
}

:root[theme="BETTING"],
:root[theme="SPORTS"] {
  div.ButtonsRow:last-of-type {
    background: var(--color-table-header-50);
    padding: @size-14 @size-16;
  }
}

.FundsHelp {
  > p {
    .text-12-bold;

    color: var(--color-primary-text);
    margin: @size-50 0 @size-8;
  }

  > div  {
    .text-12;

    color: var(--color-secondary-text);
    line-height: 140%;

    > span {
      width: @size-16;
      height: @size-16;
      margin: 0 @size-2;

      > span svg {
        height: @size-12;
        transform: translateY(@size-2);
        width: @size-12;
      }
    }

    > button {
      .text-10-bold;

      background: none;
      border: none;
      padding: 0 0 0 @size-2;

      @media @breakpoint-mobile {
        padding: 0;
      }

      > svg {
        height: @size-10;
        width: @size-10;
      }
    }

  }
}

.AddFunds {
  &.hideOnMobile {
    @media @breakpoint-mobile {
      display: none;
    }
  }

  &.hideOnDesktop {
    display: none;

    @media @breakpoint-mobile {
      display: flex;
      margin: @size-48 0;
    }

    @media all and (max-width: 320px) { // iPhone 5
      margin: @size-2;
    }
  }

  .Container;

  flex-direction: row;
  max-width: 800px;
  min-height: @add-funds-height;

  > div {
    flex: 1;
  }

  > div:first-of-type {
    background: var(--color-module-background);
    padding: @size-32;

    > div:first-of-type {
      > button {
        display: none;
      }
    }

    > div:last-of-type {
      > h1 {
        .text-24-bold;

        color: var(--color-primary-text);
        margin: 0;
      }

      > h2 {
        .text-14;

        margin: @size-4 0 @size-24;
        color: var(--color-secondary-text);
      }

      > div:first-of-type {
        min-height: 242px;
      }
    }
  }

  > div:last-of-type {
    background: var(--color-page-background);
    padding: @size-16 @size-16 @size-32 @size-32;
    flex-direction: column;
    justify-content: space-between;

    @media @breakpoint-mobile {
      justify-content: flex-start;
    }

    > div:first-of-type {
      display: flex;

      > button:first-of-type {
        display: none;
      }
    }

    > div:last-of-type {
      align-items: flex-end;
      display: flex;
      justify-content: flex-end;

      > button {
        .text-12-bold;

        align-items: center;
        border: 1px solid var(--color-secondary-action-outline);
        border-radius: @border-radius-default;
        color: var(--color-secondary-text);
        display: flex;
        padding: @size-9 @size-12;

        @media all and (max-width: 320px) { // iPhone 5
          display: none;
        }
      }
    }

    > div:nth-of-type(2) {
      padding-right: @size-16;
      > h1 {
        .text-16-bold;

        color: var(--color-primary-text);
        margin: 0;
      }

      > h2 {
        .text-12;

        color: var(--color-secondary-text);
      }

      > h3 {
        .mono-10-bold;

        color: var(--color-primary-text);
        text-transform: uppercase;
        margin-bottom: @size-8;
      }

      > h4 {
        .text-12;

        @media @breakpoint-mobile {
          .text-14;
        }

        color: var(--color-dark-text);
        line-height: 140%;
        display: flex;
        margin-top: @size-12;
      }

      > ol {
        margin: 0 0 @size-24;
        padding: 0;
        list-style: none;
        counter-reset: custom-counter;

        > li {
          .text-14;

          line-height: 140%;
          color: var(--color-secondary-text);
          counter-increment: custom-counter;

          &:not(:first-of-type) {
            margin-top: @size-12;
          }

          > a {
            color: var(--color-primary-action);
          }

          &::before {
            .text-14-bold;

            color: var(--color-primary-text);
            content: counter(custom-counter) '. ';
          }
        }
      }
    }

    > div:nth-of-type(3) {
      visibility: hidden;

      @media @breakpoint-mobile {
        visibility: visible;

        > span:first-of-type {
          margin: @size-24 0 @size-8;
        }
      }

      @media all and (max-width: 320px) { // iPhone 5
        visibility: hidden;
      }
    }
  }

  @media @breakpoint-mobile {
    flex: 1;
    padding: 0;
    max-width: unset;
    max-height: unset;

    > div:first-of-type {
      display: flex;
      flex-direction: column;
      padding: @size-24;
      flex: 1;

      > div:first-of-type {
        justify-content: flex-end;
        display: flex;

        > button {
          display: flex;
        }
      }

      > div:nth-of-type(2) {
        flex: 1;
        display: flex;
        flex-direction: column;
      }
    }

    > div:last-of-type {
      display: none;
      flex-direction: column;
      padding: @size-16 @size-16 @size-24 @size-24;

      > div:first-of-type {
        flex-direction: row;
        margin-bottom: @size-16;

        > button:last-of-type {
          justify-content: flex-end;
        }

        > button:first-of-type,
        > button:last-of-type {
          display: flex;
        }

        > span:first-of-type {
          flex: 1;
          align-items: flex-end;
        }
      }

      > div:nth-of-type(2) {
        flex-direction: column;
      }

      > div:last-of-type {
        display: flex;
      }
    }

    &.ShowSelected {
      > div:first-of-type {
        display: none;
      }

      > div:last-of-type {
        display: flex;
      }
    }
  }
}

.AddFundsToolTip {
  > label {
    display: inline;
  }

  svg > path {
    fill: var(--color-secondary-text);
  }
}



.AddFundsCoinbase,
.AddFundsCreditDebit {
  > h2 {
    margin: @size-4 0 @size-24 0;

    svg {
      height: @size-12;
      transform: translateY(2px);
      width: @size-12;
    }
  }
}

.AddFundsCreditDebit {
  > button {
    margin-top: @size-8;
  }
}

.AddFundsCoinbase {
  > button {
    .text-10-bold;

    background: none;
    border: none;

    > svg {
      height: @size-10;
      width: @size-10;
    }
  }
}

.AddFundsTransfer {
  > h2 {
    margin: @size-4 0 @size-24;
  }

  > ol svg {
    height: @size-12;
    transform: translateY(2px);
    width: @size-12;
  }

  > button:last-of-type {
    .text-10-bold;

    background: none;
    border: none;

    > svg {
      height: @size-10;
      width: @size-10;
    }
  }
}

.AddFundsError {
  .text-12;

  color: var(--color-error);
}

.DaiEthSelector {
  display: flex;

  > div {
    .text-16-bold;

    align-items: center;
    background: var(--color-secondary-action);
    border: @size-2 solid var(--color-secondary-action-outline);
    border-radius: @border-radius-rounded;
    cursor: pointer;
    color: var(--color-primary-text);
    display: flex;
    height: @size-48;
    justify-content: center;
    padding: @size-14 @size-12 @size-14 @size-4;
    width: @size-87;

    &.selected {
      border: @size-2 solid var(--color-primary-action);
    }

    > svg {
      height: @size-28;
      width: @size-28;
      fill: var(--color-primary-text);
    }
  }

  > div:last-of-type {
    margin-left: @size-12;

    > svg {
      height: @size-21;
      width: @size-21;
    }
  }
}

.DescriptionWithLink {
  > p {
    .text-14-paragraph;

    @media @breakpoint-mobile {
      .text-12-paragraph;
    }

    color: var(--color-primary-text);
    line-height: 150%;
    margin: 0 0 @size-2 0;
  }

  > a {
    color: var(--color-primary-action);
  }
}

.Message {
  .Container;

  > header > h1 {
    .text-16;
    text-transform: capitalize;

    @media @breakpoint-mobile {
      .text-14;
    }
  }

  > main > p {
    .text-14-paragraph;

    @media @breakpoint-mobile {
      .text-12-paragraph;
    }

    color: var(--color-primary-text);
    line-height: 150%;
    margin: 0 0 @size-16 0;
  }

  > main > ol {
    .text-14;

    color: var(--color-primary-text);
    line-height: 150%;

    @media @breakpoint-mobile {
      .text-12-paragraph;
    }

    > li > span {
      color: var(--color-primary-action);
      cursor: pointer;
    }

    > li:first-of-type {
      margin-bottom: @size-16;
    }
  }

  > div:last-of-type {
    padding-bottom: @size-24;
  }
}

:root[theme="BETTING"],
:root[theme="SPORTS"] {
  .Message {
    > main {
      padding: @size-24 @size-24 @size-8;
      border-bottom: @size-1 solid var(--color-secondary-action-outline);
    }

    > header > h1 {
      .text-16-bold;

      color: var(--color-primary-text);
    }

    > div:last-of-type {
      > button,
      > a {
        margin-left: @size-8;
      }

      > button {
        .text-14-bold;

        height: @size-44;
        padding: 0 @size-24;
      }
    }
  }
}

.SignIn,
.HardwareWallet,
.Loading {
  .Container;

  background: var(--color-module-background);
  box-shadow: 0px @size-4 @size-4 rgba(0, 0, 0, 0.25);
  max-width: @login-signup-modal-width;
  padding: @size-48 @size-56;

  @media @breakpoint-mobile {
    padding: @size-24;
    flex: 1;
    max-width: unset;
    max-height: unset;
  }
}

.CloseButton {
  cursor: pointer;
  height: @size-12;
  position: absolute;
  right: @size-17;
  top: @size-17;
  width: @size-12;

  @media @breakpoint-mobile {
    height: @size-16;
    width: @size-16;
  }

  > svg {
    fill: var(--color-primary-text);
  }
}

.SignIn {
  @media @breakpoint-mobile {
    margin: @size-48 0;
    margin: @size-48 0;
    padding-top: @size-57;
  }

  > div:first-of-type {
    .CloseButton;

    > svg {
      fill: var(--color-secondary-text);
    }
  }

  > header {
    align-items: flex-end;
    display: flex;
    justify-content: space-between;
    margin-bottom: @size-32;

    @media @breakpoint-mobile {
      align-items: end;
      flex-direction: column;
    }

    > div:first-of-type {
      .text-24-bold;

      color: var(--color-primary-text);

      @media @breakpoint-mobile {
        margin-bottom: @size-4;
      }
    }

    > div:last-of-type {
      .text-12;

      color: var(--color-secondary-text);
      margin-bottom: @size-5;

      > span {
        color: var(--color-primary-action);
        cursor: pointer;
      }
    }
  }

  > footer {
    align-items: center;
    display: flex;
    justify-content: space-between;

    > div:first-of-type {
      .text-12;

      display: flex;
      flex-flow: row nowrap;
      justify-content: space-evenly;
      color: var(--color-secondary-text);

      > span {
        color: var(--color-primary-action);
        cursor: pointer;
      }
    }

    > div:last-of-type {
      .text-12;

      color: var(--color-secondary-text);
      cursor: pointer;
      text-align: center;
<<<<<<< HEAD
      width: @size-45;
=======
>>>>>>> 81d97df9
    }
  }

  > div:nth-of-type(2) {
    .text-12;

    align-items: center;
    color: var(--color-secondary-text);
    display: flex;
    justify-content: center;
    margin: @size-32 0;

    &:before,
    &:after {
      content: '';

      border: @size-1 solid var(--color-secondary-action-outline);
      width: 100%;
    }

    &:before {
      margin: 0 0 0 @size-21;
    }

    &:after {
      margin: 0 @size-21 0 0;
    }
  }

  > button {
    .text-14-bold;

    margin: 0 0 @size-8 0;
    text-align: left;
  }

  > button:first-of-type {
    margin: 0;
    background: var(--color-primary-action-15-dark);
  }

  > button:first-of-type:hover {
    background: var(--color-primary-action-5-dark);
  }

  > button:last-of-type {
    margin: 0 0 @size-32 0;
  }

  > footer {
    align-items: center;
    display: flex;
    justify-content: space-between;

    > div:first-of-type {
      .text-12;

      color: var(--color-secondary-text);

      > span {
        color: var(--color-primary-action);
        cursor: pointer;
      }
    }

    > div:last-of-type {
      .text-12;

      color: var(--color-secondary-text);
      cursor: pointer;
      text-align: center;
    }
  }
}

.HardwareWallet {
  @media @breakpoint-mobile {
    margin: @size-48 0;
    padding-top: 57px;
  }

  > div:first-of-type {
    .mono-12;

    color: var(--color-primary-text);
    cursor: pointer;
    position: absolute;
    top: 23px;

    > svg {
      height: @size-7;
      fill: var(--color-primary-text);
    }
  }

  > div:last-of-type {
    .CloseButton;

    display: block;

    > svg {
      fill: var(--color-secondary-text);
    }
  }

  > section {
    margin: 0 0 @size-16 0;

    > div:first-of-type {
      .text-24-bold;

      color: var(--color-primary-text);
      margin-bottom: @size-8;
    }

    > div:last-of-type {
      .text-14;

      color: var(--color-secondary-text);
      line-height: @size-20;
    }
  }

  > button {
    > a {
      .text-10;

    color: var(--color-primary-text);
    margin: 0 0 @size-8 0;
    min-height: 52px;
    text-align: left;
  }

    > svg {
      margin-top: 0;
    }

    path {
      &:nth-child(odd) {
        fill: var(--color-primary-action);
        stroke: none;
      }

      &:nth-child(even) {
        stroke: var(--color-primary-action);
      }
    }
  }
}

.Loading {
  .Container;

  align-items: center;
  flex-direction: column;
  justify-content: center;
  max-width: @login-signup-modal-height;
  min-height: @login-signup-modal-width;

  > svg {
    animation-duration: 1s;
    animation-iteration-count: infinite;
    animation-name: spin;
    animation-timing-function: linear;
    height: @size-32;
    width: @size-32;
  }

  > article {
    right: 50px;
  }

  > div {
    .text-14;

    color: var(--color-secondary-text);
    text-align: center;
    margin-top: @size-28;
  }

  > div:last-of-type {
    flex-direction: column;

    > button {
      margin: @size-8 auto;
      max-width: fit-content;
    }
  }

  > button {
    position: absolute;
    right: @size-12;
    top: @size-12;
  }
}

@keyframes spin {
  from {
    transform: rotate(0deg);
  }
  to {
    transform: rotate(360deg);
  }
}

.CreateMarketMessage {
  .Container;

  max-width: @size-720;
}

.NoScroll {
  > main {
    overflow: visible;
  }
}

.CategorySelection {
  min-height: @size-44;
  max-height: @size-108;
  padding: 0 @size-16;

  @media @breakpoint-mobile {
    padding: 0 0 @size-8;
  }

  > div {
    align-items: center;
    background: var(--color-module-background);
    border: @size-1 solid var(--color-dark-grey);
    border-radius: @border-radius-default;
    height: @size-44;

    > span:first-of-type {
      .text-14;

      color: var(--color-primary-text);
    }

    > span:last-of-type > svg > g > g > polyline {
      color: var(--color-primary-text);
    }

    > select,
    > select[class$='selected'] {
      color: var(--color-primary-text);
    }

    > span[class$='selected']:first-of-type {
      color: var(--color-primary-text);
    }
  }

  > input {
    margin-top: @size-16;
  }
}

.Examples {
  > h5 {
    .text-16-medium;

    color: var(--color-primary-text);
    margin-bottom: @size-4;
  }

  > div {
    background: var(--color-module-background);
    border: @size-1 solid var(--color-dark-grey);
    border-radius: @border-radius-default;
    height: @size-82;
    margin-top: @size-8;
    padding: @size-20 @size-24;
    width: 100%;

    @media @breakpoint-mobile {
      height: @size-111;
      padding: @size-16;
    }

    > h6 {
      .text-14-medium;

      color: var(--color-primary-text);
      margin-bottom: @size-4;
      overflow-x: hidden;
      text-overflow: ellipsis;
      white-space: nowrap;

      @media @breakpoint-mobile {
        margin-bottom: @size-8;
        overflow-x: unset;
        text-overflow: unset;
        white-space: normal;
      }
    }

    > p {
      .text-14;

      color: var(--color-secondary-text);
      margin: 0;
      overflow-x: hidden;
      text-overflow: ellipsis;
      white-space: nowrap;

      @media @breakpoint-mobile {
        .text-12;

        overflow-x: unset;
        text-overflow: unset;
        white-space: normal;
      }
    }
  }
}

.bid {
  color: var(--color-positive);
}

.ask {
  color: var(--color-negative);
}

.Orders {
  .Message;

  background: var(--color-dark-grey);
  min-width: 842px;

  @media @breakpoint-mobile {
    min-width: 328px;
  }

  > main {
    > .Orders__header {
      align-items: center;
      background: var(--color-module-background);
      border-top: @size-1 solid var(--color-dark-grey);
      display: flex;
      flex-flow: row nowrap;
      height: @size-40;
      justify-content: space-between;
      padding: @size-12 @size-24;

      > span {
        .text-10-medium;

        color: var(--color-inactive-text);
        flex: 0 0 @size-88;
        text-transform: uppercase;
      }

      > span:first-of-type {
        flex: 0 1 @size-248;
      }

      > span:last-of-type {
        flex: 1 0 @size-104
      }

      @media @breakpoint-mobile {
        border-bottom: @size-1 solid var(--color-dark-grey);
        height: @size-32;
        margin: 0 -@size-16 @size-4;
        padding: @size-10 @size-16;
        grid-template-columns: repeat(4, 1fr);
        display: grid;

        > span {
          .mono-9;

          flex: 0 0 @size-60;
        }

        > span:first-of-type,
        > span:last-of-type {
          display: none;
        }
      }
    }

    > section {
      border-bottom: 1px solid var(--color-dark-grey);
      color: var(--color-primary-text);
      margin-bottom: @size-24;
      max-height: 450px;
      overflow-y: auto;

      > div {
        align-items: center;
        background: var(--color-module-background);
        border-top: 1px solid var(--color-dark-grey);
        color: var(--color-primary-text);
        display: flex;
        flex-flow: row nowrap;
        height: @size-32;
        justify-content: space-between;
        padding: @size-8 @size-24;

        > span:first-of-type {
          .mono-12-bold;

          flex: 0 1 @size-248;
          text-transform: capitalize;

          > span {
            max-width: fit-content;
            margin-left: auto;
            margin-right: auto;
          }
        }

        > span:nth-of-type(2) {
          .mono-12-bold;

          text-transform: uppercase;
        }

        > span {
          .mono-12;

          flex: 0 0 @size-88;
        }

        > div {
          align-items: center;
          display: flex;
          flex: 1 0 @size-104;

          > button:first-of-type {
            margin-left: auto;
            margin-right: @size-16;
          }
        }
      }

      @media @breakpoint-mobile {
        margin: 0 -@size-16 @size-24;

        > div {
          flex-flow: row wrap;
          height: @size-116;
          padding: @size-12 @size-16;
          grid-template-columns: repeat(4, 1fr);
          display: grid;

          > span:first-of-type {
            .mono-11;

            flex: 1 100%;
            margin-bottom: @size-8;
            grid-column: 1 / span 5;
          }

          > span {
            .mono-10;

            flex: 0 1 auto;
          }

          > span:nth-of-type(2) {
            .mono-11-bold;
          }

          > div {
            flex: 1 100%;
            margin: @size-24 0;
            grid-column: 4;
          }
        }
      }
    }

    > div:first-of-type > div > div {
      background: var(--color-module-background);
      min-height: unset;
    }

    > div:last-of-type {
      margin-top: @size-16;
    }
  }

  > span:last-of-type {
    display: flex;
    flex-flow: row-reverse;
    padding: 0 @size-24 @size-24;
  }
}

.Subheader {
  display: flex;
  flex-direction: column;

  > span:first-of-type {
    .text-16-medium;

    color: var(--color-primary-text);
  }

  > ol {
    margin: 0;
    padding-left: @size-14;
  }

  > span:not(:first-of-type),
  > ol > li {
    .text-14;

    color: var(--color-secondary-text);
    line-height: @size-18;
    margin-top: @size-4;
  }

  &:nth-of-type(1) {
    margin-top: @size-8;
  }

  &:nth-of-type(2) {
    margin-top: @size-24;
    margin-bottom: @size-8;
  }
}

.Content {
  > h5 {
    .text-16-medium;

    color: var(--color-primary-text);
    line-height: @size-19;
  }

  > p {
    .text-14-paragraph;

    color: var(--color-secondary-text);
  }
}

.MigrateRep {
  .Message;
  max-width: 614px;

  > main {
    margin: @size-22 0;
    display: flex;
    flex-direction: column;
    align-items: center;

    > h1 {
      .text-16-medium;

      color: var(--color-primary-text);
      text-transform: unset;
    }

    > h2 {
      .text-14;

      color: var(--color-secondary-text);
      margin: @size-6 0 0;
      padding: 0 @size-50;

      @media @breakpoint-mobile {
        padding: 0;
      }

      > button {
        .text-10;

        background: none;
        border: none;
        margin-left: @size-3;
        text-transform: uppercase;
      }
    }

    > div:first-of-type {
      align-items: center;
      background: var(--color-secondary-action);
      border-radius: @size-6;
      display: flex;
      flex-direction: column;
      padding: @size-22 0;
      margin: @size-35 0;
      width: @size-222;

      > div {
        padding: @size-12 0;
        background: var(--color-secondary-action);
        border-radius: @size-6;
        display: flex;
        flex-direction: column;
        align-items: center;
        width: @size-222;

        > span:first-of-type {
          .text-14;

          color: var(--color-secondary-text);
          margin-bottom: @size-4;
          line-height: @size-16;
        }

        > span:nth-of-type(2) {
          .mono-24-bold;

          color: var(--color-primary-text);
          margin-bottom: @size-4;
          line-height: @size-28;
        }
      }
    }

    > div:nth-of-type(2),
    > div:nth-of-type(3) {
      width: 330px;

    }

    > div:nth-of-type(2) {
      display: grid;
      grid-template-columns: 1fr 1fr;

      > label {
        .mono-10;

        color:var(--color-secondary-text);
      }

      > button {
        .mono-10;

        color: var(--color-outcome-seven);
        display: flex;
        justify-content: flex-end;
      }

      > div {
        > span:last-of-type {
          .mono-12;
        }

      }
    }

    > div:last-of-type {
      .text-11;

      color: var(--color-secondary-text);
      margin-top: @size-24;
      display: flex;
      align-items: center;
      justify-content: center;

      > span {
        .text-11-bold;

        margin: 0 @size-3;
      }

      > svg {
        width: @size-10;
        height: @size-10;
        margin-right: @size-3;

        > path {
          fill: var(--color-secondary-text);
        }

        > circle {
          stroke: var(--color-secondary-text);
        }
      }
    }
  }

  > div {
    border-top: 1px solid var(--color-secondary-action-outline);
  }
}

.MigrateRepInfo {
  .Message;
  max-width: 614px;

  > main {
    margin: @size-22 0;
    display: flex;
    flex-direction: column;
    align-items: center;

    > h1 {
      .text-16-medium;

      color: var(--color-primary-text);
      margin: 0 0 @size-16 0;
      text-transform: unset;
    }

    > h2 {
      .text-14;

      color: var(--color-secondary-text);
      line-height: 140%;
      margin-bottom: @size-28;
      padding: 0 @size-50;
      text-align: center;
      @media @breakpoint-mobile {
        padding: 0;
      }

      > button {
        .text-10;

        background: none;
        border: none;
        text-transform: uppercase;
      }
    }

    > h3 {
      margin-bottom: @size-4;
      text-transform: uppercase;
    }

    > span {
      margin-bottom: @size-16;
    }

    > button {
      .text-10;

      background: none;
      border: none;
      text-transform: uppercase;
    }
  }

  > div {
    border-top: 1px solid var(--color-secondary-action-outline);
  }
}

.WithdrawForm {
  .Message;

  background: var(--color-module-background);
  border-radius: @border-radius-extra-rounded;
  max-width: 432px;

  @media @breakpoint-mobile {
    height: 100vh;
    max-height: 100vh;
    max-width: 100vw;
  }

  > header {
    margin: @size-32 @size-32 0;

    @media @breakpoint-mobile {
      margin: @size-24 @size-24 0;
    }

    > div:first-of-type {
      > button {
        position: absolute;
        top: @size-24;
        right: @size-24;
      }
    }

    > div:last-of-type {
      margin-bottom: @size-24;

      > h1 {
        .text-24-bold;

        color: var(--color-primary-text);
        text-transform: none;
        margin: 0;
      }

      > h2 {
        .text-14;

        color: var(--color-secondary-text);
        margin-top: @size-4;
      }
    }
  }

  > main {
    padding: 0 @size-32;

    @media @breakpoint-mobile {
      padding: 0 @size-24;
    }

    > div:first-of-type {
      border: 0;
      margin: 0;

      > div > label {
        .mono-11-bold;

        color: var(--color-primary-text);
        text-transform: uppercase;
      }

      > div > div > div > input {
        background: var(--color-dark-grey);
        border: @size-1 solid var(--color-secondary-action);
      }
    }

    > div:last-of-type {
      margin-bottom: @size-24;
    }
  }

  > div:last-of-type {
    padding: 0;
    margin: @size-24 @size-32 @size-32;

    @media @breakpoint-mobile {
      margin: @size-24;
    }
  }
}

.GroupedForm {
  border-bottom: @size-1 solid var(--color-dark-grey);
  display: flex;
  flex-flow: column nowrap;
  justify-content: space-between;
  margin-bottom: @size-24;

  > div {
    > span {
      .text-10;

      align-content: center;
      color: var(--color-error);
      display: flex;
      flex-flow: row nowrap;
      margin-top: @size-8;

      > svg {
        fill: none;
        height: @size-12;
        margin-right: @size-8;
        width: @size-12;

        > circle {
          stroke: var(--color-error);
        }

        > rect,
        > path {
          fill: var(--color-error);
        }
      }
    }

    > label {
      .mono-10;

      color: var(--color-inactive-text);
      margin-bottom: @size-8;
      text-transform: capitalize;
    }

    > div:last-of-type {
      margin-bottom: @size-24;
    }

    > button {
      .mono-12;

      color: var(--color-primary-text);
    }

    > input {
      .text-14;

      background: var(--color-secondary-action);
      border: @size-1 solid var(--color-secondary-action-outline);
      border-radius: @border-radius-default;
      color: var(--color-primary-text);
      height: @size-40;
      line-height: @size-16;

      &::placeholder {
        color: var(--color-inactive-text);
      }
    }

    > input[type='number']::-webkit-outer-spin-button,
    > input[type='number']::-webkit-inner-spin-button {
      appearance: none;
      margin: 0;
    }

    > input[type='number'] {
      appearance: textfield;
    }
  }

  > div:nth-of-type(2) {
    display: flex;
    flex-flow: column;

    > div:first-of-type {
      align-items: flex-end;
      display: flex;
      justify-content: space-between;
      margin-bottom: @size-8;
    }

    > div {
      > label {
        .mono-11-bold;

        text-transform: uppercase;
        color: var(--color-primary-text);
        margin-bottom: 0;
      }

      > span {
        .mono-9-bold;

        color: var(--color-dark-text);
        margin-left: auto;
        text-transform: uppercase;
      }

      > button {
        padding: @size-10 @size-12;
      }

      > button,
      > div > button {
        .text-14;

        line-height: @size-16;
      }
    }
  }

  > div:last-of-type {
    align-content: start;
    display: grid;
    grid-template-columns: 1fr 1fr;

    > button {
      .mono-11-bold;

      height: @size-16;
      margin-left: auto;
    }

    > div {
      grid-column: 1 / span 2;
    }
  }

  > div:first-of-type {
    flex: 1;
  }
}

.Gas {
  .Container;

  max-width: @size-480;
  @media @breakpoint-mobile-mid {
    max-width: @size-340;
  }

  > main {
    > h2 {
      .text-12;

      color: var(--color-primary-text);
      margin-top: @size-16;
    }

    > p:first-of-type {
      .text-12;

      color: var(--color-primary-text);
      margin: 0 0 @size-24;

      @media @breakpoint-mobile-mid {
        margin: 0 0 @size-16;
      }
    }

    > p:last-of-type {
      .text-10;

      color: var(--color-dark-text);
      margin-top: @size-12;

      @media @breakpoint-mobile-mid {
        margin-top: @size-20;
      }
    }

    > button {

      border: @size-1 solid var(--color-secondary-action-outline);
      color: var(--color-primary-text);
      max-height: @button-height-default;
      padding: @size-8 @size-12;

      &:disabled {
        background: var(--color-inactive-text);
      }

      &:hover:enabled {
        background: var(--color-primary-action-5);
      }

      &:focus:enabled {
        background: var(--color-primary-action-10);
      }

      &:active:enabled {
        background: var(--color-primary-action-15);
      }

      .mono-10-bold;

      align-items: center;
      background: var(--color-secondary-action);
      display: flex;
      text-transform: uppercase;
      margin-left: auto;
      min-height: unset;
      min-width: unset;

      > span {
        > svg {
          margin-left: @size-4;

          path {
            stroke: var(--color-secondary-text);
          }
        }
      }
    }

    > div:first-of-type {
      display: flex;
      align-items: center;
      justify-content: space-between;
      margin-bottom: @size-12;

      @media @breakpoint-mobile-mid {
        flex-direction: column;
        margin-bottom: @size-16;
      }

      > div {
        background-color: var(--color-secondary-action);
        cursor: pointer;
        padding: @size-4 @size-8;
        color: var(--color-primary-text);
        border-radius: @size-3;
        border: @size-1 solid var(--color-secondary-action-outline);
        width: 100%;

        > div:first-of-type {
          font-weight: @weight-bold;

          > span:first-of-type {
            .mono-11-bold;
            color: var(--color-secondary-text);
            text-transform: uppercase;
          }

          > span:nth-of-type(2) {
            .mono-10;
            color: var(--color-dark-text);
          }
        }

        > div:nth-of-type(2) {
          font-size: @size-10;

          > span:first-of-type {
            color: var(--color-secondary-text);
            font-family: @Inter;
          }

          > span:nth-of-type(2) {
            color: var(--color-dark-text);
            font-family: @Inter;
          }
        }
      }

      > div:nth-of-type(2) {
        margin: 0 @size-5;

        @media @breakpoint-mobile-mid {
          margin: @size-8 0;
        }
      }

      div.GasCheckedButton {
        background-color: var(--color-secondary-action);
        color: var(--color-primary-text);
        border: @size-1 solid var(--color-primary-action);

        > div:first-of-type {
          > span:first-of-type {
            .mono-11-bold;
            color: var(--color-primary-text);
            text-transform: uppercase;
          }
        }
      }
    }

    > div:nth-of-type(2) {
      display: grid;
      grid-template-columns: 4fr 3fr 3fr;
      grid-template-rows: auto;
      grid-gap: @size-16;
      align-items: flex-end;
      justify-content: space-between;
      background-color: var(--color-table-header);
      border-radius: @size-3;
      padding: @size-12;
      margin-top: @size-12;

      > div {
        width: 100%;
      }

      > div:first-of-type {
        label {
          .mono-9-bold;

          color: var(--color-secondary-text);
          text-transform: uppercase;
        }

        input[type='number'] {
          .mono-11;

          border: @size-1 solid var(--color-secondary-action-outline);
          color: var(--color-primary-text);
          padding: @size-6 @size-16;
          -moz-appearance: textfield;
        }

        input::-webkit-outer-spin-button,
        input::-webkit-inner-spin-button {
          -webkit-appearance: none;
        }
      }

      > div:nth-of-type(2) {
        margin: 0 @size-5;
        border-right: @size-1 solid var(--color-secondary-action-outline);
        padding-left: @size-12;

        > div {
          > span:first-of-type {
            .mono-10-bold;

            color: var(--color-primary-text);
          }

          > span:last-of-type {
            .text-10-bold;

            color: var(--color-dark-text);
          }
        }

        > span {
          .text-10;

          color: var(--color-dark-text);
        }
      }

      > div:nth-of-type(3) {
        .text-14-bold;

        color: var(--color-primary-text);
        padding: 0 0 @size-10 @size-5;
      }

      @media @breakpoint-mobile-mid {
        grid-template-columns: 1fr 1fr;
        grid-template-rows: auto auto;
        background-color: transparent;
        padding: 0;

        > div:first-of-type {
          grid-row: 1;
          grid-column: 1 / span 2;

          input[type='number'] {
            .mono-14;

            padding: @size-13 @size-16;
          }
        }

        > div:nth-of-type(2) {
          grid-row: 2;
          grid-column: 1;
          padding-left: @size-30;
        }

        > div:nth-of-type(3) {
          grid-row: 2;
          grid-column: 2;
        }
      }
    }

    > div:nth-of-type(3) {
      margin-top: @size-12;
    }
  }
}

.Proceeds {
  .Container;

  background-color: var(--color-module-background);
  max-height: 80vh;
  max-width: 842px;

  > main {
    border-bottom: @size-1 solid var(--color-secondary-action-outline);

    > section {
      background-color: var(--color-active-background);
    }

    > section:not(:first-of-type) {
      margin-top: 0;
    }

    > section:first-of-type {
      margin-top: @size-22;
    }

    > section:last-of-type {
      margin-bottom: @size-26;
    }
  }

  > div:first-of-type:not(:last-of-type) {
    margin-top: @size-24;
  }

  @media @breakpoint-mobile {
    > main {
      > h1,
      > div:first-of-type,
      > button {
        padding: 0 @size-8;
      }

      > section:first-of-type {
        margin-top: @size-16;
      }

      > section:last-of-type {
        margin-bottom: @size-18;
      }
    }

    > div:first-of-type:not(:last-of-type) {
      margin-top: @size-16;
    }
  }

  > span:last-of-type {
    display: flex;
    flex-flow: row-reverse;
    padding: 0 @size-24 @size-24;
  }
}

.DescriptionMessage {
  .text-12;

  color: var(--color-primary-text);
  line-height: @size-20;
  margin: 0;
}

.TransactionsTable {
  align-items: center;
  border: 1px solid var(--color-dark-grey);
  display: grid;
  grid-template-columns:
    200px minmax(320px, 2fr) minmax(125px, 1fr) minmax(125px, 150px)
    repeat(2, 100px) 50px repeat(2, 100px) 100px;
  grid-template-rows: auto;
}

.NullTransactionsRow {
  grid-column: span 10;
  text-align: center;
}

.Transactions {
  .Container;

  max-width: 95vw;
  min-height: 500px;
  overflow: hidden;
  padding: 0 @size-20 @size-20;

  > header {
    border-bottom: 1px solid var(--color-secondary-action-outline);
    margin: 0 -@size-24 @size-24;

    @media @breakpoint-mobile {
      margin: 0 -@size-16 @size-16;
    }
  }

  @media @breakpoint-mobile {
    margin: 0;
    padding: @size-16;
  }

  > section:first-of-type {
    display: grid;
    grid-gap: @size-4;
    grid-template-columns: repeat(4, 135px) 130px 1fr;
    grid-template-rows: @size-14 @size-32;

    @media @breakpoint-mobile {
      grid-gap: @size-8 @size-4;
      grid-template-columns: 1fr 1fr;
      grid-template-rows: @size-32 @size-24 @size-32 @size-24 @size-32 @size-32;
      height: auto;
      margin-bottom: @size-8;

      > span:first-of-type {
        order: 2;
      }

      > span:nth-of-type(2) {
        order: 3;
      }

      > span:nth-of-type(3) {
        order: 6;
      }

      > div[role='button'] {
        > div {
          left: 0;
          max-height: 40vh;
          overflow: auto;
          right: 0;

          > button {
            overflow: hidden;
            text-overflow: ellipsis;
            white-space: nowrap;
          }
        }
      }

      > div[class*='FormDropdown'] > div[class*='Normal'] {
        min-width: 100%;
        max-width: 100%;
      }

      > div:nth-of-type(2) {
        order: 4;
      }

      > div:nth-of-type(3) {
        order: 5;
      }

      > div:nth-of-type(4) {
        order: 8;
      }

      > div:nth-of-type(5) {
        order: 9;
      }

      > div:last-of-type {
        display: flex;
        flex-flow: row nowrap;
        order: 11;

        > button {
          padding: @size-8 @size-16;
        }

        > button:last-of-type {
          margin-left: @size-4;
        }
      }

      > button {
        grid-column: span 2;
        order: 1;
        width: 100%;
      }
    }

    > span {
      .mono-10-bold;

      color: var(--color-inactive-text);
      text-transform: uppercase;

      @media @breakpoint-mobile {
        margin-top: auto;
      }
    }

    > span:last-of-type {
      grid-column: span 3;

      @media @breakpoint-mobile {
        grid-column: span 1;
        order: 7;
      }
    }

    > div[class*='FormDropdown'] {
      > div {
        border: 1px solid var(--color-secondary-action-outline);
        max-height: @size-32;
        min-height: @size-32;
        min-width: 0;
        width: 100%;

        @media @breakpoint-mobile {
          max-height: none;
          max-width: none;
          min-height: 100%;
          min-width: 100%;
        }

        > button {
          > span {
            .text-14;

            padding: @size-3 0;
            text-align: left;
          }

          > svg {
            height: @size-6;
            width: @size-10;

            > path {
              fill: var(--color-secondary-text);
              stroke: var(--color-secondary-text);
            }
          }
        }
      }
    }

    > div[class*='DatePicker'] {
      :global {
        .DateInput_input_1,
        .DateInput_input__focused,
        .DateInput_input__focused_2 {
          min-height: @size-32;
          max-height: @size-32;
          min-width: 0;

          @media @breakpoint-mobile {
            min-width: 0;
          }
        }

        .SingleDatePickerInput_calendarIcon,.SingleDatePickerInput_calendarIcon_1 {
          padding: 0;
          margin-top: @size-6;
          margin-bottom: @size-3;
        }
      }
    }

    > div:first-of-type {
      display: none;

      @media @breakpoint-mobile {
        display: flex;
        order: 10;
      }
    }

    > div[role='button'] {
      height: @size-40;
      max-width: 100%;

      > div > button,
      > button {
        .text-12;
      }
    }

    > div:last-of-type {
      > button:last-of-type {
        margin-left: @size-3;
      }
    }

    > button:last-of-type {
      margin-left: auto;
    }
  }

  > div:first-of-type {
    max-height: 650px;
    overflow: overlay;
  }

  > div:first-of-type > div:first-of-type {
    .TransactionsTable;
    .text-12;

    background: var(--color-table-header);
    border-bottom: 0;
    color: var(--color-secondary-text);
    margin: @size-24 0 0;
    min-height: @size-32;
    text-transform: uppercase;
    min-width: fit-content;

    @media @breakpoint-mobile {
      margin: 0;
    }

    > span {
      padding: 0 @size-12;
    }

    > span:first-of-type {
      padding-left: @size-24;
    }

    > span:nth-of-type(5),
    > span:nth-of-type(6),
    > span:nth-of-type(8),
    > span:nth-of-type(9) {
      text-align: right;

      > button {
        width: 100%;
      }
    }

    > span:last-of-type {
      padding-right: @size-24;
    }
  }

  > div:first-of-type > section:last-of-type {
    .TransactionsTable;

    border-top: 0;
    color: var(--color-primary-text);
    max-height: 650px;
    overflow: overlay;
    margin-bottom: @size-32;
    min-width: fit-content;

    @media @breakpoint-mobile {
      max-height: 600px;
      margin-bottom: @size-16;
    }

    > span {
      .mono-11;

      border-top: 1px solid var(--color-dark-grey);
      height: @size-32;
      line-height: @size-13;
      overflow: hidden;
      padding: @size-10 @size-12;
      text-overflow: ellipsis;
      white-space: nowrap;
    }

    > span:nth-of-type(9n + 1) {
      .mono-12;

      line-height: @size-15;
      padding: @size-8 @size-12 @size-8 @size-24;
    }

    > span:nth-of-type(9n + 2),
    > span:nth-of-type(9n + 3) {
      .text-11;
    }

    > span:nth-of-type(9n + 4) {
      .mono-11-bold;

      text-transform: capitalize;
    }

    > span:nth-of-type(9n + 5),
    > span:nth-of-type(9n + 6),
    > span:nth-of-type(9n + 8),
    > span:nth-of-type(9n + 9) {
      text-align: right;
    }

    > div:nth-of-type(1n) {
      background: none;
      border: 0;
      border-radius: 0;
      border-top: 1px solid var(--color-dark-grey);
      display: flex;
      height: @size-32;
      justify-content: flex-end;
      padding: @size-12 @size-24 @size-10 0;

      &:hover {
        color: var(--color-primary-text);
      }
    }
  }

  > div:last-of-type {
    align-items: center;
    display: grid;
    grid-gap: @size-16;
    grid-template-columns: 130px 1fr 130px;
    grid-template-rows: @size-24;
    margin: auto 0 0;

    > div:first-of-type {
      grid-column: 2 / span 1;
      margin: 0 auto;

      @media @breakpoint-mobile {
        grid-column: 1 / span 3;
        margin: 0;
        width: 100%;
      }

      > section > button {
        height: @size-24;
        width: @size-24;
        padding: 0;
      }
    }

    > div:last-of-type {
      @media @breakpoint-mobile {
        display: none;
      }

      > div {
        border: 1px solid var(--color-secondary-action-outline);
        min-height: @size-24;
        max-height: @size-24;
        min-width: 0;

        > button {
          > span {
            .mono-9;

            padding: @size-3 0;
            text-align: left;
          }

          > svg {
            height: @size-6;
            width: @size-10;

            > path {
              fill: var(--color-secondary-text);
              stroke: var(--color-secondary-text);
            }
          }
        }
      }
    }
  }
}

.AlertMessage {
  .text-12;

  color: var(--color-resolved);
  margin: 0 0 @size-8;
}

.Breakdown {
  > h4 {
    .mono-10;

    color: var(--color-primary-text);
    margin-top: @size-24;
    margin-bottom: @size-24;
    text-transform: uppercase;
  }
}

.ShortBreakdown {
  .Breakdown;

  margin-left: auto;
  max-width: @size-240;

  @media @breakpoint-mobile {
    margin-left: 0;
    max-width: 100%;
  }
}

.ReverseBreakdown {
  .Breakdown;

  margin-right: auto;
  max-width: @size-240;
}

.ReadableAddress {
  align-items: center;
  display: flex;
  flex-flow: column nowrap;
  margin-top: @size-16;

  > h4 {
    .mono-10;

    color: var(--color-inactive-text);
    line-height: @size-14;
    margin-bottom: @size-14;
    text-transform: uppercase;
  }

  > canvas {
    border: @size-4 solid var(--color-primary-text);
  }
}

.AccountAddressDisplay {
  .mono-12;

  align-items: center;
  background: var(--color-page-background);
  border: @size-1 solid var(--color-secondary-action-outline);
  color: var(--color-secondary-text);
  display: flex;
  font-family: monospace;
  flex-flow: row nowrap;
  justify-content: space-between;
  line-height: @size-14;
  margin: @size-8 0;
  padding: @size-12 @size-9;
  padding-right: 0;
  width: fit-content;
  position: relative;

  > div {
    font-size: @size-12;
    margin-right: @size-12;
    max-width: @size-153;
    word-break: break-all;
  }

  > button {
    align-items: center;
    color: var(--color-inactive-text);
    display: flex;
    font-size: @size-12;
    margin-left: @size-8;
    margin-right: @size-12;
    padding: @size-6;
    text-transform: uppercase;
    color: var(--color-primary-text);
    background: var(--color-secondary-action);
    border: @size-1 solid var(--color-secondary-action-outline);
    border-radius: @border-radius-default;

    @media @breakpoint-mobile {
      margin-left: @size-4;
      padding: @size-6;
    }
  }

  > button:hover {
    background: var(--color-secondary-action-5-light);
  }
}

.ShowConfirmaiton:after {
  content: '';

  border-top: solid @size-12 var(--color-primary-text);
  border-left: solid @size-12 transparent;
  border-right: solid @size-12 transparent;
  position: absolute;
<<<<<<< HEAD
  right: @size-16;
  top: -@size-6;
=======
  right: @size-21;
  top: -6px;
>>>>>>> 81d97df9
}

.ShowConfirmaiton:before {
  .text-10;
  content: 'Copied!';
  color: var(--color-inactive-text);
  position: absolute;
  bottom: 100%;
  background: var(--color-primary-text);
  padding: @size-8 @size-12;
  border-radius: @border-radius-default;
  display: flex;
  align-items: center;
  justify-content: center;
  right: 0;
  text-transform: capitalize;
}

.ActionRow {
  align-items: center;
  background: var(--color-module-background);
  border-bottom: @size-1 solid var(--color-dark-grey);
  display: flex;
  flex-flow: column nowrap;
  padding: @size-16;

  &:not(:first-of-type) {
    margin-top: @size-4;
  }

  > section {
    align-content: center;
    display: flex;
    flex: 1 100%;
    flex-flow: row nowrap;
    justify-content: stretch;
    margin-bottom: @size-16;
    width: 100%;

    > div:first-of-type {
      align-items: center;
      flex: 0 0 auto;
      flex-flow: row nowrap;
      margin-left: @size-50;
      max-width: @size-250;

      > span {
        display: flex;
        margin-bottom: @size-4;
      }
    }

    > h2 {
      .text-12-medium;

      color: var(--color-primary-text);
      flex: 1 auto;
      line-height: @size-15;
    }

    @media @breakpoint-mobile {
      flex-direction: column;

      > h2 {
        margin-bottom: @size-16;
      }

      > div:first-of-type {
        margin-left: 0;
        max-width: unset;
      }
    }
  }

  > button {
    margin-left: auto;
  }

  > div {
    display: flex;
    flex: 1;
    justify-content: flex-end;
    width: 100%;

    > span {
      margin-right: @size-12;
    }
  }
}

.DepositInfo {
  border-top: @size-1 solid var(--color-dark-grey);
  color: var(--color-primary-text);

  > h3 {
    .text-12-bold;

    margin: @size-24 0 @size-12;
  }

  > ul {
    .text-12;

    color: var(--color-primary-text);
    list-style-type: decimal;
    margin-left: @size-12;

    > li {
      margin: @size-4 0;
    }
  }
}

.ModalMarketReview {
  background-color: var(--color-module-background);
  margin: 0 0 @size-24;
  padding: @size-32 0 0;

  > div {
    .text-12;

    color: var(--color-primary-text);
    line-height: normal;
    margin: 0 0 @size-16;
    word-break: break-all;

    > div > button {
      .text-12;

      color: var(--color-primary-action);
      cursor: pointer;
    }

    > p {
      .mono-10;

      color: var(--color-inactive-text);
      margin: @size-4 0;
      text-transform: uppercase;
    }
  }

  > div:last-of-type {
    margin: 0;
  }
}

.CheckboxCTA {
  display: flex;
  flex-flow: row nowrap;
  width: 100%;

  > label {
    .text-14-medium;

    align-items: center;
    color: var(--color-primary-text);
    display: flex;
    text-transform: none;
    user-select: none;

    > div {
      margin-right: @size-40;
    }
  }

  &:active,
  &:focus {
    outline: none;
  }
}

.ModalMigrateMarket {
  .Message;

  max-width: @size-750;

  > main {
    display: flex;
    flex-direction: column;
    padding: 0;

    > div:first-of-type {
      border-bottom: @size-1 solid var(--color-dark-grey);
      display: flex;
      flex-direction: column;
      padding: @size-24;

      > p {
        .text-12;

        color: var(--color-secondary-text);
        margin: 0 0 @size-32;
        padding: 0;
      }

      > h2 {
        .text-12-bold;

        color: var(--color-primary-text);
        margin: 0 @size-16 @size-24;
      }

      > div:first-of-type {
        margin: @size-8 0 @size-10;
      }
    }
  }

  @media @breakpoint-mobile-mid {
    > main {
      > div:first-of-type {
        padding: 0 @size-16;
      }

      > div:nth-of-type(2) {
        padding: @size-16;
      }

      > div:last-of-type {
        padding: @size-16;
      }
    }
  }
}

.ModalUniverseSelector {
  .Container;

  max-width: @size-800;

  > div:first-of-type {
    align-items: flex-start;
    display: flex;
    padding: @size-24;

    > h1 {
      color: var(--color-primary-text);
      margin-bottom: 0;
    }
  }

  > p {
    .text-12;

    color: var(--color-secondary-text);
    padding: 0 @size-24;
  }

  > main {
    align-items: flex-start;
    display: flex;

    > div:first-of-type {
      flex: 1;
    }

    > div:nth-of-type(2) {
      flex: 1;
      padding-left: @size-24;
    }
  }

  @media @breakpoint-mobile-small {
    > main {
      display: block;
    }
  }
}

.ModalReporting {
  .Message;

  max-width: 750px;

  > main {
    display: flex;
    flex-direction: column;
    padding: @size-16 0 0;

    > div:first-of-type {
      margin: @size-8 @size-16 @size-24;
      padding: @size-24;
      border: none;
      background-color: var(--color-table-header);
    }

    > div:nth-of-type(2) {
      border-bottom: 1px solid var(--color-dark-grey);
      border-top: 1px solid var(--color-dark-grey);
      display: flex;
      flex-direction: column;
      padding: @size-24 @size-40 0;

      > section {
        max-height: @size-16;
        height: @size-16;
        display: flex;
        flex-flow: row nowrap;

        > label {
          margin-bottom: 0;
          margin-left: @size-8;
        }

        > span {
          display: flex;
          align-items: center;
          height: @size-16;
        }
      }

      .Details {
        .text-12;

        color: var(--color-secondary-text);

        > h2 {
          .text-10;
        }
      }

      > span:nth-of-type(1) {
        .text-24-bold;

        color: var(--color-primary-text);
        margin-top: @size-14;
        margin-bottom: @size-16;
      }

      > div:first-of-type > div:first-of-type >
      div:first-of-type {
        margin: @size-12 0;
      }
      @media @breakpoint-mobile {
        div:nth-of-type(2) {
          padding: @size-12 0;
        }
      }
    }

    > div:nth-of-type(3) {
      border-bottom: @size-1 solid var(--color-dark-grey);
      display: flex;
      padding: @size-16 @size-40;

      > button {
        margin-left: @size-38;
      }
    }

    > div:last-of-type {
      padding: @size-32 @size-40;
    }
  }

  @media @breakpoint-mobile {
    height: 100vh;
    max-height: 100vh;
    max-width: 100vw;
  }

  @media @breakpoint-mobile-mid {

    > main {
      > div:nth-of-type(2) {
        padding: 0 @size-16;
        min-height: min-content;
      }

      > div:nth-of-type(3) {
        padding: @size-16;
      }

      > div:last-of-type {
        min-height: min-content;
        padding: @size-16;
      }
    }
  }
}

.ModalGlobalChat {
  background: var(--color-dark-grey);
  bottom: @size-4;
  position: fixed;
  right: @size-22;
  z-index: @mask-modal;

  // Closed global chat window
  > button {
    .mono-9-bold;

    align-items: center;
    background: var(--color-module-background);
    color: var(--color-primary-text);
    display: flex;
    flex-direction: row-reverse;
    text-transform: uppercase;

    > svg {
      fill: var(--color-primary-text);
      height: @size-12;
      margin-left: @size-8;
      transform: rotate(180deg);
      width: @size-12;
    }
  }

  // Open global chat window
  > div {
    background-color: var(--color-module-background);
    border: 1px solid var(--color-dark-grey);
    height: 100%;
    left: 0;
    position: fixed;
    top: 0;
    width: 100vw;

    // Header section
    > div:first-of-type {
      align-items: center;
      background-color: var(--color-dark-grey);
      border-bottom: 1px solid var(--color-dark-grey);
      display: flex;
      flex-direction: row;
      padding: @size-14 @size-16;

      > span {
        color: var(--color-primary-text);
        text-transform: uppercase;
      }

      > span:first-of-type {
        .mono-12-bold;
      }

      > span:nth-of-type(2) {
        .mono-9;

        background: var(--color-open-15);
        border-radius: @size-3;
        color: var(--color-open);
        padding: 0 1px;
      }

      > button {
        margin: 2px 2px 0 auto;

        > svg {
          height: @size-12;
          fill: var(--color-primary-text);
          margin: 0;
          width: @size-12;
        }
      }
    }

    iframe {
      border: 0;
      height: calc(100% - 48px);
      width: 100%;
    }
  }
}

.Scalar {
  .Message;

  > header {
    border-bottom: 0;
  }

  > main {
    .text-14;
    border-top: 1px solid var(--color-secondary-action-outline);
    border-bottom: 1px solid var(--color-secondary-action-outline);
    color: var(--color-primary-text);
    display: grid;
    grid-template-columns: 1fr;
    grid-template-rows: 1fr;
    grid-gap: @size-16 0;

    > h4 {
      .text-14-medium;
    }

    > ul {
      padding-left: @size-24;
      list-style: disc;
      > li {
        margin: @size-8 0;

        > button {
          background: none;
          border: 0;
        }
      }
    }
  }

  > div:last-of-type {
    align-items: center;
    display: flex;
    flex-flow: row nowrap;
    padding: @size-16 @size-24;

    > label {
      color: var(--color-secondary-text);
      display: flex;
      flex-flow: row nowrap;
      flex: 1;
      margin-bottom: 0;

      > div {
        margin-right: @size-24;
      }
    }
  }
}

.AddFundsSwap {
  margin: @size-24 0 @size-16 0;

  > ul {
    height: @size-32;
    > li {
      background: var(--color-secondary-action);
      width: 50%;

      >  button {
        .text-12;

        color: var(--color-primary-text);
        text-transform: capitalize;
      }
    }
  }

  > ul > li[class*='Selected'] {
    background: var(--color-dark-grey);
  }

  > ul > li:first-of-type {
    border-bottom-left-radius: @size-24;
    border-top-left-radius: @size-24;
  }
  > ul > li:last-of-type {
    border-bottom-right-radius: @size-24;
    border-top-right-radius: @size-24;
  }
}<|MERGE_RESOLUTION|>--- conflicted
+++ resolved
@@ -978,10 +978,6 @@
       color: var(--color-secondary-text);
       cursor: pointer;
       text-align: center;
-<<<<<<< HEAD
-      width: @size-45;
-=======
->>>>>>> 81d97df9
     }
   }
 
@@ -2800,13 +2796,8 @@
   border-left: solid @size-12 transparent;
   border-right: solid @size-12 transparent;
   position: absolute;
-<<<<<<< HEAD
-  right: @size-16;
+  right: @size-21;
   top: -@size-6;
-=======
-  right: @size-21;
-  top: -6px;
->>>>>>> 81d97df9
 }
 
 .ShowConfirmaiton:before {
