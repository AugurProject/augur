--- conflicted
+++ resolved
@@ -57,11 +57,7 @@
     display: flex;
     flex-flow: row-reverse nowrap;
 
-<<<<<<< HEAD
     > button, 
-=======
-    > button,
->>>>>>> 5513f00f
     > a {
       margin-left: @size-16;
     }
@@ -723,13 +719,13 @@
       .text-12-paragraph;
     }
 
-    color: @color-primary-text;
+    color: var(--color-primary-text);
     line-height: 150%;
     margin: 0 0 @size-2 0;
   }
 
   > a {
-    color: @color-primary-action
+    color: var(--color-primary-action);
   }
 }
 
@@ -867,7 +863,6 @@
     }
   }
 
-<<<<<<< HEAD
   > footer {
     align-items: center;
     display: flex;
@@ -893,8 +888,6 @@
     }
   }
 
-=======
->>>>>>> 5513f00f
   > div:nth-of-type(2) {
     .text-12;
 
@@ -949,10 +942,10 @@
     > div:first-of-type {
       .text-12;
 
-      color: @color-secondary-text;
+      color: var(--color-secondary-text);
 
       > span {
-        color: @color-primary-action;
+        color: var(--color-primary-action);
         cursor: pointer;
       }
     }
@@ -960,7 +953,7 @@
     > div:last-of-type {
       .text-12;
 
-      color: @color-secondary-text;
+      color: var(--color-secondary-text);
       cursor: pointer;
       text-align: center;
     }
@@ -1019,17 +1012,11 @@
     > a {
       .text-10;
 
-<<<<<<< HEAD
     color: var(--color-primary-text);
     margin: 0 0 @size-8 0;
     min-height: 52px;
     text-align: left;
   }
-=======
-      color: @color-primary-action;
-      text-transform: uppercase;
-    }
->>>>>>> 5513f00f
 
     > svg {
       margin-top: 0;
@@ -1037,12 +1024,12 @@
 
     path {
       &:nth-child(odd) {
-        fill: @color-primary-action;
+        fill: var(--color-primary-action);
         stroke: none;
       }
 
       &:nth-child(even) {
-        stroke: @color-primary-action;
+        stroke: var(--color-primary-action);
       }
     }
   }
@@ -1446,11 +1433,7 @@
     > h1 {
       .text-16-medium;
 
-<<<<<<< HEAD
       color: var(--color-primary-text);
-=======
-      color: @color-primary-text;
->>>>>>> 5513f00f
       margin: 0 0 @size-16 0;
       text-transform: unset;
     }
@@ -1458,11 +1441,7 @@
     > h2 {
       .text-14;
 
-<<<<<<< HEAD
       color: var(--color-secondary-text);
-=======
-      color: @color-secondary-text;
->>>>>>> 5513f00f
       line-height: 140%;
       margin: @size-6 0 0;
       padding: 0 @size-50;
@@ -1483,11 +1462,7 @@
 
     > div:first-of-type {
       align-items: center;
-<<<<<<< HEAD
       background: var(--color-secondary-action);
-=======
-      background: @color-secondary-action;
->>>>>>> 5513f00f
       border-radius: @size-6;
       display: flex;
       flex-direction: column;
@@ -1495,7 +1470,6 @@
       margin: @size-35 0;
       width: 222px;
 
-<<<<<<< HEAD
       > div {
         align-items: center;
         color: var(--color-secondary-text);
@@ -1524,19 +1498,6 @@
           margin-bottom: @size-4;
           line-height: @size-28;
         }
-=======
-      > span:first-of-type {
-        .text-14;
-
-        color: @color-secondary-text;
-        margin-bottom: @size-4;
-      }
-
-      > span:nth-of-type(2) {
-        .mono-24-bold;
-
-        color: @color-primary-text;
->>>>>>> 5513f00f
       }
     }
 
@@ -1547,7 +1508,6 @@
     }
 
     > div:nth-of-type(2) {
-<<<<<<< HEAD
       display: grid;
       grid-template-columns: 1fr 1fr;
 
@@ -1564,8 +1524,6 @@
         display: flex;
         justify-content: flex-end;
       }
-=======
->>>>>>> 5513f00f
 
       > div {
         > span:last-of-type {
@@ -1578,13 +1536,8 @@
     > div:last-of-type {
       .text-11;
 
-<<<<<<< HEAD
       color: var(--color-secondary-text);
       margin-top: @size-24;
-=======
-      color: @color-secondary-text;
-      margin-top: @size-21;
->>>>>>> 5513f00f
       display: flex;
       align-items: center;
       justify-content: center;
@@ -1612,7 +1565,7 @@
   }
 
   > div {
-    border-top: 1px solid @color-secondary-action-outline;
+    border-top: 1px solid var(--color-secondary-action-outline);
   }
 }
 
@@ -1629,7 +1582,7 @@
     > h1 {
       .text-16-medium;
 
-      color: @color-primary-text;
+      color: var(--color-primary-text);
       margin: 0 0 @size-16 0;
       text-transform: unset;
     }
@@ -1637,7 +1590,7 @@
     > h2 {
       .text-14;
 
-      color: @color-secondary-text;
+      color: var(--color-secondary-text);
       line-height: 140%;
       margin-bottom: @size-28;
       padding: 0 @size-50;
@@ -1674,7 +1627,7 @@
   }
 
   > div {
-    border-top: 1px solid @color-secondary-action-outline;
+    border-top: 1px solid var(--color-secondary-action-outline);
   }
 }
 
@@ -3115,11 +3068,7 @@
       .Details {
         .text-12;
 
-<<<<<<< HEAD
         color: var(--color-secondary-text);
-=======
-        color: @color-secondary-text;
->>>>>>> 5513f00f
 
         > h2 {
           .text-10;
@@ -3331,11 +3280,7 @@
   > ul {
     height: @size-32;
     > li {
-<<<<<<< HEAD
       background: var(--color-secondary-action);
-=======
-      background: @color-dark-grey;
->>>>>>> 5513f00f
       width: 50%;
 
       >  button {
@@ -3348,11 +3293,7 @@
   }
 
   > ul > li[class*='Selected'] {
-<<<<<<< HEAD
     background: var(--color-dark-grey);
-=======
-    background: @color-secondary-action;
->>>>>>> 5513f00f
   }
 
   > ul > li:first-of-type {
