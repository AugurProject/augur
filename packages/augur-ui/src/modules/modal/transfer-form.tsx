<<<<<<< HEAD
import React, { useState } from 'react';

import { ButtonsRow, Breakdown } from 'modules/modal/common';
import { DAI, ETH, REP, ZERO } from 'modules/common/constants';
import { formatEther, formatRep, formatDai } from 'utils/format-number';
import isAddress from 'modules/auth/helpers/is-address';
import Styles from 'modules/modal/modal.styles.less';
import { createBigNumber } from 'utils/create-big-number';
import convertExponentialToDecimal from 'utils/convert-exponential';
import { FormattedNumber } from 'modules/types';
import { FormDropdown, TextInput } from 'modules/common/form';
import { CloseButton } from 'modules/common/buttons';
import { TRANSFER_ETH_GAS_COST } from 'modules/auth/actions/transfer-funds';
import {
  displayGasInDai,
  getGasInDai,
} from 'modules/app/actions/get-ethToDai-rate';
import { useAppStatusStore } from 'modules/app/store/app-status';
import { useEffect } from 'react';
=======
import React, { useEffect, useState } from 'react';

import { Breakdown } from 'modules/modal/common';
import { DAI, ETH, REP, ZERO, GWEI_CONVERSION, MAX_DECIMALS, TRANSACTIONS, TRANSFER, SENDETHER } from 'modules/common/constants';
import {
  formatEther,
  formatRep,
  formatDai,
  formatGasCostToEther,
} from 'utils/format-number';
import isAddress from 'modules/auth/helpers/is-address';
import { createBigNumber, BigNumber } from 'utils/create-big-number';
import convertExponentialToDecimal from 'utils/convert-exponential';
import { FormDropdown, TextInput } from 'modules/common/form';
import { CloseButton, SecondaryButton, ProcessingButton } from 'modules/common/buttons';
import { getGasInDai, ethToDaiFromAttoRate } from 'modules/app/actions/get-ethToDai-rate';
import getPrecision from 'utils/get-number-precision';

import Styles from 'modules/modal/modal.styles.less';
>>>>>>> 33e208ac

interface TransferFormProps {
  closeAction: Function;
  transferFunds: Function;
  transferFundsGasEstimate: Function;
  fallBackGasCosts: {
    eth: number;
    rep: number;
    dai: number;
  };
  balances: {
    eth: number;
    rep: number;
    dai: number;
    signerBalances: {
      eth: number;
      dai: number;
      rep: number;
    }
  };
  account: string;
  gasPrice: number;
<<<<<<< HEAD
=======
  useSigner?: boolean;
  signerAddress?: string;
  transactionLabel: string;
  signingEthBalance: string;
>>>>>>> 33e208ac
}

function sanitizeArg(arg) {
  return arg == null || arg === '' ? '' : arg;
}

<<<<<<< HEAD
const options = [
  {
    label: DAI,
    value: DAI,
  },
  {
    label: ETH,
    value: ETH,
  },
  {
    label: REP,
    value: REP,
  },
];
=======
const RELAYER_DAI_CUSION = 0.25;
>>>>>>> 33e208ac

export const TransferForm = ({
  closeAction,
  transferFunds,
  transferFundsGasEstimate,
  fallBackGasCosts,
  balances,
  account,
  gasPrice,
<<<<<<< HEAD
}: TransferFormProps) => {
  const [state, setState] = useState({
    relayerGasCosts: createBigNumber(TRANSFER_ETH_GAS_COST),
    address: '',
    currency: ETH,
    amount: '',
=======
  useSigner,
  transactionLabel,
  signingEthBalance,
}: TransferFormProps) => {
  const [currency, setCurrency] = useState(DAI);
  const [signerPays, setSignerPays] = useState(true);
  const [amount, setAmount] = useState('');
  const [gasCosts, setGasCosts] = useState(
    createBigNumber(getGasInDai(fallBackGasCosts[DAI.toLowerCase()]).value)
  );
  const [state, setState] = useState({
    address: useSigner ? account : '',
    gasEstimateInDai: getGasInDai(fallBackGasCosts[DAI.toLowerCase()]),
>>>>>>> 33e208ac
    errors: {
      address: '',
      amount: '',
    },
<<<<<<< HEAD
  });
  const { gsnEnabled } = useAppStatusStore();

  useEffect(() => {
    const formattedAmount =
      state.currency === ETH
        ? formatEther(Number(state.amount) || 0)
        : formatRep(state.amount || 0);

    const relayerGasCosts = transferFundsGasEstimate(
      formattedAmount.fullPrecision,
      state.currency,
      state.address ? state.address : account
    );
    setState({
      ...state,
      relayerGasCosts: createBigNumber(relayerGasCosts),
    });
  }, [state.currency]);

  function addressChange(address: string) {
    const updatedErrors = state.errors;
    updatedErrors.address = '';
    if (address && !isAddress(address)) {
      updatedErrors.address = 'Address is invalid';
    }

    if (address === '') {
      updatedErrors.address = 'Address is required';
    }
    setState({ ...state, address, errors: updatedErrors });
  }

  function handleMax() {
    const { currency, relayerGasCosts } = state;

    const gasEstimate = gsnEnabled
      ? getGasInDai(relayerGasCosts.multipliedBy(gasPrice))
      : fallBackGasCosts[currency.toLowerCase()];

    const fullAmount = createBigNumber(balances[currency.toLowerCase()]);
    const valueMinusGas = !gsnEnabled
      ? fullAmount.minus(createBigNumber(gasEstimate.value))
      : fullAmount;
    const resolvedValue = valueMinusGas.lt(ZERO) ? ZERO : valueMinusGas;
    amountChange(resolvedValue.toFixed(), false);
  }

  function amountChange(
    amount: string,
    dontCheckMinusGas: boolean = false,
    currency = state.currency
  ) {
    const { errors: updatedErrors, relayerGasCosts } = state;
    const newAmount = convertExponentialToDecimal(sanitizeArg(amount));
    const bnNewAmount = createBigNumber(newAmount || '0');
    updatedErrors.amount = '';
    const availableEth = createBigNumber(balances.eth);
    const availableDai = createBigNumber(balances.dai);
    let amountMinusGas = ZERO;

    if (gsnEnabled) {
      const gasCost = relayerGasCosts.multipliedBy(gasPrice);
      const relayerGasCostsDAI = getGasInDai(gasCost);
      if (currency === DAI) {
        if (dontCheckMinusGas) {
          amountMinusGas = availableDai.minus(bnNewAmount);
        } else {
          amountMinusGas = availableDai
            .minus(bnNewAmount)
            .minus(createBigNumber(relayerGasCostsDAI.value));
        }
      } else {
        amountMinusGas = availableDai.minus(
          createBigNumber(relayerGasCostsDAI.value)
        );
      }
    } else {
      if (currency === ETH && newAmount) {
        amountMinusGas = availableEth
          .minus(bnNewAmount)
          .minus(fallBackGasCosts.eth.fullPrecision);
      } else {
        amountMinusGas =
          currency === DAI
            ? availableEth.minus(fallBackGasCosts.dai.fullPrecision)
            : availableEth.minus(fallBackGasCosts.rep.fullPrecision);
=======
    options: useSigner ?
    [{
      label: DAI,
      value: DAI,
    }] :
    [{
      label: DAI,
      value: DAI,
    },
    {
      label: ETH,
      value: ETH,
    },
    {
      label: REP,
      value: REP,
    },
  ]
  });

  async function getGasCost(currency) {
    let gasCosts = createBigNumber(fallBackGasCosts[currency.toLowerCase()]);
    try {
      gasCosts = await transferFundsGasEstimate(
        formattedAmount.fullPrecision,
        currency,
        state.address ? state.address : account
      );
    } catch (error) {
      console.error('can not get gas estimate', error);
    }
    const gasInEth = formatGasCostToEther(gasCosts, { decimals: 4}, createBigNumber(GWEI_CONVERSION).times(gasPrice));
    const signerPays = (createBigNumber(signingEthBalance).minus(gasInEth)).gte(ZERO);
    setSignerPays(signerPays);
    setGasCosts(createBigNumber(gasCosts))
    const estInDai = ethToDaiFromAttoRate(Number(createBigNumber(gasInEth)));
    // TODO: figure out exact DAI amount needed to convert to eth.
    const gasEstimateInDai = signerPays ? estInDai : formatDai(createBigNumber(estInDai.value).plus(RELAYER_DAI_CUSION));
    setState({...state, gasEstimateInDai});
  }

  useEffect(() => {
    getGasCost(currency);
  }, [currency]);

  const handleMax = () => {
    const balance = useSigner
      ? balances.signerBalances[currency.toLowerCase()]
      : balances[currency.toLowerCase()];

    let newAmount = convertExponentialToDecimal(sanitizeArg(balance));
    if (!signerPays && currency === DAI) {
      newAmount = createBigNumber(newAmount).minus(createBigNumber(gasEstimateInDai.value));;
    }
    amountChange(newAmount);
  };

  const amountChangeFromSigner = (amount: string, gasInEth: string) => {
    const { errors: updatedErrors } = state;
    updatedErrors.amount = '';
    let newAmount = amount;
    const balance = balances.signerBalances[currency.toLowerCase()];
    const eth = balances.signerBalances.eth;
    let amountMinusGas = createBigNumber(eth).minus(createBigNumber(gasInEth))
    if (currency === ETH) {
      newAmount = createBigNumber(amount);
      if (createBigNumber(eth).eq(newAmount)) {
        newAmount = createBigNumber(eth).minus(createBigNumber(gasInEth))
>>>>>>> 33e208ac
      }
    }
    setErrorMessage(newAmount, updatedErrors, balance, amountMinusGas);
  }

  const amountChange = (amount: string) => {
    const { errors: updatedErrors } = state;
    let newAmount = convertExponentialToDecimal(sanitizeArg(amount)) || "0";

    const gasInEth = formatGasCostToEther(gasCosts, { decimals: 4}, createBigNumber(GWEI_CONVERSION).multipliedBy(gasPrice));

    if (useSigner) return amountChangeFromSigner(newAmount, gasInEth);

    const balance = balances[currency.toLowerCase()];
    let amountMinusGas = createBigNumber(balances.signerBalances.eth).minus(createBigNumber(gasInEth))
    if (!signerPays && currency === DAI) {
      amountMinusGas = createBigNumber(balances.dai).minus(createBigNumber(gasEstimateInDai.value));
    }

    setErrorMessage(newAmount, updatedErrors, balance, amountMinusGas);
  };

  const setErrorMessage = (newAmount, updatedErrors, balance, amountMinusGas: BigNumber) => {
    updatedErrors.amount = '';
    const bnNewAmount = createBigNumber(newAmount || '0');
    // validation...
    if (newAmount === '' || newAmount === undefined) {
      updatedErrors.amount = 'Quantity is required.';
<<<<<<< HEAD
      return setState({ ...state, amount: newAmount, errors: updatedErrors });
=======
      setAmount(String(newAmount));
      return setState({ ...state, errors: updatedErrors });
>>>>>>> 33e208ac
    }

    if (!isFinite(Number(newAmount))) {
      updatedErrors.amount = "Quantity isn't finite.";
    }

    if (isNaN(parseFloat(String(newAmount)))) {
      updatedErrors.amount = "Quantity isn't a number.";
    }

<<<<<<< HEAD
    if (bnNewAmount.gt(createBigNumber(balances[currency.toLowerCase()]))) {
=======
    if (
      bnNewAmount.gt(
        createBigNumber(balance)
      )
    ) {
>>>>>>> 33e208ac
      updatedErrors.amount = 'Quantity is greater than available funds.';
    }

    if (bnNewAmount.lte(ZERO)) {
      updatedErrors.amount = 'Quantity must be greater than zero.';
    }

<<<<<<< HEAD
    if (gsnEnabled && amountMinusGas.lt(ZERO)) {
      updatedErrors.amount = 'Not enough DAI available to pay gas cost.';
    }

    if (!gsnEnabled && amountMinusGas.lt(ZERO)) {
      updatedErrors.amount = 'Not enough ETH available to pay gas cost.';
    }

    setState({ ...state, currency, amount: newAmount, errors: updatedErrors });
  }

  const { relayerGasCosts, amount, currency, address, errors } = state;
  const { amount: errAmount, address: errAddress } = errors;
  const isValid =
    errAmount === '' && errAddress === '' && amount.length && address.length;
=======
    if (!signerPays && (amountMinusGas.lt(ZERO) || createBigNumber(newAmount).gt(amountMinusGas))) {
      updatedErrors.amount = `Not enough DAI available to pay transaction fee. ${
        formatDai(amountMinusGas.abs(), { roundDown: true }).roundedFormatted
      } is min`;
    }

    if (signerPays && amountMinusGas.lt(ZERO)) {
      updatedErrors.amount = `Not enough ETH to pay transaction fee. ${amountMinusGas.abs()} is needed`;
    }

    if (getPrecision(newAmount, MAX_DECIMALS) > MAX_DECIMALS) {
      updatedErrors.amount = `Too many decimal places. ${MAX_DECIMALS} is allowed`;
    }

    setState({ ...state, errors: updatedErrors });
    setAmount(String(newAmount));
  }


  const addressChange = (address: string) => {
    const { errors: updatedErrors } = state;
    updatedErrors.address = '';
    if (address && !isAddress(address)) {
      updatedErrors.address = 'Address is invalid';
    }

    if (address === '') {
      updatedErrors.address = 'Address is required';
    }
    setState({ ...state, address, errors: updatedErrors });
  };

    const { address, errors, gasEstimateInDai } = state;
    const { amount: errAmount, address: errAddress } = errors;
    const isValid =
      errAmount === '' && errAddress === '' && amount.length && address.length;
>>>>>>> 33e208ac

  let formattedAmount = formatEther(amount || 0);

<<<<<<< HEAD
  if (currency === DAI) {
    formattedAmount = formatDai(amount || 0);
  } else if (currency === REP) {
    formattedAmount = formatRep(amount || 0);
  }
  const gasEstimate = gsnEnabled
    ? displayGasInDai(relayerGasCosts)
    : fallBackGasCosts[currency.toLowerCase()];

  const buttons = [
    {
      text: 'Send',
      action: () =>
        transferFunds(formattedAmount.fullPrecision, currency, address),
      disabled: !isValid,
    },
    {
      text: 'Cancel',
      action: closeAction,
    },
  ];
  const breakdown = [
    {
      label: 'Send',
      value: formattedAmount,
    },
    {
      label: 'Transaction Fee',
      value: gasEstimate,
    },
  ];
  return (
    <div className={Styles.WithdrawForm}>
      <header>
        <div>
          <CloseButton action={() => closeAction()} />
        </div>
        <div>
          <h1>Transfer funds</h1>
          <h2>Transfer funds to another address</h2>
        </div>
      </header>
=======
    if (currency === DAI) {
      formattedAmount = formatDai(amount || 0);
    } else if (currency === REP) {
      formattedAmount = formatRep(amount || 0);
    }

    const balance = useSigner
      ? balances.signerBalances[currency.toLowerCase()]
      : balances[currency.toLowerCase()];

    const breakdown = [
      {
        label: 'Send',
        value: formattedAmount,
        showDenomination: true,
      },
      {
        label: transactionLabel,
        value: gasEstimateInDai,
        showDenomination: true,
      },
    ];
>>>>>>> 33e208ac

      <main>
        <div className={Styles.GroupedForm}>
          <div>
            <label htmlFor="recipient">Recipient address</label>
            <TextInput
              type="text"
              value={address}
              placeholder="0x..."
              onChange={addressChange}
              errorMessage={errors.address.length > 0 ? errors.address : ''}
            />
          </div>
          <div>
<<<<<<< HEAD
            <div>
              <label htmlFor="currency">Currency</label>
              <span>Available: {balances[currency.toLowerCase()]}</span>
=======
            <h1>Transfer {useSigner ? 'my Dai' : 'funds'}</h1>
            <h2>Transfer {useSigner ? 'Dai to your Trading account' : 'funds to another address'}</h2>
          </div>
        </header>

        <main>
          <div className={Styles.GroupedForm}>
            <div>
              <label htmlFor='recipient'>Recipient address</label>
              <TextInput
                type='text'
                value={address}
                placeholder='0x...'
                disabled={useSigner}
                onChange={addressChange}
                errorMessage={errors.address.length > 0 ? errors.address : ''}
              />
            </div>
            <div>
              <div>
                <label htmlFor='currency'>Currency</label>
                <span>Available: {balance}</span>
              </div>
              <FormDropdown
                id='currency'
                options={state.options}
                defaultValue={currency}
                disabled={!(state.options.length > 1)}
                onChange={currency => {
                  setCurrency(currency)
                  setAmount('')
                }}
              />
            </div>
            <div>
              <label htmlFor='amount'>Amount</label>
              <button onClick={handleMax}>MAX</button>
              <TextInput
                type='number'
                value={amount}
                placeholder='0.00'
                onChange={amountChange}
                errorMessage={
                  errors.amount && errors.amount.length > 0 ? errors.amount : ''
                }
              />
>>>>>>> 33e208ac
            </div>
            <FormDropdown
              id="currency"
              options={options}
              defaultValue={currency}
              onChange={currency => amountChange(state.amount, false, currency)}
            />
          </div>
<<<<<<< HEAD
          <div>
            <label htmlFor="amount">Amount</label>
            <button onClick={handleMax}>MAX</button>
            <TextInput
              type="number"
              value={amount}
              placeholder="0.00"
              onChange={amountChange}
              errorMessage={
                errors.amount && errors.amount.length > 0 ? errors.amount : ''
              }
            />
          </div>
        </div>
        <Breakdown rows={breakdown} />
      </main>
      <ButtonsRow buttons={buttons} />
    </div>
  );
};
=======
          <Breakdown rows={breakdown} />
        </main>
        <div className={Styles.ButtonsRow}>
          <ProcessingButton
            small
            text={'Send'}
            action={() => transferFunds(formattedAmount.fullPrecision, currency, address, useSigner)}
            queueName={TRANSACTIONS}
            queueId={currency === ETH ? SENDETHER : TRANSFER}
            disabled={!isValid}
          />
          <SecondaryButton
            text={'Cancel'}
            action={closeAction}
          />
        </div>
      </div>
    );

}
>>>>>>> 33e208ac
<|MERGE_RESOLUTION|>--- conflicted
+++ resolved
@@ -1,24 +1,3 @@
-<<<<<<< HEAD
-import React, { useState } from 'react';
-
-import { ButtonsRow, Breakdown } from 'modules/modal/common';
-import { DAI, ETH, REP, ZERO } from 'modules/common/constants';
-import { formatEther, formatRep, formatDai } from 'utils/format-number';
-import isAddress from 'modules/auth/helpers/is-address';
-import Styles from 'modules/modal/modal.styles.less';
-import { createBigNumber } from 'utils/create-big-number';
-import convertExponentialToDecimal from 'utils/convert-exponential';
-import { FormattedNumber } from 'modules/types';
-import { FormDropdown, TextInput } from 'modules/common/form';
-import { CloseButton } from 'modules/common/buttons';
-import { TRANSFER_ETH_GAS_COST } from 'modules/auth/actions/transfer-funds';
-import {
-  displayGasInDai,
-  getGasInDai,
-} from 'modules/app/actions/get-ethToDai-rate';
-import { useAppStatusStore } from 'modules/app/store/app-status';
-import { useEffect } from 'react';
-=======
 import React, { useEffect, useState } from 'react';
 
 import { Breakdown } from 'modules/modal/common';
@@ -38,7 +17,7 @@
 import getPrecision from 'utils/get-number-precision';
 
 import Styles from 'modules/modal/modal.styles.less';
->>>>>>> 33e208ac
+import { useAppStatusStore } from 'modules/app/store/app-status';
 
 interface TransferFormProps {
   closeAction: Function;
@@ -60,59 +39,31 @@
     }
   };
   account: string;
+  GsnEnabled: boolean;
   gasPrice: number;
-<<<<<<< HEAD
-=======
   useSigner?: boolean;
   signerAddress?: string;
   transactionLabel: string;
   signingEthBalance: string;
->>>>>>> 33e208ac
 }
 
 function sanitizeArg(arg) {
   return arg == null || arg === '' ? '' : arg;
 }
 
-<<<<<<< HEAD
-const options = [
-  {
-    label: DAI,
-    value: DAI,
-  },
-  {
-    label: ETH,
-    value: ETH,
-  },
-  {
-    label: REP,
-    value: REP,
-  },
-];
-=======
 const RELAYER_DAI_CUSION = 0.25;
->>>>>>> 33e208ac
 
 export const TransferForm = ({
   closeAction,
   transferFunds,
   transferFundsGasEstimate,
   fallBackGasCosts,
-  balances,
-  account,
   gasPrice,
-<<<<<<< HEAD
-}: TransferFormProps) => {
-  const [state, setState] = useState({
-    relayerGasCosts: createBigNumber(TRANSFER_ETH_GAS_COST),
-    address: '',
-    currency: ETH,
-    amount: '',
-=======
   useSigner,
   transactionLabel,
   signingEthBalance,
 }: TransferFormProps) => {
+  const { loginAccount: { address: account, balances } } = useAppStatusStore();
   const [currency, setCurrency] = useState(DAI);
   const [signerPays, setSignerPays] = useState(true);
   const [amount, setAmount] = useState('');
@@ -122,100 +73,10 @@
   const [state, setState] = useState({
     address: useSigner ? account : '',
     gasEstimateInDai: getGasInDai(fallBackGasCosts[DAI.toLowerCase()]),
->>>>>>> 33e208ac
     errors: {
       address: '',
       amount: '',
     },
-<<<<<<< HEAD
-  });
-  const { gsnEnabled } = useAppStatusStore();
-
-  useEffect(() => {
-    const formattedAmount =
-      state.currency === ETH
-        ? formatEther(Number(state.amount) || 0)
-        : formatRep(state.amount || 0);
-
-    const relayerGasCosts = transferFundsGasEstimate(
-      formattedAmount.fullPrecision,
-      state.currency,
-      state.address ? state.address : account
-    );
-    setState({
-      ...state,
-      relayerGasCosts: createBigNumber(relayerGasCosts),
-    });
-  }, [state.currency]);
-
-  function addressChange(address: string) {
-    const updatedErrors = state.errors;
-    updatedErrors.address = '';
-    if (address && !isAddress(address)) {
-      updatedErrors.address = 'Address is invalid';
-    }
-
-    if (address === '') {
-      updatedErrors.address = 'Address is required';
-    }
-    setState({ ...state, address, errors: updatedErrors });
-  }
-
-  function handleMax() {
-    const { currency, relayerGasCosts } = state;
-
-    const gasEstimate = gsnEnabled
-      ? getGasInDai(relayerGasCosts.multipliedBy(gasPrice))
-      : fallBackGasCosts[currency.toLowerCase()];
-
-    const fullAmount = createBigNumber(balances[currency.toLowerCase()]);
-    const valueMinusGas = !gsnEnabled
-      ? fullAmount.minus(createBigNumber(gasEstimate.value))
-      : fullAmount;
-    const resolvedValue = valueMinusGas.lt(ZERO) ? ZERO : valueMinusGas;
-    amountChange(resolvedValue.toFixed(), false);
-  }
-
-  function amountChange(
-    amount: string,
-    dontCheckMinusGas: boolean = false,
-    currency = state.currency
-  ) {
-    const { errors: updatedErrors, relayerGasCosts } = state;
-    const newAmount = convertExponentialToDecimal(sanitizeArg(amount));
-    const bnNewAmount = createBigNumber(newAmount || '0');
-    updatedErrors.amount = '';
-    const availableEth = createBigNumber(balances.eth);
-    const availableDai = createBigNumber(balances.dai);
-    let amountMinusGas = ZERO;
-
-    if (gsnEnabled) {
-      const gasCost = relayerGasCosts.multipliedBy(gasPrice);
-      const relayerGasCostsDAI = getGasInDai(gasCost);
-      if (currency === DAI) {
-        if (dontCheckMinusGas) {
-          amountMinusGas = availableDai.minus(bnNewAmount);
-        } else {
-          amountMinusGas = availableDai
-            .minus(bnNewAmount)
-            .minus(createBigNumber(relayerGasCostsDAI.value));
-        }
-      } else {
-        amountMinusGas = availableDai.minus(
-          createBigNumber(relayerGasCostsDAI.value)
-        );
-      }
-    } else {
-      if (currency === ETH && newAmount) {
-        amountMinusGas = availableEth
-          .minus(bnNewAmount)
-          .minus(fallBackGasCosts.eth.fullPrecision);
-      } else {
-        amountMinusGas =
-          currency === DAI
-            ? availableEth.minus(fallBackGasCosts.dai.fullPrecision)
-            : availableEth.minus(fallBackGasCosts.rep.fullPrecision);
-=======
     options: useSigner ?
     [{
       label: DAI,
@@ -284,7 +145,6 @@
       newAmount = createBigNumber(amount);
       if (createBigNumber(eth).eq(newAmount)) {
         newAmount = createBigNumber(eth).minus(createBigNumber(gasInEth))
->>>>>>> 33e208ac
       }
     }
     setErrorMessage(newAmount, updatedErrors, balance, amountMinusGas);
@@ -313,12 +173,8 @@
     // validation...
     if (newAmount === '' || newAmount === undefined) {
       updatedErrors.amount = 'Quantity is required.';
-<<<<<<< HEAD
-      return setState({ ...state, amount: newAmount, errors: updatedErrors });
-=======
       setAmount(String(newAmount));
       return setState({ ...state, errors: updatedErrors });
->>>>>>> 33e208ac
     }
 
     if (!isFinite(Number(newAmount))) {
@@ -329,15 +185,11 @@
       updatedErrors.amount = "Quantity isn't a number.";
     }
 
-<<<<<<< HEAD
-    if (bnNewAmount.gt(createBigNumber(balances[currency.toLowerCase()]))) {
-=======
     if (
       bnNewAmount.gt(
         createBigNumber(balance)
       )
     ) {
->>>>>>> 33e208ac
       updatedErrors.amount = 'Quantity is greater than available funds.';
     }
 
@@ -345,23 +197,6 @@
       updatedErrors.amount = 'Quantity must be greater than zero.';
     }
 
-<<<<<<< HEAD
-    if (gsnEnabled && amountMinusGas.lt(ZERO)) {
-      updatedErrors.amount = 'Not enough DAI available to pay gas cost.';
-    }
-
-    if (!gsnEnabled && amountMinusGas.lt(ZERO)) {
-      updatedErrors.amount = 'Not enough ETH available to pay gas cost.';
-    }
-
-    setState({ ...state, currency, amount: newAmount, errors: updatedErrors });
-  }
-
-  const { relayerGasCosts, amount, currency, address, errors } = state;
-  const { amount: errAmount, address: errAddress } = errors;
-  const isValid =
-    errAmount === '' && errAddress === '' && amount.length && address.length;
-=======
     if (!signerPays && (amountMinusGas.lt(ZERO) || createBigNumber(newAmount).gt(amountMinusGas))) {
       updatedErrors.amount = `Not enough DAI available to pay transaction fee. ${
         formatDai(amountMinusGas.abs(), { roundDown: true }).roundedFormatted
@@ -398,54 +233,9 @@
     const { amount: errAmount, address: errAddress } = errors;
     const isValid =
       errAmount === '' && errAddress === '' && amount.length && address.length;
->>>>>>> 33e208ac
-
-  let formattedAmount = formatEther(amount || 0);
-
-<<<<<<< HEAD
-  if (currency === DAI) {
-    formattedAmount = formatDai(amount || 0);
-  } else if (currency === REP) {
-    formattedAmount = formatRep(amount || 0);
-  }
-  const gasEstimate = gsnEnabled
-    ? displayGasInDai(relayerGasCosts)
-    : fallBackGasCosts[currency.toLowerCase()];
-
-  const buttons = [
-    {
-      text: 'Send',
-      action: () =>
-        transferFunds(formattedAmount.fullPrecision, currency, address),
-      disabled: !isValid,
-    },
-    {
-      text: 'Cancel',
-      action: closeAction,
-    },
-  ];
-  const breakdown = [
-    {
-      label: 'Send',
-      value: formattedAmount,
-    },
-    {
-      label: 'Transaction Fee',
-      value: gasEstimate,
-    },
-  ];
-  return (
-    <div className={Styles.WithdrawForm}>
-      <header>
-        <div>
-          <CloseButton action={() => closeAction()} />
-        </div>
-        <div>
-          <h1>Transfer funds</h1>
-          <h2>Transfer funds to another address</h2>
-        </div>
-      </header>
-=======
+
+    let formattedAmount = formatEther(amount || 0);
+
     if (currency === DAI) {
       formattedAmount = formatDai(amount || 0);
     } else if (currency === REP) {
@@ -468,26 +258,14 @@
         showDenomination: true,
       },
     ];
->>>>>>> 33e208ac
-
-      <main>
-        <div className={Styles.GroupedForm}>
+
+    return (
+      <div className={Styles.WithdrawForm}>
+        <header>
           <div>
-            <label htmlFor="recipient">Recipient address</label>
-            <TextInput
-              type="text"
-              value={address}
-              placeholder="0x..."
-              onChange={addressChange}
-              errorMessage={errors.address.length > 0 ? errors.address : ''}
-            />
+            <CloseButton action={() => closeAction()} />
           </div>
           <div>
-<<<<<<< HEAD
-            <div>
-              <label htmlFor="currency">Currency</label>
-              <span>Available: {balances[currency.toLowerCase()]}</span>
-=======
             <h1>Transfer {useSigner ? 'my Dai' : 'funds'}</h1>
             <h2>Transfer {useSigner ? 'Dai to your Trading account' : 'funds to another address'}</h2>
           </div>
@@ -534,55 +312,25 @@
                   errors.amount && errors.amount.length > 0 ? errors.amount : ''
                 }
               />
->>>>>>> 33e208ac
             </div>
-            <FormDropdown
-              id="currency"
-              options={options}
-              defaultValue={currency}
-              onChange={currency => amountChange(state.amount, false, currency)}
-            />
           </div>
-<<<<<<< HEAD
-          <div>
-            <label htmlFor="amount">Amount</label>
-            <button onClick={handleMax}>MAX</button>
-            <TextInput
-              type="number"
-              value={amount}
-              placeholder="0.00"
-              onChange={amountChange}
-              errorMessage={
-                errors.amount && errors.amount.length > 0 ? errors.amount : ''
-              }
-            />
-          </div>
-        </div>
-        <Breakdown rows={breakdown} />
-      </main>
-      <ButtonsRow buttons={buttons} />
-    </div>
-  );
-};
-=======
           <Breakdown rows={breakdown} />
         </main>
         <div className={Styles.ButtonsRow}>
           <ProcessingButton
             small
-            text={'Send'}
+            text="Send"
             action={() => transferFunds(formattedAmount.fullPrecision, currency, address, useSigner)}
             queueName={TRANSACTIONS}
             queueId={currency === ETH ? SENDETHER : TRANSFER}
             disabled={!isValid}
           />
           <SecondaryButton
-            text={'Cancel'}
+            text="Cancel"
             action={closeAction}
           />
         </div>
       </div>
     );
 
-}
->>>>>>> 33e208ac
+}