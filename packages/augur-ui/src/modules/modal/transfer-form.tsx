import React, { useState } from 'react';

import { ButtonsRow, Breakdown } from 'modules/modal/common';
import { DAI, ETH, REP, ZERO } from 'modules/common/constants';
import { formatEther, formatRep, formatDai } from 'utils/format-number';
import isAddress from 'modules/auth/helpers/is-address';
import Styles from 'modules/modal/modal.styles.less';
import { createBigNumber } from 'utils/create-big-number';
import convertExponentialToDecimal from 'utils/convert-exponential';
import { FormattedNumber } from 'modules/types';
import { FormDropdown, TextInput } from 'modules/common/form';
import { CloseButton } from 'modules/common/buttons';
import { TRANSFER_ETH_GAS_COST } from 'modules/auth/actions/transfer-funds';
import {
  displayGasInDai,
  getGasInDai,
} from 'modules/app/actions/get-ethToDai-rate';
import { useAppStatusStore } from 'modules/app/store/app-status';
import { useEffect } from 'react';

interface TransferFormProps {
  closeAction: Function;
  transferFunds: Function;
  transferFundsGasEstimate: Function;
  fallBackGasCosts: {
    eth: FormattedNumber;
    rep: FormattedNumber;
    dai: FormattedNumber;
  };
  balances: {
    eth: number;
    rep: number;
    dai: number;
  };
  account: string;
  gasPrice: number;
}

function sanitizeArg(arg) {
  return arg == null || arg === '' ? '' : arg;
}

const options = [
  {
    label: DAI,
    value: DAI,
  },
  {
    label: ETH,
    value: ETH,
  },
  {
    label: REP,
    value: REP,
  },
];

export const TransferForm = ({
  closeAction,
  transferFunds,
  transferFundsGasEstimate,
  fallBackGasCosts,
  balances,
  account,
  gasPrice,
}: TransferFormProps) => {
  const [state, setState] = useState({
    relayerGasCosts: createBigNumber(TRANSFER_ETH_GAS_COST),
    address: '',
    currency: ETH,
    amount: '',
    errors: {
      address: '',
      amount: '',
    },
  });
  const { gsnEnabled } = useAppStatusStore();

  useEffect(() => {
    const formattedAmount =
      state.currency === ETH
        ? formatEther(Number(state.amount) || 0)
        : formatRep(state.amount || 0);

    const relayerGasCosts = transferFundsGasEstimate(
      formattedAmount.fullPrecision,
      state.currency,
      state.address ? state.address : account
    );
    setState({
      ...state,
      relayerGasCosts: createBigNumber(relayerGasCosts),
    });
  }, [state.currency]);

  function addressChange(address: string) {
    const updatedErrors = state.errors;
    updatedErrors.address = '';
    if (address && !isAddress(address)) {
      updatedErrors.address = 'Address is invalid';
    }

    if (address === '') {
      updatedErrors.address = 'Address is required';
    }
    setState({ ...state, address, errors: updatedErrors });
  }

  function handleMax() {
    const { currency, relayerGasCosts } = state;

    const gasEstimate = gsnEnabled
      ? getGasInDai(relayerGasCosts.multipliedBy(gasPrice))
      : fallBackGasCosts[currency.toLowerCase()];

    const fullAmount = createBigNumber(balances[currency.toLowerCase()]);
    const valueMinusGas = !gsnEnabled
      ? fullAmount.minus(createBigNumber(gasEstimate.value))
      : fullAmount;
    const resolvedValue = valueMinusGas.lt(ZERO) ? ZERO : valueMinusGas;
    amountChange(resolvedValue.toFixed(), false);
  }

  function amountChange(
    amount: string,
    dontCheckMinusGas: boolean = false,
    currency = state.currency
  ) {
    const { errors: updatedErrors, relayerGasCosts } = state;
    const newAmount = convertExponentialToDecimal(sanitizeArg(amount));
    const bnNewAmount = createBigNumber(newAmount || '0');
    updatedErrors.amount = '';
    const availableEth = createBigNumber(balances.eth);
    const availableDai = createBigNumber(balances.dai);
    let amountMinusGas = ZERO;

    if (gsnEnabled) {
      const gasCost = relayerGasCosts.multipliedBy(gasPrice);
      const relayerGasCostsDAI = getGasInDai(gasCost);
      if (currency === DAI) {
        if (dontCheckMinusGas) {
          amountMinusGas = availableDai.minus(bnNewAmount);
        } else {
          amountMinusGas = availableDai
            .minus(bnNewAmount)
            .minus(createBigNumber(relayerGasCostsDAI.value));
        }
      } else {
        amountMinusGas = availableDai.minus(
          createBigNumber(relayerGasCostsDAI.value)
        );
      }
    } else {
      if (currency === ETH && newAmount) {
        amountMinusGas = availableEth
          .minus(bnNewAmount)
          .minus(fallBackGasCosts.eth.fullPrecision);
      } else {
        amountMinusGas =
          currency === DAI
            ? availableEth.minus(fallBackGasCosts.dai.fullPrecision)
            : availableEth.minus(fallBackGasCosts.rep.fullPrecision);
      }
    }
    // validation...
    if (newAmount === '' || newAmount === undefined) {
      updatedErrors.amount = 'Quantity is required.';
      return setState({ ...state, amount: newAmount, errors: updatedErrors });
    }

    if (!isFinite(Number(newAmount))) {
      updatedErrors.amount = "Quantity isn't finite.";
    }

    if (isNaN(parseFloat(String(newAmount)))) {
      updatedErrors.amount = "Quantity isn't a number.";
    }

    if (bnNewAmount.gt(createBigNumber(balances[currency.toLowerCase()]))) {
      updatedErrors.amount = 'Quantity is greater than available funds.';
    }

    if (bnNewAmount.lte(ZERO)) {
      updatedErrors.amount = 'Quantity must be greater than zero.';
    }

    if (gsnEnabled && amountMinusGas.lt(ZERO)) {
      updatedErrors.amount = 'Not enough DAI available to pay gas cost.';
    }

    if (!gsnEnabled && amountMinusGas.lt(ZERO)) {
      updatedErrors.amount = 'Not enough ETH available to pay gas cost.';
    }

    setState({ ...state, currency, amount: newAmount, errors: updatedErrors });
  }

  const { relayerGasCosts, amount, currency, address, errors } = state;
  const { amount: errAmount, address: errAddress } = errors;
  const isValid =
    errAmount === '' && errAddress === '' && amount.length && address.length;

  let formattedAmount = formatEther(amount || 0);

<<<<<<< HEAD
  if (currency === DAI) {
    formattedAmount = formatDai(amount || 0);
  } else if (currency === REP) {
    formattedAmount = formatRep(amount || 0);
  }
  const gasEstimate = gsnEnabled
    ? displayGasInDai(relayerGasCosts.multipliedBy(gasPrice))
    : fallBackGasCosts[currency.toLowerCase()];
=======
    if (currency === DAI) {
      formattedAmount = formatDai(amount || 0);
    } else if (currency === REP) {
      formattedAmount = formatRep(amount || 0);
    }

    const gasEstimate = GsnEnabled
      ? displayGasInDai(relayerGasCosts)
      : fallBackGasCosts[currency.toLowerCase()];
>>>>>>> 1e1ff057

  const buttons = [
    {
      text: 'Send',
      action: () =>
        transferFunds(formattedAmount.fullPrecision, currency, address),
      disabled: !isValid,
    },
    {
      text: 'Cancel',
      action: closeAction,
    },
  ];
  const breakdown = [
    {
      label: 'Send',
      value: formattedAmount,
    },
    {
      label: 'Transaction Fee',
      value: gasEstimate,
    },
  ];
  return (
    <div className={Styles.WithdrawForm}>
      <header>
        <div>
          <CloseButton action={() => closeAction()} />
        </div>
        <div>
          <h1>Transfer funds</h1>
          <h2>Transfer funds to another address</h2>
        </div>
      </header>

      <main>
        <div className={Styles.GroupedForm}>
          <div>
            <label htmlFor="recipient">Recipient address</label>
            <TextInput
              type="text"
              value={address}
              placeholder="0x..."
              onChange={addressChange}
              errorMessage={errors.address.length > 0 ? errors.address : ''}
            />
          </div>
          <div>
            <div>
              <label htmlFor="currency">Currency</label>
              <span>Available: {balances[currency.toLowerCase()]}</span>
            </div>
            <FormDropdown
              id="currency"
              options={options}
              defaultValue={currency}
              onChange={currency => amountChange(state.amount, false, currency)}
            />
          </div>
          <div>
            <label htmlFor="amount">Amount</label>
            <button onClick={handleMax}>MAX</button>
            <TextInput
              type="number"
              value={amount}
              placeholder="0.00"
              onChange={amountChange}
              errorMessage={
                errors.amount && errors.amount.length > 0 ? errors.amount : ''
              }
            />
          </div>
        </div>
        <Breakdown rows={breakdown} />
      </main>
      <ButtonsRow buttons={buttons} />
    </div>
  );
};<|MERGE_RESOLUTION|>--- conflicted
+++ resolved
@@ -202,26 +202,14 @@
 
   let formattedAmount = formatEther(amount || 0);
 
-<<<<<<< HEAD
   if (currency === DAI) {
     formattedAmount = formatDai(amount || 0);
   } else if (currency === REP) {
     formattedAmount = formatRep(amount || 0);
   }
   const gasEstimate = gsnEnabled
-    ? displayGasInDai(relayerGasCosts.multipliedBy(gasPrice))
+    ? displayGasInDai(relayerGasCosts)
     : fallBackGasCosts[currency.toLowerCase()];
-=======
-    if (currency === DAI) {
-      formattedAmount = formatDai(amount || 0);
-    } else if (currency === REP) {
-      formattedAmount = formatRep(amount || 0);
-    }
-
-    const gasEstimate = GsnEnabled
-      ? displayGasInDai(relayerGasCosts)
-      : fallBackGasCosts[currency.toLowerCase()];
->>>>>>> 1e1ff057
 
   const buttons = [
     {
