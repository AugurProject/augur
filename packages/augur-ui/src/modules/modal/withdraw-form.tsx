--- conflicted
+++ resolved
@@ -34,11 +34,7 @@
   };
   account: string;
   GsnEnabled: boolean;
-<<<<<<< HEAD
-  ethToDaiRate: BigNumber;
-=======
   ethToDaiRate: FormattedNumber;
->>>>>>> a6cfd162
   gasPrice: number;
 }
 
@@ -100,17 +96,8 @@
     const { currency, relayerGasCosts } = this.state;
 
     const gasEstimate = GsnEnabled
-<<<<<<< HEAD
-    ? formatGasCostToEther(
-        relayerGasCosts,
-        { decimalsRounded: 4 },
-        gasPrice,
-      )
-    : fallBackGasCosts[currency.toLowerCase()];
-=======
       ? getGasInDai(relayerGasCosts)
       : fallBackGasCosts[currency.toLowerCase()];
->>>>>>> a6cfd162
 
     const fullAmount = createBigNumber(
       balances[currency.toLowerCase()]
@@ -248,11 +235,6 @@
       balances,
       closeAction,
       GsnEnabled,
-<<<<<<< HEAD
-      ethToDaiRate,
-      gasPrice,
-=======
->>>>>>> a6cfd162
     } = this.props;
     const { relayerGasCosts, amount, currency, address, errors } = this.state;
     const { amount: errAmount, address: errAddress } = errors;
@@ -268,15 +250,7 @@
     }
 
     const gasEstimate = GsnEnabled
-<<<<<<< HEAD
-      ? formatGasCostToEther(
-          relayerGasCosts,
-          { decimalsRounded: 4 },
-          gasPrice,
-        )
-=======
       ? displayGasInDai(relayerGasCosts)
->>>>>>> a6cfd162
       : fallBackGasCosts[currency.toLowerCase()];
 
     const buttons = [
@@ -298,13 +272,7 @@
       },
       {
         label: 'Transaction Fee',
-<<<<<<< HEAD
-        value: GsnEnabled
-          ? displayGasInDai(gasEstimate, ethToDaiRate)
-          : gasEstimate,
-=======
         value: gasEstimate,
->>>>>>> a6cfd162
       },
     ];
 
