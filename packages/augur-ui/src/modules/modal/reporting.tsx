--- conflicted
+++ resolved
@@ -14,10 +14,7 @@
   REPORTING_STATE,
   INVALID_OUTCOME_NAME,
   SUBMIT_REPORT,
-<<<<<<< HEAD
-=======
   SUBMIT_DISPUTE,
->>>>>>> 5513f00f
 } from 'modules/common/constants';
 import {
   doInitialReport,
@@ -55,10 +52,7 @@
   getRepModal: Function;
   addPendingData: Function;
   removePendingData: Function;
-<<<<<<< HEAD
-=======
   warpSyncHash?: string;
->>>>>>> 5513f00f
 }
 
 interface ModalReportingState {
@@ -211,11 +205,7 @@
   };
 
   reportingAction = (estimateGas = false) => {
-<<<<<<< HEAD
-    const { migrateMarket, migrateRep, market, addPendingData, removePendingData } = this.props;
-=======
     const { migrateMarket, migrateRep, market, addPendingData, warpSyncHash } = this.props;
->>>>>>> 5513f00f
     const {
       marketId,
       maxPrice,
@@ -273,11 +263,7 @@
       } else {
         addPendingData(marketId, SUBMIT_REPORT, TXEventName.Pending, 0, {});
         doInitialReport(report).catch(err => {
-<<<<<<< HEAD
-          removePendingData(marketId, SUBMIT_REPORT);
-=======
           addPendingData(marketId, SUBMIT_REPORT, TXEventName.Failure, 0, {});
->>>>>>> 5513f00f
         });
       }
     } else {
