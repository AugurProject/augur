--- conflicted
+++ resolved
@@ -105,30 +105,6 @@
       />
 
       <main>
-<<<<<<< HEAD
-        <h1>You have V1 REP in your wallet</h1>
-        <h2>
-          Migrate your V1 REP to V2 REP to use it in Augur V2. The quantity of V1 REP shown below will migrate to an equal amount of V2 REP. For example 100 V1 REP will migrate to 100 V2 REP.
-          <ExternalLinkButton label='Learn more' URL='http://docs.augur.net/' />
-        </h2>
-        <div>
-          <span>V1 REP to migrate</span>
-          <span>
-            {formatRep(loginAccount.balances.legacyRep).formattedValue}
-          </span>
-        </div>
-        <div>
-          <LinearPropertyLabel
-            key='cost'
-            label={Gnosis_ENABLED ? 'Transaction Fee' : 'Gas Cost'}
-            value={
-              Gnosis_ENABLED
-                ? displayGasInDai(gasEstimate, ethToDaiRate)
-                : gasEstimate
-            }
-          />
-        </div>
-=======
         {showForSafeWallet && (
           <h1>You have V1 REP in your Augur account address</h1>
         )}
@@ -160,20 +136,12 @@
             />
           </h2>
         )}
->>>>>>> 5513f00f
 
         {showForSafeWallet ? safeWalletContent : mainWalletContent}
       </main>
       <ButtonsRow
         buttons={[
           {
-<<<<<<< HEAD
-            text: 'Migrate',
-            action: () => {
-              closeAction();
-              convertV1ToV2();
-            },
-=======
             text: showForSafeWallet ? 'Migrate' : 'OK',
             action: showForSafeWallet
               ? () => {
@@ -181,7 +149,6 @@
                   convertV1ToV2();
                 }
               : () => closeAction(),
->>>>>>> 5513f00f
             disabled:
               formatRep(loginAccount.balances.legacyRep).fullPrecision < 0,
           },
