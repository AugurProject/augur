--- conflicted
+++ resolved
@@ -19,10 +19,6 @@
   loginAccount: LoginAccount;
   convertV1ToV2: Function;
   GsnEnabled: boolean;
-<<<<<<< HEAD
-  ethToDaiRate: BigNumber;
-=======
->>>>>>> a6cfd162
   convertV1ToV2Estimate: Function;
   gasPrice: number;
   addPendingData: Function;
@@ -68,11 +64,7 @@
           label={GsnEnabled ? 'Transaction Fee' : 'Gas Cost'}
           value={
             GsnEnabled
-<<<<<<< HEAD
-              ? displayGasInDai(gasEstimate, ethToDaiRate)
-=======
               ? displayGasInDai(gasLimit)
->>>>>>> a6cfd162
               : gasEstimate
           }
         />
