import React, { useEffect, useState } from 'react';

import { Breakdown } from 'modules/modal/common';
import {
  formatDai, formatGasCostToEther,
} from 'utils/format-number';
import isAddress from 'modules/auth/helpers/is-address';
import Styles from 'modules/modal/modal.styles.less';
import { createBigNumber } from 'utils/create-big-number';
import { FormattedNumber } from 'modules/types';
import { TextInput } from 'modules/common/form';
import { CloseButton, ProcessingButton, SecondaryButton } from 'modules/common/buttons';
import { TRANSFER_ETH_GAS_COST } from 'modules/auth/actions/transfer-funds';
import { displayGasInDai, getGasInDai } from 'modules/app/actions/get-ethToDai-rate';
import { WITHDRAWALLFUNDSASDAI, TRANSACTIONS, GWEI_CONVERSION } from 'modules/common/constants';
import { AutoCancelOrdersNotice } from 'modules/common/labels';
import { useAppStatusStore } from 'modules/app/store/app-status';
import { ethToDai } from 'modules/app/actions/get-ethToDai-rate';

interface CashOutFormProps {
  closeAction: Function;
  withdrawAllFunds: Function;
  withdrawAllFundsEstimateGas: Function;
  account: string;
  gasPrice: number;
  totalOpenOrderFundsFormatted: FormattedNumber;
  availableFundsFormatted: FormattedNumber;
  ethReserveAmount: FormattedNumber;
  balances: any;
  totalOpenOrdersFrozenFunds: any;
}

export const CashOutForm = ({
  closeAction,
  withdrawAllFunds,
  withdrawAllFundsEstimateGas,
  account,
  gasPrice,
  totalOpenOrderFundsFormatted,
  availableFundsFormatted,
  ethReserveAmount,
  balances,
  totalOpenOrdersFrozenFunds
}: CashOutFormProps) => {
  const [gasCosts, setGasCosts] = useState(createBigNumber(TRANSFER_ETH_GAS_COST));
  const [address, setAddress] = useState('');
  const [errors, setErrors] = useState('');

  const { ethToDaiRate } = useAppStatusStore();

  const reserveInDaiFormatted = ethToDai(ethReserveAmount.value || 0, createBigNumber(ethToDaiRate?.value || 0));
  const totalDaiFormatted = formatDai(createBigNumber(totalOpenOrdersFrozenFunds).plus(createBigNumber(balances.totalAvailableTradingBalance).plus(reserveInDaiFormatted.value)));

  const { gsnEnabled } = useAppStatusStore();

  async function getGasCost(account) {
    const gasCosts = await withdrawAllFundsEstimateGas(account);
    setGasCosts(gasCosts);
  }

  useEffect(() => {
    getGasCost(account);
  }, []);

  const addressChange = (address: string) => {
    let updatedErrors = '';
    if (address && !isAddress(address)) {
      updatedErrors = 'Address is invalid';
    }

    if (address === '') {
      updatedErrors = 'Address is required';
    }
    setAddress(address);
    setErrors(updatedErrors);
  };

  const gasLimit = createBigNumber(gasCosts || TRANSFER_ETH_GAS_COST);
  const gasInDai = getGasInDai(gasLimit.multipliedBy(gasPrice));
  const gasEstimateInEth = formatGasCostToEther(
    TRANSFER_ETH_GAS_COST,
    { decimalsRounded: 4 },
    createBigNumber(GWEI_CONVERSION).multipliedBy(gasPrice)
  );

<<<<<<< HEAD
  const gasEstimate = gsnEnabled
  ? displayGasInDai(gasLimit.multipliedBy(gasPrice))
=======
  const gasEstimate = GsnEnabled
  ? displayGasInDai(gasLimit)
>>>>>>> 1e1ff057
  : gasEstimateInEth;

  const formattedTotalMinusGasInDai = formatDai(totalDaiFormatted.value - gasInDai.value);

  const breakdown = [
    {
      label: 'Available Funds',
      value: availableFundsFormatted.formatted,
      showDenomination: true,
    },
    {
      label: 'Open Orders (Funds Held)',
      value: totalOpenOrderFundsFormatted.formatted,
      showDenomination: true,
    },
    {
      label: 'ETH Reserve',
      value: reserveInDaiFormatted.formatted,
      showDenomination: true,
    },
    {
      label: 'Transaction Fee',
      value: gasInDai.full,
    },
    {
      label: 'Total',
      value: formattedTotalMinusGasInDai,
      showDenomination: true,
    },
  ];

  const isValid = errors.length === 0 && address.length > 0 && formattedTotalMinusGasInDai.value > 0;

  return (
    <div className={Styles.WithdrawForm}>
      <header>
        <div>
          <CloseButton action={() => closeAction()} />
        </div>
        <div>
          <h1>Withdraw all funds</h1>
          <h2>Withdraw all funds to another address</h2>
        </div>
      </header>

      <main>
        <div className={Styles.GroupedForm}>
          <div>
            <label htmlFor='recipient'>Recipient address</label>
            <TextInput
              type='text'
              value={address}
              placeholder='0x...'
              onChange={addressChange}
              errorMessage={errors.length > 0 ? errors : ''}
            />
          </div>
        </div>
        <Breakdown rows={breakdown} />
        <AutoCancelOrdersNotice />
      </main>
      <div>
        <ProcessingButton
          text={'Send'}
          action={() => withdrawAllFunds(address)}
          queueName={TRANSACTIONS}
          queueId={WITHDRAWALLFUNDSASDAI}
          disabled={!isValid}
        />

        <SecondaryButton text={'Cancel'} action={closeAction} />
      </div>
    </div>
  );
}<|MERGE_RESOLUTION|>--- conflicted
+++ resolved
@@ -83,13 +83,8 @@
     createBigNumber(GWEI_CONVERSION).multipliedBy(gasPrice)
   );
 
-<<<<<<< HEAD
   const gasEstimate = gsnEnabled
-  ? displayGasInDai(gasLimit.multipliedBy(gasPrice))
-=======
-  const gasEstimate = GsnEnabled
   ? displayGasInDai(gasLimit)
->>>>>>> 1e1ff057
   : gasEstimateInEth;
 
   const formattedTotalMinusGasInDai = formatDai(totalDaiFormatted.value - gasInDai.value);
