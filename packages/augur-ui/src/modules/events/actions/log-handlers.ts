import { Getters } from '@augurproject/sdk/build';
import { updateAlert } from 'modules/alerts/actions/alerts';
import {
  loadAllAccountPositions,
  loadAccountOnChainFrozenFundsTotals,
} from 'modules/positions/actions/load-account-positions';
import {
  removeMarket,
  updateMarketsData,
} from 'modules/markets/actions/update-markets-data';
import { loadMarketsInfo } from 'modules/markets/actions/load-markets-info';
import {
  loadMarketTradingHistory,
} from 'modules/markets/actions/market-trading-history-management';
import { updateAssets } from 'modules/auth/actions/update-assets';
import { loadAccountOpenOrders } from 'modules/orders/actions/load-account-open-orders';
import { MarketInfos } from 'modules/types';
import { ThunkDispatch } from 'redux-thunk';
import { Action } from 'redux';
import { AppState } from 'store';
import { updateBlockchain } from 'modules/app/actions/update-blockchain';
import { isSameAddress } from 'utils/isSameAddress';
import { Events, Logs, TXEventName, OrderEventType } from '@augurproject/sdk';
import {
  addUpdateTransaction,
  getRelayerDownErrorMessage,
} from 'modules/events/actions/add-update-transaction';
import { augurSdk } from 'services/augursdk';
import { updateConnectionStatus } from 'modules/app/actions/update-connection';
import { checkAccountAllowance } from 'modules/auth/actions/approve-account';
import {
  CANCELORDER,
  CLAIMTRADINGPROCEEDS,
  CONTRIBUTE,
  CREATEMARKET,
  DOINITIALREPORT,
  PUBLICFILLORDER,
  PUBLICTRADE,
  MODAL_ERROR,
  REDEEMSTAKE,
  CREATE_MARKET,
  MODAL_GAS_PRICE,
<<<<<<< HEAD
=======
  SUBMIT_REPORT,
>>>>>>> 4fa250f5
} from 'modules/common/constants';
import { loadAccountReportingHistory } from 'modules/auth/actions/load-account-reporting';
import { loadDisputeWindow } from 'modules/auth/actions/load-dispute-window';
import {
  isOnDisputingPage,
  isOnReportingPage,
  isOnTradePage,
} from 'modules/trades/helpers/is-on-page';
import {
  reloadDisputingPage,
  reloadReportingPage,
} from 'modules/reporting/actions/update-reporting-list';
import { loadUniverseForkingInfo } from 'modules/universe/actions/load-forking-info';
import { loadUniverseDetails } from 'modules/universe/actions/load-universe-details';
import { getCategoryStats } from 'modules/create-market/actions/get-category-stats';
import {
  GNOSIS_STATUS,
  updateAppStatus,
} from 'modules/app/actions/update-app-status';
import { GnosisSafeState } from '@augurproject/gnosis-relay-api/build/GnosisRelayAPI';
import { loadAnalytics } from 'modules/app/actions/analytics-management';
import { marketCreationCreated, orderFilled } from 'services/analytics/helpers';
import { updateModal } from 'modules/modal/actions/update-modal';
import * as _ from 'lodash';
import { loadMarketOrderBook } from 'modules/orders/actions/load-market-orderbook';
import { isCurrentMarket } from 'modules/trades/helpers/is-current-market';
<<<<<<< HEAD
import { removePendingDataByHash } from 'modules/pending-queue/actions/pending-queue-management';
=======
import { removePendingDataByHash, addPendingData } from 'modules/pending-queue/actions/pending-queue-management';
import { removePendingOrder, constructPendingOrderid } from 'modules/orders/actions/pending-orders-management';
>>>>>>> 4fa250f5

const handleAlert = (
  log: any,
  name: string,
  toast: boolean,
  dispatch: ThunkDispatch<void, any, Action>,
  getState: () => AppState
) => {
  const { blockchain } = getState();
  try {
    dispatch(
      updateAlert(log.transactionHash, {
        params: log,
        toast: toast,
        status: TXEventName.Success,
        timestamp: blockchain.currentAugurTimestamp * 1000,
        name,
      })
    );
  } catch (e) {
    console.error('alert could not be created', e);
  }
};
<<<<<<< HEAD
const ORDER_BOOK_REFRESH_MS = 1000;
const OPEN_ORDERS_REFRESH_MS = 2000;
const loadOrderBook = _.throttle((dispatch, marketId) => dispatch(loadMarketOrderBook(marketId)), ORDER_BOOK_REFRESH_MS, { leading: true });
const loadUserOpenOrders = _.throttle(dispatch => dispatch(loadAccountOpenOrders()), OPEN_ORDERS_REFRESH_MS, { leading: true });
=======
const HIGH_PRI_REFRESH_MS = 1000;
const MED_PRI_LOAD_REFRESH_MS = 2000;
const loadOrderBook = _.throttle((dispatch, marketId) => dispatch(loadMarketOrderBook(marketId)), HIGH_PRI_REFRESH_MS, { leading: true });
const loadUserOpenOrders = _.throttle(dispatch => dispatch(loadAccountOpenOrders()), MED_PRI_LOAD_REFRESH_MS, { leading: true });
>>>>>>> 4fa250f5
const throttleLoadMarketOrders = (marketId) => dispatch => loadOrderBook(dispatch, marketId);
const throttleLoadUserOpenOrders = () => dispatch => loadUserOpenOrders(dispatch);

const updateMarketOrderBook = (marketId: string) => (
  dispatch: ThunkDispatch<void, any, Action>
) => {
  if (isCurrentMarket(marketId)) {
    dispatch(throttleLoadMarketOrders(marketId));
  }
}

export const handleTxAwaitingSigning = (txStatus: Events.TXStatus) => (
  dispatch: ThunkDispatch<void, any, Action>,
  getState: () => AppState
) => {
  console.log('AwaitingSigning Transaction', txStatus.transaction.name);
  dispatch(addUpdateTransaction(txStatus));
};

export const handleTxSuccess = (txStatus: Events.TXStatus) => (
  dispatch: ThunkDispatch<void, any, Action>,
  getState: () => AppState
) => {
  console.log('TxSuccess Transaction', txStatus.transaction.name);
  dispatch(addUpdateTransaction(txStatus));
  dispatch(updateAssets());
};

export const handleTxPending = (txStatus: Events.TXStatus) => (
  dispatch: ThunkDispatch<void, any, Action>,
  getState: () => AppState
) => {
  console.log('TxPending Transaction', txStatus.transaction.name);
  dispatch(addUpdateTransaction(txStatus));
};

export const handleTxFailure = (txStatus: Events.TXStatus) => (
  dispatch: ThunkDispatch<void, any, Action>,
  getState: () => AppState
) => {
  console.log('TxFailure Transaction', txStatus.transaction.name);
  dispatch(addUpdateTransaction(txStatus));
};

export const handleTxRelayerDown = (txStatus: Events.TXStatus) => (
  dispatch: ThunkDispatch<void, any, Action>,
  getState: () => AppState
) => {
  console.log('TxRelayerDown Transaction', txStatus.transaction.name);
  dispatch(addUpdateTransaction(txStatus));
};

export const handleTxFeeTooLow = (txStatus: Events.TXStatus) => (
  dispatch: ThunkDispatch<void, any, Action>,
  getState: () => AppState
) => {
  console.log('TxFeeTooLow Transaction', txStatus.transaction.name);
  dispatch(addUpdateTransaction(txStatus));
  dispatch(updateModal({ type: MODAL_GAS_PRICE, feeTooLow: true }));
};

export const handleGnosisStateUpdate = (response) => async(
  dispatch: ThunkDispatch<void, any, Action>,
  getState: () => AppState
) => {
  console.log('handleGnosisStateUpdate', response);
  const status = response.status;
  if (response && status) {
    dispatch(updateAppStatus(GNOSIS_STATUS, status));

    if (status === GnosisSafeState.ERROR) {
      const loginAccount = getState().loginAccount;
      const hasEth = (await loginAccount.meta.signer.provider.getBalance(loginAccount.meta.signer._address)).gt(0);

      dispatch(updateModal({
        type: MODAL_ERROR,
        error: getRelayerDownErrorMessage(loginAccount.meta.accountType, hasEth),
        showDiscordLink: false,
        showAddFundsHelp: !hasEth,
        walletType: loginAccount.meta.accountType,
        title: 'We\'re having trouble processing transactions',
      }));
    }
  }
};

export const handleSDKReadyEvent = () => (
  dispatch: ThunkDispatch<void, any, Action>,
  getState: () => AppState
) => {
  // wire up events for sdk
  augurSdk.subscribe(dispatch);

  // app is connected when subscribed to sdk
  dispatch(updateConnectionStatus(true));
  dispatch(loadUniverseForkingInfo());
  dispatch(getCategoryStats());
};

export const handleNewBlockLog = (log: Events.NewBlock) => async (
  dispatch: ThunkDispatch<void, any, Action>,
  getState: () => AppState
) => {
  const { blockchain } = getState();
  dispatch(
    updateBlockchain({
      currentBlockNumber: log.highestAvailableBlockNumber,
      blocksBehindCurrent: log.blocksBehindCurrent,
      lastSyncedBlockNumber: log.lastSyncedBlockNumber,
      percentSynced: log.percentSynced,
      currentAugurTimestamp: log.timestamp,
    })
  );
  // update assets each block
  if (getState().authStatus.isLogged) {
    dispatch(updateAssets());
    dispatch(checkAccountAllowance());
    dispatch(
      loadAnalytics(getState().analytics, blockchain.currentAugurTimestamp)
    );
  }
};

export const handleMarketsUpdatedLog = ({
  marketsInfo = [],
}: {
  marketsInfo: Getters.Markets.MarketInfo[] | Getters.Markets.MarketInfo;
}) => (
  dispatch: ThunkDispatch<void, any, Action>,
  getState: () => AppState
) => {
  console.log('handleMarketsUpdatedChangedLog');
  let marketsDataById = {};
  if (Array.isArray(marketsInfo)) {
    if (marketsInfo.length === 0) return;
    marketsDataById = marketsInfo.reduce(
      (acc, marketData) => ({
        [marketData.id]: marketData,
        ...acc,
      }),
      {} as MarketInfos
    );
  } else {
    const market = marketsInfo as Getters.Markets.MarketInfo;
    if (Object.keys(market).length === 0) return;
    marketsDataById[market.id] = market;
  }

  dispatch(updateMarketsData(marketsDataById));
  if (isOnDisputingPage()) dispatch(reloadDisputingPage());
};

export const handleMarketCreatedLog = (log: any) => (
  dispatch: ThunkDispatch<void, any, Action>,
  getState: () => AppState
) => {
  const isUserDataUpdate = isSameAddress(
    log.marketCreator,
    getState().loginAccount.address
  );
  if (log.removed) {
    dispatch(removeMarket(log.market));
  }
  if (isUserDataUpdate) {
    handleAlert(log, CREATEMARKET, false, dispatch, getState);
    dispatch(marketCreationCreated(log.market, log.extraInfo));
  }
};

export const handleDBMarketCreatedEvent = (event: any) => (
  dispatch: ThunkDispatch<void, any, Action>,
  getState: () => AppState
) => {
  if (event.data) {
    const marketIds = _.map(event.data, 'market');
    dispatch(
      loadMarketsInfo(marketIds, (err, marketInfos) =>
        Object.keys(marketInfos).map(id => {
          const market = marketInfos[id]
          if (market) {
            dispatch(removePendingDataByHash(market.transactionHash, CREATE_MARKET))
            if (isSameAddress(market.author, getState().loginAccount.address)) {
              dispatch(loadAccountOnChainFrozenFundsTotals());
            }
          }
        })
      )
    );
  }
};

export const handleReportingStateChanged = (event: any) => (
  dispatch: ThunkDispatch<void, any, Action>,
  getState: () => AppState
) => {
  if (event.data) {
    const marketIds = _.map(event.data, 'market');
    dispatch(loadMarketsInfo(marketIds));
  }
};

export const handleMarketMigratedLog = (log: any) => (
  dispatch: ThunkDispatch<void, any, Action>,
  getState: () => AppState
) => {
  const universeId = getState().universe.id;
  const userAddress = getState().loginAccount.address;
  if (log.originalUniverse === universeId) {
    dispatch(removeMarket(log.market));
  } else {
    dispatch(loadMarketsInfo([log.market]));
  }
  dispatch(loadUniverseDetails(universeId, userAddress));
};

export const handleTokensTransferredLog = (log: any) => (
  dispatch: ThunkDispatch<void, any, Action>,
  getState: () => AppState
) => {
  const { address } = getState().loginAccount;
  const isUserDataUpdate =
    isSameAddress(log.from, address) || isSameAddress(log.to, address);
  if (isUserDataUpdate) {
    // TODO: will need to update user's contribution to dispute/reporting
    // dispatch(loadReportingWindowBounds());
  }
};

export const handleTokenBalanceChangedLog = (
  log: Logs.TokenBalanceChangedLog
) => (dispatch: ThunkDispatch<void, any, Action>, getState: () => AppState) => {
  const { address } = getState().loginAccount;
  const isUserDataUpdate = isSameAddress(log.owner, address);
  if (isUserDataUpdate) {
    // dispatch(loadReportingWindowBounds());
  }
};

export const handleOrderLog = (log: any) => {
  const type = log.eventType;
  switch (type) {
    case OrderEventType.Create:
      return handleOrderCreatedLog(log);
    case OrderEventType.Expire:
    case OrderEventType.Cancel:
      return handleOrderCanceledLog(log);
    case OrderEventType.Fill:
      return handleOrderFilledLog(log);
    default:
      console.log(`Unknown order event type "${log.eventType}" for log`, log);
  }
  return null;
};

export const handleOrderCreatedLog = (log: Logs.ParsedOrderEventLog) => (
  dispatch: ThunkDispatch<void, any, Action>,
  getState: () => AppState
) => {
  const { loginAccount, authStatus } = getState();
  const isUserDataUpdate = isSameAddress(
    log.orderCreator,
    loginAccount.mixedCaseAddress
  );
  if (isUserDataUpdate && authStatus.isLogged) {
    handleAlert(log, PUBLICTRADE, false, dispatch, getState);
    dispatch(throttleLoadUserOpenOrders());
<<<<<<< HEAD
=======
    const pendingOrderId = constructPendingOrderid(log.amount, log.price, log.outcome, log.market)
    dispatch(removePendingOrder(pendingOrderId, log.market));
>>>>>>> 4fa250f5
  }
  dispatch(updateMarketOrderBook(log.market));
};

export const handleOrderCanceledLog = (log: Logs.ParsedOrderEventLog) => (
  dispatch: ThunkDispatch<void, any, Action>,
  getState: () => AppState
) => {
  const { loginAccount, authStatus } = getState();
  const isUserDataUpdate = isSameAddress(
    log.orderCreator,
    loginAccount.mixedCaseAddress
  );
  if (isUserDataUpdate) {
    // TODO: do we need to remove stuff based on events?
    // if (!log.removed) dispatch(removeCanceledOrder(log.orderId));
    //handleAlert(log, CANCELORDER, dispatch, getState);
    const { blockchain } = getState();
    if (authStatus.isLogged) {
      dispatch(
        updateAlert(log.orderId, {
          name: CANCELORDER,
          timestamp: blockchain.currentAugurTimestamp * 1000,
          status: TXEventName.Success,
          params: { ...log },
        })
      );
      dispatch(throttleLoadUserOpenOrders());
    }
  }
  dispatch(updateMarketOrderBook(log.market));
};

export const handleOrderFilledLog = (log: Logs.ParsedOrderEventLog) => (
  dispatch: ThunkDispatch<void, any, Action>,
  getState: () => AppState
) => {
  const { loginAccount, authStatus } = getState();
  const marketId = log.market;
  const { address } = loginAccount;
  const isUserDataUpdate =
    isSameAddress(log.orderCreator, address) ||
    isSameAddress(log.orderFiller, address);
  if (isUserDataUpdate && authStatus.isLogged) {
    dispatch(
      orderFilled(marketId, log, isSameAddress(log.orderCreator, address))
    );
<<<<<<< HEAD
    dispatch(loadUserFilledOrders({ marketId }));
=======
>>>>>>> 4fa250f5
    dispatch(throttleLoadUserOpenOrders());
    handleAlert(log, PUBLICFILLORDER, true, dispatch, getState);
    dispatch(removePendingOrder(log.tradeGroupId, marketId));
  }
  if (isOnTradePage()) {
    dispatch(loadMarketTradingHistory(marketId));
    dispatch(updateMarketOrderBook(log.market));
  }
};

export const handleTradingProceedsClaimedLog = (
  log: Logs.TradingProceedsClaimedLog
) => (dispatch: ThunkDispatch<void, any, Action>, getState: () => AppState) => {
  const isUserDataUpdate = isSameAddress(
    log.sender,
    getState().loginAccount.address
  );
  if (isUserDataUpdate) {
    const { blockchain } = getState();
    dispatch(
      updateAlert(log.market, {
        name: CLAIMTRADINGPROCEEDS,
        timestamp: blockchain.currentAugurTimestamp * 1000,
        status: TXEventName.Success,
        params: { ...log },
      })
    );
  }
};

// ---- initial reporting ----- //
export const handleInitialReportSubmittedLog = (
  log: Logs.InitialReportSubmittedLog
) => (dispatch: ThunkDispatch<void, any, Action>, getState: () => AppState) => {
  const isUserDataUpdate = isSameAddress(
    log.reporter,
    getState().loginAccount.address
  );
  if (isUserDataUpdate) {
    handleAlert(log, DOINITIALREPORT, false, dispatch, getState);
    dispatch(loadAccountReportingHistory());
    dispatch(addPendingData(log.market, SUBMIT_REPORT, TXEventName.Success, 0, {}));
  }
  if (isOnReportingPage()) dispatch(reloadReportingPage());
};

export const handleInitialReporterRedeemedLog = (
  log: Logs.InitialReporterRedeemedLog
) => (dispatch: ThunkDispatch<void, any, Action>, getState: () => AppState) => {
  const isUserDataUpdate = isSameAddress(
    log.reporter,
    getState().loginAccount.address
  );
  if (isUserDataUpdate) {
    dispatch(loadAccountReportingHistory());
  }
};

export const handleInitialReporterTransferredLog = (log: any) => (
  dispatch: ThunkDispatch<void, any, Action>,
  getState: () => AppState
) => {
  console.log('handleInitialReporterTransferredLog');
  const isUserDataUpdate =
    isSameAddress(log.from, getState().loginAccount.address) ||
    isSameAddress(log.to, getState().loginAccount.address);
  if (isUserDataUpdate) {
    dispatch(loadAccountReportingHistory());
  }
  if (isOnReportingPage()) dispatch(reloadReportingPage());
};
// ---- ------------ ----- //

export const handleProfitLossChangedLog = (log: Logs.ProfitLossChangedLog) => (
  dispatch: ThunkDispatch<void, any, Action>,
  getState: () => AppState
) => {
  console.log('handleProfitLossChangedLog');
  const isUserDataUpdate = isSameAddress(
    log.account,
    getState().loginAccount.address
  );
  if (isUserDataUpdate) {
    dispatch(loadAllAccountPositions());
  }
};

export const handleParticipationTokensRedeemedLog = (
  log: Logs.ParticipationTokensRedeemedLog
) => (dispatch: ThunkDispatch<void, any, Action>, getState: () => AppState) => {
  console.log('handleParticipationTokensRedeemedLog');
  const isUserDataUpdate = isSameAddress(
    log.account,
    getState().loginAccount.address
  );
  if (isUserDataUpdate) {
    dispatch(loadAccountReportingHistory());
    handleAlert(
      { ...log, marketId: 1 },
      REDEEMSTAKE,
      false,
      dispatch,
      getState
    );
  }
};

export const handleReportingParticipantDisavowedLog = (
  log: Logs.ReportingParticipantDisavowedLog
) => (dispatch: ThunkDispatch<void, any, Action>, getState: () => AppState) => {
  console.log('handleReportingParticipantDisavowedLog');
  const isUserDataUpdate = isSameAddress(
    log.reportingParticipant,
    getState().loginAccount.address
  );
  if (isUserDataUpdate) {
    dispatch(loadAccountReportingHistory());
  }
};

export const handleMarketParticipantsDisavowedLog = (log: any) => (
  dispatch: ThunkDispatch<void, any, Action>,
  getState: () => AppState
) => {
  console.log('handleMarketParticipantsDisavowedLog');
  dispatch(loadMarketsInfo([log.market]));
};

export const handleMarketTransferredLog = (log: any) => (
  dispatch: ThunkDispatch<void, any, Action>,
  getState: () => AppState
) => {
  console.log('handleMarketTransferredLog');
  dispatch(loadMarketsInfo([log.market]));
};

export const handleUniverseForkedLog = (log: Logs.UniverseForkedLog) => (
  dispatch: ThunkDispatch<void, any, Action>,
  getState: () => AppState
) => {
  console.log('handleUniverseForkedLog');
  const { forkingMarket } = log;
  dispatch(loadUniverseForkingInfo(forkingMarket));
  if (isOnDisputingPage()) dispatch(reloadDisputingPage());
};

export const handleMarketFinalizedLog = (log: Logs.MarketFinalizedLog) => (
  dispatch: ThunkDispatch<void, any, Action>,
  getState: () => AppState
) => {
  const { universe, accountPositions } = getState();
  if (universe.forkingInfo) {
    if (log.market === universe.forkingInfo.forkingMarket) {
      dispatch(loadUniverseForkingInfo());
    }
  }
  const positionMarketids = Object.keys(accountPositions);
  const updatePositions =
    positionMarketids.length > 0 &&
    Object.keys(positionMarketids).includes(log.market);
  if (updatePositions) {
    dispatch(loadAllAccountPositions());
  }
};

// ---- disputing ----- //
export const handleDisputeCrowdsourcerCreatedLog = (
  log: Logs.DisputeCrowdsourcerCreatedLog
) => (dispatch: ThunkDispatch<void, any, Action>) => {
  if (isOnDisputingPage()) dispatch(reloadDisputingPage());
};

export const handleDisputeCrowdsourcerContributionLog = (
  log: Logs.DisputeCrowdsourcerContributionLog
) => (dispatch: ThunkDispatch<void, any, Action>, getState: () => AppState) => {
  const isUserDataUpdate = isSameAddress(
    log.reporter,
    getState().loginAccount.address
  );
  if (isUserDataUpdate) {
    handleAlert(log, CONTRIBUTE, false, dispatch, getState);
    dispatch(loadAccountReportingHistory());
  }
  if (isOnDisputingPage()) dispatch(reloadDisputingPage());
};

export const handleDisputeCrowdsourcerCompletedLog = (
  log: Logs.DisputeCrowdsourcerCompletedLog
) => (dispatch: ThunkDispatch<void, any, Action>, getState: () => AppState) => {
  handleAlert(log, CONTRIBUTE, false, dispatch, getState);
  if (isOnDisputingPage()) dispatch(reloadDisputingPage());
};

export const handleDisputeCrowdsourcerRedeemedLog = (
  log: Logs.DisputeCrowdsourcerRedeemedLog
) => (dispatch: ThunkDispatch<void, any, Action>, getState: () => AppState) => {
  const isUserDataUpdate = isSameAddress(
    log.reporter,
    getState().loginAccount.address
  );
  if (isUserDataUpdate) {
    dispatch(loadAccountReportingHistory());
  }
};
// ---- ------------ ----- //

export const handleDisputeWindowCreatedLog = (
  log: Logs.DisputeWindowCreatedLog
) => (dispatch: ThunkDispatch<void, any, Action>) => {
  dispatch(loadDisputeWindow());
  dispatch(loadAccountReportingHistory());
  if (isOnDisputingPage()) dispatch(reloadDisputingPage());
};

export const handleTokensMintedLog = (log: Logs.TokensMinted) => (
  dispatch: ThunkDispatch<void, any, Action>,
  getState: () => AppState
) => {
  const userAddress = getState().loginAccount.address;
  const isForking = !!getState().universe.forkingInfo;
  if (log.tokenType === Logs.TokenType.ParticipationToken) {
    const isUserDataUpdate = isSameAddress(log.target, userAddress);
    if (isUserDataUpdate) {
      dispatch(loadAccountReportingHistory());
    }
    dispatch(loadDisputeWindow());
  }
  if (log.tokenType === Logs.TokenType.ReputationToken && isForking) {
    const isUserDataUpdate = isSameAddress(log.target, userAddress);
    if (isUserDataUpdate) {
      dispatch(loadUniverseDetails(log.universe, userAddress));
    }
  }
};<|MERGE_RESOLUTION|>--- conflicted
+++ resolved
@@ -40,10 +40,7 @@
   REDEEMSTAKE,
   CREATE_MARKET,
   MODAL_GAS_PRICE,
-<<<<<<< HEAD
-=======
   SUBMIT_REPORT,
->>>>>>> 4fa250f5
 } from 'modules/common/constants';
 import { loadAccountReportingHistory } from 'modules/auth/actions/load-account-reporting';
 import { loadDisputeWindow } from 'modules/auth/actions/load-dispute-window';
@@ -70,12 +67,8 @@
 import * as _ from 'lodash';
 import { loadMarketOrderBook } from 'modules/orders/actions/load-market-orderbook';
 import { isCurrentMarket } from 'modules/trades/helpers/is-current-market';
-<<<<<<< HEAD
-import { removePendingDataByHash } from 'modules/pending-queue/actions/pending-queue-management';
-=======
 import { removePendingDataByHash, addPendingData } from 'modules/pending-queue/actions/pending-queue-management';
 import { removePendingOrder, constructPendingOrderid } from 'modules/orders/actions/pending-orders-management';
->>>>>>> 4fa250f5
 
 const handleAlert = (
   log: any,
@@ -99,17 +92,10 @@
     console.error('alert could not be created', e);
   }
 };
-<<<<<<< HEAD
-const ORDER_BOOK_REFRESH_MS = 1000;
-const OPEN_ORDERS_REFRESH_MS = 2000;
-const loadOrderBook = _.throttle((dispatch, marketId) => dispatch(loadMarketOrderBook(marketId)), ORDER_BOOK_REFRESH_MS, { leading: true });
-const loadUserOpenOrders = _.throttle(dispatch => dispatch(loadAccountOpenOrders()), OPEN_ORDERS_REFRESH_MS, { leading: true });
-=======
 const HIGH_PRI_REFRESH_MS = 1000;
 const MED_PRI_LOAD_REFRESH_MS = 2000;
 const loadOrderBook = _.throttle((dispatch, marketId) => dispatch(loadMarketOrderBook(marketId)), HIGH_PRI_REFRESH_MS, { leading: true });
 const loadUserOpenOrders = _.throttle(dispatch => dispatch(loadAccountOpenOrders()), MED_PRI_LOAD_REFRESH_MS, { leading: true });
->>>>>>> 4fa250f5
 const throttleLoadMarketOrders = (marketId) => dispatch => loadOrderBook(dispatch, marketId);
 const throttleLoadUserOpenOrders = () => dispatch => loadUserOpenOrders(dispatch);
 
@@ -376,11 +362,8 @@
   if (isUserDataUpdate && authStatus.isLogged) {
     handleAlert(log, PUBLICTRADE, false, dispatch, getState);
     dispatch(throttleLoadUserOpenOrders());
-<<<<<<< HEAD
-=======
     const pendingOrderId = constructPendingOrderid(log.amount, log.price, log.outcome, log.market)
     dispatch(removePendingOrder(pendingOrderId, log.market));
->>>>>>> 4fa250f5
   }
   dispatch(updateMarketOrderBook(log.market));
 };
@@ -428,10 +411,6 @@
     dispatch(
       orderFilled(marketId, log, isSameAddress(log.orderCreator, address))
     );
-<<<<<<< HEAD
-    dispatch(loadUserFilledOrders({ marketId }));
-=======
->>>>>>> 4fa250f5
     dispatch(throttleLoadUserOpenOrders());
     handleAlert(log, PUBLICFILLORDER, true, dispatch, getState);
     dispatch(removePendingOrder(log.tradeGroupId, marketId));
