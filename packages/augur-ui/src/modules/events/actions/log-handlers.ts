--- conflicted
+++ resolved
@@ -144,28 +144,18 @@
   dispatch(updateConnectionStatus(true));
   dispatch(loadUniverseForkingInfo());
   dispatch(getCategoryStats())
-<<<<<<< HEAD
-  dispatch(loadAccountDataFromLocalStorage(loginAccount.address));
-  dispatch(updateAuthStatus(IS_LOGGED, true));
-  dispatch(loadAccountData());
-=======
   if (loginAccount.address) {
     dispatch(loadAccountDataFromLocalStorage(loginAccount.address));
     dispatch(updateAuthStatus(IS_LOGGED, true));
     dispatch(loadAccountData());
   }
->>>>>>> b9326670
 };
 
 export const handleNewBlockLog = (log: Events.NewBlock) => (
   dispatch: ThunkDispatch<void, any, Action>,
   getState: () => AppState
 ) => {
-<<<<<<< HEAD
-  const { appStatus } = getState();
-=======
   const { blockchain } = getState();
->>>>>>> b9326670
   dispatch(
     updateBlockchain({
       currentBlockNumber: log.highestAvailableBlockNumber,
@@ -182,15 +172,9 @@
     dispatch(loadAnalytics(getState().analytics, blockchain.currentAugurTimestamp));
   }
 
-<<<<<<< HEAD
-  if (
-    appStatus.gnosisEnabled &&
-    appStatus.gnosisStatus !== GnosisSafeState.AVAILABLE
-=======
   if (  
     getState().appStatus.gnosisEnabled &&
     getState().appStatus.gnosisStatus !== GnosisSafeState.AVAILABLE
->>>>>>> b9326670
   ) {
     const status = augurSdk.sdk.gnosis.augur.getGnosisStatus();
     if (status) {
