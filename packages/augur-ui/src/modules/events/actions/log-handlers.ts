--- conflicted
+++ resolved
@@ -3,10 +3,7 @@
 import {
   loadAllAccountPositions,
   loadAccountOnChainFrozenFundsTotals,
-<<<<<<< HEAD
-=======
   checkUpdateUserPositions,
->>>>>>> 5513f00f
 } from 'modules/positions/actions/load-account-positions';
 import {
   removeMarket,
@@ -45,12 +42,9 @@
   CREATE_MARKET,
   MODAL_GAS_PRICE,
   SUBMIT_REPORT,
-<<<<<<< HEAD
-=======
   MIGRATE_FROM_LEG_REP_TOKEN,
   BUYPARTICIPATIONTOKENS,
   SUBMIT_DISPUTE,
->>>>>>> 5513f00f
 } from 'modules/common/constants';
 import { loadAccountReportingHistory } from 'modules/auth/actions/load-account-reporting';
 import { loadDisputeWindow } from 'modules/auth/actions/load-dispute-window';
@@ -77,16 +71,11 @@
 import * as _ from 'lodash';
 import { loadMarketOrderBook } from 'modules/orders/actions/load-market-orderbook';
 import { isCurrentMarket } from 'modules/trades/helpers/is-current-market';
-<<<<<<< HEAD
-import { removePendingDataByHash, addPendingData } from 'modules/pending-queue/actions/pending-queue-management';
-import { removePendingOrder, constructPendingOrderid } from 'modules/orders/actions/pending-orders-management';
-=======
 import { removePendingDataByHash, addPendingData, removePendingData, removePendingTransaction } from 'modules/pending-queue/actions/pending-queue-management';
 import { removePendingOrder, constructPendingOrderid } from 'modules/orders/actions/pending-orders-management';
 import { loadAccountData } from 'modules/auth/actions/load-account-data';
 import { wrapLogHandler } from './wrap-log-handler';
 import { updateUniverse } from 'modules/universe/actions/update-universe';
->>>>>>> 5513f00f
 
 const handleAlert = (
   log: any,
@@ -257,10 +246,6 @@
   dispatch: ThunkDispatch<void, any, Action>,
   getState: () => AppState
 ) => {
-<<<<<<< HEAD
-  console.log('handleMarketsUpdatedChangedLog');
-=======
->>>>>>> 5513f00f
   let marketsDataById = {};
   if (Array.isArray(marketsInfo)) {
     if (marketsInfo.length === 0) return;
@@ -290,36 +275,6 @@
   const userLogs = logs.filter(log =>
     isSameAddress(log.marketCreator, getState().loginAccount.address)
   );
-<<<<<<< HEAD
-  if (log.removed) {
-    dispatch(removeMarket(log.market));
-  }
-  if (isUserDataUpdate) {
-    handleAlert(log, CREATEMARKET, false, dispatch, getState);
-    dispatch(marketCreationCreated(log.market, log.extraInfo));
-  }
-};
-
-export const handleDBMarketCreatedEvent = (event: any) => (
-  dispatch: ThunkDispatch<void, any, Action>,
-  getState: () => AppState
-) => {
-  if (event.data) {
-    const marketIds = _.map(event.data, 'market');
-    dispatch(
-      loadMarketsInfo(marketIds, (err, marketInfos) =>
-        Object.keys(marketInfos).map(id => {
-          const market = marketInfos[id]
-          if (market) {
-            dispatch(removePendingDataByHash(market.transactionHash, CREATE_MARKET))
-            if (isSameAddress(market.author, getState().loginAccount.address)) {
-              dispatch(loadAccountOnChainFrozenFundsTotals());
-            }
-          }
-        })
-      )
-    );
-=======
   userLogs.map(log => {
     if (log.removed) {
       dispatch(removeMarket(log.market));
@@ -341,7 +296,6 @@
   });
   if (userLogs.length > 0) {
     dispatch(loadAccountOnChainFrozenFundsTotals());
->>>>>>> 5513f00f
   }
 };
 
@@ -555,20 +509,9 @@
   dispatch: ThunkDispatch<void, any, Action>,
   getState: () => AppState
 ) => {
-<<<<<<< HEAD
-  console.log('handleProfitLossChangedLog');
-  const isUserDataUpdate = isSameAddress(
-    log.account,
-    getState().loginAccount.address
-  );
-  if (isUserDataUpdate) {
-    dispatch(loadAllAccountPositions());
-  }
-=======
   const address = getState().loginAccount.address
   if (logs.filter(log => isSameAddress(log.account, address)).length > 0)
     dispatch(loadAllAccountPositions());
->>>>>>> 5513f00f
 };
 
 export const handleParticipationTokensRedeemedLog = (
@@ -600,18 +543,6 @@
   dispatch: ThunkDispatch<void, any, Action>,
   getState: () => AppState
 ) => {
-<<<<<<< HEAD
-  console.log('handleMarketParticipantsDisavowedLog');
-  dispatch(loadMarketsInfo([log.market]));
-};
-
-export const handleMarketTransferredLog = (log: any) => (
-  dispatch: ThunkDispatch<void, any, Action>,
-  getState: () => AppState
-) => {
-  console.log('handleMarketTransferredLog');
-  dispatch(loadMarketsInfo([log.market]));
-=======
   const marketIds = logs.map(log => log.market);
   dispatch(loadMarketsInfo(marketIds));
 };
@@ -622,7 +553,6 @@
 ) => {
   const marketIds = logs.map(log => log.market);
   dispatch(loadMarketsInfo(marketIds));
->>>>>>> 5513f00f
 };
 
 export const handleUniverseForkedLog = (log: Logs.UniverseForkedLog) => (
