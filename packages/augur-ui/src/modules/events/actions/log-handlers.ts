--- conflicted
+++ resolved
@@ -168,21 +168,10 @@
 ) => {
   const status = response.status;
   if (response && status) {
-<<<<<<< HEAD
     dispatch(updateAppStatus(WALLET_STATUS, status));
 
     if (status === 0) { // TODO XXX: Should have some error event for when no suitable relay can be found instead
       const loginAccount = getState().loginAccount;
-=======
-    const loginAccount = getState().loginAccount;
-    const { address } = loginAccount;
-    if (isSameAddress(response.wallet, address)) {
-      console.log('handleWalletStateUpdate', response.wallet, response.status);
-      dispatch(updateAppStatus(WALLET_STATUS, status));
-    }
-    if (status === WalletState.Error) {
-      console.log('handleWalletStateUpdate', response);
->>>>>>> 3de8c07b
       const hasEth = (await loginAccount.meta.signer.provider.getBalance(loginAccount.meta.signer._address)).gt(0);
 
       dispatch(updateModal({
