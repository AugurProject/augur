--- conflicted
+++ resolved
@@ -169,12 +169,8 @@
   dispatch: ThunkDispatch<void, any, Action>,
   getState: () => AppState
 ) => {
-<<<<<<< HEAD
+  if (log && log.error && log.error.message.includes("too many blocks")) location.reload();
   AppStatus.actions.setOxStatus(status);
-=======
-  if (log && log.error && log.error.message.includes("too many blocks")) location.reload();
-  dispatch(updateAppStatus(Ox_STATUS, status))
->>>>>>> 1e1ff057
 }
 
 export const handleSDKReadyEvent = () => (
@@ -195,7 +191,10 @@
   dispatch: ThunkDispatch<void, any, Action>,
   getState: () => AppState
 ) => {
-<<<<<<< HEAD
+  const { env, isLogged, blockchain: { currentAugurTimestamp } } = AppStatus.get();
+  const blockTime = env.networkId === "1" ? 15000 : 2000;
+  if (blocksBehindTimer) clearTimeout(blocksBehindTimer);
+  blocksBehindTimer = setTimeout(function () {location.reload(); }, BLOCKS_BEHIND_RELOAD_THRESHOLD * blockTime);
   AppStatus.actions.updateBlockchain({
     currentBlockNumber: log.highestAvailableBlockNumber,
     blocksBehindCurrent: log.blocksBehindCurrent,
@@ -203,23 +202,7 @@
     percentSynced: log.percentSynced,
     currentAugurTimestamp: log.timestamp,
   });
-=======
-  const { blockchain, env } = getState();
-  const blockTime = env.networkId === "1" ? 15000 : 2000;
-  if (blocksBehindTimer) clearTimeout(blocksBehindTimer);
-  blocksBehindTimer = setTimeout(function () {location.reload(); }, BLOCKS_BEHIND_RELOAD_THRESHOLD * blockTime);
-  dispatch(
-    updateBlockchain({
-      currentBlockNumber: log.highestAvailableBlockNumber,
-      blocksBehindCurrent: log.blocksBehindCurrent,
-      lastSyncedBlockNumber: log.lastSyncedBlockNumber,
-      percentSynced: log.percentSynced,
-      currentAugurTimestamp: log.timestamp,
-    })
-  );
->>>>>>> 1e1ff057
   // update assets each block
-  const { isLogged, blockchain: { currentAugurTimestamp } } = AppStatus.get();
   if (isLogged) {
     dispatch(updateAssets());
     dispatch(checkAccountAllowance());
