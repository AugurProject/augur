import { addAlert, updateAlert } from 'modules/alerts/actions/alerts';
import {
  loadMarketAccountPositions,
  loadAccountPositionsTotals,
} from 'modules/positions/actions/load-account-positions';
import { loadMarketOrderBook } from 'modules/orders/actions/load-market-order-book';
import { removeMarket } from 'modules/markets/actions/update-markets-data';
import { isCurrentMarket } from 'modules/trades/helpers/is-current-market';
import makePath from 'modules/routes/helpers/make-path';
import { TRANSACTIONS } from 'modules/routes/constants/views';
import {
  loadMarketsInfo,
  loadMarketsInfoIfNotLoaded,
} from 'modules/markets/actions/load-markets-info';
import {
  loadMarketTradingHistory,
  loadUserFilledOrders,
} from 'modules/markets/actions/market-trading-history-management';
import { updateAssets } from 'modules/auth/actions/update-assets';
import { selectCurrentTimestampInSeconds } from 'store/select-state';
import { loadAccountOpenOrders } from 'modules/orders/actions/load-account-open-orders';
import { ThunkDispatch } from 'redux-thunk';
import { Action } from 'redux';
import { AppState } from 'store';
import { updateBlockchain } from 'modules/app/actions/update-blockchain';
import { isSameAddress } from 'utils/isSameAddress';
import { Events, Logs, TXEventName } from '@augurproject/sdk';
import { addUpdateTransaction } from 'modules/events/actions/add-update-transaction';
import { augurSdk } from 'services/augursdk';
import { Augur } from '@augurproject/sdk';
import { updateConnectionStatus } from 'modules/app/actions/update-connection';
import { checkAccountAllowance } from 'modules/auth/actions/approve-account';
import { IS_LOGGED, updateAuthStatus } from 'modules/auth/actions/auth-status';
import { loadAccountData } from 'modules/auth/actions/load-account-data';
import {
  CANCELORDER,
  PUBLICTRADE,
  CLAIMTRADINGPROCEEDS,
  DOINITIALREPORT,
  CREATEMARKET,
  PUBLICFILLORDER,
  CONTRIBUTE,
} from 'modules/common/constants';
<<<<<<< HEAD
=======
import { loadAccountReportingHistory } from 'modules/auth/actions/load-account-reporting';
import { loadDisputeWindow } from 'modules/auth/actions/load-dispute-window';
>>>>>>> 77759e85

const handleAlert = (
  log: any,
  name: string,
  dispatch: ThunkDispatch<void, any, Action>,
  getState: () => AppState
) => {
  const { blockchain } = getState();
  dispatch(
<<<<<<< HEAD
    updateAlert(log.transactionHash, {
=======
    addAlert({
      id: log.transactionHash,
>>>>>>> 77759e85
      params: log,
      status: TXEventName.Success,
      timestamp: blockchain.currentAugurTimestamp * 1000,
      name: name,
    })
  );
};

const loadUserPositionsAndBalances = (marketId: string) => (
  dispatch: ThunkDispatch<void, any, Action>
) => {
  dispatch(loadMarketAccountPositions(marketId));
  // dispatch(getWinningBalance([marketId]));
};

export const handleTxAwaitingSigning = (txStatus: Events.TXStatus) => (
  dispatch: ThunkDispatch<void, any, Action>,
  getState: () => AppState
) => {
  console.log('AwaitingSigning Transaction', txStatus.transaction.name);
  dispatch(addUpdateTransaction(txStatus));
};

export const handleTxSuccess = (txStatus: Events.TXStatus) => (
  dispatch: ThunkDispatch<void, any, Action>,
  getState: () => AppState
) => {
  console.log('TxSuccess Transaction', txStatus.transaction.name);
  dispatch(addUpdateTransaction(txStatus));
};

export const handleTxPending = (txStatus: Events.TXStatus) => (
  dispatch: ThunkDispatch<void, any, Action>,
  getState: () => AppState
) => {
  console.log('TxPending Transaction', txStatus.transaction.name);
  dispatch(addUpdateTransaction(txStatus));
};

export const handleTxFailure = (txStatus: Events.TXStatus) => (
  dispatch: ThunkDispatch<void, any, Action>,
  getState: () => AppState
) => {
  console.log('TxFailure Transaction', txStatus.transaction.name);
  dispatch(addUpdateTransaction(txStatus));
};

export const handleSDKReadyEvent = () => (
  dispatch: ThunkDispatch<void, any, Action>
) => {
  // wire up events for sdk
  augurSdk.subscribe(dispatch);
  // app is connected when subscribed to sdk
  dispatch(updateConnectionStatus(true));
};

export const handleUserDataSyncedEvent = (log: Events.UserDataSynced) => (
  dispatch: ThunkDispatch<void, any, Action>,
  getState: () => AppState
) => {
  const { loginAccount } = getState();
  const { mixedCaseAddress } = loginAccount;
  if (mixedCaseAddress && log.trackedUsers.includes(mixedCaseAddress)) {
    dispatch(updateAuthStatus(IS_LOGGED, true));
    dispatch(loadAccountData());
  }
};

export const handleNewBlockLog = (log: Events.NewBlock) => (
  dispatch: ThunkDispatch<void, any, Action>,
  getState: () => AppState
) => {
  dispatch(
    updateBlockchain({
      currentBlockNumber: log.highestAvailableBlockNumber,
      blocksBehindCurrent: log.blocksBehindCurrent,
      lastSyncedBlockNumber: log.lastSyncedBlockNumber,
      percentSynced: log.percentSynced,
      currentAugurTimestamp: log.timestamp,
    })
  );
  // update assets each block
  if (getState().authStatus.isLogged) {
    dispatch(updateAssets());
    dispatch(checkAccountAllowance());
  }
};

export const handleMarketCreatedLog = (log: any) => (
  dispatch: ThunkDispatch<void, any, Action>,
  getState: () => AppState
) => {
  const isUserDataUpdate = isSameAddress(
    log.marketCreator,
    getState().loginAccount.address
  );
  if (log.removed) {
    dispatch(removeMarket(log.market));
  } else {
    dispatch(loadMarketsInfo([log.market]));
  }
  if (isUserDataUpdate) {
    handleAlert(log, CREATEMARKET, dispatch, getState);
    // TODO: could tell that logged in user can create liquidity orders
    // My Market? start kicking off liquidity orders
    // if (!log.removed) dispatch(startOrderSending({ marketId: log.market }));
  }
};

export const handleMarketMigratedLog = (log: any) => (
  dispatch: ThunkDispatch<void, any, Action>,
  getState: () => AppState
) => {
  const universeId = getState().universe.id;
  if (log.originalUniverse === universeId) {
    dispatch(removeMarket(log.market));
  } else {
    dispatch(loadMarketsInfo([log.market]));
  }
};

export const handleTokensTransferredLog = (log: any) => (
  dispatch: ThunkDispatch<void, any, Action>,
  getState: () => AppState
) => {
  const { address } = getState().loginAccount;
  const isUserDataUpdate =
    isSameAddress(log.from, address) || isSameAddress(log.to, address);
  if (isUserDataUpdate) {
    // TODO: will need to update user's contribution to dispute/reporting
    // dispatch(loadReportingWindowBounds());
  }
};

export const handleTokenBalanceChangedLog = (
  log: Logs.TokenBalanceChangedLog
) => (dispatch: ThunkDispatch<void, any, Action>, getState: () => AppState) => {
  const { address } = getState().loginAccount;
  const isUserDataUpdate = isSameAddress(log.owner, address);
  if (isUserDataUpdate) {
    // dispatch(loadReportingWindowBounds());
  }
};

export const handleOrderLog = (log: any) => {
  const type = log.eventType;
  switch (type) {
    case Logs.OrderEventType.Cancel: {
      return handleOrderCanceledLog(log);
    }
    case Logs.OrderEventType.Create: {
      return handleOrderCreatedLog(log);
    }
    default:
      return handleOrderFilledLog(log);
  }
};

export const handleOrderCreatedLog = (log: Logs.ParsedOrderEventLog) => (
  dispatch: ThunkDispatch<void, any, Action>,
  getState: () => AppState
) => {
  const marketId = log.market;
  const isUserDataUpdate = isSameAddress(
    log.orderCreator,
    getState().loginAccount.address
  );
  if (isUserDataUpdate) {
    handleAlert(log, PUBLICTRADE, dispatch, getState);

    dispatch(loadMarketsInfoIfNotLoaded([marketId]));
    dispatch(loadAccountOpenOrders({ marketId }));
    dispatch(loadAccountPositionsTotals());
  }
  if (isCurrentMarket(marketId)) dispatch(loadMarketOrderBook(marketId));
};

export const handleOrderCanceledLog = (log: Logs.ParsedOrderEventLog) => (
  dispatch: ThunkDispatch<void, any, Action>,
  getState: () => AppState
) => {
  const marketId = log.market;
  const isUserDataUpdate = isSameAddress(
    log.orderCreator,
    getState().loginAccount.address
  );
  if (isUserDataUpdate) {
    // TODO: do we need to remove stuff based on events?
    // if (!log.removed) dispatch(removeCanceledOrder(log.orderId));
    //handleAlert(log, CANCELORDER, dispatch, getState);
    const { blockchain } = getState();
    dispatch(
      updateAlert(log.orderId, {
        name: CANCELORDER,
        timestamp: blockchain.currentAugurTimestamp * 1000,
        status: TXEventName.Success,
        params: { ...log },
      })
    );
    dispatch(loadAccountOpenOrders({ marketId }));
    dispatch(loadAccountPositionsTotals());
  }
  if (isCurrentMarket(marketId)) dispatch(loadMarketOrderBook(marketId));
};

export const handleOrderFilledLog = (log: Logs.ParsedOrderEventLog) => (
  dispatch: ThunkDispatch<void, any, Action>,
  getState: () => AppState
) => {
  const marketId = log.market;
  const { address } = getState().loginAccount;
  const isUserDataUpdate =
    isSameAddress(log.orderCreator, address) ||
    isSameAddress(log.orderFiller, address);
  if (isUserDataUpdate) {
    handleAlert(log, PUBLICFILLORDER, dispatch, getState);
    dispatch(loadMarketsInfo([marketId]));
    dispatch(loadUserFilledOrders({ marketId }));
    dispatch(loadAccountOpenOrders({ marketId }));
  }
  dispatch(loadMarketTradingHistory(marketId));
  if (isCurrentMarket(marketId)) dispatch(loadMarketOrderBook(marketId));
};

export const handleTradingProceedsClaimedLog = (
  log: Logs.TradingProceedsClaimedLog
) => (dispatch: ThunkDispatch<void, any, Action>, getState: () => AppState) => {
  const isUserDataUpdate = isSameAddress(
    log.sender,
    getState().loginAccount.address
  );
<<<<<<< HEAD
  if (isStoredTransaction)
=======
  if (isUserDataUpdate)
>>>>>>> 77759e85
    handleAlert(log, CLAIMTRADINGPROCEEDS, dispatch, getState);

  if (isCurrentMarket(log.market)) dispatch(loadMarketOrderBook(log.market));
};

// ---- initial reporting ----- //
export const handleInitialReportSubmittedLog = (
  log: Logs.InitialReportSubmittedLog
) => (dispatch: ThunkDispatch<void, any, Action>, getState: () => AppState) => {
  dispatch(loadMarketsInfo([log.market]));
  //dispatch(loadReporting([log.market]));
  const isUserDataUpdate = isSameAddress(
    log.reporter,
    getState().loginAccount.address
  );
  if (isUserDataUpdate) {
    handleAlert(log, DOINITIALREPORT, dispatch, getState);
    dispatch(loadAccountReportingHistory());
  }
};

export const handleInitialReporterRedeemedLog = (
  log: Logs.InitialReporterRedeemedLog
) => (dispatch: ThunkDispatch<void, any, Action>, getState: () => AppState) => {
  dispatch(loadMarketsInfo([log.market]));
  const isUserDataUpdate = isSameAddress(
    log.reporter,
    getState().loginAccount.address
  );
  if (isUserDataUpdate) {
    dispatch(loadAccountReportingHistory());
  }
};

export const handleInitialReporterTransferredLog = (log: any) => (
  dispatch: ThunkDispatch<void, any, Action>,
  getState: () => AppState
) => {
  console.log('handleInitialReporterTransferredLog');
  const isUserDataUpdate =
    isSameAddress(log.from, getState().loginAccount.address) ||
    isSameAddress(log.to, getState().loginAccount.address);
  if (isUserDataUpdate) {
    dispatch(loadAccountReportingHistory());
  }
};
// ---- ------------ ----- //

export const handleProfitLossChangedLog = (log: Logs.ProfitLossChangedLog) => (
  dispatch: ThunkDispatch<void, any, Action>,
  getState: () => AppState
) => {
  console.log('handleProfitLossChangedLog');
  const isUserDataUpdate = isSameAddress(
    log.account,
    getState().loginAccount.address
  );
  if (isUserDataUpdate) {
    dispatch(loadUserPositionsAndBalances(log.market));
  }
};

export const handleParticipationTokensRedeemedLog = (
  log: Logs.ParticipationTokensRedeemedLog
) => (dispatch: ThunkDispatch<void, any, Action>, getState: () => AppState) => {
  console.log('handleParticipationTokensRedeemedLog');
  const isUserDataUpdate = isSameAddress(
    log.account,
    getState().loginAccount.address
  );
  if (isUserDataUpdate) {
    dispatch(loadAccountReportingHistory());
  }
};

export const handleReportingParticipantDisavowedLog = (
  log: Logs.ReportingParticipantDisavowedLog
) => (dispatch: ThunkDispatch<void, any, Action>, getState: () => AppState) => {
  console.log('handleReportingParticipantDisavowedLog');
  const isUserDataUpdate = isSameAddress(
    log.reportingParticipant,
    getState().loginAccount.address
  );
  if (isUserDataUpdate) {
    dispatch(loadAccountReportingHistory());
  }
};

export const handleMarketParticipantsDisavowedLog = (log: any) => (
  dispatch: ThunkDispatch<void, any, Action>,
  getState: () => AppState
) => {
  console.log('handleMarketParticipantsDisavowedLog');
  dispatch(loadMarketsInfo([log.market]));
};

export const handleMarketTransferredLog = (log: any) => (
  dispatch: ThunkDispatch<void, any, Action>,
  getState: () => AppState
) => {
  console.log('handleMarketTransferredLog');
  dispatch(loadMarketsInfo([log.market]));
};

export const handleMarketVolumeChangedLog = (
  log: Logs.MarketVolumeChangedLog
) => (dispatch: ThunkDispatch<void, any, Action>, getState: () => AppState) => {
  console.log('handleMarketVolumeChangedLog');
  dispatch(loadMarketsInfo([log.market]));
};

export const handleMarketOIChangedLog = (log: Logs.MarketOIChangedLog) => (
  dispatch: ThunkDispatch<void, any, Action>,
  getState: () => AppState
) => {
  console.log('handleMarketOIChangedLog');
  dispatch(loadMarketsInfo([log.market]));
};

export const handleUniverseForkedLog = (log: Logs.UniverseForkedLog) => (
  dispatch: ThunkDispatch<void, any, Action>,
  getState: () => AppState
) => {
  console.log('handleUniverseForkedLog');
};

export const handleMarketFinalizedLog = (log: Logs.MarketFinalizedLog) => (
  dispatch: ThunkDispatch<void, any, Action>,
  getState: () => AppState
) => dispatch(loadMarketsInfo([log.market]));

// ---- disputing ----- //
export const handleDisputeCrowdsourcerCreatedLog = (
  log: Logs.DisputeCrowdsourcerCreatedLog
) => (dispatch: ThunkDispatch<void, any, Action>) => {
  dispatch(loadMarketsInfo([log.market]));
};

export const handleDisputeCrowdsourcerContributionLog = (
  log: Logs.DisputeCrowdsourcerContributionLog
) => (dispatch: ThunkDispatch<void, any, Action>, getState: () => AppState) => {
  dispatch(loadMarketsInfo([log.market]));
<<<<<<< HEAD
  const isStoredTransaction = isSameAddress(
    log.reporter,
    getState().loginAccount.address
  );
  if (isStoredTransaction) {
    // dispatch(loadReportingWindowBounds());
=======
  const isUserDataUpdate = isSameAddress(
    log.reporter,
    getState().loginAccount.address
  );
  if (isUserDataUpdate) {
>>>>>>> 77759e85
    handleAlert(log, CONTRIBUTE, dispatch, getState);
    dispatch(loadAccountReportingHistory());
  }
};

export const handleDisputeCrowdsourcerCompletedLog = (
  log: Logs.DisputeCrowdsourcerCompletedLog
) => (dispatch: ThunkDispatch<void, any, Action>, getState: () => AppState) => {
  dispatch(loadMarketsInfo([log.market]));
  handleAlert(log, CONTRIBUTE, dispatch, getState);
};

export const handleDisputeCrowdsourcerRedeemedLog = (
  log: Logs.DisputeCrowdsourcerRedeemedLog
) => (dispatch: ThunkDispatch<void, any, Action>, getState: () => AppState) => {
  dispatch(loadMarketsInfo([log.market]));
  const isUserDataUpdate = isSameAddress(
    log.reporter,
    getState().loginAccount.address
  );
  if (isUserDataUpdate) {
    dispatch(loadAccountReportingHistory());
  }
};
// ---- ------------ ----- //

export const handleDisputeWindowCreatedLog = (
  log: Logs.DisputeWindowCreatedLog
) => (dispatch: ThunkDispatch<void, any, Action>) => {
  dispatch(loadDisputeWindow());
};<|MERGE_RESOLUTION|>--- conflicted
+++ resolved
@@ -1,4 +1,4 @@
-import { addAlert, updateAlert } from 'modules/alerts/actions/alerts';
+import { updateAlert } from 'modules/alerts/actions/alerts';
 import {
   loadMarketAccountPositions,
   loadAccountPositionsTotals,
@@ -6,8 +6,6 @@
 import { loadMarketOrderBook } from 'modules/orders/actions/load-market-order-book';
 import { removeMarket } from 'modules/markets/actions/update-markets-data';
 import { isCurrentMarket } from 'modules/trades/helpers/is-current-market';
-import makePath from 'modules/routes/helpers/make-path';
-import { TRANSACTIONS } from 'modules/routes/constants/views';
 import {
   loadMarketsInfo,
   loadMarketsInfoIfNotLoaded,
@@ -17,7 +15,6 @@
   loadUserFilledOrders,
 } from 'modules/markets/actions/market-trading-history-management';
 import { updateAssets } from 'modules/auth/actions/update-assets';
-import { selectCurrentTimestampInSeconds } from 'store/select-state';
 import { loadAccountOpenOrders } from 'modules/orders/actions/load-account-open-orders';
 import { ThunkDispatch } from 'redux-thunk';
 import { Action } from 'redux';
@@ -27,7 +24,6 @@
 import { Events, Logs, TXEventName } from '@augurproject/sdk';
 import { addUpdateTransaction } from 'modules/events/actions/add-update-transaction';
 import { augurSdk } from 'services/augursdk';
-import { Augur } from '@augurproject/sdk';
 import { updateConnectionStatus } from 'modules/app/actions/update-connection';
 import { checkAccountAllowance } from 'modules/auth/actions/approve-account';
 import { IS_LOGGED, updateAuthStatus } from 'modules/auth/actions/auth-status';
@@ -41,11 +37,8 @@
   PUBLICFILLORDER,
   CONTRIBUTE,
 } from 'modules/common/constants';
-<<<<<<< HEAD
-=======
 import { loadAccountReportingHistory } from 'modules/auth/actions/load-account-reporting';
 import { loadDisputeWindow } from 'modules/auth/actions/load-dispute-window';
->>>>>>> 77759e85
 
 const handleAlert = (
   log: any,
@@ -55,12 +48,8 @@
 ) => {
   const { blockchain } = getState();
   dispatch(
-<<<<<<< HEAD
+
     updateAlert(log.transactionHash, {
-=======
-    addAlert({
-      id: log.transactionHash,
->>>>>>> 77759e85
       params: log,
       status: TXEventName.Success,
       timestamp: blockchain.currentAugurTimestamp * 1000,
@@ -292,12 +281,9 @@
     log.sender,
     getState().loginAccount.address
   );
-<<<<<<< HEAD
-  if (isStoredTransaction)
-=======
-  if (isUserDataUpdate)
->>>>>>> 77759e85
+  if (isUserDataUpdate) {
     handleAlert(log, CLAIMTRADINGPROCEEDS, dispatch, getState);
+  }
 
   if (isCurrentMarket(log.market)) dispatch(loadMarketOrderBook(log.market));
 };
@@ -439,20 +425,12 @@
   log: Logs.DisputeCrowdsourcerContributionLog
 ) => (dispatch: ThunkDispatch<void, any, Action>, getState: () => AppState) => {
   dispatch(loadMarketsInfo([log.market]));
-<<<<<<< HEAD
-  const isStoredTransaction = isSameAddress(
+  const isUserDataUpdate = isSameAddress(
     log.reporter,
     getState().loginAccount.address
   );
-  if (isStoredTransaction) {
-    // dispatch(loadReportingWindowBounds());
-=======
-  const isUserDataUpdate = isSameAddress(
-    log.reporter,
-    getState().loginAccount.address
-  );
-  if (isUserDataUpdate) {
->>>>>>> 77759e85
+  if (isUserDataUpdate) {
+
     handleAlert(log, CONTRIBUTE, dispatch, getState);
     dispatch(loadAccountReportingHistory());
   }
