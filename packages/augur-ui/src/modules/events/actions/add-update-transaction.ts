import { AppState } from 'store';
import {
  CANCELORDER,
  CANCELORDERS,
  BATCHCANCELORDERS,
  TX_ORDER_ID,
  TX_ORDER_IDS,
  CREATEMARKET,
  CREATECATEGORICALMARKET,
  CREATESCALARMARKET,
  CREATEYESNOMARKET,
  CREATE_MARKET,
  CATEGORICAL,
  SCALAR,
  YES_NO,
  PUBLICFILLORDER,
  BUYPARTICIPATIONTOKENS,
  MODAL_ERROR,
  MIGRATE_FROM_LEG_REP_TOKEN,
  REDEEMSTAKE,
  APPROVE,
  TRADINGPROCEEDSCLAIMED,
  CLAIMMARKETSPROCEEDS,
} from 'modules/common/constants';
import { CreateMarketData } from 'modules/types';
import { ThunkDispatch } from 'redux-thunk';
import { Action } from 'redux';
import { Events, TXEventName } from '@augurproject/sdk';
import {
  addPendingData, addUpdatePendingTransaction, addCanceledOrder,
} from 'modules/pending-queue/actions/pending-queue-management';
import { convertUnixToFormattedDate } from 'utils/format-date';
import { TransactionMetadataParams } from 'contract-dependencies-ethers/build';
import { generateTxParameterId } from 'utils/generate-tx-parameter-id';
import { updateLiqTransactionParamHash } from 'modules/orders/actions/liquidity-management';
import { addAlert, updateAlert } from 'modules/alerts/actions/alerts';
import { getDeconstructedMarketId } from 'modules/create-market/helpers/construct-market-params';
import { updateModal } from 'modules/modal/actions/update-modal';

const ADD_PENDING_QUEUE_METHOD_CALLS = [
  BUYPARTICIPATIONTOKENS,
  REDEEMSTAKE,
  MIGRATE_FROM_LEG_REP_TOKEN,
  BATCHCANCELORDERS,
  TRADINGPROCEEDSCLAIMED
];
export const getRelayerDownErrorMessage = (walletType, hasEth) => {
  const errorMessage = 'We\'re currently experiencing a technical difficulty processing transaction fees in Dai. If possible please come back later to process this transaction';

  if (hasEth) {
    return errorMessage + `\nIf you need to make the transaction now transaction costs will be paid in ETH from your ${walletType} wallet.`;
  }
  return errorMessage + '\nIf you need to make the transaction now please follow these steps:';
}

export const addUpdateTransaction = (txStatus: Events.TXStatus) => async (
  dispatch: ThunkDispatch<void, any, Action>,
  getState: () => AppState
) => {
  const { eventName, transaction, hash } = txStatus;
  if (transaction) {
    const methodCall = transaction.name.toUpperCase();
    const { blockchain, loginAccount } = getState();

    if (ADD_PENDING_QUEUE_METHOD_CALLS.includes(methodCall)) {
      dispatch(addUpdatePendingTransaction(methodCall, eventName, blockchain.currentBlockNumber, hash, { ...transaction }));
    }
    if (eventName === TXEventName.RelayerDown) {
      const hasEth = (await loginAccount.meta.signer.provider.getBalance(loginAccount.meta.signer._address)).gt(0);

      dispatch(updateModal({
        type: MODAL_ERROR,
        error: getRelayerDownErrorMessage(loginAccount.meta.accountType, hasEth),
        showDiscordLink: false,
        showAddFundsHelp: !hasEth,
        walletType: loginAccount.meta.accountType,
        title: 'We\'re having trouble processing transactions',
      }));
    }

    if (eventName === TXEventName.Failure || eventName === TXEventName.RelayerDown) {
      const genHash = hash ? hash : generateTxParameterId(transaction.params);

      dispatch(
        addAlert({
          id: genHash,
          uniqueId: genHash,
          params: transaction.params,
          status: TXEventName.Failure,
          timestamp: blockchain.currentAugurTimestamp * 1000,
          name: methodCall,
        })
      );
    } else if (
      hash &&
      eventName === TXEventName.Success &&
      methodCall &&
      methodCall !== '' &&
      methodCall !== CANCELORDER &&
      methodCall !== PUBLICFILLORDER
    ) {
      if (
        methodCall === CREATEMARKET ||
        methodCall === CREATECATEGORICALMARKET ||
        methodCall === CREATEYESNOMARKET ||
        methodCall === CREATESCALARMARKET
      ) {
        dispatch(
          updateAlert(hash, {
            params: transaction.params,
            status: TXEventName.Success,
            timestamp: blockchain.currentAugurTimestamp * 1000,
            name: CREATEMARKET,
          })
        );
      } else {
        dispatch(
          updateAlert(hash, {
            params: transaction.params,
            status: TXEventName.Success,
            toast: methodCall === PUBLICFILLORDER,
            timestamp: blockchain.currentAugurTimestamp * 1000,
            name: methodCall,
          })
        );
      }
    }

    switch (methodCall) {
<<<<<<< HEAD
=======
      case REDEEMSTAKE: {
        const params = transaction.params;
        params._reportingParticipants.map(participant => 
          dispatch(addPendingData(participant, REDEEMSTAKE, eventName, hash, {...transaction}))
        );
        params._disputeWindows.map(window => 
          dispatch(addPendingData(window, REDEEMSTAKE, eventName, hash, {...transaction}))
        );
        break;
      }
>>>>>>> a5dbc0b7
      case CLAIMMARKETSPROCEEDS: {
        const params = transaction.params;
        if (params._markets.length === 1) {
          dispatch(addPendingData(params._markets[0], CLAIMMARKETSPROCEEDS, eventName, hash, {...transaction}));
        } else {
          dispatch(addUpdatePendingTransaction(methodCall, eventName, blockchain.currentBlockNumber, hash, { ...transaction }));
        }
        break;
      }
      case BUYPARTICIPATIONTOKENS: {
        if (eventName === TXEventName.Success) {
          const { universe } = getState();
          const { disputeWindow } = universe;
          const { startTime, endTime } = disputeWindow;

          const genHash = hash ? hash : generateTxParameterId(transaction.params);
          dispatch(
            updateAlert(genHash, {
              id: genHash,
              uniqueId: genHash,
              params: {
                ...transaction.params,
                marketId: 1,
                startTime,
                endTime,
              },
              status: eventName,
              timestamp: blockchain.currentAugurTimestamp * 1000,
              name: methodCall,
            })
          );
        }

        break;
      }
      case CREATEMARKET:
      case CREATECATEGORICALMARKET:
      case CREATESCALARMARKET:
      case CREATEYESNOMARKET: {
        const id = getDeconstructedMarketId(transaction.params);
        const data = createMarketData(
          transaction.params,
          id,
          hash,
          blockchain.currentAugurTimestamp * 1000,
          methodCall
        );
        // pending queue will be updated when created market event comes in.
        if (eventName !== TXEventName.Success)
          dispatch(addPendingData(id, CREATE_MARKET, eventName, hash, data));
        if (hash)
          dispatch(
            updateLiqTransactionParamHash({ txParamHash: id, txHash: hash })
          );
        if (hash && eventName === TXEventName.Failure || eventName === TXEventName.RelayerDown) {
          // if tx fails, revert hash to generated tx id, for retry
          dispatch(
            updateLiqTransactionParamHash({ txParamHash: hash, txHash: id })
          );
        }
        break;
      }
      case CANCELORDER: {
        const orderId = transaction.params && transaction.params.order[TX_ORDER_ID];
        dispatch(addCanceledOrder(orderId, eventName, hash))
        break;
      }
      case BATCHCANCELORDERS: {
        const orders = transaction.params && transaction.params.orders || [];
        orders.map(order => dispatch(addCanceledOrder(order.orderId, eventName, hash)));
        break;
      }
      case CANCELORDERS: {
        const orders = transaction.params && transaction.params._orders || [];
        orders.map(order => dispatch(addCanceledOrder(order.orderId, eventName, hash)));
        break;
      }

      default:
        return null;
    }
  }
};

function createMarketData(
  params: TransactionMetadataParams,
  id: string,
  hash: string,
  currentTimestamp: number,
  methodCall: string
): CreateMarketData {
  const extraInfo = JSON.parse(params._extraInfo);
  let data: CreateMarketData = {
    hash,
    pendingId: id,
    description: extraInfo.description,
    pending: true,
    endTime: convertUnixToFormattedDate(params._endTime),
    recentlyTraded: convertUnixToFormattedDate(currentTimestamp),
    creationTime: convertUnixToFormattedDate(currentTimestamp),
    txParams: params,
    marketType: YES_NO,
  };

  if (methodCall === CREATECATEGORICALMARKET) {
    data.marketType = CATEGORICAL;
  } else if (methodCall === CREATESCALARMARKET) {
    data.marketType = SCALAR;
  }
  return data;
}<|MERGE_RESOLUTION|>--- conflicted
+++ resolved
@@ -4,7 +4,6 @@
   CANCELORDERS,
   BATCHCANCELORDERS,
   TX_ORDER_ID,
-  TX_ORDER_IDS,
   CREATEMARKET,
   CREATECATEGORICALMARKET,
   CREATESCALARMARKET,
@@ -18,7 +17,6 @@
   MODAL_ERROR,
   MIGRATE_FROM_LEG_REP_TOKEN,
   REDEEMSTAKE,
-  APPROVE,
   TRADINGPROCEEDSCLAIMED,
   CLAIMMARKETSPROCEEDS,
 } from 'modules/common/constants';
@@ -127,8 +125,6 @@
     }
 
     switch (methodCall) {
-<<<<<<< HEAD
-=======
       case REDEEMSTAKE: {
         const params = transaction.params;
         params._reportingParticipants.map(participant => 
@@ -139,7 +135,6 @@
         );
         break;
       }
->>>>>>> a5dbc0b7
       case CLAIMMARKETSPROCEEDS: {
         const params = transaction.params;
         if (params._markets.length === 1) {
