--- conflicted
+++ resolved
@@ -1,8 +1,4 @@
-<<<<<<< HEAD
-import store, { AppState } from 'appStore';
-=======
-import { AppState } from 'store';
->>>>>>> 7276f5e9
+import { AppState } from 'appStore';
 import {
   CANCELORDER,
   CANCELORDERS,
@@ -135,10 +131,10 @@
     switch (methodCall) {
       case REDEEMSTAKE: {
         const params = transaction.params;
-        params._reportingParticipants.map(participant => 
+        params._reportingParticipants.map(participant =>
           dispatch(addPendingData(participant, REDEEMSTAKE, eventName, hash, {...transaction}))
         );
-        params._disputeWindows.map(window => 
+        params._disputeWindows.map(window =>
           dispatch(addPendingData(window, REDEEMSTAKE, eventName, hash, {...transaction}))
         );
         break;
