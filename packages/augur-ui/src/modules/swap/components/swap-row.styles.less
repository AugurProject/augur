@import (reference) '~assets/styles/shared';

.SwapRow {
  background: var(--color-dark-grey);
  border-radius: @size-12;
  display: flex;
  flex-direction: column;
  height: 87px;
  justify-content: space-between;
  padding: @size-12 @size-16;

  > div {
    user-select: none;
    display: grid;
    grid-template-columns: 1fr auto;
  }

  > div:first-of-type {
    > div {
      .text-12;

<<<<<<< HEAD
      color: var(--color-primary-text);
=======
      cursor: pointer;
      color: @color-primary-text;
>>>>>>> a5091a7a
    }
  }

  > div:last-of-type {
    > div {
      .text-24;

      color: var(--color-secondary-text);
    }

    > div:last-of-type {
      > div {
        .text-16;

        align-items: center;
        background: var(--color-secondary-action);
        border: @size-1 solid var(--color-secondary-action-outline);
        border-radius: @size-16;
        display: flex;
        justify-content: space-evenly;
        height: @size-32;
        width: 98px;

<<<<<<< HEAD
        svg {
          fill: var(--color-outcome-seven);
=======
        svg:first-of-type {
          fill: @color-outcome-seven;
>>>>>>> a5091a7a
          transform: scale(1.25);
          width: @size-16;
        }

        svg:last-of-type {
          fill: @color-outcome-seven;
          width: @size-12;

          > g {
            stroke-width: 2;
          }
        }
      }
    }
  }
}

.SwapRow {
  div[class*='TextInput'] > div > input {
    .text-24;

    border: none;
    padding: 0;
  }

  div[class*='TextInput'] > div:hover {
    border: none;
  }
}<|MERGE_RESOLUTION|>--- conflicted
+++ resolved
@@ -19,12 +19,8 @@
     > div {
       .text-12;
 
-<<<<<<< HEAD
       color: var(--color-primary-text);
-=======
       cursor: pointer;
-      color: @color-primary-text;
->>>>>>> a5091a7a
     }
   }
 
@@ -48,13 +44,8 @@
         height: @size-32;
         width: 98px;
 
-<<<<<<< HEAD
-        svg {
+        svg:first-of-type {
           fill: var(--color-outcome-seven);
-=======
-        svg:first-of-type {
-          fill: @color-outcome-seven;
->>>>>>> a5091a7a
           transform: scale(1.25);
           width: @size-16;
         }
