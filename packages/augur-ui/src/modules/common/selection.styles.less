--- conflicted
+++ resolved
@@ -444,11 +444,7 @@
       > span {
         .text-9;
 
-<<<<<<< HEAD
         color: var(--color-secondary-text);
-=======
-        color: @color-secondary-text;
->>>>>>> 5513f00f
       }
     }
   }
