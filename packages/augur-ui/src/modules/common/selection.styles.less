@import (reference) "~assets/styles/shared";

.Dropdown {
  border: @size-1 solid @color-secondary-action-outline;
  border-radius: @border-radius-default;
  cursor: pointer;
  display: flex;
  position: relative;
  width: 100%;

  > select {
    display: none;
  }

  > button {
    align-items: center;
    background: @color-secondary-action;
    border-radius: @border-radius-default;
    color: @color-primary-text;
    display: flex;
    flex-flow: row nowrap;
    justify-content: space-between;
    white-space: nowrap;
    width: 100%;

    > b {
      margin-right: auto;
    }

    // arrow
    > svg {
      height: @size-6;
      margin: 0 @size-1 0 @size-13;
      width: @size-10;

      > path {
        fill: @color-primary-text;
      }
    }

    &:hover {
      background: fade(@color-secondary-action, 50%);
      outline: none;
    }
  }

  // div wrapper for hover state when margin-top is not zero.
  > div {
    max-height: 256px;
    overflow-y: auto;
    position: absolute;
    top: 106%;
    z-index: @mask;

    > div:first-of-type {
      background-color: @color-secondary-action;
      border: @size-1 solid @color-secondary-action-outline;
      border-radius: @border-radius-default;
      box-shadow: 0 @size-8 @size-8 @color-dark-grey;
      display: none;
      margin-top: @size-2;
  
      &.active {
        display: block;
      }
  
      > button {
        color: @color-primary-text;
        background-color: @color-secondary-action;
        position: relative;
        text-align: left;
        transition: background-color 0.15s ease;
        white-space: nowrap;
        width: 100%;
  
        &:hover {
          background-color: @color-secondary-action-outline;
        }
  
        &:not(:last-of-type)::before {
          background: fade(@color-secondary-action-outline, 50%);
          bottom: 0;
          content: "";
          height: @size-1;
          position: absolute;
        }
      }
    }
  }

  &:focus {
    outline: none;
  }
}

.SelectedLabel {
  color: @color-primary-text;
}

.Disabled {
  pointer-events: none;
}

// Used in Trading Page - Outcome selector
.Large {
  .Dropdown;

  height: @size-32;

  @media @breakpoint-mobile {
    height: @size-40;
  }

  > button {
    .text-12-medium;

    @media @breakpoint-mobile {
      .text-12-bold;
    }

    background: @color-dark-grey;
    padding: 0 @size-12;

    // vertical line before arrow icon
    > span {
      flex: 1;
      display: flex;
      border-right: @size-1 solid @color-secondary-action-outline;
      padding: @size-5 @size-8 @size-5 0;

      @media @breakpoint-mobile {
        border-right: @size-1 solid @color-secondary-action;
        padding: @size-10 0;
      }
    }

    &:hover {
      background: @color-secondary-hover;
    }
  }

  > div {
<<<<<<< HEAD
    > div:first-of-type {
      margin-top: @size-4;
=======
    width: 100%;
  }

  > div > button {
    .text-12-medium;

    padding: 0 @size-12;
    height: @size-32;

    @media @breakpoint-mobile {
      .text-12-bold;
      height: @size-48;
>>>>>>> 54518f83
    }
  
    > div {
      width: 100%;
    }
  
    > div > button {
      .text-12;
  
      padding: 0 @size-12;
      height: @size-32;
  
      @media @breakpoint-mobile {
        .text-12-bold;
        height: @size-48;
      }
  
      &::before {
        left: @size-12;
        right: @size-12;
      }
    }
  }
}

// Used in expiration date selection and top section in outcome candlesticks
.Normal {
  .Dropdown;

  max-width: fit-content;

  height: @size-24;

  @media @breakpoint-mobile {
    height: @size-32;
  }

  > button {
    .text-10-semi-bold;

    @media @breakpoint-mobile {
      .text-10-bold;
    }

    background: @color-secondary-action;
    padding: 0 @size-8;
    text-transform: uppercase;

    // vertical line before arrow icon
    > span {
      overflow: hidden;
      text-overflow: ellipsis;
      white-space: nowrap;

      flex: 1;
      display: flex;
      border-right: @size-1 solid @color-secondary-action-outline;
      padding: @size-5 @size-8 @size-5 0;
      
      @media @breakpoint-mobile {
        border-right: @size-1 solid @color-secondary-action-outline;
        padding: @size-9 @size-8 @size-9 0;
      }
    }

    // arrow
    > svg {
      margin: 0 0 0 @size-8;
    }

    &:hover {
      background: @color-secondary-action;
    }
  }

  > div {
<<<<<<< HEAD
    > div:first-of-type {
      margin-top: @size-2;
=======
    width: 100%;
  }

  > div > button {
    .text-10-semi-bold;

    padding: 0 @size-8;
    height: @size-24;
    text-transform: uppercase;

    @media @breakpoint-mobile {
      .text-10-bold;
      height: @size-40;
>>>>>>> 54518f83
    }
  
    > div {
      width: 100%;
    }
  
    > div > button {
      .text-10;
  
      padding: 0 @size-8;
      height: @size-24;
      text-transform: uppercase;
  
      @media @breakpoint-mobile {
        .text-10-bold;
        height: @size-40;
      }
  
      &::before {
        left: @size-8;
        right: @size-8;
      }
    }
  }
}

.stretchOut {
  @media @breakpoint-mobile-mid {
    height: @size-48;
    // height: unset;
    max-width: unset;

    > div {
      left: 0;
    }

    > button {
      .mono-9;
    }

    > .list > button {
      .text-12;
      // height: unset;
      height: @size-48;
      padding: 1rem 0.75rem;
    }
  }
}

.isOpen {
  > button {
    background: @color-secondary-hover;

    // arrow
    > svg {
      transform: rotate(180deg);
    }
  }
}

.highlight {
  > button {
    background: @color-primary-action;
    border-radius: 0;
  }
}

.openTop {
  > div > div:first-of-type {
    bottom: 106%;
    top: unset;
  }
}

.showColor {
  position: relative;

  &::before {
    width: @size-2;
    content: '';
    position: absolute;
    top: @size-1;
    left: @size-1;
    bottom: @size-1;
    border-top-left-radius: @size-3;
    border-bottom-left-radius: @size-3;
  }

  .generate-indexed-color-outcome-classes({
    &.showColor-@{newIndex} {
      &::before {
        background-color: @value;
      };
    }
  });
}

.PillSelection {
  align-items: center;
  display: flex;
  flex-flow: row nowrap;
  height: @size-24;

  > li {
    background: transparent;
    border: @size-1 solid @color-secondary-action-outline;
    border-right: 0;
    box-sizing: border-box;
    display: flex;
    flex-flow: column nowrap;
    height: 100%;
    justify-content: center;
    white-space: nowrap;

    &.Selected,
    &:hover {
      background: fade(@color-secondary-action-outline, 30%);
      border-right: @size-1 solid @color-secondary-action-outline;

      > button {
        color: @color-primary-text;
      }

      & + li {
        border-left: 0;
      }
    }

    &:first-of-type {
      border-bottom-left-radius: @border-radius-default;
      border-top-left-radius: @border-radius-default;
    }

    &:last-of-type {
      border-bottom-right-radius: @border-radius-default;
      border-right: @size-1 solid @color-secondary-action-outline;
      border-top-right-radius: @border-radius-default;
    }

    > button {
      .mono-9-semi-bold;

      background: transparent;
      color: @color-secondary-text;
      height: 100%;
      padding: @size-4 @size-16;
      text-transform: uppercase;
    }
  }
}

.DotSelection {
  cursor: pointer;
  position: relative;

  > button {
    display: flex;
    > svg {
      fill: @color-secondary-text;
      height: @size-16;
      width: @size-16;

      @media @breakpoint-mobile {
        transform: scale(1.3);
      }
    }
  }

  > button:hover,
  > button:active {
    > svg {
      fill: @color-primary-text;
    }
  }
}

.MenuOpen {
  > button > svg {
    fill: @color-primary-text;
  }
}

.MenuItems {
  .text-12-bold;

  align-items: flex-start;
  background: @color-primary-text;
  border-radius: @border-radius-default;
  color: @color-dark-grey;
  display: flex;
  flex-direction: column;
  justify-content: center;
  padding: @size-8 @size-16;
  position: absolute;
  right: 0;
  top: 36px;
  user-select: none;
  width: 189px;
  z-index: @above-all-content;

  @media @breakpoint-mobile {
    padding: @size-16;
  }

  > div {
    align-items: center;
    border-top: @size-1 solid fade(@color-secondary-action-outline, 10%);
    display: flex;
    width: 100%;
  }

  > div:hover {
    color: @color-inactive-text;
    opacity: 0.75;
  }

  > div {
    border-top: 0;
    padding-bottom: @size-8;

    @media @breakpoint-mobile {
      padding-bottom: @size-16;
    }
  }

  > div:last-of-type {
    padding-bottom: 0;
    padding-top: @size-8;

    @media @breakpoint-mobile {
      padding-top: @size-16;
    }
  }
}

.CategorySelector {
  display: flex;
  justify-content: flex-start;
  align-items: center;

  > div {
    .text-14;

    color: @color-inactive-text;
    cursor: pointer;
    height: @size-32 ;
    margin: @size-24 @size-32 @size-24 0;


    &.selected {
      color: @color-primary-text;
      border-bottom: @size-1 solid @color-primary-text;
    }

    @media @breakpoint-mobile {
      .text-12;
    }
  }
}<|MERGE_RESOLUTION|>--- conflicted
+++ resolved
@@ -140,23 +140,8 @@
   }
 
   > div {
-<<<<<<< HEAD
     > div:first-of-type {
       margin-top: @size-4;
-=======
-    width: 100%;
-  }
-
-  > div > button {
-    .text-12-medium;
-
-    padding: 0 @size-12;
-    height: @size-32;
-
-    @media @breakpoint-mobile {
-      .text-12-bold;
-      height: @size-48;
->>>>>>> 54518f83
     }
   
     > div {
@@ -164,7 +149,7 @@
     }
   
     > div > button {
-      .text-12;
+      .text-12-medium;
   
       padding: 0 @size-12;
       height: @size-32;
@@ -233,24 +218,8 @@
   }
 
   > div {
-<<<<<<< HEAD
     > div:first-of-type {
       margin-top: @size-2;
-=======
-    width: 100%;
-  }
-
-  > div > button {
-    .text-10-semi-bold;
-
-    padding: 0 @size-8;
-    height: @size-24;
-    text-transform: uppercase;
-
-    @media @breakpoint-mobile {
-      .text-10-bold;
-      height: @size-40;
->>>>>>> 54518f83
     }
   
     > div {
@@ -258,7 +227,7 @@
     }
   
     > div > button {
-      .text-10;
+      .text-10-semi-bold;
   
       padding: 0 @size-8;
       height: @size-24;
