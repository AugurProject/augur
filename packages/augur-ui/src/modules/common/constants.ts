--- conflicted
+++ resolved
@@ -1257,11 +1257,7 @@
     subheader: [
       {
         text:
-<<<<<<< HEAD
-          "Once an order is partially or completely filled, you'll get a notification in the top right. 'My Fills' are where you can track all filled or partially-filled orders.",
-=======
-          "Once an order is partially or completley filled, you'll get a notification in the top right. The my fills tab is where you can track all filled or partially-filled orders.",
->>>>>>> d518cf17
+          "Once an order is partially or completely filled, you'll get a notification in the top right. The my fills tab is where you can track all filled or partially-filled orders.",
       },
     ],
   },
