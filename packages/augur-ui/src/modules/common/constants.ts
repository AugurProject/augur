import {
  Ledger,
  Edge,
  MetaMask,
  Portis,
  Fortmatic,
  Trezor
} from "modules/common/icons";
import { DEFAULT_DERIVATION_PATH } from "modules/auth/helpers/derivation-path";
import {
  timeDay,
  timeHour,
  timeMinute,
  timeMonth,
  timeSecond,
  timeFormat
} from "d3";
import { createBigNumber } from "utils/create-big-number";

// # MISC Constants
export const NULL_ADDRESS = "0x0000000000000000000000000000000000000000";
export const MALFORMED_OUTCOME = "malformed outcome";
// # Asset Types
export const ETH = "ETH";
export const REP = "REP";
export const DAI = "DAI";

// # Network Constants
export const MILLIS_PER_BLOCK = 12000;
export const UNIVERSE_ID = "0xf69b5";
// network id to names map
export const NETWORK_NAMES = {
  1: "Mainnet",
  3: "Ropsten",
  4: "Rinkeby",
  42: "Kovan",
  12346: "Private"
};
// network name to id map
export const NETWORK_IDS = {
  Mainnet: "1",
  Ropsten: "3",
  Rinkeby: "4",
  Kovan: "42",
  Private1: "101",
  Private2: "102",
  Private3: "103",
  Private4: "104"
};

export const GAS_SPEED_LABELS = {
  STANDARD: "Standard",
  FAST: "Fast",
  SLOW: "Slow"
};
// augurNode
export const AUGUR_NODE_URL = "augur_node";
// ethereumNodeHttp
export const ETHEREUM_NODE_HTTP = "ethereum_node_http";
// ethereumNodeWs
export const ETHEREUM_NODE_WS = "ethereum_node_ws";

// # Auth Types
export const REGISTER = "register";
export const LOGIN = "login";
export const LOGOUT = "logout";
export const IMPORT = "import";
export const FUND_ACCOUNT = "fund_account";

export const AUTH_TYPES = {
  [REGISTER]: REGISTER,
  [LOGIN]: LOGIN,
  [IMPORT]: IMPORT,
  [LOGOUT]: LOGOUT,
};

export const DEFAULT_AUTH_TYPE = REGISTER;

export const EDGE_WALLET_TYPE = "wallet:ethereum";

// # Connect Nav Constants
export const ACCOUNT_TYPES = {
  EDGE: "edge",
  PORTIS: "portis",
  FORTMATIC: "fortmatic",
  LEDGER: "ledger",
  METAMASK: "metaMask",
  TREZOR: "trezor",
  UNLOCKED_ETHEREUM_NODE: "unlockedEthereumNode",
};

export const WALLET_TYPE = {
  SOFTWARE: "software",
  HARDWARE: "hardware",
};

export const ERROR_TYPES = {
  UNABLE_TO_CONNECT: {
    header: "Unable To Connect",
    subheader: "Please install the MetaMask browser plug-in from Metamask.io"
  },
  NOT_SIGNED_IN: {
    header: "Unable To Connect",
    subheader: "Please make sure you are signed in to your account."
  },
  INCORRECT_FORMAT: {
    header: "Incorrect Format",
    subheader: `Please enter a derivative path with the format "${DEFAULT_DERIVATION_PATH}"`
  },
  UNSUPPORTED_NETWORK: {
    header: "Unsupported Network",
    subheader: "Portis is only available on mainnet/kovan/localhost",
  },
};

const DEFAULT_ITEM_INDEX = 0;
export const ITEMS = [
  {
    param: ACCOUNT_TYPES.PORTIS,
    title: "Portis",
    icon: Portis,
    type: WALLET_TYPE.SOFTWARE,
  },
  {
    param: ACCOUNT_TYPES.FORTMATIC,
    title: "Fortmatic",
    icon: Fortmatic,
    type: WALLET_TYPE.SOFTWARE,
  },
  {
    param: ACCOUNT_TYPES.METAMASK,
    title: "Metamask / Web 3 Provider",
    icon: MetaMask,
    type: WALLET_TYPE.SOFTWARE,
  },
  {
    param: ACCOUNT_TYPES.TREZOR,
    title: "Trezor",
    icon: Trezor,
    type: WALLET_TYPE.HARDWARE
  },
  {
    param: ACCOUNT_TYPES.LEDGER,
    title: "Ledger",
    icon: Ledger,
    type: WALLET_TYPE.HARDWARE
  }
];
if (!process.env.AUGUR_HOSTED) {
  ITEMS.unshift({
    param: ACCOUNT_TYPES.EDGE,
    title: "Edge",
    icon: Edge,
    type: WALLET_TYPE.SOFTWARE
  });
}
ITEMS[DEFAULT_ITEM_INDEX].default = true;

// sidebar related constants
export const MOBILE_MENU_STATES = {
  CLOSED: 0,
  SIDEBAR_OPEN: 1,
  FIRSTMENU_OPEN: 2,
  SUBMENU_OPEN: 3
};

export const SUB_MENU = "subMenu";
export const MAIN_MENU = "mainMenu";

// # Ledger Related Constants
export const ATTEMPTING_CONNECTION = "ATTEMPTING_CONNECTION";
export const CONNECT_LEDGER = "CONNECT_LEDGER";
export const OPEN_APP = "OPEN_APP";
export const SWITCH_MODE = "SWITCH_MODE";
export const ENABLE_CONTRACT_SUPPORT = "ENABLE_CONTRACT_SUPPORT";
export const OTHER_ISSUE = "OTHER_ISSUE";

// # Market Max Fees
export const MAX_FEE_100_PERCENT = "1";
export const MAX_FEE_40_PERCENT = "0.4";
export const MAX_FEE_30_PERCENT = "0.3";
export const MAX_FEE_20_PERCENT = "0.2";
export const MAX_FEE_10_PERCENT = "0.1";
export const MAX_FEE_05_PERCENT = "0.05";
export const MAX_FEE_02_PERCENT = "0.02";

// # Sorting Options
export const NEUTRAL = "neutral";
export const ASCENDING = "ascending";
export const DESCENDING = "descending";

// # Market Sort Params
export const MARKET_VOLUME = "volume";
export const MARKET_CREATION_TIME = "creationTime";
export const MARKET_END_DATE = "endTime";
export const MARKET_RECENTLY_TRADED = "recentlyTraded";
export const MARKET_FEE = "marketFee";
export const MARKET_OPEN_INTEREST = "openInterest";
// The user should be able to sort by:

// Volume
// Recently Traded
// End Date (soonest first)
// Creation Date (most recent first)
// Fee (lowest first)
// The user should be able to filter by market state:

// Open (PRE_REPORTING)
// In Reporting (DESIGNATED_REPORTING, OPEN_REPORTING, CROWDSOURCING_DISPUTE, AWAITING_NEXT_WINDOW)
// Resolved (AWAITING_FINALIZATION, FINALIZED)
// TODO: this will come from SDK in the near future
export const REPORTING_STATE = {
  PRE_REPORTING: "PRE_REPORTING",
  DESIGNATED_REPORTING: "DESIGNATED_REPORTING",
  OPEN_REPORTING: "OPEN_REPORTING",
  CROWDSOURCING_DISPUTE: "CROWDSOURCING_DISPUTE",
  AWAITING_NEXT_WINDOW: "AWAITING_NEXT_WINDOW",
  AWAITING_FINALIZATION: "AWAITING_FINALIZATION",
  FINALIZED: "FINALIZED",
  FORKING: "FORKING",
  AWAITING_NO_REPORT_MIGRATION: "AWAITING_NO_REPORT_MIGRATION",
  AWAITING_FORK_MIGRATION: "AWAITING_FORK_MIGRATION",
}

// TODO: this no longer exists and can be removed during refactor of claiming winnings
export const CONTRACT_INTERVAL = {
  CLAIM_PROCEEDS_WAIT_TIME: 0,
}

// # Market States
export const ALL_MARKETS = "all";
export const MARKET_OPEN = "open";
export const MARKET_REPORTING = "reporting";
export const MARKET_CLOSED = "closed";

// InReporting Labels
export const IN_REPORTING = "In-reporting";
export const WAITING_ON_REPORTER = "Waiting on reporter";
export const OPEN_REPORTING = "Open reporting";
export const AWAITING_NEXT_DISPUTE = "Awaiting next dispute";
export const DISPUTE_ROUND = "Dispute round";
export const REPORTING_ENDS = "Reporting Ends";
export const DISPUTE_ENDS = "Dispute Ends";

// # Market Status Messages
export const MARKET_STATUS_MESSAGES = {
  OPEN: "Open",
  IN_REPORTING: "In Reporting",
  RESOLVED: "Resolved",
  FORKING: "Forking",
  AWAITING_NO_REPORT_MIGRATION: "Awaiting No Report Migrated",
  AWAITING_FORK_MIGRATION: "Awaiting Fork Migration",
  WAITING_PERIOD_ENDS: "Waiting period ends"
};

// Market Header
export const COPY_MARKET_ID = "Copy Market ID";
export const COPY_AURTHOR = "Copy Market Creator ID";

// # Search/Filter Param Names
export const FILTER_SEARCH_PARAM = "keywords";
export const TAGS_PARAM_NAME = "tags";
export const CATEGORY_PARAM_NAME = "category";

// # Close Dialog Status
export const CLOSE_DIALOG_CLOSING = "CLOSE_DIALOG_CLOSING";
export const CLOSE_DIALOG_PENDING = "CLOSE_DIALOG_PENDING";
export const CLOSE_DIALOG_FAILED = "CLOSE_DIALOG_FAILED";
export const CLOSE_DIALOG_NO_ORDERS = "CLOSE_DIALOG_NO_ORDERS";
export const REMOVE_DIALOG_NO_ORDERS = "REMOVE_DIALOG_NO_ORDERS";

// # Link Types
export const TYPE_MARKET = "market";
export const TYPE_REPORT = "report";
export const TYPE_DISPUTE = "dispute";
export const TYPE_CLAIM_PROCEEDS = "claim proceeds";
export const TYPE_TRADE = "trade";
export const TYPE_VIEW = "view";
export const TYPE_VIEW_ORDERS = "view orders";
export const TYPE_VIEW_SETS = "view sets";
export const TYPE_VIEW_DETAILS = "view details";
export const TYPE_MIGRATE_REP = "migrate-rep";
export const TYPE_FINALIZE_MARKET = "finalize market";

// # Market Loading States
export const MARKET_INFO_LOADING = "MARKET_INFO_LOADING";
export const MARKET_INFO_LOADED = "MARKET_INFO_LOADED";
export const MARKET_FULLY_LOADING = "MARKET_FULLY_LOADING";
export const MARKET_FULLY_LOADED = "MARKET_FULLY_LOADED";

// # Market Outcome Constants
export const YES_NO_NO_ID = 1;
export const YES_NO_NO_OUTCOME_NAME = "No";
export const YES_NO_YES_ID = 2;
export const YES_NO_YES_OUTCOME_NAME = "Yes";
export const SCALAR_DOWN_ID = 1;
export const SCALAR_UP_ID = 2;
export const YES_NO_INDETERMINATE_OUTCOME_ID = "0.5";
export const CATEGORICAL_SCALAR_INDETERMINATE_OUTCOME_ID = "0.5";
export const INDETERMINATE_PLUS_ONE = "0.500000000000000001";
export const INDETERMINATE_OUTCOME_NAME = "Indeterminate";

// # Market Types
export const YES_NO = "yesNo";
export const CATEGORICAL = "categorical";
export const SCALAR = "scalar";
export const COMBINATORIAL = "combinatorial";

// # New Market Constraint Constants
export const DESCRIPTION_MIN_LENGTH = 1;
export const DESCRIPTION_MAX_LENGTH = 256;
export const CATEGORICAL_OUTCOMES_MIN_NUM = 2;
export const CATEGORICAL_OUTCOMES_MAX_NUM = 8;
export const CATEGORICAL_OUTCOME_MAX_LENGTH = 32;
export const TAGS_MAX_LENGTH = 25;
export const TAGS_MAX_NUM = 2;
export const RESOURCES_MAX_NUM = 5;
export const RESOURCES_MAX_LENGTH = 1250;
export const EXPIRY_SOURCE_GENERIC = "EXPIRY_SOURCE_GENERIC";
export const EXPIRY_SOURCE_SPECIFIC = "EXPIRY_SOURCE_SPECIFIC";
export const DESIGNATED_REPORTER_SELF = "DESIGNATED_REPORTER_SELF";
export const DESIGNATED_REPORTER_SPECIFIC = "DESIGNATED_REPORTER_SPECIFIC";
export const INITIAL_LIQUIDITY_DEFAULT = 500;
export const INITIAL_LIQUIDITY_MIN = 250;
export const SETTLEMENT_FEE_DEFAULT = 0;
export const SETTLEMENT_FEE_MIN = 0;
export const SETTLEMENT_FEE_MAX = 12.5;
// Advanced Market Creation Defaults
export const STARTING_QUANTITY_DEFAULT = 100;
export const STARTING_QUANTITY_MIN = 0.1;
export const BEST_STARTING_QUANTITY_DEFAULT = 100;
export const BEST_STARTING_QUANTITY_MIN = 0.1;
export const PRICE_WIDTH_DEFAULT = 0.1;
export const PRICE_WIDTH_MIN = 0.01;
export const PRICE_DEPTH_DEFAULT = 0.1; // Not used yet
export const IS_SIMULATION = false; // Not used yet

// # Permissible Periods
// Note: times are in seconds
export const RANGES = [
  {
    duration: 60,
    label: "Past minute",
    tickInterval: axis => axis.ticks(timeSecond.every(30))
  },
  {
    duration: 3600,
    label: "Past hour",
    tickInterval: axis => axis.ticks(timeMinute.every(10))
  },
  {
    duration: 86400,
    label: "Past day",
    tickInterval: axis => axis.ticks(timeHour.every(3))
  },
  {
    duration: 604800,
    label: "Past week",
    isDefault: true,
    tickInterval: axis =>
      axis.ticks(timeDay.every(1)).tickFormat(timeFormat("%a %d"))
  },
  {
    duration: 2629800,
    label: "Past month",
    tickInterval: axis => axis.ticks(timeDay.every(6))
  },
  {
    duration: 31557600,
    label: "Past year",
    tickInterval: axis =>
      axis.ticks(timeMonth.every(1)).tickFormat(timeFormat("%b"))
  }
];

export const PERIOD_RANGES = {
  3600: {
    period: 3600,
    format: "{value:%H:%M}",
    crosshair: "{value:%H:%M}",
    range: 24 * 3600 * 1000 // 1 day
  },
  43200: {
    period: 43200,
    format: "{value:%H:%M}",
    crosshair: "{value:%H:%M}",
    range: 7 * 24 * 3600 * 1000 // 1 week
  },
  86400: {
    period: 86400,
    format: "{value:%b %d}",
    crosshair: "{value:%b %d}",
    range: 30 * 24 * 3600 * 1000 // month
  },
  604800: {
    period: 604800,
    format: "{value:%b %d}",
    crosshair: "{value:%b %d}",
    range: 6 * 30 * 24 * 3600 * 1000 // 6 months
  }
};

export const DEFAULT_PERIODS_VALUE = 86400;
export const DEFAULT_SHORT_PERIODS_VALUE = 3600;
export const PERIODS = [
  {
    value: 3600,
    label: "Hourly"
  },
  {
    value: 43200,
    label: "12 Hour"
  },
  {
    value: 86400,
    label: "Daily"
  },
  {
    value: 604800,
    label: "Weekly"
  }
];

// # Precision Constants
export const UPPER_FIXED_PRECISION_BOUND = 8;
export const LOWER_FIXED_PRECISION_BOUND = 0;

// # Modal Constants
export const MODAL_LEDGER = "MODAL_LEDGER";
export const MODAL_TREZOR = "MODAL_TREZOR";
export const MODAL_NETWORK_MISMATCH = "MODAL_NETWORK_MISMATCH";
export const MODAL_NETWORK_CONNECT = "MODAL_NETWORK_CONNECT";
export const MODAL_NETWORK_DISCONNECTED = "MODAL_NETWORK_DISCONNECTED";
export const MODAL_ACCOUNT_APPROVAL = "MODAL_ACCOUNT_APPROVAL";
export const MODAL_CLAIM_REPORTING_FEES_FORKED_MARKET =
  "MODAL_CLAIM_REPORTING_FEES_FORKED_MARKET";
export const MODAL_CLAIM_FEES = "MODAL_CLAIM_FEES";
export const MODAL_PARTICIPATE = "MODAL_PARTICIPATE";
export const MODAL_MIGRATE_MARKET = "MODAL_MIGRATE_MARKET";
export const MODAL_NETWORK_DISABLED = "MODAL_NETWORK_DISABLED";
export const MODAL_DISCLAIMER = "MODAL_DISCLAIMER";
export const MODAL_CONFIRM = "MODAL_CONFIRM";
export const MODAL_REVIEW = "MODAL_REVIEW";
export const MODAL_GAS_PRICE = "MODAL_GAS_PRICE";
export const MODAL_REP_FAUCET = "MODAL_REP_FAUCET";
export const MODAL_DAI_FAUCET = "MODAL_DAI_FAUCET";
export const MODAL_DEPOSIT = "MODAL_DEPOSIT";
export const MODAL_WITHDRAW = "MODAL_WITHDRAW";
export const MODAL_TRANSACTIONS = "MODAL_TRANSACTIONS";
export const MODAL_UNSIGNED_ORDERS = "MODAL_UNSIGNED_ORDERS";
export const MODAL_CLAIM_TRADING_PROCEEDS = "MODAL_CLAIM_TRADING_PROCEEDS";
export const MODAL_CLAIM_PROCEEDS = "MODAL_CLAIM_PROCEEDS";
export const MODAL_TRADING_OVERLAY = "MODAL_TRADING_OVERLAY";
export const MODAL_SELL_COMPLETE_SETS = "MODAL_SELL_COMPLETE_SETS";
export const MODAL_FINALIZE_MARKET = "MODAL_FINALIZE_MARKET";
export const DISCLAIMER_SEEN = "disclaimerSeen";
export const MARKET_REVIEW_SEEN = "marketReviewSeen";
export const MARKET_REVIEWS = "marketReviews";
export const MARKET_REVIEW_TRADE_SEEN = "marketReviewTradeSeen";
export const MODAL_MARKET_REVIEW = "MODAL_MARKET_REVIEW";
export const MODAL_MARKET_REVIEW_TRADE = "MODAL_MARKET_REVIEW_TRADE";
export const MODAL_OPEN_ORDERS = "MODAL_OPEN_ORDERS";
export const MODAL_MARKET_LOADING = "MODAL_MARKET_LOADING";

// # Alerts
export const CRITICAL = "CRITICAL";
export const INFO = "INFO";
export const CREATEGENESISUNIVERSE = "CREATEGENESISUNIVERSE";
export const CANCELORDER = "CANCELORDER";
export const WITHDRAWETHERTOIFPOSSIBLE = "WITHDRAWETHERTOIFPOSSIBLE";
export const CALCULATEREPORTINGFEE = "CALCULATEREPORTINGFEE";
export const CLAIMTRADINGPROCEEDS = "CLAIMTRADINGPROCEEDS";
export const PUBLICBUYCOMPLETESETS = "PUBLICBUYCOMPLETESETS";
export const PUBLICBUYCOMPLETESETSWITHCASH = "PUBLICBUYCOMPLETESETSWITHCASH";
export const PUBLICSELLCOMPLETESETS = "PUBLICSELLCOMPLETESETS";
export const PUBLICSELLCOMPLETESETSWITHCASH = "PUBLICSELLCOMPLETESETSWITHCASH";
export const PUBLICCREATEORDER = "PUBLICCREATEORDER";
export const BUYPARTICIPATIONTOKENS = "BUYPARTICIPATIONTOKENS";
export const PUBLICFILLBESTORDER = "PUBLICFILLBESTORDER";
export const PUBLICFILLBESTORDERWITHLIMIT = "PUBLICFILLBESTORDERWITHLIMIT";
export const PUBLICFILLORDER = "PUBLICFILLORDER";
export const MIGRATEREP = "MIGRATEREP";
export const WITHDRAWETHER = "WITHDRAWETHER";
export const WITHDRAWTOKENS = "WITHDRAWTOKENS";
export const CONTRIBUTE = "CONTRIBUTE";
export const DISAVOWCROWDSOURCERS = "DISAVOWCROWDSOURCERS";
export const DOINITIALREPORT = "DOINITIALREPORT";
export const FINALIZE = "FINALIZE";
export const FINALIZEFORK = "FINALIZEFORK";
export const MIGRATETHROUGHONEFORK = "MIGRATETHROUGHONEFORK";
export const MIGRATEBALANCESFROMLEGACYREP = "MIGRATEBALANCESFROMLEGACYREP";
export const MIGRATEALLOWANCESFROMLEGACYREP = "MIGRATEALLOWANCESFROMLEGACYREP";
export const MIGRATEIN = "MIGRATEIN";
export const MIGRATEOUT = "MIGRATEOUT";
export const MIGRATEOUTBYPAYOUT = "MIGRATEOUTBYPAYOUT";
export const UPDATEPARENTTOTALTHEORETICALSUPPLY =
  "UPDATEPARENTTOTALTHEORETICALSUPPLY";
export const UPDATESIBLINGMIGRATIONTOTAL = "UPDATESIBLINGMIGRATIONTOTAL";
export const PUBLICBUY = "PUBLICBUY";
export const PUBLICBUYWITHLIMIT = "PUBLICBUYWITHLIMIT";
export const PUBLICSELL = "PUBLICSELL";
export const PUBLICSELLWITHLIMIT = "PUBLICSELLWITHLIMIT";
export const PUBLICTRADE = "PUBLICTRADE";
export const PUBLICTRADEWITHLIMIT = "PUBLICTRADEWITHLIMIT";
export const FAUCET = "FAUCET";
export const CLAIMSHARESINUPDATE = "CLAIMSHARESINUPDATE";
export const GETFROZENSHAREVALUEINMARKET = "GETFROZENSHAREVALUEINMARKET";
export const CREATEMARKET = "CREATEMARKET";
export const CREATECATEGORICALMARKET = "CREATECATEGORICALMARKET";
export const CREATESCALARMARKET = "CREATESCALARMARKET";
export const CREATEYESNOMARKET = "CREATEYESNOMARKET";
export const CREATECHILDUNIVERSE = "CREATECHILDUNIVERSE";
export const FORK = "FORK";
export const REDEEMSTAKE = "REDEEMSTAKE";
export const GETINITIALREPORTSTAKESIZE = "GETINITIALREPORTSTAKESIZE";
export const GETORCACHEDESIGNATEDREPORTNOSHOWBOND =
  "GETORCACHEDESIGNATEDREPORTNOSHOWBOND";
export const GETORCACHEDESIGNATEDREPORTSTAKE =
  "GETORCACHEDESIGNATEDREPORTSTAKE";
export const GETORCACHEMARKETCREATIONCOST = "GETORCACHEMARKETCREATIONCOST";
export const GETORCACHEREPORTINGFEEDIVISOR = "GETORCACHEREPORTINGFEEDIVISOR";
export const GETORCACHEVALIDITYBOND = "GETORCACHEVALIDITYBOND";
export const GETORCREATECURRENTFEEWINDOW = "GETORCREATECURRENTFEEWINDOW";
export const GETORCREATEFEEWINDOWBYTIMESTAMP =
  "GETORCREATEFEEWINDOWBYTIMESTAMP";
export const GETORCREATENEXTFEEWINDOW = "GETORCREATENEXTFEEWINDOW";
export const GETORCREATEPREVIOUSFEEWINDOW = "GETORCREATEPREVIOUSFEEWINDOW";
export const UPDATEFORKVALUES = "UPDATEFORKVALUES";
export const APPROVE = "APPROVE";
export const DECREASEAPPROVAL = "DECREASEAPPROVAL";
export const DEPOSITETHER = "DEPOSITETHER";
export const DEPOSITETHERFOR = "DEPOSITETHERFOR";
export const FORKANDREDEEM = "FORKANDREDEEM";
export const REDEEMFORREPORTINGPARTICIPANT = "REDEEMFORREPORTINGPARTICIPANT";
export const REDEEM = "REDEEM";
export const INCREASEAPPROVAL = "INCREASEAPPROVAL";
export const MIGRATE = "MIGRATE";
export const TRANSFER = "TRANSFER";
export const TRANSFERFROM = "TRANSFERFROM";
export const TRANSFEROWNERSHIP = "TRANSFEROWNERSHIP";
export const WITHDRAWETHERTO = "WITHDRAWETHERTO";
export const WITHDRAWINEMERGENCY = "WITHDRAWINEMERGENCY";
export const SENDETHER = "SENDETHER";
export const SENDREPUTATION = "SENDREPUTATION";

// # Orders/Trade Constants
export const ORDER_BOOK_TABLE = "ORDER_BOOK_TABLE";
export const ORDER_BOOK_CHART = "ORDER_BOOK_CHART";
export const BIDS = "bids";
export const ASKS = "asks";
export const CANCELED = "CANCELED";
export const OPEN = "OPEN";
export const PRICE = "price";
export const SHARE = "share";
export const SHARES = "Shares";
export const BUY = "buy";
export const SELL = "sell";
export const BOUGHT = "bought";
export const SOLD = "sold";
export const BUYING = "buying";
export const SELLING = "selling";
export const BUYING_BACK = "buying back";
export const SELLING_OUT = "selling out";
export const WARNING = "warning";
export const ERROR = "error";
export const UP = "up";
export const DOWN = "down";
export const NONE = "none";
export const ZERO = createBigNumber(0);
export const ONE = createBigNumber(1, 10);
export const TWO = createBigNumber(2, 10);
export const TEN = createBigNumber(10, 10);
export const TEN_TO_THE_EIGHTEENTH_POWER = TEN.exponentiatedBy(18);
export const MIN_QUANTITY = createBigNumber("0.00000001");
export const NEW_ORDER_GAS_ESTIMATE = createBigNumber(700000);
export const ETHER = createBigNumber(10).pow(18);

// # Positions
export const LONG = "long";
export const SHORT = "short";
export const CLOSED = "closed";
export const NO_POSITION = "—";

export const AWAITING_SIGNATURE = "awaiting signature";
export const PENDING = "pending";
export const SUCCESS = "success";
export const FAILED = "Failed";
export const CONFIRMED = "Confirmed";
export const COMMITTING = "committing";
export const SUBMITTED = "submitted";
export const INTERRUPTED = "interrupted";

// Market Creation
export const CREATING_MARKET = "creating market...";

// Order Book Generation
export const GENERATING_ORDER_BOOK = "generating order book...";

export const SIMULATED_ORDER_BOOK = "order book simulated";

export const COMPLETE_SET_BOUGHT = "complete set bought";
export const ORDER_BOOK_ORDER_COMPLETE = "order creation complete";
export const ORDER_BOOK_OUTCOME_COMPLETE = "outcome creation complete";

export const CANCELLING_ORDER = "cancelling order";

export const DAY = "days";
export const WEEK = "week";
export const MONTH = "month";
// for add-transactions.js and transactions.jsx
export const ALL = "all";
export const PUBLIC_TRADE = "publicTrade";
export const OPEN_ORDER = "OpenOrder";
export const MARKET_CREATION = "MarketCreation";
export const TRADE = "Trade";
export const POSITION = "Position";
export const REPORTING = "Reporting";
export const COMPLETE_SETS_SOLD = "CompleteSetsSold";

// Other
export const TRANSFER_FUNDS = "transfer_funds";
export const SENT_CASH = "sent_cash";
export const SENT_ETHER = "sent_ether";
export const SMALL = "small";
export const NORMAL = "normal";
export const LARGE = "large";

// Trade/order labels
export const BID = "bid";
export const ASK = "ask";
export const MATCH_BID = "match_bid";
export const MATCH_ASK = "match_ask";

export const VOLUME_ETH_SHARES = [
  {
    value: ETH,
    label: ETH
  },
  {
    value: SHARES,
    label: SHARES
  }
];

// Account Summary - Your Overview
export const YOUR_OVERVIEW_TITLE = "Your Overview";
export const PROFIT_LOSS_CHART_TITLE = "Profit and Loss (DAI)";
export const AVAILABLE_TRADING_BALANCE = "Available Trading Balance";
export const TOTAL_FROZEN_FUNDS = "Total Frozen Funds";
export const REP_BALANCE = "REP Balance";
export const REP_STAKED = "REP Staked";
export const TOTAL_ACCOUNT_VALUE_IN_ETH = "Total Account Value (DAI)";

// Account Summary - Augur Status
export const AUGUR_STATUS_TITLE = "Augur Status";
export const SYNCING_TITLE = "Syncing market Data";
export const SYNCED = "Synced";
export const SYNCING = "Syncing";
export const MANY_BLOCKS_BEHIND = "(many blocks behind)";
export const SYNC_MESSAGE_SYNCED = "Market Data is up to date.";
export const SYNC_MESSAGE_SYNCING =
  "Market data such as price and orderbooks may be out of date.";
export const SYNC_MESSAGE_BLOCKSBEHIND =
  "Market data such as price and orderbooks may be considerably out of date.";
export const SYNC_BENIND = "Blocks behind";
export const SYNC_PROCESSED = "Blocks Processed";

// Account Summary - Notifications
export const NOTIFICATIONS_TITLE = "Notifications";
export const NOTIFICATIONS_LABEL = "notifications";
export const NEW = "New";
export const RESOLVED_MARKETS_OPEN_ORDERS_TITLE =
  "Open Orders in Resolved Market";
export const REPORTING_ENDS_SOON_TITLE = "Reporting Ends Soon";
export const FINALIZE_MARKET_TITLE = "Finalize Market";
export const SELL_COMPLETE_SETS_TITLE = "Sell Complete Sets";
export const UNSIGNED_ORDERS_TITLE = "Unsigned Orders";
export const CLAIM_REPORTING_FEES_TITLE = "Claim Stake and Fees";
export const PROCEEDS_TO_CLAIM_TITLE = "Claim Proceeds";
export const OPEN_ORDERS_RESOLVED_MARKET = "resolvedMarketsOpenOrders";
export const REPORT_ON_MARKET = "reportOnMarkets";
export const FINALIZE_MARKET = "finalizeMarkets";
export const MARKET_IN_DISPUTE = "marketsInDispute";
export const SELL_COMPLETE_SET = "completeSetPositions";
export const CLAIM_REPORTING_FEES = "claimReportingFees";
export const UNSIGNED_ORDERS = "unsignedOrders";
export const PROCEEDS_TO_CLAIM = "proceedsToClaim";
export const PROCEEDS_TO_CLAIM_ON_HOLD = "proceedsToClaimOnHold";

export const NOTIFICATION_TYPES = {
  [OPEN_ORDERS_RESOLVED_MARKET]: OPEN_ORDERS_RESOLVED_MARKET,
  [REPORT_ON_MARKET]: REPORT_ON_MARKET,
  [FINALIZE_MARKET]: FINALIZE_MARKET,
  [MARKET_IN_DISPUTE]: MARKET_IN_DISPUTE,
  [SELL_COMPLETE_SET]: SELL_COMPLETE_SET,
  [CLAIM_REPORTING_FEES]: CLAIM_REPORTING_FEES,
  [UNSIGNED_ORDERS]: UNSIGNED_ORDERS,
  [PROCEEDS_TO_CLAIM]: PROCEEDS_TO_CLAIM,
  [PROCEEDS_TO_CLAIM_ON_HOLD]: PROCEEDS_TO_CLAIM_ON_HOLD,
};

// Account View - Timeframe selection options
// # Timeframe readable names
export const TIMEFRAMES = {
  DAY: "24 hr",
  WEEK: "1 Week",
  MONTH: "1 Month",
  ALL: "All Time"
};

export const TIMEFRAME_OPTIONS = [
  { label: TIMEFRAMES.DAY, periodInterval: 86400, id: 0 },
  { label: TIMEFRAMES.WEEK, periodInterval: 604800, id: 1 },
  { label: TIMEFRAMES.MONTH, periodInterval: 2592000, id: 2 },
  { label: TIMEFRAMES.ALL, periodInterval: 0, id: 3 }
];

// Pending Queue Types
export const CLAIM_STAKE_FEES = "CLAIM_STAKE_FEES";
export const CLAIM_PROCEEDS = "CLAIM_PROCEEDS";
// Pending Queue SINGLE TYPE
export const CLAIM_FEE_WINDOWS = "CLAIM_FEE_WINDOWS";

// Media Queries
export const SMALL_MOBILE = "(max-width: 900px)"; // matches @breakpoint-mobile-mid
export const TABLET = "(min-width: 901px) and (max-width: 1280px)";
export const DESKTOP = "(min-width:1281px) and (max-width: 2000px)";
export const LARGE_DESKTOP = "(min-width: 2001px)";
// temp tablet breakpoint until trading pg additional breakpoints are implemented
export const TEMP_TABLET = "(max-width: 1280px)";

// Sort variables
export const END_TIME = "endTime";


// Table Column types
export const PLAIN = "PLAIN";
export const TEXT = "TEXT";
export const POSITION_TYPE = "POSITION_TYPE";
export const VALUE = "VALUE";
export const CANCEL_TEXT_BUTTON = "CANCEL_TEXT_BUTTON";
export const MOVEMENT_LABEL = "MOVEMENT_LABEL";

export const COLUMN_TYPES = {
  [TEXT]: TEXT,
  [POSITION_TYPE]: POSITION_TYPE,
  [VALUE]: VALUE,
  [CANCEL_TEXT_BUTTON]: CANCEL_TEXT_BUTTON,
  [MOVEMENT_LABEL]: MOVEMENT_LABEL,
};

<<<<<<< HEAD
// Time constants
export const AM = "AM";
export const PM = "PM";
=======

// Login method variables
export const TREZOR_MANIFEST_EMAIL = "team@augur.net";
export const TREZOR_MANIFEST_APPURL = "https://dev.augur.net";
export const PORTIS_API_KEY = "b67817cf-8dd0-4116-a0cf-657820ddc019";
export const FORTMATIC_API_KEY = "pk_live_8001A50CCA35D8CB";
export const FORTMATIC_API_TEST_KEY = "pk_test_5185BE42CA372148";
>>>>>>> 6e5bfbec
<|MERGE_RESOLUTION|>--- conflicted
+++ resolved
@@ -749,16 +749,13 @@
   [MOVEMENT_LABEL]: MOVEMENT_LABEL,
 };
 
-<<<<<<< HEAD
 // Time constants
 export const AM = "AM";
 export const PM = "PM";
-=======
 
 // Login method variables
 export const TREZOR_MANIFEST_EMAIL = "team@augur.net";
 export const TREZOR_MANIFEST_APPURL = "https://dev.augur.net";
 export const PORTIS_API_KEY = "b67817cf-8dd0-4116-a0cf-657820ddc019";
 export const FORTMATIC_API_KEY = "pk_live_8001A50CCA35D8CB";
-export const FORTMATIC_API_TEST_KEY = "pk_test_5185BE42CA372148";
->>>>>>> 6e5bfbec
+export const FORTMATIC_API_TEST_KEY = "pk_test_5185BE42CA372148";