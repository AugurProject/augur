--- conflicted
+++ resolved
@@ -1336,8 +1336,6 @@
         'If the market resolves to the staked-on outcome but the pre-stake is not used, you will receive back the pre-stake but no ROI. If the market does not resolve to the staked-on outcome, you will lose the pre-stake.',
       ],
     },
-<<<<<<< HEAD
-=======
     {
       header: 'Dispute Window',
       paragraphs: [
@@ -1345,7 +1343,6 @@
         'At the end of the dispute window, those fees are allocated to REP holders who exchange their REP for participation tokens. When the disputing window ends, users can redeem their participation tokens for a proportional amount of the fees generated.'
       ],
     },
->>>>>>> 1e1ff057
   ],
   learnMoreButtonText: 'Learn more about disputing',
   learnMoreUrl: HELP_CENTER_DISPUTING_QUICK_GUIDE,
