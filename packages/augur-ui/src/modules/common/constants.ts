--- conflicted
+++ resolved
@@ -527,15 +527,12 @@
 export const MODAL_OPEN_ORDERS = 'MODAL_OPEN_ORDERS';
 export const MODAL_MARKET_LOADING = 'MODAL_MARKET_LOADING';
 export const MODAL_DR_QUICK_GUIDE = 'MODAL_DR_QUICK_GUIDE';
-<<<<<<< HEAD
 export const MODAL_MIGRATE_MARKET = 'MODAL_MIGRATE_MARKET';
-=======
 export const MODAL_LOGIN = 'MODAL_LOGIN';
 export const MODAL_SIGNUP = 'MODAL_SIGNUP';
 export const MODAL_CONNECT = 'MODAL_CONNECT';
 export const MODAL_LOADING = 'MODAL_LOADING';
 
->>>>>>> 2b9f4c8a
 // transactions parameter names
 export const TX_ORDER_ID = '_orderId';
 export const TX_ORDER_IDS = '_orderIds';
