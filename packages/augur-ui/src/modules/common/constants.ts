--- conflicted
+++ resolved
@@ -751,14 +751,11 @@
 export const ZERO = createBigNumber(0);
 export const ONE = createBigNumber(1, 10);
 export const TWO = createBigNumber(2, 10);
+export const FIVE = createBigNumber(5, 10);
 export const TEN = createBigNumber(10, 10);
-<<<<<<< HEAD
 export const TWENTY_FIVE = createBigNumber(25, 10);
 export const FIFTY = createBigNumber(50, 10);
 export const HUNDRED = createBigNumber(100, 10);
-=======
-export const FIVE = createBigNumber(5, 10);
->>>>>>> 766909a2
 export const TEN_TO_THE_EIGHTEENTH_POWER = TEN.exponentiatedBy(18);
 export const MIN_QUANTITY = createBigNumber('0.01');
 export const DISPUTE_GAS_COST = createBigNumber(480000);
