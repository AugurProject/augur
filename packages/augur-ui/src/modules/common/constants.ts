--- conflicted
+++ resolved
@@ -1112,15 +1112,9 @@
           'Select the outcome you believe will be correct or appreciate in price.',
       },
       {
-<<<<<<< HEAD
-        text: 'To learn why invalid is an outcome, see our',
-        linkText: 'guide.',
-        link: 'https://docs.augur.net',
-=======
         text: "To learn why invalid is an outcome, see our",
         linkText: "guide.",
         link: HELP_CENTER_INVALID_MARKETS,
->>>>>>> 60ce8088
       },
     ],
   },
@@ -1304,12 +1298,8 @@
     },
   ],
   learnMoreButtonText: 'Learn more about disputing',
-<<<<<<< HEAD
-  closeButtonText: 'Close',
-=======
   learnMoreUrl: HELP_CENTER_DISPUTING_QUICK_GUIDE,
   closeButtonText: 'Close'
->>>>>>> 60ce8088
 };
 
 export const REPORTING_GUIDE = {
@@ -1336,12 +1326,8 @@
     },
   ],
   learnMoreButtonText: 'Learn more about reporting',
-<<<<<<< HEAD
-  closeButtonText: 'Close',
-=======
   learnMoreUrl: HELP_CENTER_REPORTING_QUICK_GUIDE,
   closeButtonText: 'Close'
->>>>>>> 60ce8088
 };
 
 function createOrder(disappear, price, quantity, id, outcomeId, type) {
