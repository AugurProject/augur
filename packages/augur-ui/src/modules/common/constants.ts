import { Getters, Logs, MarketReportingState } from '@augurproject/sdk';
import {
  Edge,
  Fortmatic,
  Ledger,
  MetaMask,
  Portis,
  Trezor,
  CategorySports,
  CategoryPolitics,
  CategoryEntertainment,
  CategoryFinance,
  CategoryCrypto,
} from 'modules/common/icons';
import { DEFAULT_DERIVATION_PATH } from 'modules/auth/helpers/derivation-path';
import * as d3 from 'd3-time';
import { createBigNumber } from 'utils/create-big-number';
import { formatShares, formatDai } from 'utils/format-number';

// # MISC Constants
export const NULL_ADDRESS = '0x0000000000000000000000000000000000000000';
export const MALFORMED_OUTCOME = 'malformed outcome';
// # Asset Types
export const ETH = 'ETH';
export const REP = 'REP';
export const DAI = 'DAI';

export const TRADING_TUTORIAL = 'TRADING_TUTORIAL';
export const INVALID_BEST_BID_ALERT_VALUE = createBigNumber('.1');

export const THEMES = {
  BETTING: 'BETTING',
  TRADING: 'TRADING',
  SPORTS: 'SPORTS',
};
// # Network Constants
export const MILLIS_PER_BLOCK = 12000;
export const UNIVERSE_ID = '0xf69b5';
// network id to names map
export const NETWORK_NAMES = {
  1: 'Mainnet',
  3: 'Ropsten',
  4: 'Rinkeby',
  42: 'Kovan',
  123456: 'Private',
};

// network name to id map
export const NETWORK_IDS = {
  Mainnet: '1',
  Ropsten: '3',
  Rinkeby: '4',
  Kovan: '42',
  Private1: '101',
  Private2: '102',
  Private3: '103',
  Private4: '104',
};

export const GAS_PRICE_BACKUP_API_ENDPOINT = {
  [NETWORK_IDS.Mainnet]: 'https://api.etherscan.io/api?module=gastracker&action=gasoracle',
}

export const GAS_CONFIRM_ESTIMATE = {
  [NETWORK_IDS.Mainnet]: 'https://api.etherscan.io/api?module=gastracker&action=gasestimate&gasprice=',
}

export const GAS_SPEED_LABELS = {
  STANDARD: 'Standard',
  FAST: 'Fast',
  SLOW: 'Slow',
};

export const GAS_TIME_LEFT_LABELS = {
  STANDARD: '< 5 min',
  FAST: '< 2 min',
  SAFELOW: '< 30 min',
  SLOW: '30 min or more',
};


// ethereumNodeHttp
export const ETHEREUM_NODE_HTTP = 'ethereum_node_http';
// ethereumNodeWs
export const ETHEREUM_NODE_WS = 'ethereum_node_ws';

// # Auth Types
export const REGISTER = 'register';
export const LOGIN = 'login';
export const SIGNUP = 'signup';
export const LOGOUT = 'logout';
export const IMPORT = 'import';
export const FUND_ACCOUNT = 'fund_account';

export const AUTH_TYPES = {
  [REGISTER]: REGISTER,
  [LOGIN]: LOGIN,
  [IMPORT]: IMPORT,
  [LOGOUT]: LOGOUT,
};

export const DEFAULT_AUTH_TYPE = REGISTER;
const SECONDS_PER_DAY = 3600 * 24;
export const SIXTY_DAYS = 60 * SECONDS_PER_DAY;

export const EDGE_WALLET_TYPE = 'wallet:ethereum';

// Add Funds types
export const ADD_FUNDS_CREDIT_CARD = '0';
export const ADD_FUNDS_COINBASE = '1';
export const ADD_FUNDS_TRANSFER = '2';
export const ADD_FUNDS_SWAP = '3';

// # Connect Constants
export const ACCOUNT_TYPES = {
  EDGE: 'Edge',
  PORTIS: 'Portis',
  FORTMATIC: 'Fortmatic',
  TORUS: 'Torus',
  LEDGER: 'Ledger',
  METAMASK: 'MetaMask',
  TREZOR: 'Trezor',
  WEB3WALLET: 'MetaMask / Web3', // Mobile Wallets + Extensions (MetaMask, Dapper, Trust, Coinbase)
  UNLOCKED_ETHEREUM_NODE: 'unlockedEthereumNode',
};

export const WALLET_TYPE = {
  SOFTWARE: 'software',
  HARDWARE: 'hardware',
};

export const SIGNIN_LOADING_TEXT = 'Sit tight - loading your account.';
export const SIGNIN_LOADING_TEXT_PORTIS =
  'Connecting to our partners at Portis to create your secure account.';
export const SIGNIN_LOADING_TEXT_FORTMATIC =
  'Connecting to our partners at Fortmatic to create your secure account.';
export const SIGNIN_LOADING_TEXT_TORUS =
  'Connecting to our partners at Torus to create your secure account.';
export const SIGNIN_SIGN_WALLET =
  'Your wallet will ask you to digitally sign in to link it with Augur';

export const ERROR_TYPES = {
  UNABLE_TO_CONNECT: {
    header: 'Unable To Connect',
    subheader: 'Please install the MetaMask browser plug-in from Metamask.io',
  },
  NOT_SIGNED_IN: {
    header: 'Unable To Connect',
    subheader: 'Please make sure you are signed in to your account.',
  },
  INCORRECT_FORMAT: {
    header: 'Incorrect Format',
    subheader: `Please enter a derivative path with the format "${DEFAULT_DERIVATION_PATH}"`,
  },
  UNSUPPORTED_NETWORK: {
    header: 'Unsupported Network',
    subheader: 'Portis is only available on mainnet/kovan/localhost',
  },
};

// sidebar related constants
export const MOBILE_MENU_STATES = {
  CLOSED: 0,
  SIDEBAR_OPEN: 1,
  FIRSTMENU_OPEN: 2,
  SUBMENU_OPEN: 3,
};

export const SUB_MENU = 'subMenu';
export const MAIN_MENU = 'mainMenu';

// # Ledger Related Constants
export const ATTEMPTING_CONNECTION = 'ATTEMPTING_CONNECTION';
export const CONNECT_LEDGER = 'CONNECT_LEDGER';
export const OPEN_APP = 'OPEN_APP';
export const SWITCH_MODE = 'SWITCH_MODE';
export const ENABLE_CONTRACT_SUPPORT = 'ENABLE_CONTRACT_SUPPORT';
export const OTHER_ISSUE = 'OTHER_ISSUE';

// # ZeroX Fee
export const ZEROX_GAS_FEE = 150000;

// # Market Max Fees
export const MAX_FEE_100_PERCENT = '1';
export const MAX_FEE_40_PERCENT = '0.4';
export const MAX_FEE_30_PERCENT = '0.3';
export const MAX_FEE_20_PERCENT = '0.2';
export const MAX_FEE_10_PERCENT = '0.1';
export const MAX_FEE_05_PERCENT = '0.05';
export const MAX_FEE_02_PERCENT = '0.02';

export const feeFilters = [
  { header: 'All', value: MAX_FEE_100_PERCENT },
  { header: '0-2%', value: MAX_FEE_02_PERCENT },
  { header: '0-5%', value: MAX_FEE_05_PERCENT },
  { header: '0-10%', value: MAX_FEE_10_PERCENT },
];

export const TEMPLATE_FILTER_ALL = Getters.Markets.TemplateFilters.all;
export const templateFilterValues = [
  { header: 'All', value: TEMPLATE_FILTER_ALL},
  { header: 'Augur templates', value: Getters.Markets.TemplateFilters.templateOnly},
  { header: 'Custom markets', value: Getters.Markets.TemplateFilters.customOnly},
]

// # Valid Market Liquidity Spreads
export const MAX_SPREAD_ALL_SPREADS =
  Getters.Markets.MaxLiquiditySpread.OneHundredPercent;
export const MAX_SPREAD_20_PERCENT =
  Getters.Markets.MaxLiquiditySpread.TwentyPercent;
export const MAX_SPREAD_15_PERCENT =
  Getters.Markets.MaxLiquiditySpread.FifteenPercent;
export const MAX_SPREAD_10_PERCENT =
  Getters.Markets.MaxLiquiditySpread.TenPercent;
export const MAX_SPREAD_RECENTLY_DEPLETED =
  Getters.Markets.MaxLiquiditySpread.ZeroPercent;

export const spreadFilters = [
  { header: 'All', value: MAX_SPREAD_ALL_SPREADS },
  { header: 'Less than 10%', value: MAX_SPREAD_10_PERCENT },
  { header: 'Less than 15%', value: MAX_SPREAD_15_PERCENT },
  { header: 'Less than 20%', value: MAX_SPREAD_20_PERCENT },
  {
    header: 'Recently Depleted Liquidity',
    value: MAX_SPREAD_RECENTLY_DEPLETED,
  },
];

// # Market Invalid Show/Hide
export const INVALID_SHOW = 'show';
export const INVALID_HIDE = 'hide';

export const invalidFilters = [
  { header: 'Hide', value: INVALID_HIDE },
  { header: 'show', value: INVALID_SHOW },
];

export const PROBABLE_INVALID_MARKET = 'This market has a high probability of resolving invalid';

// # Sorting Options
export const NEUTRAL = 'neutral';
export const ASCENDING = 'ascending';
export const DESCENDING = 'descending';

// # Market Sort Params
export enum MARKET_SORT_PARAMS {
  VOLUME = 'volume',
  CREATION_TIME = 'creationTime',
  END_DATE = 'endTime',
  RECENTLY_TRADED = 'recentlyTraded',
  OPEN_INTEREST = 'openInterest',
  LIQUIDITY = 'liquidity',
}

export const SORT_OPTIONS = [
  { value: MARKET_SORT_PARAMS.LIQUIDITY, header: 'Highest liquidity' },
  { value: MARKET_SORT_PARAMS.OPEN_INTEREST, header: 'Highest open interest' },
  { value: MARKET_SORT_PARAMS.VOLUME, header: 'Highest volume' },
  { value: MARKET_SORT_PARAMS.CREATION_TIME, header: 'Recently created' },
  { value: MARKET_SORT_PARAMS.END_DATE, header: 'Ending soon ' },
  { value: MARKET_SORT_PARAMS.RECENTLY_TRADED, header: 'Recently Traded' },
];

export enum MARKET_CARD_FORMATS {
  COMPACT = 'compact',
  CLASSIC = 'classic',
  EXPANDED = 'expanded',
}

export const SEARCH_FILTER_PLACHOLDER = 'Search markets';
export const SEARCH_FILTER_PLACHOLDER_MOBILE = 'Search';

// The user should be able to sort by:

// Volume
// Recently Traded
// End Date (soonest first)
// Creation Date (most recent first)
// Fee (lowest first)
// The user should be able to filter by market state:

// Open (PRE_REPORTING)
// In Reporting (DESIGNATED_REPORTING, OPEN_REPORTING, CROWDSOURCING_DISPUTE, AWAITING_NEXT_WINDOW)
// Resolved (FINALIZED)
// TODO: this will come from SDK in the near future
export const REPORTING_STATE = {
  PRE_REPORTING: MarketReportingState.PreReporting,
  DESIGNATED_REPORTING: MarketReportingState.DesignatedReporting,
  OPEN_REPORTING: MarketReportingState.OpenReporting,
  CROWDSOURCING_DISPUTE: MarketReportingState.CrowdsourcingDispute,
  AWAITING_NEXT_WINDOW: MarketReportingState.AwaitingNextWindow,
  AWAITING_FINALIZATION: MarketReportingState.AwaitingFinalization,
  FINALIZED: MarketReportingState.Finalized,
  FORKING: MarketReportingState.Forking,
  AWAITING_FORK_MIGRATION: MarketReportingState.AwaitingForkMigration,
};

// TODO: this no longer exists and can be removed during refactor of claiming winnings
export const CONTRACT_INTERVAL = {
  CLAIM_PROCEEDS_WAIT_TIME: 0,
  DESIGNATED_REPORTING_DURATION_SECONDS: 3 * SECONDS_PER_DAY,
  DISPUTE_ROUND_DURATION_SECONDS: 7 * SECONDS_PER_DAY,
  FORK_DURATION_SECONDS: 60 * SECONDS_PER_DAY,
};

// # Market States
export const ALL_MARKETS = 'all';
export const MARKET_OPEN = 'open';
export const MARKET_REPORTING = 'reporting';
export const MARKET_CLOSED = 'closed';

// InReporting Labels
export const IN_REPORTING = 'In-reporting';
export const WAITING_ON_REPORTER = 'Waiting on reporter';
export const OPEN_REPORTING = 'Open reporting';
export const FAST_DISPUTE = 'Fast dispute';
export const SLOW_DISPUTE = 'Slow dispute';
export const REPORTING_ENDS = 'Reporting ends';
export const DISPUTE_ENDS = 'Dispute ends';

// # Market Status Messages
export const MARKET_STATUS_MESSAGES = {
  OPEN: 'Open',
  IN_REPORTING: 'In Reporting',
  RESOLVED: 'Resolved',
  FORKING: 'Forking',
  AWAITING_NO_REPORT_MIGRATION: 'Awaiting No Report Migrated',
  AWAITING_FORK_MIGRATION: 'Awaiting Fork Migration',
  WAITING_PERIOD_ENDS: 'Waiting period ends',
};

// Market Header
export const COPY_MARKET_ID = 'Copy Market ID';
export const COPY_AUTHOR = 'Copy Market Creator ID';

// # Search/Filter Param Names
export const FILTER_SEARCH_PARAM = 'keywords';
export const TAGS_PARAM_NAME = 'tags';
export const CATEGORY_PARAM_NAME = 'category';
export const MAXFEE_PARAM_NAME = 'maxFee';
export const SPREAD_PARAM_NAME = 'spread';
export const SHOW_INVALID_MARKETS_PARAM_NAME = 'showInvalid';
export const TEMPLATE_FILTER = 'templateFilter';

// # Close Dialog Status
export const CLOSE_DIALOG_CLOSING = 'CLOSE_DIALOG_CLOSING';
export const CLOSE_DIALOG_PENDING = 'CLOSE_DIALOG_PENDING';
export const CLOSE_DIALOG_FAILED = 'CLOSE_DIALOG_FAILED';
export const CLOSE_DIALOG_NO_ORDERS = 'CLOSE_DIALOG_NO_ORDERS';
export const REMOVE_DIALOG_NO_ORDERS = 'REMOVE_DIALOG_NO_ORDERS';

// # Link Types
export const TYPE_MARKET = 'market';
export const TYPE_REPORT = 'report';
export const TYPE_DISPUTE = 'dispute';
export const TYPE_CLAIM_PROCEEDS = 'claim proceeds';
export const TYPE_TRADE = 'trade';
export const TYPE_VIEW = 'view';
export const TYPE_VIEW_ORDERS = 'view orders';
export const TYPE_VIEW_SETS = 'view sets';
export const TYPE_VIEW_DETAILS = 'view';
export const TYPE_MIGRATE_REP = 'migrate-rep';
export const TYPE_FINALIZE_MARKET = 'finalize market';

// # Market Loading States
export const MARKET_INFO_LOADING = 'MARKET_INFO_LOADING';
export const MARKET_INFO_LOADED = 'MARKET_INFO_LOADED';
export const MARKET_FULLY_LOADING = 'MARKET_FULLY_LOADING';
export const MARKET_FULLY_LOADED = 'MARKET_FULLY_LOADED';

// # Market Outcome Constants
export const INVALID_OUTCOME_ID = 0;
export const INVALID_OUTCOME_NAME = 'Invalid';
export const YES_NO_NO_ID = 1;
export const YES_NO_NO_OUTCOME_NAME = 'No';
export const YES_NO_YES_ID = 2;
export const YES_NO_YES_OUTCOME_NAME = 'Yes';
export const SCALAR_DOWN_ID = 1;
export const SCALAR_UP_ID = 2;
export const INDETERMINATE_PLUS_ONE = '0.500000000000000001';
export const INDETERMINATE_OUTCOME_NAME = 'Indeterminate';

// # Market Types
export const YES_NO = Logs.MarketTypeName.YesNo;
export const CATEGORICAL = Logs.MarketTypeName.Categorical;
export const SCALAR = Logs.MarketTypeName.Scalar;

// # New Market Constraint Constants
export const DESCRIPTION_MIN_LENGTH = 1;
export const DESCRIPTION_MAX_LENGTH = 256;
export const CATEGORICAL_OUTCOMES_MIN_NUM = 2;
export const CATEGORICAL_OUTCOMES_MAX_NUM = 8;
export const CATEGORICAL_OUTCOME_MAX_LENGTH = 32;
export const TAGS_MAX_LENGTH = 25;
export const TAGS_MAX_NUM = 2;
export const RESOURCES_MAX_NUM = 5;
export const RESOURCES_MAX_LENGTH = 1250;
export const DESIGNATED_REPORTER_SELF = 'DESIGNATED_REPORTER_SELF';
export const DESIGNATED_REPORTER_SPECIFIC = 'DESIGNATED_REPORTER_SPECIFIC';
export const INITIAL_LIQUIDITY_DEFAULT = 500;
export const INITIAL_LIQUIDITY_MIN = 250;
export const SETTLEMENT_FEE_DEFAULT = 0;
export const SETTLEMENT_FEE_MIN = 0;
export const SETTLEMENT_FEE_MAX = 12.5;
export const AFFILIATE_FEE_DEFAULT = 0;

// Advanced Market Creation Defaults
export const STARTING_QUANTITY_DEFAULT = 100;
export const STARTING_QUANTITY_MIN = 0.1;
export const BEST_STARTING_QUANTITY_DEFAULT = 100;
export const BEST_STARTING_QUANTITY_MIN = 0.1;
export const PRICE_WIDTH_DEFAULT = 0.1;
export const PRICE_WIDTH_MIN = 0.01;
export const PRICE_DEPTH_DEFAULT = 0.1; // Not used yet
export const IS_SIMULATION = false; // Not used yet

// # Permissible Periods
// Note: times are in seconds
export const RANGES = [
  {
    duration: 60,
    label: 'Past minute',
    tickInterval: axis => axis.ticks(d3.timeSecond.every(30)),
  },
  {
    duration: 3600,
    label: 'Past hour',
    tickInterval: axis => axis.ticks(d3.timeMinute.every(10)),
  },
  {
    duration: 86400,
    label: 'Past day',
    tickInterval: axis => axis.ticks(d3.timeHour.every(3)),
  },
  {
    duration: 604800,
    label: 'Past week',
    isDefault: true,
    tickInterval: axis =>
      axis.ticks(d3.timeDay.every(1)).tickFormat(d3.timeFormat('%a %d')),
  },
  {
    duration: 2629800,
    label: 'Past month',
    tickInterval: axis => axis.ticks(d3.timeDay.every(6)),
  },
  {
    duration: 31557600,
    label: 'Past year',
    tickInterval: axis =>
      axis.ticks(d3.timeMonth.every(1)).tickFormat(d3.timeFormat('%b')),
  },
];

export const PERIOD_RANGES = {
  3600: {
    period: 3600,
    format: '{value:%b %d}',
    crosshair: '{value:%H:%M}',
    range: 24 * 3600 * 1000, // 1 day
  },
  43200: {
    period: 43200,
    format: '{value:%b %d}',
    crosshair: '{value:%H:%M}',
    range: 7 * 24 * 3600 * 1000, // 1 week
  },
  86400: {
    period: 86400,
    format: '{value:%b %d}',
    crosshair: '{value:%b %d }',
    range: 30 * 24 * 3600 * 1000, // month
  },
  604800: {
    period: 604800,
    format: '{value:%b %d}',
    crosshair: '{value:%b %d }',
    range: 6 * 30 * 24 * 3600 * 1000, // 6 months
  },
};

export const DEFAULT_PERIODS_VALUE = 86400;
export const DEFAULT_SHORT_PERIODS_VALUE = 3600;
export const PERIODS = [
  {
    value: 3600,
    label: 'Hourly',
  },
  {
    value: 43200,
    label: '12 Hour',
  },
  {
    value: 86400,
    label: 'Daily',
  },
  {
    value: 604800,
    label: 'Weekly',
  },
];

// # Precision Constants
export const UPPER_FIXED_PRECISION_BOUND = 2;
export const LOWER_FIXED_PRECISION_BOUND = 0;

export const SCALAR_MODAL_SEEN = 'scalarModalSeen';

// # Modal Constants
export const MODAL_LEDGER = 'MODAL_LEDGER';
export const MODAL_TREZOR = 'MODAL_TREZOR';
export const MODAL_REPORTING = 'MODAL_REPORTING';
export const MODAL_CONTENT = 'MODAL_CONTENT';
export const MODAL_CATEGORIES = 'MODAL_CATEGORIES';
export const MODAL_MARKET_TYPE = 'MODAL_MARKET_TYPE';
export const MODAL_NETWORK_MISMATCH = 'MODAL_NETWORK_MISMATCH';
export const MODAL_NETWORK_CONNECT = 'MODAL_NETWORK_CONNECT';
export const MODAL_NETWORK_DISCONNECTED = 'MODAL_NETWORK_DISCONNECTED';
export const MODAL_ACCOUNT_APPROVAL = 'MODAL_ACCOUNT_APPROVAL';
export const MODAL_CLAIM_REPORTING_FEES_FORKED_MARKET =
  'MODAL_CLAIM_REPORTING_FEES_FORKED_MARKET';
export const MODAL_CLAIM_FEES = 'MODAL_CLAIM_FEES';
export const MODAL_PARTICIPATE = 'MODAL_PARTICIPATE';
export const MODAL_NETWORK_DISABLED = 'MODAL_NETWORK_DISABLED';
export const MODAL_DISCLAIMER = 'MODAL_DISCLAIMER';
export const MODAL_CONFIRM = 'MODAL_CONFIRM';
export const MODAL_REVIEW = 'MODAL_REVIEW';
export const MODAL_GAS_PRICE = 'MODAL_GAS_PRICE';
export const MODAL_REP_FAUCET = 'MODAL_REP_FAUCET';
export const MODAL_CREATE_MARKET = 'MODAL_CREATE_MARKET';
export const MODAL_DAI_FAUCET = 'MODAL_DAI_FAUCET';
export const MODAL_CREATION_HELP = 'MODAL_CREATION_HELP';
export const MODAL_DEPOSIT = 'MODAL_DEPOSIT';
export const MODAL_WITHDRAW = 'MODAL_WITHDRAW';
export const MODAL_MIGRATE_REP = 'MODAL_MIGRATE_REP';
export const MODAL_TRANSACTIONS = 'MODAL_TRANSACTIONS';
export const MODAL_UNSIGNED_ORDERS = 'MODAL_UNSIGNED_ORDERS';
export const MODAL_ADD_FUNDS = 'MODAL_ADD_FUNDS';
export const MODAL_UNIVERSE_SELECTOR = 'MODAL_UNIVERSE_SELECTOR';
export const MODAL_BUY_DAI = 'MODAL_BUY_DAI';
export const MODAL_TEST_BET = 'MODAL_TEST_BET';
export const MODAL_GLOBAL_CHAT = 'MODAL_GLOBAL_CHAT';
export const MODAL_AUGUR_USES_DAI = 'MODAL_AUGUR_USES_DAI';
export const MODAL_TUTORIAL_OUTRO = 'MODAL_TUTORIAL_OUTRO';
export const MODAL_TUTORIAL_INTRO = 'MODAL_TUTORIAL_INTRO';
export const MODAL_SCALAR_MARKET = 'MODAL_SCALAR_MARKET';
export const MODAL_INVALID_MARKET_RULES = 'MODAL_INVALID_MARKET_RULES';

export const MODAL_CLAIM_MARKETS_PROCEEDS = 'MODAL_CLAIM_MARKETS_PROCEEDS';
export const MODAL_FINALIZE_MARKET = 'MODAL_FINALIZE_MARKET';
export const MODAL_DISCARD = 'MODAL_DISCARD';
export const DISCLAIMER_SEEN = 'disclaimerSeen';
export const MARKET_REVIEW_SEEN = 'marketReviewSeen';
export const MODAL_MARKET_REVIEW = 'MODAL_MARKET_REVIEW';
export const MODAL_OPEN_ORDERS = 'MODAL_OPEN_ORDERS';
export const MODAL_MARKET_LOADING = 'MODAL_MARKET_LOADING';
export const MODAL_DR_QUICK_GUIDE = 'MODAL_DR_QUICK_GUIDE';
export const MODAL_MIGRATE_MARKET = 'MODAL_MIGRATE_MARKET';
export const MODAL_LOGIN = 'MODAL_LOGIN';
export const MODAL_HARDWARE_WALLET = 'MODAL_HARDWARE_WALLET';
export const MODAL_SIGNUP = 'MODAL_SIGNUP';
export const MODAL_LOADING = 'MODAL_LOADING';
export const MODAL_ACCOUNT_CREATED = 'MODAL_ACCOUNT_CREATED';
export const MODAL_ERROR = 'MODAL_ERROR';

// transactions parameter names
export const TX_ORDER_ID = 'orderId';
export const TX_ORDER_IDS = 'orderIds';
export const TX_TRADE_GROUP_ID = '_tradeGroupId';
export const TX_MARKET_ID = '_market';
export const TX_AMOUNT = '_amount';
export const TX_DIRECTION = '_direction';
export const TX_ORDER_TYPE = '_type';
export const TX_PRICE = '_price';
export const TX_OUTCOME_ID = '_outcome';
export const TX_NUM_SHARES = '_attoshares';
export const TX_OUTCOMES = '_outcomes';
export const TX_PRICES = '_prices';
export const TX_TYPES = '_types';
// # Alerts
export const CRITICAL = 'CRITICAL';
export const INFO = 'INFO';
export const CREATEGENESISUNIVERSE = 'CREATEGENESISUNIVERSE';
export const CANCELORDER = 'CANCELORDER';
export const CANCELORDERS = 'CANCELORDERS';
export const WITHDRAWETHERTOIFPOSSIBLE = 'WITHDRAWETHERTOIFPOSSIBLE';
export const CALCULATEREPORTINGFEE = 'CALCULATEREPORTINGFEE';
export const CLAIMTRADINGPROCEEDS = 'CLAIMTRADINGPROCEEDS';
export const PUBLICCREATEORDER = 'PUBLICCREATEORDER';
export const PUBLICCREATEORDERS = 'PUBLICCREATEORDERS';
export const BUYPARTICIPATIONTOKENS = 'BUYPARTICIPATIONTOKENS';
export const PUBLICFILLBESTORDER = 'PUBLICFILLBESTORDER';
export const PUBLICFILLBESTORDERWITHLIMIT = 'PUBLICFILLBESTORDERWITHLIMIT';
export const PUBLICFILLORDER = 'PUBLICFILLORDER';
export const MIGRATEREP = 'MIGRATEREP';
export const WITHDRAWETHER = 'WITHDRAWETHER';
export const WITHDRAWTOKENS = 'WITHDRAWTOKENS';
export const CONTRIBUTE = 'CONTRIBUTE';
export const DISAVOWCROWDSOURCERS = 'DISAVOWCROWDSOURCERS';
export const DOINITIALREPORT = 'DOINITIALREPORT';
export const FINALIZE = 'FINALIZE';
export const FINALIZEFORK = 'FINALIZEFORK';
export const MIGRATETHROUGHONEFORK = 'MIGRATETHROUGHONEFORK';
export const MIGRATEIN = 'MIGRATEIN';
export const MIGRATEOUT = 'MIGRATEOUT';
export const MIGRATEOUTBYPAYOUT = 'MIGRATEOUTBYPAYOUT';
export const UPDATEPARENTTOTALTHEORETICALSUPPLY =
  'UPDATEPARENTTOTALTHEORETICALSUPPLY';
export const UPDATESIBLINGMIGRATIONTOTAL = 'UPDATESIBLINGMIGRATIONTOTAL';
export const PUBLICBUY = 'PUBLICBUY';
export const PUBLICBUYWITHLIMIT = 'PUBLICBUYWITHLIMIT';
export const PUBLICSELL = 'PUBLICSELL';
export const PUBLICSELLWITHLIMIT = 'PUBLICSELLWITHLIMIT';
export const PUBLICTRADE = 'PUBLICTRADE';
export const PUBLICTRADEWITHLIMIT = 'PUBLICTRADEWITHLIMIT';
export const FAUCET = 'FAUCET';
export const CLAIMSHARESINUPDATE = 'CLAIMSHARESINUPDATE';
export const GETFROZENSHAREVALUEINMARKET = 'GETFROZENSHAREVALUEINMARKET';
export const CREATEMARKET = 'CREATEMARKET';
export const CREATECATEGORICALMARKET = 'CREATECATEGORICALMARKET';
export const CREATESCALARMARKET = 'CREATESCALARMARKET';
export const CREATEYESNOMARKET = 'CREATEYESNOMARKET';
export const CREATECHILDUNIVERSE = 'CREATECHILDUNIVERSE';
export const FORK = 'FORK';
export const REDEEMSTAKE = 'REDEEMSTAKE';
export const GETINITIALREPORTSTAKESIZE = 'GETINITIALREPORTSTAKESIZE';
export const GETORCACHEDESIGNATEDREPORTNOSHOWBOND =
  'GETORCACHEDESIGNATEDREPORTNOSHOWBOND';
export const GETORCACHEDESIGNATEDREPORTSTAKE =
  'GETORCACHEDESIGNATEDREPORTSTAKE';
export const GETORCACHEREPORTINGFEEDIVISOR = 'GETORCACHEREPORTINGFEEDIVISOR';
export const GETORCACHEVALIDITYBOND = 'GETORCACHEVALIDITYBOND';
export const GETORCREATECURRENTFEEWINDOW = 'GETORCREATECURRENTFEEWINDOW';
export const GETORCREATEFEEWINDOWBYTIMESTAMP =
  'GETORCREATEFEEWINDOWBYTIMESTAMP';
export const GETORCREATENEXTFEEWINDOW = 'GETORCREATENEXTFEEWINDOW';
export const GETORCREATEPREVIOUSFEEWINDOW = 'GETORCREATEPREVIOUSFEEWINDOW';
export const UPDATEFORKVALUES = 'UPDATEFORKVALUES';
export const APPROVE = 'APPROVE';
export const DECREASEAPPROVAL = 'DECREASEAPPROVAL';
export const DEPOSITETHER = 'DEPOSITETHER';
export const DEPOSITETHERFOR = 'DEPOSITETHERFOR';
export const FORKANDREDEEM = 'FORKANDREDEEM';
export const REDEEMFORREPORTINGPARTICIPANT = 'REDEEMFORREPORTINGPARTICIPANT';
export const REDEEM = 'REDEEM';
export const INCREASEAPPROVAL = 'INCREASEAPPROVAL';
export const MIGRATE = 'MIGRATE';
export const TRANSFER = 'TRANSFER';
export const TRANSFERFROM = 'TRANSFERFROM';
export const TRANSFEROWNERSHIP = 'TRANSFEROWNERSHIP';
export const WITHDRAWETHERTO = 'WITHDRAWETHERTO';
export const WITHDRAWINEMERGENCY = 'WITHDRAWINEMERGENCY';
export const SENDETHER = 'SENDETHER';
export const SENDREPUTATION = 'SENDREPUTATION';
export const CUSTOM = 'Custom';
export const PREFILLEDSTAKE = 'PREFILLEDSTAKE';
export const MIGRATE_FROM_LEG_REP_TOKEN = 'MIGRATEFROMLEGACYREPUTATIONTOKEN';

// # Orders/Trade Constants
export const ORDER_BOOK_TABLE = 'ORDER_BOOK_TABLE';
export const ORDER_BOOK_CHART = 'ORDER_BOOK_CHART';
export const BIDS = 'bids';
export const ASKS = 'asks';
export const CANCELED = 'CANCELED';
export const OPEN = 'OPEN';
export const FILLED = 'FILLED';
export const ALL_ORDERS = 'ALL';
export const PRICE = 'price';
export const SHARE = 'share';
export const SHARES = 'Shares';
export const BUY = 'buy';
export const SELL = 'sell';
export const BUY_INDEX = 0;
export const SELL_INDEX = 1;
export const HEX_BUY = '0x00';
export const BOUGHT = 'bought';
export const SOLD = 'sold';
export const BUYING = 'buying';
export const SELLING = 'selling';
export const BUYING_BACK = 'buying back';
export const SELLING_OUT = 'selling out';
export const WARNING = 'warning';
export const ERROR = 'error';
export const UP = 'up';
export const DOWN = 'down';
export const NONE = 'none';
export const ZERO = createBigNumber(0);
export const ONE = createBigNumber(1, 10);
export const TWO = createBigNumber(2, 10);
export const TEN = createBigNumber(10, 10);
export const TEN_TO_THE_EIGHTEENTH_POWER = TEN.exponentiatedBy(18);
export const MIN_QUANTITY = createBigNumber('0.00000001');
export const DISPUTE_GAS_COST = createBigNumber(480000);
export const INITAL_REPORT_GAS_COST = createBigNumber(1094412);
export const V1_REP_MIGRATE_ESTIMATE = createBigNumber(303000);
export const NEW_ORDER_GAS_ESTIMATE = createBigNumber(675334);
export const NEW_MARKET_GAS_ESTIMATE = createBigNumber(2000000);
export const MIGRATE_MARKET_GAS_ESTIMATE = createBigNumber(3000000); // TODO: Get actual gas estimate for migrating a market
export const CLAIM_MARKETS_PROCEEDS_GAS_ESTIMATE = createBigNumber(1121349); // Gas cost for claiming proceeds from a categorical market with 8 outcomes (worst-case gas cost)
export const CLAIM_MARKETS_PROCEEDS_GAS_LIMIT = createBigNumber(3000000);
export const CLAIM_FEES_GAS_COST = createBigNumber(250000);
export const BUY_PARTICIPATION_TOKENS_GAS_LIMIT = createBigNumber(290000);
export const MAX_BULK_CLAIM_MARKETS_PROCEEDS_COUNT = Math.floor(
  createBigNumber(CLAIM_MARKETS_PROCEEDS_GAS_LIMIT)
    .div(CLAIM_MARKETS_PROCEEDS_GAS_ESTIMATE)
    .toNumber()
);
export const MAX_BULK_ORDER_COUNT = 5;
export const ETHER = createBigNumber(10).pow(18);

export const DEFAULT_FALLBACK_GAS_SAFELOW = 2000000000; // 2 Gwei
export const DEFAULT_FALLBACK_GAS_AVERAGE = 5000000000; // 5 Gwei
export const DEFAULT_FALLBACK_GAS_FAST = 21000000000; // 21 Gwei

// # Positions
export const LONG = 'long';
export const SHORT = 'short';
export const CLOSED = 'closed';
export const NO_POSITION = '—';

export const AWAITING_SIGNATURE = 'awaiting signature';
export const PENDING = 'pending';
export const SUCCESS = 'success';
export const FAILED = 'Failed';
export const FAILURE = 'Failure';
export const CONFIRMED = 'Confirmed';
export const COMMITTING = 'committing';
export const SUBMITTED = 'submitted';
export const INTERRUPTED = 'interrupted';

// Market Creation
export const CREATING_MARKET = 'creating market...';

// Order Book Generation
export const GENERATING_ORDER_BOOK = 'generating order book...';

export const SIMULATED_ORDER_BOOK = 'order book simulated';

export const COMPLETE_SET_BOUGHT = 'complete set bought';
export const ORDER_BOOK_ORDER_COMPLETE = 'order creation complete';
export const ORDER_BOOK_OUTCOME_COMPLETE = 'outcome creation complete';

export const CANCELLING_ORDER = 'cancelling order';

export const DAY = 'days';
export const WEEK = 'week';
export const MONTH = 'month';
export const EITHER = 'either';
export const MAKER = 'maker';
export const TAKER = 'taker';
// for add-transactions.js and transactions.jsx
export const ALL = 'all';
export const PUBLIC_TRADE = 'publicTrade';
export const OPEN_ORDER = 'OpenOrder';
export const MARKET_CREATION = 'MarketCreation';
export const TRADE = 'Trade';
export const POSITION = 'Position';
export const REPORTING = 'Reporting';

// Other
export const TRANSFER_FUNDS = 'transfer_funds';
export const SENT_CASH = 'sent_cash';
export const SENT_ETHER = 'sent_ether';
export const SMALL = 'small';
export const NORMAL = 'normal';
export const LARGE = 'large';

// Trade/order labels
export const BID = 'bid';
export const ASK = 'ask';
export const MATCH_BID = 'match_bid';
export const MATCH_ASK = 'match_ask';

export const VOLUME_DAI_SHARES = [
  {
    value: DAI,
    label: DAI,
  },
  {
    value: SHARES,
    label: SHARES,
  },
];

export const VOLUME_ETH_SHARES = [
  {
    value: ETH,
    label: ETH,
  },
  {
    value: SHARES,
    label: SHARES,
  },
];

// Account Summary - Your Overview
export const YOUR_OVERVIEW_TITLE = 'Your Overview';
export const PROFIT_LOSS_CHART_TITLE = 'Profit and Loss';
export const AVAILABLE_TRADING_BALANCE = 'Available Trading Balance';
export const TOTAL_FROZEN_FUNDS = 'Total Frozen Funds';
export const REP_BALANCE = 'REP Balance';
export const REP_STAKED = 'REP Staked';
export const TOTAL_ACCOUNT_VALUE_IN_DAI = 'Total Account Value';
export const TOTAL_ACCOUNT_VALUE_IN_REP = 'My Available REP Balance ';
export const ALL_TIME_PROFIT_AND_LOSS_REP = 'All Time Profit and Loss';
export const MY_TOTOL_REP_STAKED = 'My Total REP Staked';

// Account Summary - Augur Status
export const AUGUR_STATUS_TITLE = 'Augur Status';
export const SYNCING_TITLE = 'Syncing market Data';
export const SYNCED = 'Synced';
export const SYNCING = 'Syncing';
export const MANY_BLOCKS_BEHIND = '(many blocks behind)';
export const SYNC_MESSAGE_SYNCED = 'Market Data is up to date.';
export const SYNC_MESSAGE_SYNCING =
  'Market data such as price and orderbooks may be out of date.';
export const SYNC_MESSAGE_BLOCKSBEHIND =
  'Market data such as price and orderbooks may be considerably out of date.';
export const SYNC_BENIND = 'Blocks behind';
export const SYNC_PROCESSED = 'Blocks Processed';

// Account Summary - Notifications
export const NOTIFICATIONS_TITLE = 'Notifications';
export const NOTIFICATIONS_LABEL = 'notifications';
export const NEW = 'New';
export const RESOLVED_MARKETS_OPEN_ORDERS_TITLE =
  'Open Orders in Resolved Market';
export const REPORTING_ENDS_SOON_TITLE = 'You need to report';
<<<<<<< HEAD
export const FINALIZE_MARKET_TITLE = 'Finalize Market';
=======
>>>>>>> 5513f00f
export const SIGN_SEND_ORDERS = 'Sign to approve your orders';
export const CLAIM_REPORTING_FEES_TITLE = 'Claim Stake and Fees';
export const PROCEEDS_TO_CLAIM_TITLE = 'Claim Proceeds';
export const MARKET_IS_MOST_LIKELY_INVALID_TITLE = 'Market is Failing Invalid Filter';
export const OPEN_ORDERS_RESOLVED_MARKET = 'resolvedMarketsOpenOrders';
export const REPORT_ON_MARKET = 'reportOnMarkets';
export const MARKET_IN_DISPUTE = 'marketsInDispute';
export const CLAIM_REPORTING_FEES = 'claimReportingFees';
export const UNSIGNED_ORDERS = 'unsignedOrders';
export const PROCEEDS_TO_CLAIM = 'proceedsToClaim';
export const MARKET_IS_MOST_LIKELY_INVALID = 'marketIsMostLikelyInvalid';

export const NOTIFICATION_TYPES = {
  [OPEN_ORDERS_RESOLVED_MARKET]: OPEN_ORDERS_RESOLVED_MARKET,
  [REPORT_ON_MARKET]: REPORT_ON_MARKET,
  [MARKET_IN_DISPUTE]: MARKET_IN_DISPUTE,
  [CLAIM_REPORTING_FEES]: CLAIM_REPORTING_FEES,
  [UNSIGNED_ORDERS]: UNSIGNED_ORDERS,
  [PROCEEDS_TO_CLAIM]: PROCEEDS_TO_CLAIM,
  [MARKET_IS_MOST_LIKELY_INVALID]: MARKET_IS_MOST_LIKELY_INVALID,
};

// Account View - Timeframe selection options
// # Timeframe readable names
export const TIMEFRAMES = {
  DAY: '24 hr',
  WEEK: '1 Week',
  MONTH: '1 Month',
  ALL: 'All Time',
};

export const TIMEFRAME_OPTIONS = [
  { label: TIMEFRAMES.DAY, periodInterval: 86400, id: 0 },
  { label: TIMEFRAMES.WEEK, periodInterval: 604800, id: 1 },
  { label: TIMEFRAMES.MONTH, periodInterval: 2592000, id: 2 },
  { label: TIMEFRAMES.ALL, periodInterval: 0, id: 3 },
];

// Pending Queue Types
export const CLAIM_STAKE_FEES = 'CLAIM_STAKE_FEES';
export const CLAIM_MARKETS_PROCEEDS = 'CLAIM_MARKETS_PROCEEDS';
export const CREATE_MARKET = 'CREATE_MARKET';
export const SUBMIT_REPORT = 'SUBMIT_REPORT';
<<<<<<< HEAD
=======
export const SUBMIT_DISPUTE = 'SUBMIT_DISPUTE';
export const TRANSACTIONS = 'TRANSACTIONS';
>>>>>>> 5513f00f

// Pending Queue SINGLE TYPE
export const CLAIM_FEE_WINDOWS = 'CLAIM_FEE_WINDOWS';

// Media Queries
export const SMALL_MOBILE = '(max-width: 767px)'; // matches @breakpoint-mobile-mid
export const TABLET = '(min-width: 768px) and (max-width: 1150px)';
export const DESKTOP = '(min-width:1151px) and (max-width: 2000px)';
export const LARGE_DESKTOP = '(min-width: 2001px)';
// temp tablet breakpoint until trading pg additional breakpoints are implemented
export const TEMP_TABLET = '(max-width: 1150px)';
export const TABLET_MAX = '(max-width: 1150px)';

// Sort variables
export const END_TIME = 'endTime';

// Table Column types
export const PLAIN = 'PLAIN';
export const TEXT = 'TEXT';
export const POSITION_TYPE = 'POSITION_TYPE';
export const VALUE = 'VALUE';
export const CANCEL_TEXT_BUTTON = 'CANCEL_TEXT_BUTTON';
export const MOVEMENT_LABEL = 'MOVEMENT_LABEL';
export const INVALID_LABEL = 'INVALID_LABEL';

export const COLUMN_TYPES = {
  [TEXT]: TEXT,
  [POSITION_TYPE]: POSITION_TYPE,
  [VALUE]: VALUE,
  [INVALID_LABEL]: INVALID_LABEL,
  [CANCEL_TEXT_BUTTON]: CANCEL_TEXT_BUTTON,
  [MOVEMENT_LABEL]: MOVEMENT_LABEL,
  [PLAIN]: PLAIN,
};

export const BINARY_CATEGORICAL_FORMAT_OPTIONS = {
  decimals: 2,
  decimalsRounded: 2,
};

// Login method variables
export const TREZOR_MANIFEST_EMAIL = 'team@augur.net';
export const TREZOR_MANIFEST_APPURL = 'https://dev.augur.net';
export const PORTIS_API_KEY = 'b67817cf-8dd0-4116-a0cf-657820ddc019';
export const FORTMATIC_API_KEY = 'pk_live_8001A50CCA35D8CB';
export const FORTMATIC_API_TEST_KEY = 'pk_test_5185BE42CA372148';

export const NON_EXISTENT = 'N/A';

export const YES_NO_OUTCOMES = [
  {
    id: 0,
    description: 'Invalid',
    isTradeable: true,
  },
  {
    id: 1,
    description: 'No',
    isTradeable: true,
  },
  {
    id: 2,
    description: 'Yes',
    isTradeable: true,
  },
];

export const SCALAR_OUTCOMES = [
  {
    id: 0,
    description: 'Invalid',
    isTradeable: true,
  },
  {
    id: 2,
    description: NON_EXISTENT,
    isTradeable: true,
  },
];

export const POPULAR_CATEGORIES = [
  'sports',
  'politics',
  'entertainment',
  'finance',
  'crypto',
];

export const POPULAR_CATEGORIES_ICONS = [
  CategorySports,
  CategoryPolitics,
  CategoryEntertainment,
  CategoryFinance,
  CategoryCrypto,
];

export const CATEGORIES_MAX = 8;

export enum PAGINATION_VIEW_OPTIONS {
  ALL = 'All',
  TEN = '10',
  FIFTY = '50',
  HUNDRED = '100',
}

export enum TRADING_TUTORIAL_STEPS {
  INTRO_MODAL = 0,
  MARKET_DETAILS = 1,
  MARKET_DATA = 2,
  BUYING_SHARES = 3,
  SELECT_OUTCOME = 4,
  QUANTITY = 5,
  LIMIT_PRICE = 6,
  ORDER_VALUE = 7,
  ORDER_BOOK = 8,
  PLACE_ORDER = 9,
  OPEN_ORDERS = 10,
  MY_FILLS = 11,
  POSITIONS = 12,
  OUTRO_MODAL = 13,
}

export const TRADING_TUTORIAL_COPY = {
  [TRADING_TUTORIAL_STEPS.MARKET_DETAILS]: {
    title: 'Market Details',
    subheader: [
      {
        text:
          "First, lets start by looking over the market details. Be sure to check that the question isn't subjective or ambiguous, and that the Resolution Source abides by the",
        linkText: 'community guidelines.',
        link: 'https://docs.augur.net',
      },
    ],
  },
  [TRADING_TUTORIAL_STEPS.MARKET_DATA]: {
    title: 'Market Data',
    subheader: [
      {
        text:
          "Here you can get an idea of the market's trading volume (how much has changed hands) and open interest (sum of trades matched). Make sure that the event expiration leaves time for the outcome to be made known and that you're comfortable with the market's fees.",
      },
    ],
  },
  [TRADING_TUTORIAL_STEPS.BUYING_SHARES]: {
    title: 'Buying Shares',
    subheader: [
      {
        text:
          "Let's practice buying shares, or going 'long' on an outcome. First, make sure the 'buy shares' tab is selected.",
      },
      {
        text: "To learn more about selling shares, or going 'short,' see our",
        linkText: 'guide.',
        link: 'https://docs.augur.net',
      },
    ],
  },
  [TRADING_TUTORIAL_STEPS.SELECT_OUTCOME]: {
    title: 'Select Outcome',
    subheader: [
      {
        text: "Select the outcome you believe will be correct or appreciate in price.",
      },
      {
        text: "To learn why invalid is an outcome, see our",
        linkText: "guide.",
        link: 'https://docs.augur.net'
      },
    ],
  },[TRADING_TUTORIAL_STEPS.QUANTITY]: {
    title: 'Quantity',
    subheader: [
      {
        text: 'Enter the amount of shares you wish to buy. Remember each share is priced between $0.01 - $0.99'
      },
      {
        text: 'Please enter a quantity of 100.',
        lighten: true
      },
    ],
  },
  [TRADING_TUTORIAL_STEPS.LIMIT_PRICE]: {
    title: 'Limit Price',
    subheader: [
      {
        text: 'The Limit Price is the price you’re willing to buy or sell per share. This value is between $0.01 and $0.99, which can also be thought of as a probabilty in percentage terms.'
      },
      {
        text: 'For example predicting that there is a 40% chance of this outcome occurring, you would buy $0.40 per share. If your prediction is right, you stand to make a profit of $0.60 per share.'
      },
      {
        text: 'Enter a limit price of $0.40.',
        lighten: true
      }
    ],
  },
  [TRADING_TUTORIAL_STEPS.ORDER_VALUE]: {
    title: 'Total Order Value',
    subheader: [
      {
        text: "This shows the amount of money required to make this trade.",
      },
      {
        text: "You can change this value to control the total cost of your order, and the quantity will adjust to compensate for the new total order value. So if you want to bet $40, enter 40 in here.",
      },
    ],
  },
  [TRADING_TUTORIAL_STEPS.PLACE_ORDER]: {
    title: 'Place your order',
    subheader: [
      {
        text: "Review your order and make sure everything looks correct.",
      },
      {
        text: "Now go ahead and press the 'Place Buy Order' button or click next.",
        lighten: true,
      }
    ],
  },
  [TRADING_TUTORIAL_STEPS.ORDER_BOOK]: {
    title: 'Order Book',
    subheader: [
      {
        text:
          'Alternatively, you can select an available order from the order book to automatically fill into your order ticket.',
      },
      {
        text:
          'The orders in red are sell orders (offers); the quantities shown are available to buy at the listed prices. The orders in green (bids) are orders from users who wish to buy shares. The quantities show how much you can sell to them at the listed prices.',
      },
    ],
  },
  [TRADING_TUTORIAL_STEPS.OPEN_ORDERS]: {
    title: 'Open Orders',
    subheader: [
      {
        text:
          "Once you order is confirmed, you'll get a notification in the top right and you'll see your funds update in the top bar.",
      },
      {
        text:
          'If you place an order and it doesn’t fill immediately, your order will remain on the order book as an open order until it’s traded with or cancelled.',
      },
      {
        text: 'You can view your open orders for the market in this tab.',
      },
      {
        text:
          'As you can see our order just disappeared from open orders because it was filled. Click next to see it in my fills.',
      },
    ],
  },
  [TRADING_TUTORIAL_STEPS.MY_FILLS]: {
    title: 'My Fills',
    subheader: [
      {
        text:
          "Once an order is partially or completley filled, you'll get a notification in the top right. 'My Fills' are where you can track all filled or partially-filled orders.",
      },
    ],
  },
  [TRADING_TUTORIAL_STEPS.POSITIONS]: {
    title: 'Positions',
    subheader: [
      {
        text:
          'Tracks your overall exposure in the current market. This includes your overall position, the average price you put on that position, potential profit and loss (unrealized P/L) and any realized gains or losses (realized P/L).',
      },
    ],
  },
};

export const GWEI_CONVERSION = 1000000000;

export const EVENT_EXPIRATION_TOOLTIP = {
  header: 'Event expiration',
  content: 'This date time indicates when the settlement process begins.',
};
export const TUTORIAL_OUTCOME = 1;
export const TUTORIAL_QUANTITY = 100;
export const TUTORIAL_PRICE = 0.4;
export const TRADING_TUTORIAL_OUTCOMES = [
  {
    id: 0,
    description: 'Invalid',
    isTradeable: true,
  },
  {
    id: 1,
    description: 'Los Angeles Rams',
    isTradeable: true,
  },
  {
    id: 2,
    description: 'New England Patriots',
    isTradeable: true,
  },
  {
    id: 3,
    description: 'Tie/No Winner',
    isTradeable: true,
  },
];

export const DISPUTING_GUIDE = {
  title: 'DISPUTING QUICK GUIDE',
  content: [{
    header: 'Disputing',
    paragraphs: [
      'After a market’s initial report, it will wait for the current dispute window to end before entering into the ‘Currently Disputing’ tab. This is the time for users to dispute a Tentative Outcome if thet believe the market has been reported on incorrectly. Markets awaiting their first or next dispute round can be seen in the ‘Awaiting Next Dispute Round’ tab. An exception to this is when markets have been selected for Fast Resolution.'
    ]
  }, {
    header: 'How to dispute an outcome',
    paragraphs: [
      'A market has to have one of of its non-tentative outcomes bonds filled in order to successfully dispute the current tentative outcome. Choose a non-tentative outcome to either fill the bond completely using your own REP or contribute a smaller amount as part of a crowd sourced bond. If a bond for a non-tentative outcome is successfully filled then that outcome will become the new tentative outcome and the market waits for the next dispute round. This process can repeat itself until a Tentative Outcome is unsuccessfully disputed during a round. Each round the REP stake required to fill a dispute bond is increased.'
    ]
  }, {
    header: 'How a market resolves',
    paragraphs: [
      'If a tentative outcome is not successfully disputed during a dispute round then the market resolves with the current tentative outcome becoming the winning outcome and the reporting phase for that market  is over.'
    ]
  }, {
    header: 'The benefits of reporting',
    paragraphs: [
      'Users who correctly staked on the Winning Outcome get to take a share of the REP that was staked on the incorrect outcome(s). This means you can potentially earn 40% ROI by disputing (i.e staking) against liars and reporting the truth. This keeps the Augur oracle secure and ultimately the Augur platform working how it should.'
    ]
  }],
  learnMoreButtonText: 'Learn more about disputing',
  closeButtonText: 'Close'
};

export const REPORTING_GUIDE = {
  title: 'REPORTING QUICK GUIDE',
  content: [{
    header: 'Upcoming Designated Reporting',
    paragraphs: [
      'Markets in “Upcoming Designated Reporting” are about to enter the reporting phase. The UI displays how much time is remaining before the market will enter reporting'
    ]
  }, {
    header: 'Designated Reporting',
    paragraphs: [
      'Once a market enters reporting, the Designated Reporter (DR) has 24 hours to submit a report on the market’s outcome. If the DR does not submit a report within 24 hours, the market will enter Open Reporting, and the market creator will not receive the No-Show Bond back.',
      'The DR does not unilaterally decide on a market’s outcome. Once a DR submits an outcome, it is open to dispute. If the market ends up resolving to another outcome, the DR will lose their REP stake.'
    ]
  }, {
    header: 'Open Reporting',
    paragraphs: [
      'A market enters Open Reporting if the Designated Reporter does not submit a report within 24 hours of a market’s Reporting Start Time. At this time, any user may report on the outcome and will receive the forfeited No-Show Bond if the market ends up resolving to the outcome that they report. Open Reporting does not require any staked REP on the part of the reporter.'
    ]
  }],
  learnMoreButtonText: 'Learn more about reporting',
  closeButtonText: 'Close'
};

function createOrder(disappear, price, quantity, id, outcomeId, type) {
  return {
    disappear,
    avgPrice: formatDai(price),
    cumulativeShares: quantity.toString(),
    id,
    mySize: '0',
    orderEstimate: createBigNumber(price),
    outcomeId,
    outcomeName: TRADING_TUTORIAL_OUTCOMES[outcomeId].description,
    price: price.toString(),
    quantity: quantity.toString(),
    shares: quantity.toString(),
    sharesEscrowed: formatShares(quantity),
    tokensEscrowed: formatDai(price),
    type,
    unmatchedShares: formatShares(quantity),
  };
}

function createOutcomeOrders(outcomeId) {
  return [
    createOrder(true, TUTORIAL_PRICE, TUTORIAL_QUANTITY, 0, outcomeId, SELL),
    createOrder(false, .5, 150, 1, outcomeId, SELL),
    createOrder(false, .6, 200, 2, outcomeId, SELL),
    createOrder(false, .3, 100, 3, outcomeId, BUY),
    createOrder(false, .2, 150, 4, outcomeId, BUY),
    createOrder(false, .1, 200, 5, outcomeId, BUY),
  ]
}

export const TUTORIAL_ORDER_BOOK = {
  0: createOutcomeOrders(0),
  1: createOutcomeOrders(1),
  2: createOutcomeOrders(2),
  3: createOutcomeOrders(3),
};

function createTrade(date, amount, key, price, time, type) {
  return {
    date,
    amount: createBigNumber(amount),
    key,
    price: createBigNumber(price),
    time,
    type,
  };
}

export const TUTORIAL_TRADING_HISTORY = {
  '21Nov 2019': [
    createTrade('21Nov 2019', 100, '1', 0.5, '19:56:22', BUY),
    createTrade('21Nov 2019', 81, '2', 0.4, '19:55:21', BUY),
    createTrade('20Nov 2019', 56, '3', 0.2, '12:35:21', SELL),
    createTrade('20Nov 2019', 16, '4', 0.24, '11:45:11', SELL),
  ],
  '22Nov 2019': [
    createTrade('22Nov 2019', 40, '1', 0.5, '13:50:32', BUY),
    createTrade('22Nov 2019', 88, '2', 0.4, '02:11:01', SELL),
    createTrade('20Nov 2019', 78, '3', 0.12, '01:35:21', SELL),
  ],
  '25Nov 2019': [
    createTrade('25Nov 2019', 22, '1', 0.5, '11:50:18', SELL),
    createTrade('25Nov 2019', 35, '2', 0.4, '06:44:05', BUY),
    createTrade('20Nov 2019', 44, '3', 0.3, '01:35:21', BUY),
  ],
  '20Nov 2019': [
    createTrade('20Nov 2019', 102, '1', 0.1, '16:50:22', SELL),
    createTrade('20Nov 2019', 56, '2', 0.2, '12:35:21', SELL),
    createTrade('20Nov 2019', 44, '3', 0.3, '12:34:21', BUY),
    createTrade('20Nov 2019', 12, '4', 0.45, '02:35:21', SELL),
    createTrade('20Nov 2019', 78, '6', 0.12, '02:23:21', SELL),
  ],
};

export const DISCORD_LINK = 'https://discord.gg/wWMumZr';

export enum HEADER_TYPE {
  H1 = 'h1',
  H2 = 'h2',
  H3 = 'h3',
}

export const LOGGED_IN_USER_LOCAL_STORAGE_KEY = 'loggedInUser';<|MERGE_RESOLUTION|>--- conflicted
+++ resolved
@@ -826,10 +826,7 @@
 export const RESOLVED_MARKETS_OPEN_ORDERS_TITLE =
   'Open Orders in Resolved Market';
 export const REPORTING_ENDS_SOON_TITLE = 'You need to report';
-<<<<<<< HEAD
 export const FINALIZE_MARKET_TITLE = 'Finalize Market';
-=======
->>>>>>> 5513f00f
 export const SIGN_SEND_ORDERS = 'Sign to approve your orders';
 export const CLAIM_REPORTING_FEES_TITLE = 'Claim Stake and Fees';
 export const PROCEEDS_TO_CLAIM_TITLE = 'Claim Proceeds';
@@ -873,11 +870,8 @@
 export const CLAIM_MARKETS_PROCEEDS = 'CLAIM_MARKETS_PROCEEDS';
 export const CREATE_MARKET = 'CREATE_MARKET';
 export const SUBMIT_REPORT = 'SUBMIT_REPORT';
-<<<<<<< HEAD
-=======
 export const SUBMIT_DISPUTE = 'SUBMIT_DISPUTE';
 export const TRANSACTIONS = 'TRANSACTIONS';
->>>>>>> 5513f00f
 
 // Pending Queue SINGLE TYPE
 export const CLAIM_FEE_WINDOWS = 'CLAIM_FEE_WINDOWS';
