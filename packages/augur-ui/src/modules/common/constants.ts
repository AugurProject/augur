--- conflicted
+++ resolved
@@ -28,7 +28,6 @@
 
 export const TRADING_TUTORIAL = 'TRADING_TUTORIAL';
 export const INVALID_BEST_BID_ALERT_VALUE = createBigNumber('.1');
-<<<<<<< HEAD
 
 export const THEMES = {
   BETTING: 'BETTING',
@@ -36,8 +35,6 @@
   SPORTS: 'SPORTS',
 };
 
-=======
->>>>>>> 6c6f49f0
 export const SCALAR_INVALID_BEST_BID_ALERT_VALUE = createBigNumber('10');
 // # Network Constants
 export const MILLIS_PER_BLOCK = 12000;
