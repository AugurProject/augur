--- conflicted
+++ resolved
@@ -213,7 +213,6 @@
     color: var(--color-reporting);
     text-align: center;
 
-<<<<<<< HEAD
     &:first-of-type {
       .text-12;
 
@@ -221,8 +220,6 @@
       text-align: left;
     }
 
-=======
->>>>>>> 1e1ff057
     @media @breakpoint-max-desktop-min {
       .mono-9;
 
