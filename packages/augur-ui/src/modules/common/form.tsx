--- conflicted
+++ resolved
@@ -1504,10 +1504,7 @@
       uniqueKey,
       condensedStyle,
       openTop,
-<<<<<<< HEAD
-=======
       disabled
->>>>>>> a6cfd162
     } = this.props;
     const error =
       errorMessage && errorMessage !== '' && errorMessage.length > 0;
