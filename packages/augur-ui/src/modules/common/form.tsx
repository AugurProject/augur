--- conflicted
+++ resolved
@@ -36,11 +36,8 @@
 import { SquareDropdown } from 'modules/common/selection';
 import { getTimezones, getUserTimezone, Timezones, UTC_Default } from 'utils/get-timezones';
 import { Moment } from 'moment';
-<<<<<<< HEAD
 import noop from 'utils/noop';
-=======
 import { Getters } from "@augurproject/sdk";
->>>>>>> 70b1d7af
 
 interface CheckboxProps {
   id: string;
