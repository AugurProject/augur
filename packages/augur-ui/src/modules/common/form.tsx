--- conflicted
+++ resolved
@@ -1,20 +1,3 @@
-<<<<<<< HEAD
-import React, { Component } from "react";
-import PropTypes from "prop-types";
-import classNames from "classnames";
-
-import ChevronFlip from "modules/common/chevron-flip";
-import { BigNumber, createBigNumber } from "utils/create-big-number";
-import { PulseLoader } from "react-spinners";
-import { SearchIcon, XIcon, CheckMark, OutlineChevron, Ellipsis } from "modules/common/icons";
-import debounce from "utils/debounce";
-
-import Styles from "modules/common/form.styles.less";
-import { SquareDropdown } from "modules/common/selection";
-import "react-dates/initialize";
-import "react-dates/lib/css/_datepicker.css";
-import { SingleDatePicker } from "react-dates";
-=======
 import React, { Component } from 'react';
 import PropTypes from 'prop-types';
 import classNames from 'classnames';
@@ -39,7 +22,7 @@
 import 'react-dates/initialize';
 import 'react-dates/lib/css/_datepicker.css';
 import { SingleDatePicker } from 'react-dates';
->>>>>>> 9973d14e
+import { SquareDropdown } from "modules/common/selection";
 
 interface CheckboxProps {
   id: string;
@@ -279,15 +262,8 @@
     <p>{description}</p>
   </div>
 );
-<<<<<<< HEAD
-
-export class TextInput extends React.Component<
-  TextInputProps,
-  TextInputState
-> {
-=======
+
 export class TextInput extends React.Component<TextInputProps, TextInputState> {
->>>>>>> 9973d14e
   state: TextInputState = {
     value: this.props.value,
   };
