import React, { Component, useState, useEffect } from 'react';
import classNames from 'classnames';

import ChevronFlip from 'modules/common/chevron-flip';
import { BigNumber, createBigNumber } from 'utils/create-big-number';
import { PulseLoader } from 'react-spinners';
import {
  RightAngle,
  SearchIcon,
  XIcon,
  CheckMark,
  OutlineChevron,
  Ellipsis,
  EmptyRadio,
  FilledRadio,
  EmptyCheckbox,
  FilledCheckbox,
  Chevron,
  DirectionArrow,
  Calendar,
  Clock,
  Arrow,
  LoadingEllipse,
  CategorySports,
} from 'modules/common/icons';
import debounce from 'utils/debounce';
import {
  CUSTOM,
  SCALAR,
  ZERO,
  REPORTING_STATE,
} from 'modules/common/constants';
import { ExclamationCircle } from 'modules/common/icons';
import { Subheaders, DisputingButtonView } from 'modules/reporting/common';
import { formatAttoRep, formatNumber } from 'utils/format-number';
import ReportingBondsView from 'modules/reporting/containers/reporting-bonds-view';
import DisputingBondsView from 'modules/reporting/containers/disputing-bonds-view';

import Styles from 'modules/common/form.styles.less';
import 'react-dates/initialize';
import 'react-dates/lib/css/_datepicker.css';
import { SingleDatePicker } from 'react-dates';
import { SquareDropdown, NameValuePair } from 'modules/common/selection';
import { getTimezones, UTC_Default } from 'utils/get-timezones';
import noop from 'utils/noop';
import { Getters } from '@augurproject/sdk';
import { MarketData, DisputeInputtedValues, SortedGroup } from 'modules/types';
import MarkdownRenderer from 'modules/common/markdown-renderer';

interface CheckboxProps {
  id: string;
  isChecked: boolean;
  disabled?: boolean;
  type?: string;
  value?: any;
  onClick: Function;
  small?: boolean;
  smallOnDesktop?: boolean;
}

interface DatePickerProps {
  id?: string;
  date: any;
  placeholder?: string;
  onDateChange: Function;
  isOutsideRange?: Function;
  focused?: boolean;
  onFocusChange?: Function;
  displayFormat: string;
  numberOfMonths: number;
  navPrev?: any;
  navNext?: any;
  errorMessage?: string;
  condensedStyle?: boolean;
}

interface TextInputProps {
  type?: string;
  errorMessage?: string;
  disabled?: boolean;
  placeholder?: string;
  onChange: Function;
  value?: string;
  maxLength?: string;
  trailingLabel?: string;
  innerLabel?: string;
  autoCompleteList?: SortedGroup[];
  onAutoCompleteListSelected?: Function;
  hideTrailingOnMobile?: boolean;
}

interface TextInputState {
  value: string;
  showList: boolean;
}

interface InputDropdownProps {
  onChange: Function;
  default: string;
  options: string[];
  isMobileSmall?: boolean;
  label: string;
  className?: string;
  onKeyPress?: Function;
}

interface InputDropdownState {
  label: string;
  value: string;
  showList: boolean;
  selected: boolean;
}

interface FormDropdownProps {
  id?: string;
  onChange: any;
  className?: string;
  sort?: boolean;
  defaultValue?: string | number;
  options: NameValuePair[];
  staticLabel?: string;
  disabled?: boolean;
  error?: boolean;
  errorMessage?: string;
  openTop?: boolean;
}

export const FormDropdown = (props: FormDropdownProps) => (
  <div className={Styles.FormDropdown}>
    <SquareDropdown
      {...props}
      className={classNames({
        [Styles.disabled]: props.disabled,
        [Styles.error]:
          props.errorMessage &&
          props.errorMessage !== '' &&
          props.errorMessage.length > 0,
      })}
      activeClassName={Styles.FormDropdownActive}
    />
    {props.errorMessage &&
      props.errorMessage !== '' &&
      props.errorMessage.length > 0 && (
        <span className={Styles.ErrorText}>{props.errorMessage}</span>
      )}
  </div>
);

interface TimezoneDropdownProps {
  id?: string;
  onChange: any;
  className?: string;
  autoCompleteList?: SortedGroup[];
  disabled?: boolean;
  timestamp?: number;
  timezone: string;
  condensedStyle?: boolean;
}

export const TimezoneDropdown = (props: TimezoneDropdownProps) => {
  const [value, setValue] = useState(
    props.timezone ? props.timezone : UTC_Default
  );
  const [timezones, setTimezones] = useState(getTimezones(props.timestamp));
  useEffect(() => {
    props.timezone ? setValue(props.timezone) : setValue(UTC_Default);
    setTimezones(getTimezones(props.timestamp));
  }, [props.timezone, props.timestamp]);

  return (
    <section
      className={classNames(Styles.Timezones, {
        [Styles.Condensed]: props.condensedStyle,
      })}
    >
      <TextInput
        value={value === UTC_Default ? '' : value}
        placeholder={UTC_Default}
        autoCompleteList={timezones.timezones}
        onChange={() => {}}
        onAutoCompleteListSelected={timezone => {
          const parse = /\(UTC (.*)\)/i;
          if (timezone !== '') {
            const offset = timezone.match(parse)[1];
            const offsetName = timezone.split(')')[1].trim();
            props.onChange(offsetName, offset, timezone);
          } else {
            props.onChange(null, 0, null);
          }
          setValue(timezone);
        }}
      />
    </section>
  );
};

interface ErrorProps {
  header?: string;
  subheader?: string;
  alternate?: boolean;
}

export const Error = (props: ErrorProps) => (
  <section
    className={classNames(Styles.ErrorLabel, {
      [Styles.Alternate]: props.alternate,
    })}
  >
    {!props.alternate && ExclamationCircle}
    <div>
      <span>{props.header}</span>
      <span>{props.subheader}</span>
    </div>
  </section>
);

export interface BaseRadioButtonProp {
  id: string;
  checked: boolean;
  value?: string;
}
export interface RadioCardProps extends BaseRadioButtonProp {
  header: string;
  description: string;
  onChange?: Function;
  icon?: JSX.Element;
  useIconColors?: boolean;
}

interface RadioGroupProps {
  id: string;
  onChange: Function;
  radioButtons: BaseRadioButtonProp[];
  market?: MarketData;
  defaultSelected?: string | null;
  children?: any[];
  reportAction: Function;
  inputtedReportingStake?: DisputeInputtedValues;
  updateInputtedStake?: Function;
  updateScalarOutcome?: Function;
  inputScalarOutcome?: string;
  stake?: Getters.Markets.StakeDetails;
  userCurrentDisputeRound:
    | Getters.Accounts.UserCurrentOutcomeDisputeStake[]
    | [];
  hideRadioButton?: boolean;
  disabled?: boolean;
}

export interface RadioGroupState {
  selected: string | null;
}

export interface RadioBarProps extends BaseRadioButtonProp {
  header: string;
  onChange?: Function;
  expandable?: boolean;
  error?: boolean;
  onTextChange?: Function;
  placeholder?: string;
  textValue?: string;
  errorMessage?: string;
  multiSelect?: boolean;
  disabled?: boolean;
}

export interface ReportingRadioBarProps extends BaseRadioButtonProp {
  market: MarketData;
  header: string;
  updateChecked?: Function;
  expandable?: boolean;
  error?: boolean;
  stake: Getters.Markets.StakeDetails | null;
  isInvalid?: boolean;
  inputtedReportingStake?: DisputeInputtedValues;
  updateInputtedStake?: Function;
  reportAction: Function;
  updateScalarOutcome?: Function;
  inputScalarOutcome?: string;
  userOutcomeCurrentRoundDispute: Getters.Accounts.UserCurrentOutcomeDisputeStake | null;
  hideButton?: boolean;
  isDisputing: boolean;
  Gnosis_ENABLED: boolean;
}

export interface RadioTwoLineBarProps extends BaseRadioButtonProp {
  header: string;
  description: string;
  onChange: Function;
  error?: boolean;
  hideRadioButton?: boolean;
  renderMarkdown?: boolean;
}

interface CheckboxBarProps extends BaseRadioButtonProp {
  header: string;
  onChange: Function;
  error?: boolean;
}

interface CategoryMultiSelectProps {
  sortedGroup: SortedGroup[];
  initialSelected?: string[];
  initialValues?: string[];
  updateSelection: Function;
  errorMessage?: string[];
  disableCategory?: boolean;
  disableSubCategory?: boolean;
  disableTertiaryCategory?: boolean;
}

interface CategoryMultiSelectState {
  groups: SortedGroup[];
  selected: string[];
  values: string[];
}

interface DropdownInputGroupProps {
  defaultValue?: string;
  staticLabel?: string;
  onChangeDropdown: Function;
  autoCompleteList?: SortedGroup[];
  options: NameValuePair[];
  errorMessage?: string;
  value: string;
  placeholder?: string;
  onChangeInput: Function;
  showText: boolean;
  showIcon: boolean;
  showDropdown: boolean;
  disabled: boolean;
  removable?: boolean;
}

const defaultMultiSelect = (amount: number, justStrings = false) => {
  const result = [];
  const item = justStrings ? '' : { value: '' };
  for (let i = 1; i <= amount; i++) {
    result.push(item);
  }
  return result;
};

export const createGroups = (
  groups: SortedGroup[],
  values: string[],
  selected: string[]
) => {
  const primaryOptions = createOptions(groups, selected[0]);
  const primarySubgroup = findSubgroup(groups, values[0]);
  const secondaryCustom = selected[1] === CUSTOM;
  const secondaryAutoComplete = secondaryCustom
    ? findAutoComplete(primarySubgroup, CUSTOM)
    : findAutoComplete(primarySubgroup, values[0]);
  const secondaryOptions = createOptions(primarySubgroup, selected[1]);
  const tertiaryAutoComplete = secondaryCustom
    ? findAutoComplete(secondaryAutoComplete, values[1])
    : findAutoComplete(primarySubgroup, values[1]);
  const tertiaryOptions = createOptions(
    findSubgroup(primarySubgroup, values[1]),
    selected[2]
  );

  return {
    primaryOptions,
    secondaryOptions,
    secondaryAutoComplete,
    tertiaryOptions,
    tertiaryAutoComplete,
  };
};

export const determineVisible = (
  values: string[],
  primaryOptions: NameValuePair[],
  secondaryOptions: NameValuePair[],
  tertiaryOptions: NameValuePair[],
  selected: string[]
) => {
  const showSecondaryDropdown = values[0] !== '' && secondaryOptions.length > 0;
  const showTertiaryDropdown = tertiaryOptions.length > 0 && values[1] !== '';
  const customPrimary =
    selected[0] === CUSTOM ||
    (selected[0] &&
      !primaryOptions.map(option => option.value).includes(selected[0]));
  const customSecondary =
    selected[1] === CUSTOM ||
    (selected[1] &&
      !secondaryOptions.map(option => option.value).includes(selected[1])) ||
    (!showSecondaryDropdown && customPrimary && values[0] !== '');
  const customTertiary =
    selected[2] === CUSTOM ||
    (selected[2] &&
      !tertiaryOptions.map(option => option.value).includes(selected[2])) ||
    (!showTertiaryDropdown && values[1] !== '');
  return {
    showSecondaryDropdown,
    showTertiaryDropdown,
    customPrimary,
    customSecondary,
    customTertiary,
  };
};

export const getNewValues = (
  value: string,
  position: number,
  values: string[]
) => {
  const updatedValues = [...values];
  updatedValues[position] = value;
  return updatedValues;
};

export const getNewSelected = (
  selection: string,
  position: number,
  selected: string[]
) => {
  const updatedSelected = [...selected];
  updatedSelected[position] = selection;
  return updatedSelected;
};

export const createOptions = (sortedGroup: SortedGroup, selected: string) => {
  const options = sortedGroup.map(({ label, value }) => ({
    label,
    value,
    selected: selected === value,
  }));
  return options;
};

export const findSubgroup = (sortedGroup: SortedGroup, selection: string) => {
  if (selection === '') return [];
  const selected = sortedGroup.find(item => item.value === selection);
  if (selected && selected.subGroup) {
    return selected.subGroup;
  } else {
    return [];
  }
};

export const findAutoComplete = (
  sortedGroup: SortedGroup,
  selection: string
) => {
  if (selection === '') return [];
  const selected = sortedGroup.find(item => item.value === selection);
  if (selected && selected.autoCompleteList) {
    return selected.autoCompleteList;
  } else {
    return [];
  }
};

export const DropdownInputGroup = ({
  defaultValue,
  staticLabel,
  onChangeDropdown,
  options,
  autoCompleteList,
  errorMessage,
  value,
  placeholder,
  onChangeInput,
  showText,
  showIcon,
  showDropdown,
  disabled,
  removable,
}: DropdownInputGroupProps) => (
  <li>
    {showIcon && RightAngle}
    {showDropdown && (
      <FormDropdown
        defaultValue={showText ? CUSTOM : defaultValue}
        staticLabel={staticLabel}
        onChange={onChangeDropdown}
        options={options}
        errorMessage={errorMessage}
        disabled={disabled}
      />
    )}
    {showText && (
      <TextInput
        value={value}
        placeholder={placeholder}
        autoCompleteList={autoCompleteList}
        onChange={onChangeInput}
        errorMessage={!showDropdown ? errorMessage : ''}
      />
    )}
    {removable && !disabled && value !== '' && !showText && (
      <button
        onClick={e => {
          if (showText) {
            onChangeInput('');
          } else if (showDropdown) {
            onChangeDropdown('');
          }
        }}
      >
        {XIcon}
      </button>
    )}
  </li>
);

interface CategorySingleSelectProps {
  options: NameValuePair[];
  autoCompleteList?: NameValuePair[];
  initialSelected?: string;
  initialValue?: string;
  updateSelection: Function;
  errorMessage?: string;
  staticLabel?: string;
  placeholder?: string;
  disabled?: boolean;
  showDropdown?: boolean;
}

interface CategorySingleSelectState {
  selected: string;
  value: string;
  showText: boolean;
}

export class CategorySingleSelect extends Component<
  CategorySingleSelectProps,
  CategorySingleSelectState
> {
  state: CategorySingleSelectState = {
    selected: this.props.initialSelected || '',
    value:
      this.props.initialValue ||
      (this.props.initialSelected === CUSTOM
        ? ''
        : this.props.initialSelected || ''),
    showText: this.props.initialSelected === CUSTOM,
  };

  componentDidUpdate(prevProps) {
    if (this.props.initialSelected !== prevProps.initialSelected) {
      this.handleUpdate(this.props.initialSelected, this.props.initialValue);
    }
  }

  onChangeDropdown(choice) {
    let value = choice;
    if (choice === CUSTOM) value = '';
    if (choice === '') {
      value = '';
    }
    this.handleUpdate(choice, value);
  }

  handleUpdate(selected, value) {
    const { updateSelection } = this.props;
    this.setState({ selected, value, showText: selected === CUSTOM }, () =>
      updateSelection(value)
    );
  }

  render() {
    const {
      options,
      errorMessage,
      staticLabel,
      placeholder,
      autoCompleteList,
      disabled,
      showDropdown,
    } = this.props;
    const { selected, value, showText } = this.state;
    return (
      <ul className={Styles.CategoryMultiSelect}>
        <DropdownInputGroup
          defaultValue={selected}
          staticLabel={staticLabel}
          onChangeDropdown={choice => this.onChangeDropdown(choice)}
          options={options}
          errorMessage={errorMessage}
          value={value}
          placeholder={placeholder}
          onChangeInput={v => this.handleUpdate(selected, v)}
          showText={showText}
          showDropdown={showDropdown || options.length > 0}
          autoCompleteList={autoCompleteList}
          disabled={disabled}
        />
      </ul>
    );
  }
}

export class CategoryMultiSelect extends Component<
  CategoryMultiSelectProps,
  CategoryMultiSelectState
> {
  state: CategoryMultiSelectState = {
    groups: this.props.sortedGroup || defaultMultiSelect(3),
    selected: this.props.initialSelected || ['', '', ''],
    values: this.props.initialValues ||
      this.props.initialSelected || ['', '', ''],
  };

  onChangeDropdown(choice, position) {
    let value = choice;
    if (choice === CUSTOM) value = '';
    if (choice === '') {
      value = '';
    }

    // Reset children categories when parents is changed
    const clearAllChildren = (category, idx) => {
      if (idx > position) {
        return '';
      }
      return category;
    };

    const selected = getNewSelected(choice, position, this.state.selected).map(
      clearAllChildren
    );
    const values = getNewValues(value, position, this.state.values).map(
      clearAllChildren
    );
    this.handleUpdate(selected, values);
  }

  handleUpdate(selected, values) {
    const { updateSelection } = this.props;
    this.setState({ selected, values }, () => updateSelection(values));
  }

  render() {
    const {
      errorMessage,
      disableCategory,
      disableSubCategory,
      disableTertiaryCategory,
    } = this.props;
    const { groups, selected, values } = this.state;
    const {
      primaryOptions,
      secondaryOptions,
      secondaryAutoComplete,
      tertiaryOptions,
      tertiaryAutoComplete,
    } = createGroups(groups, values, selected);
    const {
      showSecondaryDropdown,
      showTertiaryDropdown,
      customPrimary,
      customSecondary,
      customTertiary,
    } = determineVisible(
      values,
      primaryOptions,
      secondaryOptions,
      tertiaryOptions,
      selected
    );

    return (
      <ul className={classNames(Styles.CategoryMultiSelect, {[Styles.CustomPrimary]: customPrimary, [Styles.CustomTertiary]: customTertiary})}>
        <DropdownInputGroup
          defaultValue={selected[0]}
          staticLabel="Primary Category"
          onChangeDropdown={choice => this.onChangeDropdown(choice, 0)}
          options={primaryOptions}
          errorMessage={errorMessage && errorMessage[0]}
          value={values[0]}
          placeholder="Enter Custom Category"
          onChangeInput={v =>
            this.handleUpdate(selected, getNewValues(v, 0, values))
          }
          showText={customPrimary}
          showIcon={false}
          showDropdown={true}
          disabled={disableCategory}
        />
        {(showSecondaryDropdown || customSecondary) && (
          <DropdownInputGroup
            defaultValue={selected[1]}
            staticLabel="Secondary Category"
            onChangeDropdown={choice => this.onChangeDropdown(choice, 1)}
            options={secondaryOptions}
            errorMessage={errorMessage && errorMessage[1]}
            value={values[1]}
            placeholder="Custom Secondary Category"
            onChangeInput={v =>
              this.handleUpdate(selected, getNewValues(v, 1, values))
            }
            showText={customSecondary}
            showIcon={showSecondaryDropdown || customSecondary}
            showDropdown={showSecondaryDropdown}
            autoCompleteList={secondaryAutoComplete}
            disabled={disableSubCategory}
          />
        )}
        {(showTertiaryDropdown || customTertiary) && (
          <DropdownInputGroup
            defaultValue={selected[2]}
            staticLabel="Sub Category"
            onChangeDropdown={choice => this.onChangeDropdown(choice, 2)}
            options={tertiaryOptions}
            errorMessage={errorMessage && errorMessage[2]}
            value={values[2]}
            placeholder="Custom Sub Category"
            onChangeInput={v =>
              this.handleUpdate(selected, getNewValues(v, 2, values))
            }
            showText={customTertiary}
            showIcon={showTertiaryDropdown || customTertiary}
            showDropdown={showTertiaryDropdown}
            autoCompleteList={tertiaryAutoComplete}
            removable
            disabled={disableTertiaryCategory}
          />
        )}
      </ul>
    );
  }
}

export const CheckboxBar = ({
  header,
  onChange,
  checked,
  value,
  error,
}: CheckboxBarProps) => (
  <div
    className={classNames(Styles.CheckboxBar, {
      [Styles.RadioBarError]: error,
      [Styles.CheckboxBarChecked]: checked,
    })}
    role="button"
    onClick={e => onChange(value)}
  >
    {checked ? FilledCheckbox : EmptyCheckbox}
    <h5>{header}</h5>
  </div>
);

interface ReportingRadioGroupProps {
  market: MarketData;
  radioButtons: ReportingRadioBarProps[];
  selected: string | null;
  updateChecked: Function;
  reportAction: Function;
  inputtedReportingStake?: DisputeInputtedValues;
  updateInputtedStake?: Function;
  updateScalarOutcome?: Function;
  inputScalarOutcome?: string;
  userCurrentDisputeRound: Getters.Accounts.UserCurrentOutcomeDisputeStake[];
  isDisputing: boolean;
}

export const ReportingRadioBarGroup = ({
  market,
  radioButtons,
  selected,
  updateChecked,
  reportAction,
  inputtedReportingStake,
  updateInputtedStake,
  inputScalarOutcome,
  updateScalarOutcome,
  userCurrentDisputeRound,
  isDisputing,
}: ReportingRadioGroupProps) => {
  const { disputeInfo } = market;
  const tentativeWinning = radioButtons.find(
    radioButton => radioButton.stake.tentativeWinning
  );
  let winningStakeCurrent = '0';
  let disputeAmount = '0';
  let notNewTentativeWinner = false;
  if (tentativeWinning) {
    const winning = disputeInfo.stakes.find(s => s.tentativeWinning);
    const disputeOutcome = disputeInfo.stakes.find(s => s.outcome === selected);
    if (disputeOutcome) {
      notNewTentativeWinner = createBigNumber(winning.stakeCurrent).gt(
        disputeOutcome.bondSizeCurrent
      );
      disputeAmount = formatAttoRep(disputeOutcome.bondSizeCurrent).formatted;
      winningStakeCurrent = formatAttoRep(winning.stakeCurrent).formatted;
    }
  }

  return (
    <div className={Styles.ReportingRadioBarGroup}>
      {isDisputing && tentativeWinning && (
        <section>
          <span>Tentative Outcome</span>
          <span>
            Add Pre-emptive stake to Support this outcome if you believe it to
            be correct.
          </span>
          <ReportingRadioBar
            market={market}
            expandable
            {...tentativeWinning}
            inputtedReportingStake={inputtedReportingStake}
            inputScalarOutcome={inputScalarOutcome}
            updateInputtedStake={updateInputtedStake}
            isInvalid={tentativeWinning.isInvalid}
            updateScalarOutcome={updateScalarOutcome}
            updateChecked={(selected, isInvalid) => {
              updateChecked(selected, isInvalid);
            }}
            reportAction={reportAction}
            userOutcomeCurrentRoundDispute={userCurrentDisputeRound.find(
              d => d.outcome === String(tentativeWinning.value)
            )}
            hideButton={disputeInfo.disputePacingOn}
            isDisputing={isDisputing}
          />
        </section>
      )}
      <span>{!isDisputing ? 'Outcomes' : 'Other Outcomes'}</span>
      <span>
        {!isDisputing
          ? 'Select which outcome occurred. If you select what is deemed an incorrect outcome, you will lose your stake.'
          : 'If the Tentative Winning Outcome is incorrect, select the outcome you believe to be correct in order to stake in its favor. You will lose your entire stake if the outcome you select is disputed and does not end up as the winning outcome.'}
      </span>
      {isDisputing &&
        notNewTentativeWinner &&
        tentativeWinning.id !== selected && (
          <Error
            header={`Filling this bond of ${disputeAmount} REP only completes this current round`}
            subheader={`Tentative Winning outcome has ${winningStakeCurrent} REP already staked for next round. More REP will be needed to make this outcome the Tentative Winner. This will require an additional transaction.`}
          />
        )}
      {radioButtons.map(
        (radio, index) =>
          !radio.isInvalid &&
          (!isDisputing || !radio.stake.tentativeWinning) && (
            <ReportingRadioBar
              market={market}
              key={`${index}${radio.value}`}
              expandable
              {...radio}
              updateChecked={(selected, isInvalid) => {
                updateChecked(selected, isInvalid);
              }}
              reportAction={reportAction}
              inputScalarOutcome={inputScalarOutcome}
              updateScalarOutcome={updateScalarOutcome}
              inputtedReportingStake={inputtedReportingStake}
              updateInputtedStake={updateInputtedStake}
              userOutcomeCurrentRoundDispute={userCurrentDisputeRound.find(
                d => d.outcome === String(radio.value)
              )}
              isDisputing={isDisputing}
            />
          )
      )}
      <span>
        {!isDisputing
          ? "Select Invalid if you believe this market's outcome was ambiguous or unverifiable."
          : 'If you believe this market to be invalid, you can help fill the dispute bond of the official Invalid outcome below to make Invalid the new Tentative Outcome. Please check the resolution details above carefully.'}
      </span>
      {radioButtons.map(
        (radio, index) =>
          !radio.stake.tentativeWinning &&
          radio.isInvalid && (
            <ReportingRadioBar
              market={market}
              key={`${index}${radio.value}`}
              expandable
              {...radio}
              updateChecked={(selected, isInvalid) => {
                updateChecked(selected, isInvalid);
              }}
              reportAction={reportAction}
              inputScalarOutcome={inputScalarOutcome}
              updateScalarOutcome={updateScalarOutcome}
              inputtedReportingStake={inputtedReportingStake}
              updateInputtedStake={updateInputtedStake}
              userOutcomeCurrentRoundDispute={userCurrentDisputeRound.find(
                d => d.outcome === String(radio.value)
              )}
              isDisputing={isDisputing}
            />
          )
      )}
    </div>
  );
};

export class RadioBarGroup extends Component<RadioGroupProps, RadioGroupState> {
  state: RadioGroupState = {
    selected: this.props.defaultSelected || null,
  };

  componentDidUpdate(prevProps: RadioGroupProps, prevState: RadioGroupState) {
    if (this.props.defaultSelected !== prevProps.defaultSelected) {
      this.updateChecked(this.props.defaultSelected);
    }
  }

  updateChecked = selected => {
    this.props.onChange(selected);
    this.setState({ selected });
  };

  render() {
    const { radioButtons } = this.props;
    const { selected } = this.state;
    return (
      <div className={Styles.RadioBarGroup}>
        {radioButtons.map(radio => (
          <RadioBar
            key={radio.value}
            {...radio}
            checked={radio.value === selected}
            onChange={selected => {
              this.props.onChange(selected);
              this.setState({ selected });
            }}
          />
        ))}
      </div>
    );
  }
}

export class ReportingRadioBar extends Component<ReportingRadioBarProps, {}> {
  render() {
    const {
      id,
      market,
      header,
      updateChecked,
      checked,
      error,
      isInvalid,
      inputtedReportingStake,
      updateInputtedStake,
      reportAction,
      inputScalarOutcome,
      updateScalarOutcome,
      userOutcomeCurrentRoundDispute,
      hideButton,
      isDisputing,
      Gnosis_ENABLED,
    } = this.props;

    let { stake } = this.props;
    const { disputeInfo, reportingState, marketType } = market;
    const isScalar = marketType === SCALAR;
    if (isScalar) {
      for (const index in disputeInfo.stakes) {
        if (disputeInfo.stakes[index].outcome === inputScalarOutcome) {
          stake = disputeInfo.stakes[index];
        }
      }
      // Set default values if outcome has not received stake
      if (!stake) {
        stake = disputeInfo.stakes.find(s => s.outcome === null);
      }
    }

    if (stake && stake.stakeCurrent === '-') stake.stakeCurrent = '0';
    const fullBond =
      stake && inputtedReportingStake
        ? createBigNumber(stake.stakeCurrent).plus(
            inputtedReportingStake.inputToAttoRep || ZERO
          )
        : '0';

    return (
      <div
        className={classNames(Styles.ReportingRadioBar, {
          [Styles.RadioBarError]: error,
          [Styles.Invalid]: isInvalid,
          [Styles.Checked]: checked,
          [Styles.Hide]: hideButton,
        })}
        role="button"
        onClick={e => {
          !hideButton && updateChecked(id, isInvalid);
        }}
      >
        {checked ? FilledRadio : EmptyRadio}
        <h5>{header}</h5>
        <div onClick={e => e.stopPropagation()}>
          {isDisputing && ( // for disputing or for scalar
            <>
              {!stake.tentativeWinning && checked && (
                <DisputingButtonView
                  stakeCurrent={formatAttoRep(
                    createBigNumber(stake.stakeCurrent).minus(
                      createBigNumber(
                        userOutcomeCurrentRoundDispute
                          ? userOutcomeCurrentRoundDispute.userStakeCurrent
                          : ZERO
                      )
                    )
                  )}
                  bondSizeCurrent={formatAttoRep(stake.bondSizeCurrent)}
                  inputtedStake={formatAttoRep(
                    inputtedReportingStake &&
                      inputtedReportingStake.inputToAttoRep &&
                      checked
                      ? inputtedReportingStake.inputToAttoRep
                      : ZERO
                  )}
                  userValue={
                    userOutcomeCurrentRoundDispute
                      ? formatAttoRep(
                          userOutcomeCurrentRoundDispute.userStakeCurrent
                        )
                      : formatAttoRep(ZERO)
                  }
                  fullBond={formatAttoRep(fullBond)}
                />
              )}
              {stake && stake.tentativeWinning && (
                <Subheaders
                  header="pre-filled stake"
                  subheader={
                    formatAttoRep(stake.stakeCurrent || ZERO).formatted
                  }
                />
              )}
              {checked && (
                <DisputingBondsView
                  market={market}
                  id={id}
                  isInvalid={isInvalid}
                  inputScalarOutcome={inputScalarOutcome}
                  updateScalarOutcome={updateScalarOutcome}
                  stakeValue={inputtedReportingStake.inputStakeValue}
                  updateInputtedStake={updateInputtedStake}
                  stakeRemaining={stake && stake.stakeRemaining}
                  tentativeWinning={stake && stake.tentativeWinning}
                  reportAction={reportAction}
                />
              )}
            </>
          )}
          {!isDisputing && checked && (
            <ReportingBondsView
              market={market}
              id={id}
              inputScalarOutcome={inputScalarOutcome}
              updateScalarOutcome={updateScalarOutcome}
              reportAction={reportAction}
              inputtedReportingStake={inputtedReportingStake}
              updateInputtedStake={updateInputtedStake}
            />
          )}
        </div>
      </div>
    );
  }
}

export const RadioBar = ({
  header,
  onChange,
  checked,
  value,
  error,
  expandable,
  onTextChange,
  placeholder,
  textValue,
  errorMessage,
  multiSelect,
  disabled,
}: RadioBarProps) => (
  <div
    className={classNames(Styles.RadioBar, {
      [Styles.Checked]: checked,
      [Styles.RadioBarExpanded]: checked && expandable,
      [Styles.RadioBarError]: error,
      [Styles.MultiSelect]: multiSelect,
      [Styles.Disabled]: disabled,
    })}
    role="button"
    onClick={e => onChange(value)}
  >
    {multiSelect && <Checkbox isChecked={checked} />}
    {!multiSelect && (checked ? FilledRadio : EmptyRadio)}
    <span>{header}</span>
    {expandable && checked ? (
      <>
        <TextInput
          placeholder={placeholder}
          value={textValue}
          onChange={onTextChange}
          errorMessage={errorMessage}
        />
      </>
    ) : null}
  </div>
);

export class RadioTwoLineBarGroup extends Component<
  RadioGroupProps,
  RadioGroupState
> {
  state: RadioGroupState = {
    selected: this.props.defaultSelected || null,
  };

  componentDidUpdate(prevProps: RadioGroupProps) {
    if (this.props.defaultSelected !== prevProps.defaultSelected) {
      this.updateChecked(this.props.defaultSelected);
    }
  }

  updateChecked = selected => {
    this.props.onChange(selected);
    this.setState({ selected });
  };

  render() {
    const { radioButtons, onChange, hideRadioButton } = this.props;
    const { selected } = this.state;
    return (
      <div>
        {radioButtons.map(radio => (
          <RadioTwoLineBar
            key={radio.value}
            {...radio}
            checked={radio.value === selected}
            hideRadioButton={hideRadioButton}
            onChange={selected => {
              onChange(selected);
              this.setState({ selected });
            }}
          />
        ))}
      </div>
    );
  }
}

export const RadioTwoLineBar = ({
  header,
  onChange,
  checked,
  value,
  error,
  description,
  hideRadioButton,
  renderMarkdown,
}: RadioTwoLineBarProps) => (
  <div
    className={classNames(Styles.RadioTwoLineBar, {
      [Styles.RadioBarError]: error,
      [Styles.HideRadioButton]: hideRadioButton,
      [Styles.Checked]: checked,
      [Styles.RenderMarkdown]: !!renderMarkdown,
    })}
    role="button"
    onClick={e => onChange(value)}
  >
    {!hideRadioButton && (checked ? FilledRadio : EmptyRadio)}
    <h5>{header}</h5>
    {renderMarkdown && (
      <MarkdownRenderer hideLabel noPrewrap text={description} />
    )}
    {!renderMarkdown && <p>{description}</p>}
  </div>
);

export class RadioCardGroup extends Component<
  RadioGroupProps,
  RadioGroupState
> {
  state: RadioGroupState = {
    selected: this.props.defaultSelected || null,
  };

  render() {
    const { radioButtons, onChange, children } = this.props;
    const { selected } = this.state;
    return (
      <div className={Styles.RadioCardGroup}>
        {radioButtons.map(radio => (
          <RadioCard
            key={radio.value}
            {...radio}
            checked={radio.value === selected}
            onChange={selected => {
              onChange(selected);
              this.setState({ selected });
            }}
          />
        ))}
        <div className={Styles.Additional}>{children}</div>
      </div>
    );
  }
}
// this has to be a div to allow for the grid layout we want to use.
const RadioCard = ({
  value,
  header,
  description,
  onChange,
  checked,
  icon,
  useIconColors = false,
}: RadioCardProps) => (
  <div
    className={classNames(Styles.RadioCard, {
      [Styles.RadioCardActive]: checked,
      [Styles.CustomIcon]: icon && !useIconColors,
    })}
    role="button"
    onClick={e => onChange(value)}
  >
    <div>{CheckMark}</div>
    {icon ? icon : Ellipsis}
    <h5>{header}</h5>
    <p>{description}</p>
  </div>
);

interface LocationDisplayProps {
  currentStep: number;
  pages: Array<{}>;
}

<<<<<<< HEAD
export class LocationDisplay extends React.Component<LocationDisplayProps, {}> {
  scrollTo: any = null;

  render() {
    const { pages, currentStep } = this.props;
    return (
      <div className={Styles.LocationDisplay}>
=======

export class LocationDisplay extends React.Component<LocationDisplayProps, {}> {
  scrollTo: any = null;
  container: any = null;

  componentDidUpdate() {
    this.container.scrollLeft = this.scrollTo.offsetLeft / 2;
  }

  render() {
    const { pages, currentStep } = this.props;
   
    return (
      <div className={Styles.LocationDisplay} ref={container => {
        this.container = container;
      }}>
>>>>>>> 4fa250f5
        {pages.map((page: Object, index: Number) => (
          <React.Fragment key={index}>
            <span
              className={classNames({
                [Styles.Selected]: index === currentStep,
              })}
              ref={scrollTo => {
<<<<<<< HEAD
                this.scrollTo = scrollTo;
=======
                if (index === currentStep) {
                  this.scrollTo = scrollTo;
                }
>>>>>>> 4fa250f5
              }}
            >
              {page.title}
            </span>
            {index !== pages.length - 1 && DirectionArrow}
          </React.Fragment>
        ))}
      </div>
    );
  }
}

export class TextInput extends React.Component<TextInputProps, TextInputState> {
  static defaultProps = {
    onAutoCompleteListSelected: () => {},
  };

  state: TextInputState = {
    value: !this.props.value ? '' : this.props.value,
    showList: false,
  };
  refDropdown: any = null;

  componentDidMount() {
    window.addEventListener('click', this.handleWindowOnClick);
  }

  componentDidUpdate(prevProps: TextInputProps, prevState: TextInputState) {
    const { value } = prevProps;
    if (value !== this.props.value) {
      this.setState({ value: this.props.value });
    }
  }

  componentWillUnmount() {
    window.removeEventListener('click', this.handleWindowOnClick);
  }

  handleWindowOnClick = (event: React.MouseEvent<HTMLElement>) => {
    if (this.refDropdown && !this.refDropdown.contains(event.target)) {
      this.setState({ showList: false });
    }
  };

  toggleList = () => {
    let value = this.state.value;
    const showList = this.props.autoCompleteList && !this.state.showList;
    if (showList) {
      value = '';
    }
    this.setState(
      {
        value,
        showList,
      },
      () => showList && this.props.onAutoCompleteListSelected(value)
    );
  };

  onChange = (e: any) => {
    const value = e.target.value;
    this.props.onChange(value);
    this.setState({ value });
  };

  onAutoCompleteSelect = value => {
    !!this.props.onAutoCompleteListSelected
      ? this.props.onAutoCompleteListSelected(value)
      : this.props.onChange(value);

    this.setState({ value, showList: false });
  };

  render() {
    const {
      placeholder,
      disabled,
      errorMessage,
      type,
      trailingLabel,
      innerLabel,
      maxLength,
      hideTrailingOnMobile,
    } = this.props;
    const { autoCompleteList = [] } = this.props;
    const { showList } = this.state;

    const filteredList = autoCompleteList.filter(item =>
      item.label.toLowerCase().includes(this.state.value.toLowerCase())
        ? item
        : null
    );
    const error =
      errorMessage && errorMessage !== '' && errorMessage.length > 0;

    return (
      <div className={Styles.TextInput}>
        <div
          ref={dropdown => {
            this.refDropdown = dropdown;
          }}
        >
          {type !== 'textarea' ? (
            <>
              <input
                className={classNames({ [Styles.error]: error })}
                value={this.state.value}
                onChange={this.onChange}
                onFocus={() => this.toggleList()}
                placeholder={placeholder}
                disabled={disabled}
                maxLength={maxLength}
              />
              {innerLabel && <span className={Styles.Inner}>{innerLabel}</span>}
              <div
                className={classNames(Styles.AutoCompleteList, {
                  [Styles.active]: showList,
                })}
              >
                {filteredList.map(item => (
                  <button
                    key={`${item.value}${item.label}`}
                    value={item.value}
                    onClick={() => this.onAutoCompleteSelect(item.value)}
                  >
                    {item.label}
                  </button>
                ))}
              </div>
            </>
          ) : (
            <textarea
              className={classNames({ [Styles.error]: error })}
              value={this.state.value}
              onChange={this.onChange}
              placeholder={placeholder}
              disabled={disabled}
            />
          )}
          {trailingLabel && (
            <span
              className={classNames(Styles.Trailing, {
                [Styles.Hide]: hideTrailingOnMobile,
              })}
            >
              {trailingLabel}
            </span>
          )}
        </div>
        {error && <span className={Styles.ErrorText}>{errorMessage}</span>}
      </div>
    );
  }
}

interface TimeSelectorProps {
  minute: string;
  hour: string;
  meridiem: string;
  onFocusChange: Function;
  onDateChange: Function;
  focused?: boolean;
  errorMessage?: string;
  uniqueKey?: string;
  condensedStyle?: boolean;
}

export class TimeSelector extends React.Component<TimeSelectorProps, {}> {
  componentDidMount() {
    window.addEventListener('click', this.handleWindowOnClick);
  }

  componentWillUnmount() {
    window.removeEventListener('click', this.handleWindowOnClick);
  }

  handleWindowOnClick = (event: React.MouseEvent<HTMLElement>) => {
    if (
      this.timeSelector &&
      !this.timeSelector.contains(event.target) &&
      this.props.focused
    ) {
      this.props.onFocusChange(false);
    }
  };

  toggleSelector = () => {
    this.props.onFocusChange(!this.props.focused);
  };

  onChangeMinutes = value => {
    this.props.onChange('minute', value);
  };

  onChangeHours = value => {
    this.props.onChange('hour', value);
  };

  onChangeAM = value => {
    this.props.onChange('meridiem', value);
  };

  render() {
    const {
      placeholder,
      hour,
      minute,
      meridiem,
      focused,
      errorMessage,
      uniqueKey,
      condensedStyle,
    } = this.props;
    const error =
      errorMessage && errorMessage !== '' && errorMessage.length > 0;

    return (
      <div
        key={`timeSelector${uniqueKey}`}
        className={classNames(Styles.TimeSelector, {
          [Styles.Condensed]: condensedStyle,
          [Styles.Default]: !hour || !minute || !meridiem,
        })}
        ref={timeSelector => {
          this.timeSelector = timeSelector;
        }}
      >
        <button
          onClick={this.toggleSelector}
          className={classNames({ [Styles.error]: error })}
        >
          <span>
            {!hour || !minute || !meridiem
              ? 'Time'
              : hour + ':' + minute + ' ' + meridiem}
          </span>
          {Clock}
        </button>
        {focused && (
          <>
            {Arrow}
            <div>
              <IndividualTimeSelector
                label="Hours"
                min={1}
                max={12}
                onChange={this.onChangeHours}
                value={hour !== null ? hour : '12'}
              />
              <span>:</span>
              <IndividualTimeSelector
                label="Minutes"
                showLeadingZero
                min={0}
                max={59}
                onChange={this.onChangeMinutes}
                value={minute !== null ? minute : '12'}
              />
              <IndividualTimeSelector
                label="AM/PM"
                hasOptions
                onChange={this.onChangeAM}
                value={meridiem || 'AM'}
              />
            </div>
          </>
        )}
        {error && <span className={Styles.ErrorText}>{errorMessage}</span>}
      </div>
    );
  }
}

interface IndividualTimeSelectorProps {
  hasOptions?: boolean;
  label: string;
  min?: number;
  max?: number;
  onChange: Function;
  showColon?: boolean;
  value: any;
  showLeadingZero?: boolean;
}

interface IndividualTimeSelectorState {
  value: any;
}

class IndividualTimeSelector extends React.Component<
  IndividualTimeSelectorProps,
  IndividualTimeSelectorState
> {
  state: IndividualTimeSelectorState = {
    value: this.props.value,
  };

  componentDidUpdate(prevProps: IndividualTimeSelectorProps) {
    const { value } = prevProps;
    if (value !== this.props.value) {
      this.setState({ value: this.props.value });
    }
  }

  onChange = (value: any) => {
    const { showLeadingZero, hasOptions, onChange, min, max } = this.props;

    if (!hasOptions && value.toString() !== '') {
      if (value > max) return;
      if (value < min) return;
    }

    if (
      showLeadingZero &&
      value.toString().length === 1 &&
      value.toString() !== '0'
    ) {
      value = '0' + value;
    } else if (showLeadingZero && value.toString().length > 2) {
      value = value.substring(1);
    }

    this.setState({ value });
    onChange(value);
  };

  increment = () => {
    const value = this.state.value;
    if (!this.props.hasOptions) {
      let newValue = parseFloat(value) + 1;
      if (newValue > this.props.max) newValue = this.props.min;
      if (newValue < this.props.min) newValue = this.props.max;
      this.onChange(newValue);
    } else {
      this.onChange(value === 'AM' ? 'PM' : 'AM');
    }
  };

  decrement = () => {
    const value = this.state.value;
    if (!this.props.hasOptions) {
      let newValue = parseFloat(value) - 1;
      if (newValue > this.props.max) newValue = this.props.min;
      if (newValue < this.props.min) newValue = this.props.max;
      this.onChange(newValue);
    } else {
      this.onChange(value === 'AM' ? 'PM' : 'AM');
    }
  };

  render() {
    const { label, onChange, value, hasOptions, min, max } = this.props;

    return (
      <div className={Styles.IndividualTimeSelector}>
        <span>{label}</span>
        <button onClick={this.increment}>{Chevron}</button>
        {hasOptions && (
          <input
            type="text"
            onChange={e => this.onChange(e.target.value)}
            value={this.state.value}
            disabled
          />
        )}
        {!hasOptions && (
          <input
            type="number"
            min={min}
            max={max}
            step="1"
            onChange={e => this.onChange(e.target.value)}
            value={this.state.value}
          />
        )}
        <button onClick={this.decrement}>{Chevron}</button>
      </div>
    );
  }
}

export const Checkbox = ({
  id,
  smallOnDesktop = false,
  isChecked,
  onClick,
  disabled,
}: CheckboxProps) => (
  <div
    className={classNames(Styles.Checkbox, {
      [Styles.CheckboxSmall]: smallOnDesktop,
    })}
    role="button"
    onClick={e => {
      e.preventDefault();
      onClick(e);
    }}
  >
    <input
      id={id}
      type="checkbox"
      checked={isChecked}
      disabled={disabled}
      onChange={e => {}}
    />
    <span
      role="button"
      tabIndex={0}
      onClick={e => {}}
      className={classNames({
        [Styles.CheckmarkSmall]: smallOnDesktop,
      })}
    >
      {CheckMark}
    </span>
  </div>
);

Checkbox.defaultProps = {
  disabled: false,
  small: false,
  smallOnDesktop: false,
};

export const DatePicker = (props: DatePickerProps) => (
  <div
    className={classNames(Styles.DatePicker, {
      [Styles.Condensed]: props.condensedStyle,
      [Styles.error]:
        props.errorMessage &&
        props.errorMessage !== '' &&
        props.errorMessage.length > 0,
    })}
  >
    <SingleDatePicker
      id={props.id}
      date={props.date}
      placeholder={props.placeholder || 'Date (D MMM YYYY)'}
      onDateChange={props.onDateChange}
      isOutsideRange={props.isOutsideRange || (() => false)}
      focused={props.focused}
      onFocusChange={props.onFocusChange}
      displayFormat={props.displayFormat || 'D MMM YYYY'}
      numberOfMonths={props.numberOfMonths}
      navPrev={props.navPrev || OutlineChevron}
      navNext={props.navNext || OutlineChevron}
      weekDayFormat="ddd"
      customInputIcon={Calendar}
      readOnly={true}
    />
    {props.errorMessage &&
      props.errorMessage !== '' &&
      props.errorMessage.length > 0 && (
        <span className={Styles.ErrorText}>{props.errorMessage}</span>
      )}
  </div>
);

interface InputProps {
  type?: string;
  className?: string;
  value: any;
  max?: any;
  min?: any;
  isMultiline?: boolean;
  isClearable?: boolean;
  onChange: Function;
  updateValue?: Function;
  onBlur?: Function;
  isIncrementable?: boolean;
  incrementAmount?: number;
  canToggleVisibility?: boolean;
  shouldMatchValue?: boolean;
  comparisonValue?: string;
  isSearch?: boolean;
  placeholder?: string;
  maxButton?: boolean;
  onMaxButtonClick?: Function;
  noFocus?: boolean;
  isLoading?: boolean;
  onFocus?: Function;
  lightBorder?: boolean;
  darkMaxBtn?: boolean;
  style?: any;
}

interface InputState {
  value: any;
  isHiddenContentVisible: boolean;
  focused: boolean;
}

export class Input extends Component<InputProps, InputState> {
  static defaultProps = {
    type: 'text',
    className: null,
    min: null,
    max: null,
    isMultiline: false,
    isClearable: false,
    isIncrementable: false,
    canToggleVisibility: false,
    shouldMatchValue: false,
    isSearch: false,
    maxButton: false,
    noFocus: false,
    isLoading: false,
    lightBorder: false,
    updateValue: null,
    onBlur: null,
    onMaxButtonClick: null,
    onFocus: null,
    incrementAmount: null,
    comparisonValue: null,
    placeholder: null,
    darkMaxBtn: false,
    style: {},
  };

  constructor(props) {
    super(props);

    this.state = {
      value: props.value,
      isHiddenContentVisible: false,
      focused: false,
    };

    this.handleOnChange = this.handleOnChange.bind(this);
    this.handleOnBlur = this.handleOnBlur.bind(this);
    this.handleClear = this.handleClear.bind(this);
    this.handleOnFocus = this.handleOnFocus.bind(this);
    this.handleToggleVisibility = this.handleToggleVisibility.bind(this);
    this.handleWindowOnClick = this.handleWindowOnClick.bind(this);
    this.timeoutVisibleHiddenContent = debounce(
      this.timeoutVisibleHiddenContent.bind(this),
      1200
    );
  }

  componentDidMount() {
    window.addEventListener('click', this.handleWindowOnClick);
  }

  componentDidUpdate(prevProps: InputProps, prevState: InputState) {
    if (prevProps.value !== this.props.value) {
      this.setState({ value: this.props.value });
    }

    if (
      this.props.canToggleVisibility &&
      !this.state.value &&
      this.state.isHiddenContentVisible
    ) {
      this.updateIsHiddenContentVisible(false);
    }

    if (
      prevState.isHiddenContentVisible !== this.state.isHiddenContentVisible &&
      this.state.isHiddenContentVisible
    ) {
      this.timeoutVisibleHiddenContent();
    }
  }

  componentWillUnmount() {
    window.removeEventListener('click', this.handleWindowOnClick);
  }

  handleOnChange = e => {
    const newValue = e.target.value;
    this.props.onChange(newValue);
    this.setState({ value: newValue });
  };

  handleOnBlur = () => {
    this.props.onChange(this.state.value);
    this.props.onBlur && this.props.onBlur();
  };

  handleOnFocus = () => {
    this.props.onChange(this.state.value);
    this.props.onFocus && this.props.onFocus();
  };

  handleClear = () => {
    this.setState({ value: '' });
    this.props.onChange('');
  };

  handleToggleVisibility = () =>
    this.updateIsHiddenContentVisible(!this.state.isHiddenContentVisible);

  timeoutVisibleHiddenContent = () => this.updateIsHiddenContentVisible(false);

  handleWindowOnClick(event) {
    this.setState({
      focused: this.inputHandler && this.inputHandler.contains(event.target),
    });
  }

  updateIsHiddenContentVisible(isHiddenContentVisible) {
    this.setState({
      isHiddenContentVisible,
    });
  }

  render() {
    const {
      isClearable,
      isIncrementable,
      incrementAmount,
      updateValue,
      canToggleVisibility,
      shouldMatchValue,
      comparisonValue,
      isSearch,
      min,
      max,
      maxButton,
      onMaxButtonClick,
      noFocus,
      isLoading,
      lightBorder,
      className,
      placeholder,
      isMultiline,
      type,
      darkMaxBtn,
      style,
      ...p
    } = this.props; // eslint-disable-line no-unused-vars
    const { focused, isHiddenContentVisible, value } = this.state;

    return (
      <div
        className={classNames(
          isIncrementable ? Styles.Incremental : Styles.Input,
          className,
          {
            'can-toggle-visibility': canToggleVisibility,
            [Styles.FocusBorder]: focused && !noFocus && !lightBorder,
            [`${Styles.NoFocus}`]: noFocus,
            [`${Styles.LightBorder}`]: lightBorder,
            [Styles.SetWidth]: darkMaxBtn,
          }
        )}
        ref={inputHandler => {
          this.inputHandler = inputHandler;
        }}
        onFocus={this.onFocusIn}
        onBlur={this.onBlurThing}
        style={style}
      >
        {isSearch && SearchIcon}
        {!isMultiline && (
          <input
            {...p}
            className={classNames('box', className, {
              'search-input': isSearch,
            })}
            type={type === 'password' && isHiddenContentVisible ? 'text' : type}
            value={value}
            onChange={this.handleOnChange}
            onBlur={this.handleOnBlur}
            placeholder={placeholder}
            onFocus={this.handleOnFocus}
          />
        )}

        {isMultiline && (
          <textarea
            {...p}
            className="box"
            value={value}
            onChange={this.handleOnChange}
            onBlur={this.handleOnBlur}
            onFocus={this.handleOnFocus}
          />
        )}

        {isSearch && (
          <div style={{ marginRight: '8px' }}>
            <PulseLoader
              color="#AFA7C1"
              sizeUnit="px"
              size={6}
              loading={isLoading}
            />
          </div>
        )}

        {isClearable && !isMultiline && !!value && (
          <button
            type="button"
            className={Styles.close}
            onClick={this.handleClear}
          >
            {XIcon}
          </button>
        )}

        {canToggleVisibility && value && (
          <button
            type="button"
            className="button--text-only"
            onClick={this.handleToggleVisibility}
            tabIndex={-1}
          >
            {isHiddenContentVisible ? (
              <i className="fa fa-eye-slash" />
            ) : (
              <i className="fa fa-eye" />
            )}
          </button>
        )}

        {maxButton && (
          <button
            type="button"
            className={classNames(Styles.Max, {
              [Styles.MaxDark]: darkMaxBtn,
            })}
            onClick={onMaxButtonClick}
          >
            max
          </button>
        )}

        {shouldMatchValue && value && (
          <div className="input-value-comparison">
            {value === comparisonValue ? (
              <i className="fa fa-check-circle input-does-match" />
            ) : (
              <i className="fa fa-times-circle input-does-not-match" />
            )}
          </div>
        )}

        {isIncrementable && (
          <div className={Styles.ValueIncrementers}>
            <button
              type="button"
              tabIndex={-1}
              className={classNames(Styles.IncrementValue, 'unstyled')}
              onClick={e => {
                e.currentTarget.blur();

                if ((!isNaN(parseFloat(value)) && isFinite(value)) || !value) {
                  const bnMax = sanitizeBound(max);
                  const bnMin = sanitizeBound(min);

                  let newValue = createBigNumber(value || 0);

                  if (bnMax !== null && newValue.greaterThan(bnMax)) {
                    newValue = bnMax;
                  } else if (bnMin !== null && newValue.lessThan(bnMin)) {
                    newValue = bnMin.plus(createBigNumber(incrementAmount));
                  } else {
                    newValue = newValue.plus(createBigNumber(incrementAmount));
                    if (bnMax !== null && newValue.greaterThan(bnMax)) {
                      newValue = bnMax;
                    }
                  }

                  updateValue(newValue);
                }
              }}
            >
              <i className="fa fa-angle-up" />
            </button>
            <button
              type="button"
              tabIndex={-1}
              className="decrement-value unstyled"
              onClick={e => {
                e.currentTarget.blur();

                if ((!isNaN(parseFloat(value)) && isFinite(value)) || !value) {
                  const bnMax = sanitizeBound(max);
                  const bnMin = sanitizeBound(min);

                  let newValue = createBigNumber(value || 0);

                  if (bnMax !== null && newValue.greaterThan(bnMax)) {
                    newValue = bnMax.minus(createBigNumber(incrementAmount));
                  } else if (bnMin !== null && newValue.lessThan(bnMin)) {
                    newValue = bnMin;
                  } else {
                    newValue = newValue.minus(createBigNumber(incrementAmount));
                    if (bnMin !== null && newValue.lessThan(bnMin)) {
                      newValue = bnMin;
                    }
                  }

                  updateValue(newValue);
                }
              }}
            >
              <i className="fa fa-angle-down" />
            </button>
          </div>
        )}
      </div>
    );
  }
}

function sanitizeBound(value) {
  if (value == null) {
    return null;
  } else if (!BigNumber.isBigNumber(value)) {
    return createBigNumber(value);
  }

  return value;
}

export class InputDropdown extends Component<
  InputDropdownProps,
  InputDropdownState
> {
  constructor(props) {
    super(props);

    this.state = {
      label: props.default || props.label,
      value: props.default,
      showList: false,
      selected: !!props.default,
    };

    this.dropdownSelect = this.dropdownSelect.bind(this);
    this.toggleList = this.toggleList.bind(this);
    this.handleWindowOnClick = this.handleWindowOnClick.bind(this);
    this.onKeyPress = this.onKeyPress.bind(this);
  }

  componentDidMount() {
    const { isMobileSmall, options } = this.props;
    window.addEventListener('click', this.handleWindowOnClick);

    if (isMobileSmall && this.state.value === '') {
      this.dropdownSelect(options[0]);
    }
  }

  componentWillUnmount() {
    window.removeEventListener('click', this.handleWindowOnClick);
  }

  onKeyPress(value) {
    const { onKeyPress } = this.props;
    if (onKeyPress) {
      onKeyPress(value);
    }
  }

  dropdownSelect(value) {
    const { onChange } = this.props;
    if (value !== this.state.value) {
      this.setState({
        label: value,
        value,
        selected: true,
      });
      onChange(value);
      this.toggleList();
    }
  }

  toggleList() {
    this.setState({ showList: !this.state.showList });
  }

  handleWindowOnClick(event) {
    if (
      this.refInputDropdown &&
      !this.refInputDropdown.contains(event.target)
    ) {
      this.setState({ showList: false });
    } else {
      this.refInputDropdown.focus();
    }
  }

  render() {
    const { className, label, options } = this.props;
    const { showList, selected, label: currentLabel, value } = this.state;

    return (
      <div
        ref={InputDropdown => {
          this.refInputDropdown = InputDropdown;
        }}
        className={classNames(Styles.InputDropdown, className)}
        onClick={this.toggleList}
        onKeyPress={value => this.onKeyPress(value)}
      >
        <span
          key={label}
          className={classNames({
            [`${Styles.selected}`]: selected,
          })}
        >
          {currentLabel}
        </span>
        <div
          className={classNames({
            [`${Styles.active}`]: showList,
          })}
        >
          {options.map(option => (
            <button
              className={classNames({
                [`${Styles.active}`]: option === value,
              })}
              key={option + label}
              value={option}
              onClick={() => this.dropdownSelect(option)}
            >
              {option}
            </button>
          ))}
        </div>
        <select
          className={classNames({
            [`${Styles.selected}`]: selected,
          })}
          onChange={e => {
            this.dropdownSelect(e.target.value);
          }}
          value={value}
        >
          {options.map(option => (
            <option key={option} value={option}>
              {option}
            </option>
          ))}
        </select>
        <span>
          <ChevronFlip pointDown={!showList} stroke="white" />
        </span>
      </div>
    );
  }
}

InputDropdown.defaultProps = {
  onKeyPress: null,
  className: null,
};

export interface CategoryRowProps {
  hasChildren?: boolean;
  handleClick?: Function;
  active?: boolean;
  loading?: boolean;
  category: string;
  count: number;
  icon?: React.ReactNode;
}

export const CategoryRow = ({
  hasChildren = true,
  handleClick = noop,
  active = false,
  loading = false,
  category,
  count,
  icon,
}: CategoryRowProps) => (
  <div
    onClick={() => handleClick()}
    className={classNames(Styles.CategoryRow, {
      [Styles.active]: active,
      [Styles.loading]: loading,
      [Styles.disabled]: !hasChildren,
    })}
  >
    <span>
      {icon}{' '}
      {category && category.length <= 3 ? category.toUpperCase() : category}
    </span>
    {loading && <span>{LoadingEllipse}</span>}
    {!loading && <span>{count}</span>}
  </div>
);

export const MigrateRepInfo = () => (
  <section className={Styles.MigrateRepInfo}>
    <span>A note on Forking</span>
    <p>
      Augur is now in a state of Forking. The fork state is a special state that
      can last up to 60 days. Forking is the market resolution method of last
      resort; it is a very disruptive process and is intended to be a rare
      occurrence. The market below is the forking market, as it has implications
      for the other markets that currenty exist. When a fork is innitiated,
      disputing for all other non-resolved markets are put on hold until this
      fork resolves. The forking period is much longer than the usual fee window
      because the platform needs to provide ample time for REP holders and
      service providers (such as wallets and exchanges) to prepare. A fork’s
      final outcome cannot be disputed.
    </p>
    <p>
      Every Augur market and all REP tokens exist in some universe. Currently
      there is only one universe - the genesis universe - since there has never
      been a fork. REP tokens can be used to report on outcomes (and thus earn
      fees) only for markets that exist in the same universe as the REP tokens.
      When a market forks, new universes are created. Forking creates a new
      child universe for each possible outcome of the forking market (including
      Invalid).
    </p>
    <p>
      NEED TO ADD MORE INFO HERE. POSSIBLY MAKE THIS A SCROLLABLE BOX. CHECKBOX
      TO CONFIRM THEY HAVE READ IT?
    </p>
  </section>
);<|MERGE_RESOLUTION|>--- conflicted
+++ resolved
@@ -1231,15 +1231,6 @@
   pages: Array<{}>;
 }
 
-<<<<<<< HEAD
-export class LocationDisplay extends React.Component<LocationDisplayProps, {}> {
-  scrollTo: any = null;
-
-  render() {
-    const { pages, currentStep } = this.props;
-    return (
-      <div className={Styles.LocationDisplay}>
-=======
 
 export class LocationDisplay extends React.Component<LocationDisplayProps, {}> {
   scrollTo: any = null;
@@ -1256,7 +1247,6 @@
       <div className={Styles.LocationDisplay} ref={container => {
         this.container = container;
       }}>
->>>>>>> 4fa250f5
         {pages.map((page: Object, index: Number) => (
           <React.Fragment key={index}>
             <span
@@ -1264,13 +1254,9 @@
                 [Styles.Selected]: index === currentStep,
               })}
               ref={scrollTo => {
-<<<<<<< HEAD
-                this.scrollTo = scrollTo;
-=======
                 if (index === currentStep) {
                   this.scrollTo = scrollTo;
                 }
->>>>>>> 4fa250f5
               }}
             >
               {page.title}
