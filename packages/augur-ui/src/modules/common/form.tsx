import React, { Component } from "react";
import PropTypes from "prop-types";
import classNames from "classnames";

import ChevronFlip from "modules/common/chevron-flip";
import { BigNumber, createBigNumber } from "utils/create-big-number";
import { PulseLoader } from "react-spinners";
import { SearchIcon, XIcon, CheckMark, OutlineChevron, Ellipsis } from "modules/common/icons";
import debounce from "utils/debounce";

import Styles from "modules/common/form.styles.less";
<<<<<<< HEAD
import { SquareDropdown } from "modules/common/selection";
=======
import "react-dates/initialize";
import "react-dates/lib/css/_datepicker.css";
import { SingleDatePicker } from "react-dates";
>>>>>>> b07c038e

interface CheckboxProps {
  id: string;
  isChecked: boolean;
  disabled?: boolean;
  type?: string;
  value?: any;
  onClick: Function;
  small?: boolean;
  smallOnDesktop?: boolean;
}

interface DatePickerProps {
  id?: string;
  date: any;
  placeholder?: string;
  onDateChange: Function;
  isOutsideRange?: Function;
  focused?: boolean;
  onFocusChange?: Function;
  displayFormat: string;
  numberOfMonths: number;
  navPrev?: any;
  navNext?: any;
}

interface TextInputProps {
  error?: boolean;
  errrorMessage?: string;
  disabled?: boolean;
  placeholder?: string;
  onChange: Function;
  value?: string;
}

interface TextInputState {
  value: string;
}

interface InputDropdownProps {
  onChange: Function;
  default: string;
  options: Array<string>;
  isMobileSmall: Boolean;
  label: string;
  className?: string;
  onKeyPress?: Function;
}

interface InputDropdownState {
  label: string;
  value: string;
  showList: Boolean;
  selected: Boolean;
}

<<<<<<< HEAD
interface FormDropdownProps {
  id?: string;
  onChange: any;
  className?: string;
  defaultValue?: string | number;
  options: Array<NameValuePair>;
  staticLabel?: string;
  disabled?: Boolean;
  error?: Boolean;
  errorMessage?: String;
  openTop?: Boolean;
}

export const FormDropdown = (props: FormDropdownProps) => 
  <>
    <SquareDropdown 
      {...props} 
      className={classNames(Styles.FormDropdown, {[Styles.disabled]: props.disabled, [Styles.error]: props.error})} 
      activeClassName={Styles.FormDropdownActive}
    />
    {props.error && props.errorMessage && 
      <span className={Styles.ErrorText}>
        {props.errorMessage}
      </span>
    }
  </>;

=======
interface RadioCardProps {
  value: string;
  header: string;
  description: string;
  checked?: boolean;
  onChange?: Function;
  icon?: SVGElement;
}

interface RadioCardGroupProps {
  radioButtons: Array<RadioCardProps>;
  defaultSelected?: string | null;
}

interface RadioCardGroupState {
  selected: string | null;
}

export class RadioCardGroup extends Component<
  RadioCardGroupProps,
  RadioCardGroupState
> {
  state: RadioCardGroupState = {
    selected: this.props.defaultSelected || null,
  };

  render() {
    const { radioButtons } = this.props;
    const { selected } = this.state;
    return (
      <section className={Styles.RadioCardGroup}>
        {radioButtons.map(radio => (
          <RadioCard
            key={radio.value}
            {...radio}
            checked={radio.value === selected}
            onChange={selected => this.setState({ selected })}
          />
        ))}
      </section>
    );
  }
}
// this has to be a div to allow for the grid layout we want to use.
const RadioCard = ({
  value,
  header,
  description,
  onChange,
  checked,
  icon,
}: RadioCardProps) => (
  <div
    className={classNames(Styles.RadioCard, {
      [Styles.RadioCardActive]: checked,
    })}
    role="button"
    onClick={e => onChange(value)}
  >
    <div>{CheckMark}</div>
    {icon ? icon : Ellipsis}
    <h5>{header}</h5>
    <p>{description}</p>
  </div>
);
>>>>>>> b07c038e
export class TextInput extends React.Component<
  TextInputProps,
  TextInputState
> {
  state: TextInputState = {
    value: this.props.value
  };

  componentWillReceiveProps(nextProps: TextInputProps) {
    const { value } = this.props;
    if (value !== nextProps.value) {
      this.setState({ value: nextProps.value });
    }
  }

  onChange = (e: any) => {
    const value = e.target.value;
    this.setState({value});
    this.props.onChange(value);
  }
  render() {
    const {
      placeholder,
      disabled,
      error,
      errorMessage
    } = this.props;

    return (
      <>
        <input
          {...this.props}
          className={classNames(Styles.TextInput, {[Styles.error]: error})}
          value={this.state.value}
          onChange={this.onChange}
          placeholder={placeholder}
          disabled={disabled}
        />
        {error && 
          <span className={Styles.ErrorText}>{errorMessage}</span>
        }
      </>
    );
  }
}

export const Checkbox = ({
  id,
  smallOnDesktop = false,
  isChecked,
  onClick,
  disabled,
}: CheckboxProps) => (
  <div
    className={classNames(Styles.Checkbox, {
      [Styles.CheckboxSmall]: smallOnDesktop,
    })}
  >
    <input
      id={id}
      type="checkbox"
      checked={isChecked}
      disabled={disabled}
      onChange={e => onClick(e)}
    />
    <span
      role="button"
      tabIndex={0}
      onClick={e => onClick(e)}
      className={classNames({
        [Styles.CheckmarkSmall]: smallOnDesktop,
      })}
    >
      {CheckMark}
    </span>
  </div>
);

Checkbox.propTypes = {
  id: PropTypes.string.isRequired,
  isChecked: PropTypes.bool.isRequired,
  disabled: PropTypes.bool,
  // value: PropTypes.bool.isRequired,
  onClick: PropTypes.func.isRequired,
  small: PropTypes.bool,
  smallOnDesktop: PropTypes.bool,
};

Checkbox.defaultProps = {
  disabled: false,
  small: false,
  smallOnDesktop: false,
};

export const DatePicker = (props: DatePickerProps) => (
  <div className={Styles.DatePicker}>
    <SingleDatePicker
      id={props.id}
      date={props.date}
      placeholder={props.placeholder || "Date (D MMM YYYY)"}
      onDateChange={props.onDateChange}
      isOutsideRange={props.isOutsideRange || (() => false)}
      focused={props.focused}
      onFocusChange={props.onFocusChange}
      displayFormat={props.displayFormat || "D MMM YYYY"}
      numberOfMonths={props.numberOfMonths}
      navPrev={props.navPrev || OutlineChevron}
      navNext={props.navNext || OutlineChevron}
      weekDayFormat="ddd"
    />
  </div>
);

interface InputProps {
  type?: string;
  className?: string;
  value: any;
  max?: any;
  min?: any;
  isMultiline?: Boolean;
  isClearable?: Boolean;
  onChange: Function;
  updateValue?: Function;
  onBlur?: Function;
  isIncrementable?: Boolean;
  incrementAmount?: number;
  canToggleVisibility?: Boolean;
  shouldMatchValue?: Boolean;
  comparisonValue?: string;
  isSearch?: Boolean;
  placeholder?: string;
  maxButton?: Boolean;
  onMaxButtonClick?: Function;
  noFocus?: Boolean;
  isLoading?: Boolean;
  onFocus?: Function;
  lightBorder?: Boolean;
  darkMaxBtn?: Boolean;
  style?: any;
}

interface InputState {
  value: any;
  isHiddenContentVisible: Boolean;
  focused: Boolean;
}

export class Input extends Component<InputProps, InputState> {
  // TODO -- Prop Validations
  static propTypes = {
    type: PropTypes.string,
    className: PropTypes.string,
    value: PropTypes.any.isRequired,
    max: PropTypes.any,
    min: PropTypes.any,
    isMultiline: PropTypes.bool,
    isClearable: PropTypes.bool,
    onChange: PropTypes.func.isRequired,
    updateValue: PropTypes.func,
    onBlur: PropTypes.func,
    isIncrementable: PropTypes.bool,
    incrementAmount: PropTypes.number,
    canToggleVisibility: PropTypes.bool,
    shouldMatchValue: PropTypes.bool,
    comparisonValue: PropTypes.string,
    isSearch: PropTypes.bool,
    placeholder: PropTypes.string,
    maxButton: PropTypes.bool,
    onMaxButtonClick: PropTypes.func,
    noFocus: PropTypes.bool,
    isLoading: PropTypes.bool,
    onFocus: PropTypes.func,
    lightBorder: PropTypes.bool,
    darkMaxBtn: PropTypes.bool,
    style: PropTypes.object,
  };

  static defaultProps = {
    type: 'text',
    className: null,
    min: null,
    max: null,
    isMultiline: false,
    isClearable: false,
    isIncrementable: false,
    canToggleVisibility: false,
    shouldMatchValue: false,
    isSearch: false,
    maxButton: false,
    noFocus: false,
    isLoading: false,
    lightBorder: false,
    updateValue: null,
    onBlur: null,
    onMaxButtonClick: null,
    onFocus: null,
    incrementAmount: null,
    comparisonValue: null,
    placeholder: null,
    darkMaxBtn: false,
    style: {},
  };

  constructor(props) {
    super(props);

    this.state = {
      value: props.value,
      isHiddenContentVisible: false,
      focused: false,
    };

    this.handleOnChange = this.handleOnChange.bind(this);
    this.handleOnBlur = this.handleOnBlur.bind(this);
    this.handleClear = this.handleClear.bind(this);
    this.handleOnFocus = this.handleOnFocus.bind(this);
    this.handleToggleVisibility = this.handleToggleVisibility.bind(this);
    this.handleWindowOnClick = this.handleWindowOnClick.bind(this);
    this.timeoutVisibleHiddenContent = debounce(
      this.timeoutVisibleHiddenContent.bind(this),
      1200
    );
  }

  componentDidMount() {
    window.addEventListener('click', this.handleWindowOnClick);
  }

  componentWillReceiveProps(nextProps) {
    const { value } = this.props;
    if (value !== nextProps.value) {
      this.setState({ value: nextProps.value });
    }
  }

  componentWillUpdate(nextProps, nextState) {
    if (
      nextProps.canToggleVisibility &&
      !nextState.value &&
      nextState.isHiddenContentVisible
    ) {
      this.updateIsHiddenContentVisible(false);
    }

    if (
      this.state.isHiddenContentVisible !== nextState.isHiddenContentVisible &&
      nextState.isHiddenContentVisible
    ) {
      this.timeoutVisibleHiddenContent();
    }
  }

  componentWillUnmount() {
    window.removeEventListener('click', this.handleWindowOnClick);
  }

  handleOnChange = e => {
    const newValue = e.target.value;

    this.props.onChange(newValue);
    this.setState({ value: newValue });
  };

  handleOnBlur = () => {
    this.props.onChange(this.state.value);
    this.props.onBlur && this.props.onBlur();
  };

  handleOnFocus = () => {
    this.props.onChange(this.state.value);
    this.props.onFocus && this.props.onFocus();
  };

  handleClear = () => {
    this.setState({ value: '' });
    this.props.onChange('');
  };

  handleToggleVisibility = () =>
    this.updateIsHiddenContentVisible(!this.state.isHiddenContentVisible);

  timeoutVisibleHiddenContent = () => this.updateIsHiddenContentVisible(false);

  handleWindowOnClick(event) {
    this.setState({
      focused: this.inputHandler && this.inputHandler.contains(event.target),
    });
  }

  updateIsHiddenContentVisible(isHiddenContentVisible) {
    this.setState({
      isHiddenContentVisible,
    });
  }

  render() {
    const {
      isClearable,
      isIncrementable,
      incrementAmount,
      updateValue,
      canToggleVisibility,
      shouldMatchValue,
      comparisonValue,
      isSearch,
      min,
      max,
      maxButton,
      onMaxButtonClick,
      noFocus,
      isLoading,
      lightBorder,
      className,
      placeholder,
      isMultiline,
      type,
      darkMaxBtn,
      style,
      ...p
    } = this.props; // eslint-disable-line no-unused-vars
    const { focused, isHiddenContentVisible, value } = this.state;

    return (
      <div
        className={classNames(
          isIncrementable ? Styles.Incremental : Styles.Input,
          className,
          {
            'can-toggle-visibility': canToggleVisibility,
            [Styles.FocusBorder]: focused && !noFocus && !lightBorder,
            [`${Styles.NoFocus}`]: noFocus,
            [`${Styles.LightBorder}`]: lightBorder,
            [Styles.SetWidth]: darkMaxBtn,
          }
        )}
        ref={inputHandler => {
          this.inputHandler = inputHandler;
        }}
        onFocus={this.onFocusIn}
        onBlur={this.onBlurThing}
        style={style}
      >
        {isSearch && SearchIcon}
        {!isMultiline && (
          <input
            {...p}
            className={classNames('box', className, {
              'search-input': isSearch,
            })}
            type={type === 'password' && isHiddenContentVisible ? 'text' : type}
            value={value}
            onChange={this.handleOnChange}
            onBlur={this.handleOnBlur}
            placeholder={placeholder}
            onFocus={this.handleOnFocus}
          />
        )}

        {isMultiline && (
          <textarea
            {...p}
            className="box"
            value={value}
            onChange={this.handleOnChange}
            onBlur={this.handleOnBlur}
            onFocus={this.handleOnFocus}
          />
        )}

        {isSearch && (
          <div style={{ marginRight: '8px' }}>
            <PulseLoader
              color="#553580"
              sizeUnit="px"
              size={6}
              loading={isLoading}
            />
          </div>
        )}

        {isClearable && !isMultiline && !!value && (
          <button
            type="button"
            className={Styles.close}
            onClick={this.handleClear}
          >
            {XIcon}
          </button>
        )}

        {canToggleVisibility && value && (
          <button
            type="button"
            className="button--text-only"
            onClick={this.handleToggleVisibility}
            tabIndex={-1}
          >
            {isHiddenContentVisible ? (
              <i className="fa fa-eye-slash" />
            ) : (
              <i className="fa fa-eye" />
            )}
          </button>
        )}

        {maxButton && (
          <button
            type="button"
            className={classNames(Styles.Max, {
              [Styles.MaxDark]: darkMaxBtn,
            })}
            onClick={onMaxButtonClick}
          >
            max
          </button>
        )}

        {shouldMatchValue && value && (
          <div className="input-value-comparison">
            {value === comparisonValue ? (
              <i className="fa fa-check-circle input-does-match" />
            ) : (
              <i className="fa fa-times-circle input-does-not-match" />
            )}
          </div>
        )}

        {isIncrementable && (
          <div className={Styles.ValueIncrementers}>
            <button
              type="button"
              tabIndex={-1}
              className={classNames(Styles.IncrementValue, 'unstyled')}
              onClick={e => {
                e.currentTarget.blur();

                if ((!isNaN(parseFloat(value)) && isFinite(value)) || !value) {
                  const bnMax = sanitizeBound(max);
                  const bnMin = sanitizeBound(min);

                  let newValue = createBigNumber(value || 0);

                  if (bnMax !== null && newValue.greaterThan(bnMax)) {
                    newValue = bnMax;
                  } else if (bnMin !== null && newValue.lessThan(bnMin)) {
                    newValue = bnMin.plus(createBigNumber(incrementAmount));
                  } else {
                    newValue = newValue.plus(createBigNumber(incrementAmount));
                    if (bnMax !== null && newValue.greaterThan(bnMax)) {
                      newValue = bnMax;
                    }
                  }

                  updateValue(newValue);
                }
              }}
            >
              <i className="fa fa-angle-up" />
            </button>
            <button
              type="button"
              tabIndex={-1}
              className="decrement-value unstyled"
              onClick={e => {
                e.currentTarget.blur();

                if ((!isNaN(parseFloat(value)) && isFinite(value)) || !value) {
                  const bnMax = sanitizeBound(max);
                  const bnMin = sanitizeBound(min);

                  let newValue = createBigNumber(value || 0);

                  if (bnMax !== null && newValue.greaterThan(bnMax)) {
                    newValue = bnMax.minus(createBigNumber(incrementAmount));
                  } else if (bnMin !== null && newValue.lessThan(bnMin)) {
                    newValue = bnMin;
                  } else {
                    newValue = newValue.minus(createBigNumber(incrementAmount));
                    if (bnMin !== null && newValue.lessThan(bnMin)) {
                      newValue = bnMin;
                    }
                  }

                  updateValue(newValue);
                }
              }}
            >
              <i className="fa fa-angle-down" />
            </button>
          </div>
        )}
      </div>
    );
  }
}

function sanitizeBound(value) {
  if (value == null) {
    return null;
  } else if (!BigNumber.isBigNumber(value)) {
    return createBigNumber(value);
  }

  return value;
}

export class InputDropdown extends Component<
  InputDropdownProps,
  InputDropdownState
> {
  constructor(props) {
    super(props);

    this.state = {
      label: props.default || props.label,
      value: props.default,
      showList: false,
      selected: !!props.default,
    };

    this.dropdownSelect = this.dropdownSelect.bind(this);
    this.toggleList = this.toggleList.bind(this);
    this.handleWindowOnClick = this.handleWindowOnClick.bind(this);
    this.onKeyPress = this.onKeyPress.bind(this);
  }

  componentDidMount() {
    const { isMobileSmall, options } = this.props;
    window.addEventListener('click', this.handleWindowOnClick);

    if (isMobileSmall && this.state.value === '') {
      this.dropdownSelect(options[0]);
    }
  }

  componentWillUnmount() {
    window.removeEventListener('click', this.handleWindowOnClick);
  }

  onKeyPress(value) {
    const { onKeyPress } = this.props;
    if (onKeyPress) {
      onKeyPress(value);
    }
  }

  dropdownSelect(value) {
    const { onChange } = this.props;
    if (value !== this.state.value) {
      this.setState({
        label: value,
        value,
        selected: true,
      });
      onChange(value);
      this.toggleList();
    }
  }

  toggleList() {
    this.setState({ showList: !this.state.showList });
  }

  handleWindowOnClick(event) {
    if (
      this.refInputDropdown &&
      !this.refInputDropdown.contains(event.target)
    ) {
      this.setState({ showList: false });
    } else {
      this.refInputDropdown.focus();
    }
  }

  render() {
    const { className, label, options } = this.props;
    const { showList, selected, currentLabel, value } = this.state;

    return (
      <div
        ref={InputDropdown => {
          this.refInputDropdown = InputDropdown;
        }}
        className={classNames(Styles.InputDropdown, className)}
        onClick={this.toggleList}
        onKeyPress={value => this.onKeyPress(value)}
      >
        <span
          key={label}
          className={classNames({
            [`${Styles.selected}`]: selected,
          })}
        >
          {currentLabel}
        </span>
        <div
          className={classNames({
            [`${Styles.active}`]: showList,
          })}
        >
          {options.map(option => (
            <button
              className={classNames({
                [`${Styles.active}`]: option === value,
              })}
              key={option + label}
              value={option}
              onClick={() => this.dropdownSelect(option)}
            >
              {option}
            </button>
          ))}
        </div>
        <select
          className={classNames({
            [`${Styles.selected}`]: selected,
          })}
          onChange={e => {
            this.dropdownSelect(e.target.value);
          }}
          value={value}
        >
          {options.map(option => (
            <option key={option} value={option}>
              {option}
            </option>
          ))}
        </select>
        <span>
          <ChevronFlip pointDown={!showList} stroke="white" />
        </span>
      </div>
    );
  }
}

InputDropdown.propTypes = {
  onChange: PropTypes.func.isRequired,
  default: PropTypes.string.isRequired,
  options: PropTypes.array.isRequired,
  isMobileSmall: PropTypes.bool.isRequired,
  label: PropTypes.string.isRequired,
  className: PropTypes.string,
  onKeyPress: PropTypes.func,
};

InputDropdown.defaultProps = {
  onKeyPress: null,
  className: null,
};<|MERGE_RESOLUTION|>--- conflicted
+++ resolved
@@ -9,13 +9,10 @@
 import debounce from "utils/debounce";
 
 import Styles from "modules/common/form.styles.less";
-<<<<<<< HEAD
 import { SquareDropdown } from "modules/common/selection";
-=======
 import "react-dates/initialize";
 import "react-dates/lib/css/_datepicker.css";
 import { SingleDatePicker } from "react-dates";
->>>>>>> b07c038e
 
 interface CheckboxProps {
   id: string;
@@ -72,7 +69,6 @@
   selected: Boolean;
 }
 
-<<<<<<< HEAD
 interface FormDropdownProps {
   id?: string;
   onChange: any;
@@ -100,7 +96,6 @@
     }
   </>;
 
-=======
 interface RadioCardProps {
   value: string;
   header: string;
@@ -166,7 +161,7 @@
     <p>{description}</p>
   </div>
 );
->>>>>>> b07c038e
+
 export class TextInput extends React.Component<
   TextInputProps,
   TextInputState
