--- conflicted
+++ resolved
@@ -49,7 +49,6 @@
   selected: Boolean;
 }
 
-<<<<<<< HEAD
 interface RadioCardProps {
   value: string;
   header: string;
@@ -115,7 +114,6 @@
     <p>{description}</p>
   </div>
 );
-=======
 export class TextInput extends React.Component<
   TextInputProps,
   TextInputState
@@ -161,7 +159,6 @@
     );
   }
 }
->>>>>>> 840101ed
 
 export const Checkbox = ({
   id,
