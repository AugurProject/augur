import React, { useEffect, useState } from 'react';
import { connect } from 'react-redux';
import classNames from 'classnames';
import * as constants from 'modules/common/constants';
import Styles from 'modules/common/labels.styles.less';
import { ClipLoader } from 'react-spinners';
import {
  CheckCircleIcon,
  HintAlternate,
  LoadingEllipse,
  MarketIcon,
  QuestionIcon,
  RedFlagIcon,
  ScalarIcon,
  TemplateIcon,
  YellowTemplateIcon,
  ArchivedIcon,
  ExclamationCircle,
  FilledCheckbox,
  EmptyCheckbox
} from 'modules/common/icons';
import ReactTooltip from 'react-tooltip';
import TooltipStyles from 'modules/common/tooltip.styles.less';
import { createBigNumber, BigNumber } from 'utils/create-big-number';
import {
  SELL,
  BOUGHT,
  PROBABLE_INVALID_MARKET,
  SOLD,
  CLOSED,
  SHORT,
  ZERO,
  YES_NO,
  SCALAR,
  CATEGORICAL,
  REPORTING_STATE,
  DISCORD_LINK,
  ACCOUNT_TYPES,
  CLOSED_SHORT,
  GWEI_CONVERSION,
  AUTO_ETH_REPLENISH,
} from 'modules/common/constants';
import { ViewTransactionDetailsButton } from 'modules/common/buttons';
import { formatNumber, formatBlank, formatGasCostToEther, formatAttoEth, formatEther } from 'utils/format-number';
import { DateFormattedObject, FormattedNumber, SizeTypes, MarketData } from 'modules/types';
import type { Getters } from '@augurproject/sdk';
import { TXEventName } from '@augurproject/sdk-lite';
import {
  DISMISSABLE_NOTICE_BUTTON_TYPES,
  DismissableNotice,
  DismissableNoticeProps,
} from 'modules/reporting/common';
import { hasTemplateTextInputs } from '@augurproject/templates';
import { AugurMarketsContent, EventDetailsContent, InvalidTradingTooltip } from 'modules/create-market/constants';
import { MultipleExplainerBlock } from 'modules/create-market/components/common';
import { getDurationBetween } from 'utils/format-date';
import { useTimer } from 'modules/common/progress';
import { isGSNUnavailable } from 'modules/app/selectors/is-gsn-unavailable';
import { AppState } from 'appStore';
import { Ox_STATUS } from 'modules/app/actions/update-app-status';
import { ethToDai } from 'modules/app/actions/get-ethToDai-rate';
import { augurSdk } from 'services/augursdk';
import { getGasCost } from 'modules/modal/gas';
import { addPendingData, removePendingData } from 'modules/pending-queue/actions/pending-queue-management';

export interface MarketTypeProps {
  marketType: string;
}

export interface MarketStatusProps {
  marketStatus: string;
  reportingState: string;
  endTimeFormatted: DateFormattedObject;
  currentAugurTimestamp: number;
  isWarpSync?: boolean;
}

export interface InReportingLabelProps extends MarketStatusProps {
  disputeInfo: Getters.Markets.DisputeInfo;
  isForkingMarket?: boolean;
}

export interface MovementLabelProps {
  value: FormattedNumber;
  size?: SizeTypes;
  styles?: object;
  showIcon?: boolean;
  showBrackets?: boolean;
  showPlusMinus?: boolean;
  useFull?: boolean;
  hideNegative?: boolean;
}

export interface MovementIconProps {
  value: number;
  size: SizeTypes;
}

export interface MovementTextProps {
  value: FormattedNumber;
  numberValue: number;
  size: SizeTypes;
  showBrackets: boolean;
  showPlusMinus: boolean;
  useFull: boolean;
  hideNegative: boolean;
}

export interface PropertyLabelProps {
  label: string;
  value: string;
  hint?: React.ReactNode;
}

export interface LinearPropertyLabelProps {
  label: string;
  value: string | FormattedNumber;
  accentValue?: boolean;
  highlightFirst?: boolean;
  highlight?: boolean;
  highlightAlternateBolded?: boolean;
  highlightAlternate?: boolean;
  useValueLabel?: boolean;
  showDenomination?: boolean;
  useFull?: boolean;
  underline?: boolean;
  onValueClick?: Function;
  regularCase?: boolean;
}

export interface LinearPropertyLabelTooltipProps {
  label: string;
  value: string;
}

export interface LinearPropertyLabelPercentMovementProps {
  label: string;
  value: string;
  accentValue?: boolean;
  movementValue: FormattedNumber;
  showIcon?: boolean;
  showBrackets?: boolean;
  showPercent?: boolean;
  showPlusMinus?: boolean;
  useValueLabel?: boolean;
  useFull?: boolean;
}

export interface PillLabelProps {
  label: string;
  hideOnMobile?: boolean;
}

export interface PositionTypeLabelProps {
  type: string;
  pastTense: boolean;
}

export interface LinearPropertyLabelViewTransactionProps {
  transactionHash: string;
  highlightFirst?: boolean;
}

export interface ValueLabelProps {
  value: FormattedNumber;
  showDenomination?: boolean;
  keyId?: string;
  showEmptyDash?: boolean;
  useFull?: boolean;
  usePercent?: boolean;
  alert?: boolean;
  showFullPrecision?: boolean;
}

interface SizableValueLabelProps extends ValueLabelProps {
  size: SizeTypes;
  highlight?: boolean;
}

interface HoverValueLabelState {
  hover: boolean;
}

export interface TextLabelProps {
  text: string;
  keyId?: string;
}

export interface InvalidLabelProps extends TextLabelProps {
  openInvalidMarketRulesModal?: Function;
  tooltipPositioning?: string;
  maxPrice?: string;
}

export interface TextLabelState {
  scrollWidth: string | null;
  clientWidth: string | null;
  isDisabled: boolean;
}

export interface RepBalanceProps {
  rep: string;
  alternate?: boolean;
  larger?: boolean;
}

export interface MarketStateLabelProps {
  label: string;
  count: number;
  loading: boolean;
  selected: boolean;
  handleClick: Function;
  marketType: string;
}

interface ButtonObj {
  label: string;
  onClick: Function;
}

interface WordTrailProps {
  typeLabel: string;
  items: Array<ButtonObj>;
  children: Array<any>;
}

interface CategoryTagTrailProps {
  categories: Array<ButtonObj>;
}

interface ValueDenominationProps {
  valueClassname?: string | null;
  className?: string | null;
  value?: number | null;
  formatted?: string | null;
  fullPrecision?: string | null;
  denomination?: string | null;
  hidePrefix?: Boolean;
  hidePostfix?: Boolean;
  prefix?: string | null;
  postfix?: string | null;
  hideDenomination?: Boolean;
}

interface TimeLabelProps {
  label: string;
  time: DateFormattedObject;
  showLocal?: boolean;
  hint?: React.ReactNode;
}

interface CountdownLabelProps {
  expiry: DateFormattedObject;
}

export const CountdownLabel = ({ expiry }: CountdownLabelProps) => {
  if (!expiry) return null;
  const currentTime = useTimer();
  const duration = getDurationBetween(expiry.timestamp, currentTime);
  let durationValue = duration.asSeconds();
  let unit = 'm';
  if (durationValue > constants.SECONDS_IN_HOUR) return null;
  if (durationValue > constants.SECONDS_IN_MINUTE) {
    durationValue = Math.round(duration.asMinutes());
  } else {
    unit = 's';
  }
  return (
    <div className={Styles.CountdownLabel}>
      {durationValue}
      {unit}
    </div>
  );
};

interface RedFlagProps {
  market: Getters.Markets.MarketInfo;
}

export const RedFlag = ({ market }: RedFlagProps) => {
  return market.mostLikelyInvalid ? (
    <>
      <label
        className={TooltipStyles.TooltipHint}
        data-tip
        data-for={`tooltip-${market.id}-redFlag`}
        data-iscapture={true}
      >
        {RedFlagIcon}
      </label>
      <ReactTooltip
        id={`tooltip-${market.id}-redFlag`}
        className={TooltipStyles.Tooltip}
        effect="solid"
        place="right"
        type="light"
        event="mouseover mouseenter"
        eventOff="mouseleave mouseout scroll mousewheel blur"
      >
        {PROBABLE_INVALID_MARKET}
      </ReactTooltip>
    </>
  ) : null;
};

interface TemplateShieldProps {
  market: Getters.Markets.MarketInfo;
}

export const TemplateShield = ({ market }: TemplateShieldProps) => {
  if (!market.isTemplate) return null;
  const yellowShield = hasTemplateTextInputs(market.template.hash, market.marketType === CATEGORICAL);
  return (
    <>
      <label
        className={TooltipStyles.TooltipHint}
        data-tip
        data-for={`tooltip-${market.id}-templateShield`}
        data-iscapture={true}
      >
        {yellowShield ? YellowTemplateIcon : TemplateIcon}
      </label>
      <ReactTooltip
        id={`tooltip-${market.id}-templateShield`}
        className={TooltipStyles.Tooltip}
        effect="solid"
        place="right"
        type="light"
        event="mouseover mouseenter"
        eventOff="mouseleave mouseout scroll mousewheel blur"
      >
        {yellowShield
          ? "Templated market question, contains market creator text. This text should match to highlighted section's tooltip"
          : 'Template markets have predefined terms and have a smaller chance of resolving as invalid'}
      </ReactTooltip>
    </>
  );
};

interface ArchivedProps {
  market: MarketData;
}

export const Archived = ({ market }: ArchivedProps) => {
  if (!market.isArchived) return null;
  return (
    <>
      <label
        className={Styles.Archived}
        data-tip
        data-for={`tooltip-${market.id}-archived`}
        data-iscapture={true}
      >
        {ArchivedIcon}
      </label>
      <ReactTooltip
        id={`tooltip-${market.id}-archived`}
        className={TooltipStyles.Tooltip}
        effect="solid"
        place="top"
        type="light"
        event="mouseover mouseenter"
        eventOff="mouseleave mouseout scroll mousewheel blur"
      >
        Data only saved for 30 days
      </ReactTooltip>
    </>
  );
};

interface DataArchivedProps {
  label: string;
}

export const DataArchivedLabel = ({ label }: DataArchivedProps) => {
  return (
    <div className={Styles.DataArchivedLabel}>
      <label
        data-tip
        data-for={`tooltip-${label}-archived-data`}
        data-iscapture={true}
      >
        Data Archived {QuestionIcon}
      </label>
      <ReactTooltip
        id={`tooltip-${label}-archived-data`}
        className={TooltipStyles.Tooltip}
        effect="solid"
        place="top"
        type="light"
        event="mouseover mouseenter"
        eventOff="mouseleave mouseout scroll mousewheel blur"
      >
        Data only saved for 30 days
      </ReactTooltip>
    </div>
  );
};

export const TimeLabel = ({ label, time, showLocal, hint }: TimeLabelProps) => (
  <div className={Styles.TimeLabel}>
    <span>
      {label}
      {hint && (
        <>
          <label
            className={TooltipStyles.TooltipHint}
            data-tip
            data-for={`tooltip-${label.replace(' ', '-')}`}
            data-iscapture={true}
          >
            {QuestionIcon}
          </label>
          <ReactTooltip
            id={`tooltip-${label.replace(' ', '-')}`}
            className={TooltipStyles.Tooltip}
            effect="solid"
            place="right"
            type="light"
            event="mouseover mouseenter"
            eventOff="mouseleave mouseout scroll mousewheel blur"
          >
            {hint}
          </ReactTooltip>
        </>
      )}
    </span>
    <span>{time && time.formattedShortUtc}</span>
    {showLocal && (
      <span>{time && time.formattedLocalShortDateTimeWithTimezone}</span>
    )}
  </div>
);

export const DashlineNormal = () => (
  <svg width="100%" height="1">
    <line x1="0" x2="100%" y1="0" y2="0" className={Styles.Dashline} />
  </svg>
);

export const DashlineLong = () => (
  <svg width="100%" height="1">
    <line x1="0" x2="100%" y1="0" y2="0" className={Styles.DashlineLong} />
  </svg>
);

export function formatExpandedValue(
  value,
  showDenomination,
  fixedPrecision = false,
  max = '1000',
  min = '0.0001'
) {
  const { fullPrecision, roundedFormatted, denomination, formatted } = value;
  const maxHoverDecimals = 8;
  const minHoverDecimals = 4;
  const fullWithoutDecimals = fullPrecision.split('.')[0];
  const testValue = createBigNumber(fullPrecision);
  const isGreaterThan = testValue.abs().gt(max);
  const isLessThan = testValue.abs().lt(min) && !testValue.eq(ZERO);
  let postfix = isGreaterThan || isLessThan ? String.fromCodePoint(0x2026) : '';
  let frontFacingLabel = isGreaterThan ? fullWithoutDecimals : roundedFormatted;
  const denominationLabel = showDenomination ? `${denomination}` : '';

  let fullValue = fullPrecision;
  if (fixedPrecision) {
    const decimals = fullValue.toString().split('.')[1];
    if (decimals && decimals.length > maxHoverDecimals) {
      const round = formatNumber(fullPrecision, {
        decimals: maxHoverDecimals,
        decimalsRounded: maxHoverDecimals,
      });
      fullValue = round.formatted;
      if (
        fullValue.split('.')[1] &&
        fullValue.split('.')[1].length > maxHoverDecimals
      ) {
        fullValue = round.rounded;
      }
    }

    if (testValue.gte('1000') && fixedPrecision) {
      frontFacingLabel = testValue.toFixed(minHoverDecimals);
    }
  }

  if (fullValue.length === frontFacingLabel.length) {
    postfix = '';
  }

  if (postfix.length && !isGreaterThan) {
    frontFacingLabel = frontFacingLabel.slice(0, -1);
  }

  return {
    fullPrecision: fullValue,
    postfix,
    frontFacingLabel,
    denominationLabel,
  };
}

export function formatDecimalValue(
  value,
  showDenomination,
  usePercent = false,
) {
  const { fullPrecision, roundedFormatted, denomination } = value;
  const fullWithoutDecimals = fullPrecision.split('.');
  const denominationLabel = showDenomination ? `${denomination}` : '';

  return {
    fullPrecision,
    postfix: '',
    frontFacingLabel: roundedFormatted,
    denominationLabel,
    showHover: !!fullWithoutDecimals[1] && !createBigNumber(roundedFormatted).eq(createBigNumber(fullPrecision))
  };
}


export const SizableValueLabel = (props: SizableValueLabelProps) => (
  <span
    className={classNames(Styles.SizableValueLabel, {
      [Styles.Large]: props.size === SizeTypes.LARGE,
      [Styles.Small]: props.size === SizeTypes.SMALL,
      [Styles.Highlight]: props.highlight,
    })}
  >
    <ValueLabel
      {...props}
    />
  </span>
);

export const ValueLabel = (props: ValueLabelProps) => {
  if (!props.value || props.value === null)
    return props.showEmptyDash ? <span>&#8213;</span> : <span />;

  let expandedValues = formatExpandedValue(
    props.value,
    props.showDenomination
  );

  if (props.showFullPrecision) {
    expandedValues = formatDecimalValue(
      props.value,
      props.showDenomination,
      props.usePercent
    );
  }

  const {
    fullPrecision,
    postfix,
    frontFacingLabel,
    denominationLabel,
    showHover
  } = expandedValues;

  return (
    <span
      className={classNames(Styles.ValueLabel, {
        [Styles.DarkDash]: props.value.full === '-',
        [Styles.Alert]: props.alert,
      })}
    >
      <label
        data-tip
        data-for={`valueLabel-${fullPrecision}-${denominationLabel}-${props.keyId}`}
        data-iscapture={true}
      >
        {props.usePercent
          ? props.value.percent
          : props.useFull && props.value.full}
        {!props.useFull && !props.usePercent && <span>{denominationLabel}</span>}
        {!props.useFull && !props.usePercent && `${frontFacingLabel}${postfix}`}
      </label>
      {(postfix.length !== 0 || showHover) && !props.usePercent && (
        <ReactTooltip
          id={`valueLabel-${fullPrecision}-${denominationLabel}-${props.keyId}`}
          className={TooltipStyles.Tooltip}
          effect="solid"
          place="top"
          type="light"
          event="mouseover mouseenter"
          eventOff="mouseleave mouseout scroll mousewheel blur"
        >
          {props.useFull && props.value.full}
          {!props.useFull && !props.usePercent && `${denominationLabel}${fullPrecision}`}
        </ReactTooltip>
      )}
    </span>
  );
};

export class TextLabel extends React.Component<TextLabelProps, TextLabelState> {
  labelRef: any = null;
  state: TextLabelState = {
    scrollWidth: null,
    clientWidth: null,
    isDisabled: true,
  };

  measure() {
    const { clientWidth, scrollWidth } = this.labelRef;

    this.setState({
      scrollWidth,
      clientWidth,
      isDisabled: !(scrollWidth > clientWidth),
    });
  }

  componentDidMount() {
    this.measure();
  }

  componentDidUpdate() {
    this.measure();
  }

  shouldComponentUpdate(nextProps: any, nextState: any) {
    return (
      this.state.scrollWidth !== nextState.scrollWidth ||
      this.state.clientWidth !== nextState.clientWidth ||
      this.props.text !== nextProps.text
    );
  }
  render() {
    const { text, keyId } = this.props;
    const { isDisabled } = this.state;

    return (
      <span className={Styles.TextLabel}>
        <label
          ref={ref => (this.labelRef = ref)}
          data-tip
          data-for={`${keyId}-${text ? text.replace(/\s+/g, '-') : ''}`}
          data-iscapture={true}
        >
          {text}
        </label>
        {!isDisabled && (
          <ReactTooltip
            id={`${keyId}-${text.replace(/\s+/g, '-')}`}
            className={TooltipStyles.Tooltip}
            effect="solid"
            place="top"
            type="light"
            event="mouseover mouseenter"
            eventOff="mouseleave mouseout scroll mousewheel blur"
          >
            {text}
          </ReactTooltip>
        )}
      </span>
    );
  }
}

export class HoverValueLabel extends React.Component<
  ValueLabelProps,
  HoverValueLabelState
> {
  state: HoverValueLabelState = {
    hover: false,
  };
  render() {
    const { value, showDenomination, useFull } = this.props;
    if (!value || value === null) return <span />;

    const expandedValues = formatDecimalValue(
      value,
      showDenomination
    );
    const { fullPrecision, postfix, frontFacingLabel, showHover } = expandedValues;

    const frontFacingLabelSplit = frontFacingLabel.toString().split('.');
    const firstHalf = frontFacingLabelSplit[0];
    const secondHalf = frontFacingLabelSplit[1];

    const fullPrecisionSplit = fullPrecision.toString().split('.');
    const firstHalfFull = fullPrecisionSplit[0];
    const secondHalfFull = fullPrecisionSplit[1];

    return (
      <span
        className={Styles.HoverValueLabel}
        onMouseEnter={() => {
          this.setState({
            hover: true,
          });
        }}
        onMouseLeave={() => {
          this.setState({
            hover: false,
          });
        }}
      >
        {this.state.hover && showHover ? (
          <span>
            {useFull && value.full}
            {!useFull && (
              <>
                <span>
                  {firstHalfFull}
                  {secondHalfFull && '.'}
                </span>
                <span>{secondHalfFull}</span>
              </>
            )}
          </span>
        ) : (
          <span>
            {useFull && value.formatted}
            {!useFull && (
              <>
                <span>
                  {firstHalf}
                  {secondHalf && '.'}
                </span>
                <span>
                  {secondHalf} {postfix}
                </span>
              </>
            )}
          </span>
        )}
      </span>
    );
  }
}

export const InvalidLabel = ({
  text,
  keyId,
  openInvalidMarketRulesModal,
  tooltipPositioning,
  phrase,
}: InvalidLabelProps) => {
  const openModal = event => {
    event.preventDefault();
    event.stopPropagation();
    openInvalidMarketRulesModal();
  };

  return (
    <span className={Styles.InvalidLabel}>
      {constants.INVALID_OUTCOME_LABEL}
      <label
        data-tip
        data-for={`${keyId}-${text ? text.replace(/\s+/g, '-') : ''}`}
        data-iscapture={true}
        onClick={event => openModal(event)}
      >
        {QuestionIcon}
      </label>
      <ReactTooltip
        id={`${keyId}-${text.replace(/\s+/g, '-')}`}
        className={TooltipStyles.Tooltip}
        effect="solid"
        place={tooltipPositioning || 'left'}
        type="light"
        event="mouseover mouseenter"
        eventOff="mouseleave mouseout scroll mousewheel blur"
      >
        <p onClick={event => openModal(event)} >{phrase}</p>
      </ReactTooltip>
    </span>
  );
};

export const PropertyLabel = (props: PropertyLabelProps) => (
  <div className={Styles.PropertyLabel}>
    <span>
      {props.label}
      {props.hint && (
        <>
          <label
            className={TooltipStyles.TooltipHint}
            data-tip
            data-for={`tooltip-${props.label.replace(' ', '-')}`}
            data-iscapture={true}
          >
            {QuestionIcon}
          </label>
          <ReactTooltip
            id={`tooltip-${props.label.replace(' ', '-')}`}
            className={TooltipStyles.Tooltip}
            effect="solid"
            place="right"
            type="light"
            event="mouseover mouseenter"
            eventOff="mouseleave mouseout scroll mousewheel blur"
          >
            {props.hint}
          </ReactTooltip>
        </>
      )}
    </span>
    <span>{props.value}</span>
  </div>
);

interface TransactionFeeLabelProps {
  label: string;
  gasCostDai: FormattedNumber;
  isError: boolean;
  gasEstimate: number | BigNumber;
  normalGasLimit: number;
}

const mapStateToPropsTransactionFeeLabel = (state: AppState, ownProps) => {
  const gasPrice = state.gasPriceInfo.userDefinedGasPrice || state.gasPriceInfo.average;
  const ethToDaiRate: FormattedNumber = state.appStatus.ethToDaiRate;
  const gasCostDai = getGasCost(ownProps.gasEstimate, gasPrice, ethToDaiRate);
  const normalGasCostDai = ownProps.normalGasLimit && getGasCost(ownProps.normalGasLimit, gasPrice, ethToDaiRate);
  return {
    label: constants.NOT_USE_ETH_RESERVE,
    gasCostDai: ownProps.normalGasLimit ? `${normalGasCostDai.full} to ${gasCostDai.full}` : gasCostDai,
  }
};

export const TransactionFeeLabelCmp = ({
  label,
  gasCostDai,
}: TransactionFeeLabelProps) => (
  <LinearPropertyLabel
    label={label}
    value={gasCostDai}
    showDenomination={true}
  />
);

export const TransactionFeeLabelToolTipCmp = ({
  label,
  isError,
  gasCostDai
}: TransactionFeeLabelProps) => (
    <LinearPropertyLabelUnderlineTooltip
      label={label}
      value={gasCostDai}
      showDenomination={true}
      highlight
      accentValue={isError}
      id={'transaction_fee'}
      tipText={`Est. tx fee is not included in profit and loss`}
    />
)

export const TransactionFeeLabel = connect(
  mapStateToPropsTransactionFeeLabel
)(TransactionFeeLabelCmp);

export const TransactionFeeLabelToolTip = connect(
  mapStateToPropsTransactionFeeLabel
)(TransactionFeeLabelToolTipCmp);

export const LinearPropertyLabel = ({
  highlight,
  highlightAlternateBolded,
  highlightFirst,
  label,
  useValueLabel,
  showDenomination,
  accentValue,
  value,
  useFull,
  underline,
  onValueClick,
  regularCase,
  secondary,
}: LinearPropertyLabelProps) => (
  <div
    className={classNames(Styles.LinearPropertyLabel, {
      [Styles.Highlight]: highlight,
      [Styles.HighlightAlternateBolded]: highlightAlternateBolded,
      [Styles.HighlightFirst]: highlightFirst,
    })}
  >
    <span
      className={classNames({
        [Styles.RegularCase]: regularCase,
    })}
    >{label}</span>
    <DashlineNormal />
    {useValueLabel ? (
      <ValueLabel
        value={value}
        showDenomination={showDenomination}
        useFull={useFull}
      />
    ) : (
      <span
        className={classNames({
          [Styles.isAccented]: accentValue,
          [Styles.underline]: underline,
          [Styles.isSecondary]: secondary,
        })}
        onClick={() => onValueClick && onValueClick()}
      >
        {value && value.formatted
          ? `${
              showDenomination || useFull ? value.full : value.roundedFormatted
            }`
          : value}
      </span>
    )}
  </div>
);

export const MarketTypeLabel = ({
  marketType,
  isWarpSync,
}: MarketTypeProps) => {
  if (!marketType) {
    return null;
  }
  const labelTexts = {
    [YES_NO]: 'Yes/No',
    [CATEGORICAL]: 'Categorical',
    [SCALAR]: 'Scalar',
  };
  const text = isWarpSync ? 'Warp Sync Market' : labelTexts[marketType];
  const isScalar = !isWarpSync && marketType === SCALAR;

  return (
    <span
      className={classNames(Styles.MarketTypeLabel, {
        [Styles.MarketScalarLabel]: isScalar,
        [Styles.MarketStatus_warpSync]: isWarpSync,
      })}
    >
      {isScalar && ScalarIcon} {text}
    </span>
  );
};

interface LiquidityDepletedLabelProps {
  market: MarketData;
}

export const LiquidityDepletedLabel = ({
  market,
}: LiquidityDepletedLabelProps) => {
  if (market.passDefaultLiquiditySpread || market.hasPendingLiquidityOrders || market.marketStatus === constants.MARKET_CLOSED)
    return null;
  return (
    <span
      className={classNames(Styles.LiquidityDepletedLabel)}
      data-tip
      data-for={'liquidityDepleted' + market.id}
      data-iscapture={true}
    >
      LIQUIDITY DEPLETED
      <ReactTooltip
        id={'liquidityDepleted' + market.id}
        className={TooltipStyles.Tooltip}
        effect="solid"
        place="top"
        type="light"
        event="mouseover mouseenter"
        eventOff="mouseleave mouseout scroll mousewheel blur"
      >
        No longer passing the Liquidity spread filter, add more liquidity to
        have your market seen. Liquidity indicator updates every minute.
      </ReactTooltip>
    </span>
  );
};

export const MarketStatusLabel = (props: MarketStatusProps) => {
  const { reportingState, mini, isWarpSync } = props;
  let open = false;
  let resolved = false;
  let reporting = false;
  let warpSync = false;
  let text: string;
  switch (reportingState) {
    case REPORTING_STATE.UNKNOWN:
    case REPORTING_STATE.PRE_REPORTING:
      open = true;
      text = constants.MARKET_STATUS_MESSAGES.OPEN;
      break;
    case REPORTING_STATE.AWAITING_FINALIZATION:
      resolved = true;
      text = constants.MARKET_STATUS_MESSAGES.AWAITING_RESOLVED;
      break;
    case REPORTING_STATE.FINALIZED:
      resolved = true;
      text = constants.MARKET_STATUS_MESSAGES.RESOLVED;
      break;
    default:
      reporting = true;
      text = constants.MARKET_STATUS_MESSAGES.IN_REPORTING;
      break;
  }

  if (isWarpSync) {
    warpSync = true;
    text = 'Warp Sync Market';
  }
  return (
    <span
      className={classNames(Styles.MarketStatus, {
        [Styles.MarketStatus_mini]: mini,
        [Styles.MarketStatus_open]: open,
        [Styles.MarketStatus_resolved]: resolved,
        [Styles.MarketStatus_reporting]: reporting,
        [Styles.MarketStatus_warpSync]: warpSync,
      })}
    >
      {text}
    </span>
  );
};

export const InReportingLabel = (props: InReportingLabelProps) => {
  const { reportingState, disputeInfo, isWarpSync, isForkingMarket } = props;

  const reportingStates = [
    REPORTING_STATE.DESIGNATED_REPORTING,
    REPORTING_STATE.OPEN_REPORTING,
    REPORTING_STATE.AWAITING_NEXT_WINDOW,
    REPORTING_STATE.CROWDSOURCING_DISPUTE,
  ];

  if (!reportingStates.includes(reportingState)) {
    return <MarketStatusLabel {...props} />;
  }

  let reportingExtraText: string | null;
  // const text: string = constants.IN_REPORTING;
  const text = '';

  if (reportingState === REPORTING_STATE.DESIGNATED_REPORTING) {
    reportingExtraText = constants.WAITING_ON_REPORTER;
  } else if (reportingState === REPORTING_STATE.OPEN_REPORTING) {
    reportingExtraText = constants.OPEN_REPORTING;
  } else if (disputeInfo && disputeInfo.disputePacingOn) {
    reportingExtraText = constants.SLOW_DISPUTE;
  } else if (disputeInfo && !disputeInfo.disputePacingOn) {
    reportingExtraText = constants.FAST_DISPUTE;
  } else {
    reportingExtraText = null;
  }

  if (isWarpSync) {
    reportingExtraText = 'Warp Sync Market';
  }

  if (isForkingMarket) {
    reportingExtraText = 'Forking Market';
  }

  return (
    <span
      className={classNames(
        Styles.MarketStatus,
        Styles.MarketStatus_reporting,
        { [Styles.MarketStatus_warpSync]: isWarpSync, [Styles.MarketStatus_forking]: isForkingMarket }
      )}
    >
      {isForkingMarket && ExclamationCircle}
      {text}
      {reportingExtraText && (
        <span className={Styles.InReporting_reportingDetails}>
          {/* {DoubleArrows} */}
          {reportingExtraText}
        </span>
      )}
    </span>
  );
};

export const CustomMarketLabel = ({ isTemplate, inTitle = false }) => {
  if (isTemplate === false) {
    return (
      <span
        className={classNames(
          Styles.MarketStatus,
          Styles.MarketStatus_reporting,
          Styles.MarketStatus_forking,
          { [Styles.MarketStatus_isTitle]: inTitle}
        )}
      >
        {ExclamationCircle}
        {'Custom Market'}
          <span className={Styles.CustomMarketCaution}>
            {/* {DoubleArrows} */}
            {' - Proceed with Caution'}
          </span>
        </span>
    )
  }
  return null;
}

interface PendingLabelProps {
  status?: string;
}

export const PendingLabel = ({ status }: PendingLabelProps) => (
  <span
    className={classNames(Styles.PendingLabel, {
      [Styles.Failure]: status === TXEventName.Failure,
    })}
    data-tip
    data-for={'processing'}
    data-iscapture={true}
  >
    {(!status ||
      status === TXEventName.Pending ||
      status === TXEventName.AwaitingSigning) && (
      <>
        <span>
          Processing <ClipLoader size={8} color="#ffffff" />
        </span>
        <ReactTooltip
          id={'processing'}
          className={TooltipStyles.Tooltip}
          effect="solid"
          place="top"
          type="light"
          event="mouseover mouseenter"
          eventOff="mouseleave mouseout scroll mousewheel blur"
        >
          You will receive an alert when the transaction has finalized.
        </ReactTooltip>
      </>
    )}
    {status === TXEventName.Failure && (
      <span>Failed</span>
    )}
  </span>
);

export const ConfirmedLabel = () => (
  <span className={Styles.ConfirmedLabel}>Confirmed {CheckCircleIcon}</span>
);

export const MovementIcon = (props: MovementIconProps) => {
  const getIconSizeStyles: Function = (size: SizeTypes): string =>
    classNames(Styles.MovementLabel_Icon, {
      [Styles.MovementLabel_Icon_small]: size == SizeTypes.SMALL,
      [Styles.MovementLabel_Icon_normal]: size == SizeTypes.NORMAL,
      [Styles.MovementLabel_Icon_large]: size == SizeTypes.LARGE,
    });

  const getIconColorStyles: Function = (value: number): string =>
    classNames({
      [Styles.MovementLabel_Icon_positive]: value > 0,
      [Styles.MovementLabel_Icon_negative]: value < 0,
    });

  const iconSize = getIconSizeStyles(props.size);
  const iconColor = getIconColorStyles(props.value);

  return <div className={`${iconSize} ${iconColor}`}>{MarketIcon}</div>;
};

export const MovementText = ({
  value,
  size,
  showPlusMinus,
  showBrackets,
  hideNegative,
  useFull,
  numberValue,
}: MovementTextProps) => {
  const getTextSizeStyle: Function = (sz: SizeTypes): string =>
    classNames(Styles.MovementLabel_Text, {
      [Styles.MovementLabel_Text_small]: sz == SizeTypes.SMALL,
      [Styles.MovementLabel_Text_normal]: sz == SizeTypes.NORMAL,
      [Styles.MovementLabel_Text_large]: sz == SizeTypes.LARGE,
    });
  const getTextColorStyles: Function = (val: number): string =>
    classNames({
      [Styles.MovementLabel_Text_positive]: val > 0,
      [Styles.MovementLabel_Text_negative]: val < 0,
      [Styles.MovementLabel_Text_neutral]: val === 0,
    });

  const textColorStyle = getTextColorStyles(numberValue);
  const textSizeStyle = getTextSizeStyle(size);

  const handlePlusMinus: Function = (label: string): string => {
    if (showPlusMinus) {
      if (numberValue > 0) {
        return '+'.concat(label);
      }
    } else {
      if (numberValue < 0 && hideNegative) {
        return label.replace('-', '');
      }
    }
    return label;
  };

  const addBrackets: Function = (label: string): string => {
    if (showBrackets) {
      return `(${label})`;
    }
    return label;
  };

  const formattedString = addBrackets(
    handlePlusMinus(useFull ? value.full : value.formatted)
  );

  return (
    <div className={`${textColorStyle} ${textSizeStyle}`}>
      {formattedString}
    </div>
  );
};

export const MovementLabel = ({
  value,
  styles,
  size = SizeTypes.NORMAL,
  showBrackets = false,
  showPlusMinus = false,
  showIcon = false,
  hideNegative = false,
  useFull = false,
}: MovementLabelProps) => {
  const numberValue = typeof value === 'number' ? value : value.value;
  return (
    <div
      className={Styles.MovementLabel}
      style={
        showIcon
          ? { ...styles, justifyContent: 'space-between' }
          : { ...styles, justifyContent: 'flex-end' }
      }
    >
      {showIcon && numberValue !== 0 && (
        <MovementIcon value={numberValue} size={size} />
      )}
      {
        <MovementText
          value={value}
          numberValue={numberValue}
          size={size}
          showBrackets={showBrackets}
          showPlusMinus={showPlusMinus}
          useFull={useFull}
          hideNegative={hideNegative}
        />
      }
    </div>
  );
};

export const PillLabel = ({ label, hideOnMobile }: PillLabelProps) => (
  <span
    className={classNames(Styles.PillLabel, {
      [Styles.HideOnMobile]: hideOnMobile,
    })}
  >
    {label}
  </span>
);

export const RepBalance = (props: RepBalanceProps) => (
  <div
    className={classNames(Styles.RepBalance, {
      [Styles.Alternate]: props.alternate,
      [Styles.Larger]: props.larger,
    })}
  >
    <span>{constants.TOTAL_ACCOUNT_VALUE_IN_REP}</span>
    <span>{props.rep}</span>
    <span>REPv2</span>
  </div>
);

export const PositionTypeLabel = (props: PositionTypeLabelProps) => {
  let type = props.type;
  if (props.pastTense) type = props.type !== SELL ? BOUGHT : SOLD;

  return (
    <span
      className={classNames(Styles.PositionTypeLabel, {
        [Styles.Sell]: props.type === SHORT || props.type === SELL || props.type === CLOSED_SHORT,
        [Styles.Closed]: props.type === CLOSED,
      })}
    >
      {type}
    </span>
  );
};

export const LinearPropertyLabelMovement = (
  props: LinearPropertyLabelPercentMovementProps
) => (
  <span className={Styles.LinearPropertyLabelPercent}>
    <LinearPropertyLabel
      label={props.label}
      value={props.value}
      highlightFirst={props.highlightFirst}
      highlightAlternate
      useFull={props.useFull}
      useValueLabel={props.useValueLabel}
    />
    <MovementLabel
      showIcon={props.showIcon}
      showBrackets={props.showBrackets}
      showPlusMinus={props.showPlusMinus}
      value={props.movementValue}
      useFull={props.useFull}
    />
  </span>
);

export const LinearPropertyLabelTooltip = (
  props: LinearPropertyLabelTooltipProps
) => (
  <span className={Styles.LinearPropertyLabelTooltip}>
    <LinearPropertyLabel label={props.label} value={props.value} />
    <div>
      <label
        className={TooltipStyles.TooltipHint}
        data-tip
        data-for={`tooltip-${props.label}`}
        data-iscapture={true}
      >
        {HintAlternate}
      </label>
      <ReactTooltip
        id={`tooltip-${props.label}`}
        className={TooltipStyles.Tooltip}
        effect="solid"
        place="top"
        type="light"
        event="mouseover mouseenter"
        eventOff="mouseleave mouseout scroll mousewheel blur"
      >
        Information text
      </ReactTooltip>
    </div>
  </span>
);

interface StatusDotTooltipProps {
  status: string;
  tooltip: string;
  title: string;
}

export const StatusDotTooltip = (props: StatusDotTooltipProps) => (
  <>
    {props.status && (
      <div className={classNames(Styles.StatusDotTooltip)}>
        <span
          data-tip
          data-for={`tooltip-${props.status}`}
          data-iscapture={true}
          className={classNames({
            [Styles.Ready]: props.status === constants.ZEROX_STATUSES.SYNCED,
            [Styles.Lag]:
              props.status !== constants.ZEROX_STATUSES.SYNCED &&
              props.status !== constants.ZEROX_STATUSES.ERROR,
            [Styles.Error]: props.status === constants.ZEROX_STATUSES.ERROR,
          })}
        >
        </span>
        <ReactTooltip
          id={`tooltip-${props.status}`}
          className={TooltipStyles.Tooltip}
          effect="solid"
          place="top"
          type="light"
          event="mouseover mouseenter"
          eventOff="mouseleave mouseout scroll mousewheel blur"
        >
          {props.tooltip}
        </ReactTooltip>
        {props.title}
      </div>
    )}
    {!props.status && props.title}
  </>
);

const mapStateToPropsStatusMessage = (state: AppState) => ({
    status: state.appStatus[Ox_STATUS]
});

export const StatusErrorMessageCmp = ({ status }) => {
  if (status !== constants.ZEROX_STATUSES.ERROR) return null;
  return (
    <div className={classNames(Styles.StatusErrorMessage)}>
      <span>
        {ExclamationCircle}
        {constants.ZEROX_STATUSES_TOOLTIP[constants.ZEROX_STATUSES.ERROR]}
      </span>
    </div>
  );
};

export const StatusErrorMessage = connect(
  mapStateToPropsStatusMessage
)(StatusErrorMessageCmp);


interface LinearPropertyLabelUnderlineTooltipProps extends LinearPropertyLabelProps {
  tipText: string,
  id: string,
}

export const LinearPropertyLabelUnderlineTooltip = ({
  tipText,
  value,
  id,
  label,
  accentValue,
  highlight,
  showDenomination,
  useFull,
}: LinearPropertyLabelUnderlineTooltipProps) => (
  <div className={Styles.LinearPropertyLabel}>
    <span>{label}</span>
    <DashlineNormal />
    <span
      className={classNames({
        [Styles.TEXT]: !!tipText,
        [Styles.isAccented]: accentValue,
        [Styles.isHighlighted]: highlight,
      })}
      data-tip
      data-for={`underlinetooltip-${id}`}
      data-iscapture={true}
    >
      {value && value.formatted
        ? `${showDenomination || useFull ? value.full : value.roundedFormatted}`
        : value}
        <ReactTooltip
          id={`underlinetooltip-${id}`}
          className={TooltipStyles.Tooltip}
          effect="solid"
          place="right"
          type="light"
          event="mouseover mouseenter"
          eventOff="mouseleave mouseout scroll mousewheel blur"
        >
          {tipText}
        </ReactTooltip>
    </span>
  </div>
);

export const LinearPropertyViewTransaction = (
  props: LinearPropertyLabelViewTransactionProps
) => (
  <div
    className={classNames(
      Styles.LinearPropertyLabel,
      Styles.LinearPropertyViewTransaction
    )}
  >
    <LinearPropertyLabel
      label="Transaction Details"
      value=""
      highlightFirst={props.highlightFirst}
    />
    <ViewTransactionDetailsButton
      light
      transactionHash={props.transactionHash}
    />
  </div>
);

export const WordTrail: React.FC<WordTrailProps> = ({
  items,
  typeLabel,
  children,
}) => (
  <div className={Styles.WordTrail}>
    {children}
    {items.map(({ label, onClick }, index) => (
      <button
        key={`${label}-${index}`}
        data-testid={`${typeLabel}-${index}`}
        className={Styles.WordTrailButton}
        onClick={e => onClick()}
      >
        <span>{label}</span>
        <span>{index !== items.length - 1 && '/'}</span>
      </button>
    ))}
  </div>
);

WordTrail.defaultProps = {
  items: [],
  typeLabel: 'label-type',
};

export const CategoryTagTrail = ({ categories }: CategoryTagTrailProps) => (
  <div className={Styles.CategoryTagTrail}>
    <WordTrail items={categories} typeLabel="Category" />
  </div>
);


interface ApprovalTxButtonLabelProps {
  checkApprovals: Function;
  doApprovals: Function;
  buttonName: string;
  className?: string;
  account: string;
  isApprovalCallback: Function;
  title: string;
  disabled?: boolean;
  userEthBalance: string;
  gasPrice: number;
  addFunds: Function;
  approvalType: string;
  ignore?: boolean;
  addPendingData: Function;
  removePendingData: Function;
  pendingTx: boolean[];
  hideAddFunds?: boolean;
}
export const ApprovalTxButtonLabelCmp = ({
  checkApprovals,
  doApprovals,
  buttonName,
  className,
  account,
  isApprovalCallback,
  title,
  userEthBalance = "0",
  gasPrice,
  disabled = false,
  addFunds,
  approvalType,
  ignore,
  addPendingData,
<<<<<<< HEAD
  removePendingData,
=======
>>>>>>> b8631543
  hideAddFunds = false,
}: ApprovalTxButtonLabelProps) => {
  const [approvalsNeeded, setApprovalsNeeded] = useState(0);
  const [insufficientEth, setInsufficientEth] = useState(false);
  const [description, setDescription] = useState('');
  const [isProcessing, setIsProcessing] = useState(false);

  useEffect(() => {
      const gasNeeded = constants.APPROVE_GAS_ESTIMATE.times(approvalsNeeded);
      const ethNeededForGas = createBigNumber(
        formatGasCostToEther(
          gasNeeded,
          { decimalsRounded: 4 },
          createBigNumber(GWEI_CONVERSION).multipliedBy(gasPrice)
        )
      );
      const notEnoughEth = createBigNumber(userEthBalance).lt(createBigNumber(ethNeededForGas)) && !hideAddFunds;
      setInsufficientEth(notEnoughEth);
      if (notEnoughEth) {
        const ethDo = formatEther(ethNeededForGas);
        setDescription(`Insufficient ETH to approve trading. ${ethDo.formatted} ETH cost.`);
      } else {
        switch(approvalType) {
          case constants.CREATEMARKET:
          setDescription('Approval requires one signing. Once confirmed, click create.');
          break;
          case constants.PUBLICTRADE:
            setDescription(`Approval requires ${approvalsNeeded} signing${approvalsNeeded > 1 ? 's' : ''} before you can place your order.`)
          break;
          case constants.ADDLIQUIDITY:
            setDescription(`Approval requires ${approvalsNeeded} signing${approvalsNeeded > 1 ? 's' : ''}. Once confirmed you can submit your orders.`)
          break;
          case constants.APPROVE:
            setDescription(`Approval requires ${approvalsNeeded} signing${approvalsNeeded > 1 ? 's' : ''}. Once confirmed you can swap your tokens.`)
          break;
          default:
            setDescription(`Approval requires ${approvalsNeeded} signing${approvalsNeeded > 1 ? 's' : ''}. Once confirmed you can place your order.`)
          break;
        }

      }
  }, [userEthBalance, gasPrice, approvalsNeeded])

  function doCheckApprovals(init: boolean = false) {
    checkApprovals(account).then(approvalsNeeded => {
      setApprovalsNeeded(approvalsNeeded);
      isApprovalCallback(approvalsNeeded === 0);
      if (approvalsNeeded === 0 && !init) {
        addPendingData(TXEventName.Success);
        setTimeout(() => removePendingData(), 500);
      }
    });
  }

  useEffect(() => {
    doCheckApprovals(true);
  }, []);

  return (
    (!ignore && approvalsNeeded > 0) ? (
      <div className={classNames(Styles.ModalMessageLabel, className)}>
        <DismissableNotice
          show={true}
          title={title}
          buttonAction={(account) => {
            if (insufficientEth) {
              addFunds();
            } else {
              addPendingData(TXEventName.Pending);
              setIsProcessing(true)
              doApprovals(account).then(() => {
                doCheckApprovals();
                setIsProcessing(false);
              }).catch(() => {
                addPendingData(TXEventName.Failure);
                setIsProcessing(false)
              });
            }
          }}
          buttonText={insufficientEth ? 'Add Funds' : buttonName}
          queueName={constants.TRANSACTIONS}
          disabled={disabled || isProcessing}
          error={insufficientEth}
          queueId={constants.APPROVALS}
          description={description}
          customPendingButtonText={'Process...'}
          buttonType={DISMISSABLE_NOTICE_BUTTON_TYPES.BUTTON}
        />
      </div>
    ) : null
  )
}

const mapStateToProps = (state: AppState) => ({ });
const mapDispatchToProps = (dispatch) => ({
  addPendingData: status => dispatch(addPendingData(constants.APPROVALS, constants.TRANSACTIONS, status, '', { })),
  removePendingData: () => dispatch(removePendingData(constants.APPROVALS, constants.TRANSACTIONS))
});
const mergeProps = (sP: any, dP: any, oP: any) => ({...sP, ...dP, ...oP});

export const ApprovalTxButtonLabel = connect(
  mapStateToProps,
  mapDispatchToProps,
  mergeProps
)(ApprovalTxButtonLabelCmp);

interface BulkTxLabelProps {
  count: number;
  needsApproval?: boolean;
  buttonName: string;
  className?: string;
}
export const BulkTxLabel = ({
  count,
  needsApproval = false,
  buttonName,
  className,
}: BulkTxLabelProps) =>
  count > 1 || needsApproval ? (
    <div className={classNames(Styles.ModalMessageLabel, className)}>
      <DismissableNotice
        show={true}
        description=""
        title={`${buttonName} requires ${count} transaction${
          count > 1 ? `s` : ``
        }${needsApproval ? `, and 1 approval` : ''}`}
        buttonType={DISMISSABLE_NOTICE_BUTTON_TYPES.NONE}
      />
    </div>
  ) : null;

export const ModalLabelNotice = (props: DismissableNoticeProps) => (
  <div className={classNames(Styles.ModalMessageLabel)}>
    <DismissableNotice {...props} />
  </div>
);

export const AutoCancelOrdersNotice = () => (
    <div className={classNames(Styles.ModalMessageAutoCancel)}>
      <DismissableNotice
        show
        buttonType={DISMISSABLE_NOTICE_BUTTON_TYPES.NONE}
        title={`When cashing out, all open orders will automatically be cancelled, positions are left unchanged.`}
      />
    </div>
);

export const InsufficientFundsNotice = () => (
  <div className={classNames(Styles.ModalMessageAutoCancel)}>
    <DismissableNotice
      show
      buttonType={DISMISSABLE_NOTICE_BUTTON_TYPES.NONE}
      title={`Account does not have enough funds to pay transaction fee, either add DAI or increase fee reserve to cash out.`}
    />
  </div>
);

export const ValueDenomination: React.FC<ValueDenominationProps> = ({
  className,
  prefix,
  hidePrefix,
  formatted,
  fullPrecision,
  valueClassname,
  denomination,
  hideDenomination,
  postfix,
  hidePostfix,
  value,
}) => (
  <span className={Styles[className]}>
    {prefix && !hidePrefix && <span className={Styles.prefix}>{prefix}</span>}
    {formatted && fullPrecision && (
      <span
        data-tip={fullPrecision}
        data-event="click focus"
        className={`value_${valueClassname}`}
      >
        {formatted}
      </span>
    )}
    {formatted && !fullPrecision && (
      <span className={`value_${valueClassname}`}>{formatted}</span>
    )}
    {denomination && !hideDenomination && (
      <span className={Styles.denomination}>{denomination}</span>
    )}
    {postfix && !hidePostfix && (
      <span className={Styles.postfix}>{postfix}</span>
    )}
    {!value && value !== 0 && !formatted && formatted !== '0' && (
      <span>&mdash;</span>
    ) // null/undefined state handler
    }
  </span>
);

ValueDenomination.defaultProps = {
  className: null,
  valueClassname: null,
  prefix: null,
  postfix: null,
  value: null,
  formatted: null,
  fullPrecision: null,
  denomination: null,
  hidePrefix: false,
  hidePostfix: false,
  hideDenomination: false,
};

export const MarketStateLabel = (props: MarketStateLabelProps) => (
  <div
    onClick={() => props.handleClick()}
    className={classNames(Styles.MarketLabel, {
      [Styles.selected]: props.selected,
      [Styles.loading]: props.loading,
      [Styles.open]: props.marketType === constants.MARKET_OPEN,
      [Styles.inReporting]: props.marketType === constants.MARKET_REPORTING,
      [Styles.resolved]: props.marketType === constants.MARKET_CLOSED,
    })}
  >
    <div>{props.label}</div>
    {props.selected && !props.loading && <div>({props.count})</div>}
    {props.loading && props.selected && (
      <div>
        <span>{LoadingEllipse}</span>
      </div>
    )}
  </div>
);

interface DiscordLinkProps {
  label?: string;
}

export const DiscordLink = (props: DiscordLinkProps) => (
  <div className={Styles.discordLink}>
    {props.label}
    <a href={DISCORD_LINK} target="_blank" rel="noopener noreferrer">
      Discord
    </a>
  </div>
);

export const AddFundsHelp = props => (
  <ol>
    <li>
      Add ETH to your {props.walletType} wallet address.{' '}
      {props.walletType === ACCOUNT_TYPES.WEB3WALLET
        ? ''
        : `${props.walletType} are our secure account and payment partners. ${props.walletType} will enable you to process the transaction fee without requiring DAI.`}{' '}
      {props.walletType === ACCOUNT_TYPES.WEB3WALLET ? null : (
        <span onClick={() => props.showAddFundsModal()}>
          Add ETH to your {props.walletType} wallet address
        </span>
      )}
    </li>
    <li>
      After you have sent the ETH to your {props.walletType} wallet address you
      can then return and make the transaction.
    </li>
  </ol>
);
<|MERGE_RESOLUTION|>--- conflicted
+++ resolved
@@ -1540,10 +1540,6 @@
   approvalType,
   ignore,
   addPendingData,
-<<<<<<< HEAD
-  removePendingData,
-=======
->>>>>>> b8631543
   hideAddFunds = false,
 }: ApprovalTxButtonLabelProps) => {
   const [approvalsNeeded, setApprovalsNeeded] = useState(0);
@@ -1575,6 +1571,9 @@
           break;
           case constants.ADDLIQUIDITY:
             setDescription(`Approval requires ${approvalsNeeded} signing${approvalsNeeded > 1 ? 's' : ''}. Once confirmed you can submit your orders.`)
+          break;
+          case constants.APPROVE:
+            setDescription(`Approval requires ${approvalsNeeded} signing${approvalsNeeded > 1 ? 's' : ''}. Once confirmed you can swap your tokens.`)
           break;
           case constants.APPROVE:
             setDescription(`Approval requires ${approvalsNeeded} signing${approvalsNeeded > 1 ? 's' : ''}. Once confirmed you can swap your tokens.`)
