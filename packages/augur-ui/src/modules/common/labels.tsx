--- conflicted
+++ resolved
@@ -947,7 +947,6 @@
   className,
 }: BulkTxLabelProps) =>
   count > 1 || needsApproval ? (
-<<<<<<< HEAD
     <div className={classNames(Styles.BulkTxLabel, className)}>
       <DismissableNotice
         show={true}
@@ -957,13 +956,6 @@
         buttonType={DISMISSABLE_NOTICE_BUTTON_TYPES.CLOSE}
       />
     </div>
-=======
-    <span
-      className={classNames(Styles.BulkTxLabel, className)}
-    >{`${buttonName} requires ${count} transaction${count > 1 ? `s` : ``}${
-      needsApproval ? `, and 1 approval` : ''
-      }`}</span>
->>>>>>> 5879b7ce
   ) : null;
 
 export const ValueDenomination: React.FC<ValueDenominationProps> = ({
