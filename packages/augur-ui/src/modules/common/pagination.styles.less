--- conflicted
+++ resolved
@@ -84,11 +84,7 @@
     section > button:first-of-type,
     section > button:last-of-type {
       display: block;
-<<<<<<< HEAD
-      width: @size-96;
-=======
       width: calc(@size-32 * 2);
->>>>>>> 766909a2
     }
 
     section > span {
