--- conflicted
+++ resolved
@@ -53,11 +53,7 @@
 }
 
 div.TooltipInvalidRules {
-<<<<<<< HEAD
-  max-width: @size-472;
-=======
   max-width: 40%;
->>>>>>> 682b422b
   width: 100%;
   border-radius: @size-1;
   padding: 0;
