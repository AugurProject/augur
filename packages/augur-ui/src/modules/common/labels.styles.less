@import (reference) "~assets/styles/shared";

.Dashline {
  .dashline-normal;
}

.DashlineLong {
  .dashline-long;
}

.ValueLabel {
  color: inherit;
  z-index: @default-z-index;

  > label {
    color: inherit;
    cursor: inherit;
    margin: 0;
  }
}

.TextLabel {
  color: inherit;
  z-index: @default-z-index;

  > label {
    color: inherit;
    cursor: inherit;
    overflow: hidden;
    text-overflow: ellipsis;
    white-space: nowrap;
  }

  > div {
    .text-12;

    max-width: 320px;
    padding: @size-12 @size-12 @size-8;
  }
}

.HoverValueLabel {
  color: inherit;
  display: flex;
  flex: 1;

  > span {
    display: grid;
    flex: 1;
    grid-template-columns: minmax(0.625rem, 2.8125rem) 1fr;

    > span:first-of-type {
      display: flex;
      justify-content: flex-end;
    }

    > span:last-of-type {
      display: flex;
      justify-content: flex-start;
    }
  }
}

.PropertyLabel {
  display: flex;
  flex-flow: column nowrap;

  > span:first-of-type {
    .text-10;

    align-items: center;
    color: @color-shadow-text;
    display: flex;
    flex-flow: row nowrap;
    text-transform: uppercase;

    > label {
      display: inline-block;
      height: @size-12;
      margin: 0 0 0 @size-4;
      width: @size-12;

      @media @breakpoint-mobile {
        height: @size-16;
        width: @size-16;
      }

      > svg {
        fill: none;
        height: @size-12;
        width: @size-12;

        @media @breakpoint-mobile {
          height: @size-16;
          width: @size-16;
        }

        > circle {
          fill: @color-theme-primary;
          stroke: @color-highlight;
          stroke-width: 1.5;
        }

        > path {
          fill: @color-neutral;
        }
      }
    }
  }

  > span:last-of-type {
    .mono-14;

    color: @color-tertiary-text;

    @media @breakpoint-mobile {
      .mono-12;
    }
  }
}

.LinearPropertyLabelPercent {
  align-items: flex-start;
  display: flex;
  margin-bottom: 0;

  &:not(:last-of-type) {
    margin-bottom: 0.375rem;
  }

  > div:first-of-type {
    margin-right: @size-4;
  }

  > div {
    margin-bottom: 0 !important;
  }
}

.LinearPropertyLabelTooltip {
  align-items: flex-start;
  display: flex;
  margin-bottom: 0;
  margin-top: @size-5;

  > div:first-of-type {
    max-width: 260px;
  }

  > div:last-of-type {
    margin-left: @size-10;

    > label {
      margin-bottom: 0;

      > svg {
        width: @size-16;
        height: @size-16;

        > path {
          fill: @color-primary-action;
        }
      }
    }
  }
}

.LinearPropertyLabel {
  align-items: center;
  display: flex;
  flex-direction: row;
  flex-grow: 1;
  white-space: nowrap;

  &:not(:last-of-type) {
    margin-bottom: @size-4;

    @media @breakpoint-mobile {
      margin-bottom: @size-8;
    }
  }

  > span:first-of-type {
    .mono-10;

    align-items: center;
    color: @color-shadow-text;
    flex-flow: row nowrap;
    line-height: @size-16;
    text-transform: uppercase;

    > label {
      margin: 0 0 0 @size-4;
      width: @size-10;
    }
  }

  > svg {
    display: flex;
    flex-grow: 1;
    margin: @size-8 0 0 @size-8;
    min-width: 0.625rem;

    > line {
      stroke: fade(@color-secondary-text, 40%);
    }
  }

  > span:last-of-type {
    .mono-12;

    color: @color-secondary-text;
    line-height: @size-16;
    padding-left: @size-8;

    &.isAccented {
      color: @color-error-text;
    }
  }

  &.HighlightAlternateBolded {
    > span:last-of-type {
      font-weight: bold;
    }
  }

  &.HighlightFirst {
    > span:first-of-type {
      .mono-10;

      color: @color-shadow-text;
    }
  }

  &.Highlight {
    > span:first-of-type {
      .mono-10;

      color: @color-secondary-text;
    }

    > span:last-of-type,
    > span:last-of-type > label {
      .mono-12-bold;

      color: @color-secondary-text;
    }
  }

  @media @breakpoint-mobile {
    &.HighlightFirst,
    &.Highlight {
      > span:first-of-type {
        .mono-9;
      }

      > span:last-of-type {
        .mono-10;

        color: @color-tertiary-text;
      }
    }

    > span:first-of-type {
      .mono-9;
    }

    > span:last-of-type {
      .mono-10;

      color: @color-tertiary-text;
    }
  }
}

div.LinearPropertyViewTransaction {
  > div {
    margin-bottom: 0;
  }
}

.RepBalance {
  align-items: baseline;
  display: flex;
  flex-flow: row wrap;
  max-width: 175px;
  width: fit-content;

  @media @breakpoint-mobile {
    max-width: 150px;
  }

  > span {
    .mono-14-medium;

    color: @color-secondary-text;
    flex: 0 auto;
    text-transform: uppercase;

    @media @breakpoint-mobile {
      .mono-14;
    }
  }

  > span:first-of-type {
    .text-12;

    color: @color-neutral;
    flex: 1 100%;
    font-weight: @weight-medium;
    margin-bottom: @size-4;

    @media @breakpoint-mobile {
      .text-10;
    }
  }

  > span:last-of-type {
    .text-12;

    flex: 0 auto;
    font-weight: @weight-medium;
    margin-left: @size-8;

    @media @breakpoint-mobile {
      .text-10;
    }
  }
}

.MarketTypeLabel {
  .mono-9;

  background: fade(@color-tertiary-info-text, 30%);
  border: 1px solid transparent;
  border-radius: @border-radius-default;
  color: @color-secondary-text;
  padding: @size-2;
  line-height: @size-11;
  text-transform: capitalize;
}

.MarketStatus {
<<<<<<< HEAD
   .mono-9;
=======
  .mono-12-bold;
>>>>>>> c2372e47

  border-radius: @border-radius-default;
  border: 1px solid transparent;
  color: @color-secondary-text;
<<<<<<< HEAD
  line-height: @size-11;
  padding: @size-2;
  position: relative;
=======
  line-height: @size-14;
  padding: @size-2;
  border: 1px solid transparent;
  position: relative;
  border-radius: @border-radius-default;
>>>>>>> c2372e47
  text-transform: capitalize;

  @media @breakpoint-mobile {
    .text-10-bold;
  }
}

.MarketStatus_mini {
<<<<<<< HEAD
 
=======
  .mono-9;

  line-height: @size-11;
  padding: @size-2;
>>>>>>> c2372e47
}

.MarketStatus_open {
  background: fade(@color-open, 15%);
  color: @color-open;
}

.MarketStatus_reporting {
  background: fade(@color-in-reporting, 15%);
  color: @color-in-reporting;
}

.MarketStatus_resolved {
  background: fade(@color-resolved, 15%);
  color: @color-resolved;
}

.InReporting_reportingDetails {
  color: @color-tertiary-text;
  font-weight: normal;

  &::before {
    background-color: @color-tertiary-text;
    border-radius: 50%;
    content: "";
    display: inline-block;
    height: 0.1875rem;
    margin: 0 @size-4 0.0625rem;
    width: 0.1875rem;
  }
}

.InReporting_reportingDetails__countdown {
  > span {
    > span:first-of-type {
      .mono-10;

      color: @color-shadow-text;
      line-height: normal;
      text-align: center;
      text-transform: uppercase;
    }

    > span:last-of-type {
      .mono-12;

      color: @color-secondary-text;
      line-height: normal;
    }
  }

  @media @breakpoint-mobile {
    > span {
      > span:first-of-type {
        .mono-9;
      }

      > span:last-of-type {
        .mono-10;
      }
    }
  }
}

.PendingLabel {
  .mono-10;

  align-items: center;
  background: @color-primary-light;
  border-radius: @border-radius-rounded;
  color: @color-secondary-text;
  display: flex;
  flex-flow: row nowrap;
  height: @size-16;
  line-height: @size-10;
  padding: 1px 0.375rem;

  > div {
    border-width: 1px;
    margin-left: 0.3125rem;
  }
}

.ConfirmedLabel {
  .PendingLabel;

  background: fade(@color-open, 40%);

  > svg {
    fill: @color-secondary-text;
    height: @size-10;
    margin-left: 0.3125rem;
    width: @size-10;

    > path {
      fill: @color-secondary-text;
    }
  }
}

.MovementLabel {
  align-items: center;
  color: @color-tertiary-text;
  display: flex;
  justify-content: flex-end;
}

.MovementLabel_Text {
  &_small {
    .mono-9;
  }

  &_normal {
    .mono-11;
  }

  &_large {
    .mono-12;
  }

  &_positive {
    color: @color-positive;
  }

  &_negative {
    color: @color-negative;
  }
}

.MovementLabel_Icon {
  margin: 0 @size-8 0 0;

  > svg {
    fill: none;
    height: @size-9;
    width: @size-14;
  }

  &_small {
    transform: scale(0.8);
  }

  &_normal {
    transform: scale(0.9);
  }

  &_large {
    transform: scale(1);
  }

  &_positive {
    > svg > path:nth-child(1) {
      fill: @color-positive;
    }

    > svg > path:nth-child(2) {
      stroke: @color-positive;
    }
  }

  &_negative {
    > svg {
      transform: rotateX(180deg);
    }

    > svg > path:nth-child(1) {
      fill: @color-negative;
    }

    > svg > path:nth-child(2) {
      stroke: @color-negative;
    }
  }
}

.PillLabel {
  .mono-10;

  align-items: center;
  background: @color-primary-light;
  border-radius: 0.375rem;
  display: flex;
  justify-content: center;
  padding: 0 0.375rem;

  &.HideOnMobile {
    display: flex;

    @media @breakpoint-mobile-mid {
      display: none;
    }
  }
}

.PositionTypeLabel {
  color: @color-positive;
  font-weight: bold;
  text-transform: uppercase;

  &.Sell {
    color: @color-negative;
  }

  &.Closed {
    color: unset;
  }
}

.WordTrail {
  display: inline-flex;
  // Required to make ellipsis work.
  min-width: 0;

  > button {
    .overflow-ellipsis;

    &:not(:first-of-type)::before {
      margin: 0 @size-4;
    }

    > span {
      margin: 0 @size-4;
    }
  }
}

.WordTrailButton {
  .mono-10;

  color: @color-tertiary-info-text;
  text-transform: uppercase;
  white-space: nowrap;

  &:focus {
    outline: none;
  }

  &:hover {
    color: @color-secondary-text;
  }
}

.CategoryTagTrail {
  display: flex;
  // Required to make ellipsis work.
  min-width: 0;
}

.denomination {
  margin-left: @size-4;
}

.postfix {
  margin-left: @size-5;
}

.prefix {
  margin-right: @size-5;
}<|MERGE_RESOLUTION|>--- conflicted
+++ resolved
@@ -341,42 +341,19 @@
 }
 
 .MarketStatus {
-<<<<<<< HEAD
-   .mono-9;
-=======
-  .mono-12-bold;
->>>>>>> c2372e47
-
-  border-radius: @border-radius-default;
+  .mono-9;
+
   border: 1px solid transparent;
   color: @color-secondary-text;
-<<<<<<< HEAD
   line-height: @size-11;
   padding: @size-2;
   position: relative;
-=======
-  line-height: @size-14;
-  padding: @size-2;
-  border: 1px solid transparent;
-  position: relative;
   border-radius: @border-radius-default;
->>>>>>> c2372e47
   text-transform: capitalize;
 
   @media @breakpoint-mobile {
     .text-10-bold;
   }
-}
-
-.MarketStatus_mini {
-<<<<<<< HEAD
- 
-=======
-  .mono-9;
-
-  line-height: @size-11;
-  padding: @size-2;
->>>>>>> c2372e47
 }
 
 .MarketStatus_open {
