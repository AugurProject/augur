--- conflicted
+++ resolved
@@ -598,18 +598,15 @@
   }
 }
 
-<<<<<<< HEAD
-=======
 .LiquidityDepletedLabel {
   .text-9-medium;
 
   margin-left: @size-10;
-  color: @color-outcome-five;
-  background: fade(@color-outcome-five, 15%);
+  color: var(--color-outcome-five);
+  background: var(--color-outcome-five-15);
   border-radius: @border-radius-default;
-  padding: 1px 2px;
-}
->>>>>>> 6c6f49f0
+  padding: @size-1 @size-2;
+}
 
 .InReporting_reportingDetails {
   > svg {
