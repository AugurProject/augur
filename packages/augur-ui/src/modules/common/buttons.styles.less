@import (reference) '~assets/styles/shared';

.Button {
  .text-12-bold;

  border: @border-default;
  border-radius: @border-radius-default;
  cursor: @button-cursor;
  white-space: nowrap;

  &:disabled {
    cursor: @button-cursor-disabled;
  }

  &.Confirmed {
    color: var(--color-primary-text);
    background: var(--color-positive-20);
    border: 1px solid var(--color-positive);
    border-radius: @border-radius-default;
    &:hover:enabled {
      background: var(--color-positive-20);
    }

    &:focus:enabled {
      background: var(--color-positive-20);
    }

    &:active:enabled {
      background: var(--color-positive-20);
    }
    > svg {
      width: @size-8;
      height: @size-8;
      margin-left: @size-8;

      > path {
        stroke: var(--color-primary-text);
      }
    }
  }

  &.Failed {
    color: var(--color-primary-text);
    background: var(--color-error-20);
    border: 1px solid var(--color-error);
    border-radius: @border-radius-default;
    &:hover:enabled {
      background: var(--color-error-20);
    }

    &:focus:enabled {
      background: var(--color-error-20);
    }

    &:active:enabled {
      background: var(--color-error-20);
    }
    > svg {
      width: @size-8;
      height: @size-8;
      margin-left: @size-8;

      > path {
        stroke: var(--color-primary-text);
      }
    }
  }
}

.PrimaryButton {
  .Button;

  background: var(--color-primary-action);
  color: var(--color-dark-grey);
  max-height: @button-height-default;
  padding: @size-8 @size-12;

  &:not(:disabled):hover {
    background: var(--color-primary-action-90);
  }

  &:not(:disabled):focus {
    background: var(--color-primary-action-80);
  }

  &:not(:disabled):active {
    background: var(--color-primary-action-70);
  }

  &:disabled {
    background: var(--color-primary-action-40);
  }
}

:root[theme="BETTING"],
:root[theme="SPORTS"] {
  .PrimaryButton {

    background: var(--color-primary-action-15);
    color: var(--color-primary-text);
    border: @size-1 solid var(--color-primary-action);
    max-height: none;

    &:not(:disabled):hover {
      background: var(--color-primary-action-40);
    }

    &:not(:disabled):focus {
      background: var(--color-primary-action-15);
      border: @size-1 solid var(--color-focused);
    }

    &:not(:disabled):active {
      background: var(--color-primary-action-40);
    }

    &:disabled {
      background: var(--color-primary-action-15);
      border: @size-1 solid var(--color-primary-action-40);
      opacity: 0.25;
    }
  }
}

.CloseButton {
  justify-content: flex-end;
  display: flex;
  flex: 1;

  > svg {
    height: @size-16;
    width: @size-16;

    > path {
      stroke: var(--color-secondary-text);
    }
  }
}

.BackButton {
  .mono-12;

  text-transform: uppercase;
  display: flex;
  color: var(--color-primary-text);
  display: flex;
  align-items: center;

  > svg {
    width: @size-16;
    height: @size-16;
    margin-right: @size-5;

    > path {
      fill: var(--color-primary-text);
    }
  }
}

.PrimarySignInButton {
  .Button;

  background: var(--color-primary-action);
  color: var(--color-dark-grey);
  padding: @size-12 @size-24;

  > div:first-of-type {
    align-items: center;
    display: flex;
    justify-content: flex-start;
  }

  > div > div:first-of-type {
    > svg {
      width: @size-20;
      height: @size-20;

      > path {
        stroke: var(--color-primary-text);
      }
    }
  }

  > div > div:nth-of-type(2) {
    margin-left: @size-21;

    > div:first-of-type {
      .text-14-bold;

      color: var(--color-primary-text);
      margin-bottom: @size-4;
    }

    > div:last-of-type {
      .text-10;

      color: var(--color-primary-text);
    }
  }

  &:not(:disabled):hover {
    background: var(--color-primary-action-90);
  }

  &:not(:disabled):focus {
    background: var(--color-primary-action-80);
  }

  &:not(:disabled):active {
    background: var(--color-primary-action-70);
  }

  &:disabled {
    background: var(--color-primary-action-40);
  }
}

.SecondarySignInButton {
  .Button;

  background: transparent;
  border: @size-1 solid var(--color-secondary-action-outline);
  color: var(--color-primary-text);
  padding: @size-12 @size-24;

  > div:first-of-type {
    align-items: center;
    display: flex;
    justify-content: flex-start;
  }

  > div > div:first-of-type {
    > svg {
      width: @size-18;
      height: @size-18;

      > path {
        fill: var(--color-primary-text);
      }
    }
  }

  > div > div:nth-of-type(2) {
    margin-left: @size-21;

    > div:first-of-type {
      .text-14-bold;

      color: var(--color-primary-text);
      margin-bottom: @size-4;
    }

    > div:last-of-type {
      .text-10;

      color: var(--color-secondary-text);
    }
  }

  &:disabled {
    background: var(--color-inactive-text);
  }

  &:hover:enabled {
    background: var(--color-primary-action-5);
  }

  &:focus:enabled {
    background: var(--color-primary-action-10);
  }

  &:active:enabled {
    background: var(--color-primary-action-15);
  }

  &.Small {
    .text-10-bold;

    padding: @size-6 @size-12;
  }
}

.SecondaryButton {
  .Button;

  background: transparent;
  border: @size-1 solid var(--color-secondary-action-outline);
  color: var(--color-primary-text);
  max-height: @button-height-default;
  padding: @size-8 @size-12;

  &:disabled {
    background: var(--color-inactive-text);
  }

  &:hover:enabled {
    background: var(--color-primary-action-5);
  }

  &:focus:enabled {
    background: var(--color-primary-action-10);
  }

  &:active:enabled {
    background: var(--color-primary-action-15);
  }

  &.Small {
    .text-10-bold;

    padding: @size-6 @size-12;
  }

  > svg {
    height: @size-12;
    width: @size-12;

    > rect {
      fill: var(--color-primary-text);
      height: 1px;
      width: @size-8;
    }
  }
}

:root[theme="BETTING"],
:root[theme="SPORTS"] {
  .SecondaryButton {

    background: var(--color-secondary-action);
    color: var(--color-primary-text);
    border: @size-1 solid var(--color-primary-text);
    max-height: none;

    &:not(:disabled):hover {
      background: var(--color-primary-text);
      color: var(--color-secondary-action);
    }

    &:not(:disabled):focus {
      background: var(--color-secondary-action);
      border: @size-1 solid var(--color-focused);
    }

    &:not(:disabled):active {
      background: var(--color-primary-text);
      color: var(--color-secondary-action);
    }

    &:disabled {
      background: var(--color-secondary-action);
      color: var(--color-primary-text);
      border: @size-1 solid var(--color-primary-text);
      opacity: 0.25;
    }
  }
}

.BuyOrderButton {
  .Button;
  .mono-12-semi-bold;

  background: var(--color-positive-10);
  border-color: var(--color-positive);
  border-width: @size-2;
  color: var(--color-positive);
  height: @button-height-default;
  max-height: @button-height-default;
  text-transform: uppercase;
  width: 100%;

  &:disabled {
    background: var(--color-positive-5);
    border-color: var(--color-positive-10);
    color: var(--color-positive-20);
  }

  &:hover:enabled {
    background: var(--color-positive-20);
  }
}

.ToggleExtendButton {
  display: flex;
  margin-left: @size-16;

  > svg {
    align-self: center;
    width: @size-6;
    height: @size-12;

    > path {
      stroke: var(--color-secondary-text);
    }
  }

  &:hover {
    cursor: pointer;

    > svg {
      > path {
        stroke: var(--color-primary-text);
      }
    }
  }

  @media @breakpoint-mobile {
    display: none;
  }
}

.SellOrderButton {
  .Button;
  .mono-12-semi-bold;

  background: var(--color-negative-10);
  border-color: var(--color-negative);
  border-width: @size-2;
  color: var(--color-negative);
  height: @button-height-default;
  max-height: @button-height-default;
  text-transform: uppercase;
  width: 100%;

  &:disabled {
    background: var(--color-negative-5);
    border-color: var(--color-negative-10);
    color: var(--color-negative-20);
  }

  &:hover:enabled {
    background: var(--color-negative-20);
  }
}

// Used in Betting UI
.FavoriteButton {
  .text-12;

  align-items: center;
  color: var(--color-primary-text);
  cursor: @button-cursor;
  display: flex;
  flex-flow: row nowrap;

  > svg {
    height: @size-18;
    width: @size-18;
  }

  > svg > path {
    fill: var(--color-secondary-text);
    fill-opacity: 0.1;
    stroke: var(--color-secondary-text);
  }

  &:disabled {
    color: var(--color-primary-text-20);
    cursor: @button-cursor-disabled;

    > svg > path {
      fill-opacity: 0.1;
      stroke: var(--color-primary-text-20);
      stroke-opacity: 0.3;
    }
  }

  &:hover:enabled {
    > svg > path {
      fill: var(--color-primary-action);
      fill-opacity: 0.1;
      stroke: var(--color-primary-action);
    }
  }
}

.FavoriteButton_Favorite {
  .FavoriteButton;

  > svg > path {
    fill: var(--color-primary-action);
    fill-opacity: 1;
    stroke: var(--color-primary-action);
  }

  &:hover:enabled {
    > svg > path {
      fill: var(--color-primary-action);
      fill-opacity: 0.5;
      stroke: var(--color-primary-action);
    }
  }
}

.FavoriteButton_small {
  > svg {
    height: @size-16;
    width: @size-16;
  }
}

:root[theme="BETTING"],
:root[theme="SPORTS"] {
  .FavoriteButton {
    > svg > path {
      fill: var(--color-dark-text);
      fill-opacity: 0.5;
      stroke: none;
    }

    &:hover:enabled {
      > svg > path {
        fill: var(--color-primary-text);
        fill-opacity: 1;
        stroke: none;
      }
    }
  }

  .FavoriteButton_Favorite {
    > svg > path {
      fill: var(--color-reporting);
      fill-opacity: 1;
      stroke: none;
    }
  
    &:hover:enabled {
      > svg > path {
        fill: var(--color-reporting);
        fill-opacity: 1;
        stroke: none;
      }
    }
  }
}

.CompactButton {
  .Button;
  .mono-9-bold;

  border: @border-default;
  background: var(--color-secondary-action);
  border-color: var(--color-secondary-action-outline);
  border-radius: @size-3;
  color: var(--color-primary-text);
  line-height: @size-10;
  padding: @size-2 @size-4;
  text-transform: uppercase;

  &:hover:enabled {
    color: var(--color-dismissable-notice-background);
  }
}

.CancelTextButton {
  .Button;
  .mono-10-semi-bold;

  align-items: center;
  display: flex;
  flex-flow: row nowrap;
  text-transform: uppercase;
  background: var(--color-secondary-action);
  border: @size-1 solid var(--color-secondary-action-outline);
  border-radius: @size-3;
  color: var(--color-primary-text);
  padding: @size-4 @size-6;
  white-space: nowrap;

  &.IconButton {
    padding: @size-2;
  }

  > svg {
    fill: none;
    height: @size-8;
    width: @size-8;

    > path {
      stroke: var(--color-secondary-text);
    }
  }

  > span {
    margin-left: @size-4;
  }

  &:hover {
    color: var(--color-primary-text);

    > svg > path {
      stroke: var(--color-primary-text);
    }
  }

  @media @breakpoint-mobile {
    &:disabled {
      color: var(--color-inactive-text);
      opacity: 0.5;

      > svg > path {
        stroke: var(--color-inactive-text);
      }
    }
  }
}

.SubmitTextButton {
  .mono-10;

  align-items: center;
  color: var(--color-primary-action);
  display: flex;
  flex-flow: row nowrap;
  line-height: @size-10;
  text-transform: uppercase;

  @media @breakpoint-mobile {
    line-height: @size-24;
  }

  &:hover {
    font-weight: bold;
  }

  &:disabled {
    color: var(--color-primary-text-20);

    &:hover {
<<<<<<< HEAD
      color: var(--color-primary-text-20);
=======
      color: fade(@color-primary-text, 20%);
      font-weight: normal;
>>>>>>> a5dbc0b7
    }
  }

  &.Failed {
<<<<<<< HEAD
    color: var(--color-error);
  }

  &.Confirmed {
    color: var(--color-positive);
=======
    color: @color-error;
  }

  &.Confirmed {
    color: @color-positive;
>>>>>>> a5dbc0b7
  }
}

.DaiPercentButton {
  display: flex;
  justify-content: center;
  padding: @size-3 @size-5;

  > svg {
    fill: none;
    height: @size-10;
    width: @size-10;

    > path {
      fill: var(--color-inactive-text);
    }
  }

  &:hover {
    > svg > path {
      fill: var(--color-primary-text);
    }
  }
}

.CurrenyActionButton {
  .Button;

  align-content: center;
  // background: var(--color-secondary-action);
  background: transparent;
  border: @size-1 solid var(--color-secondary-action-outline);
  color: var(--color-primary-text);
  display: flex;
  flex-flow: row nowrap;
  justify-content: center;
  line-height: @size-16;
  max-height: @button-height-default;
  padding: @size-12;

  > svg {
    fill: none;
    height: @size-16;
    margin: auto 0 auto @size-8;
    width: @size-16;

    > path {
      fill: var(--color-primary-text);
    }
  }

  &:disabled {
    background: var(--color-inactive-text);
    border-color: var(--color-inactive-text);
    color: var(--color-inactive-text);

    > svg {
      > path {
        stroke: var(--color-inactive-text);
      }

      > rect {
        fill: var(--color-inactive-text);
      }
    }
  }

  &:hover:enabled {
    background: var(--color-secondary-hover);
  }

  &:focus:enabled {
    background: var(--color-secondary-hover);
  }

  &:active:enabled {
    background: var(--color-secondary-hover);
  }
}

.ViewTransactionsButton {
  .CurrenyActionButton;

  > svg {
    height: @size-12;
    width: @size-12;

    > path {
      &:nth-child(even) {
        fill: var(--color-primary-text);
        stroke: none;
      }

      &:nth-child(odd) {
        fill: none;
        stroke: var(--color-primary-text);
      }
    }
  }

  &:disabled {
    > svg {
      > path {
        &:nth-child(even) {
          fill: var(--color-inactive-text);
        }

        &:nth-child(odd) {
          stroke: var(--color-inactive-text);
        }
      }
    }
  }
}

.DAIFaucetButton,
.REPFaucetButton {
  .ViewTransactionsButton;

  height: 100%;
  padding: @size-12;

  > svg {
    height: @size-16;
    width: @size-16;

    > path {
      &:nth-child(odd) {
        fill: var(--color-primary-text);
        stroke: none;
      }
    }
  }

  &:disabled {
    > svg > path {
      &:nth-child(odd) {
        fill: var(--color-inactive-text);
        stroke: none;
      }
    }
  }
}

.DAIFaucetButton {
  > svg > path {
    fill: var(--color-primary-text);
  }
}

.ViewTransactionDetailsButton {
  .mono-9-bold;

  background: var(--color-secondary-action);
  border: @size-1 solid var(--color-secondary-action-outline);
  border-radius: @border-radius-default;
  align-items: center;
  color: var(--color-primary-text);
  cursor: pointer;
  display: flex;
  justify-content: center;
  text-transform: uppercase;
  padding: @size-2 @size-4;

  > span > a {
    display: flex;
  }

  > span > a > svg,
  > span > span > svg {
    fill: none;
    height: @size-10;
    margin-left: @size-4;
    width: @size-10;

    > path:nth-child(odd) {
      fill: var(--color-secondary-text);
    }

    > path:nth-child(even) {
      stroke: var(--color-secondary-text);
    }
  }

  > span > a {
    color: var(--color-primary-text);
    white-space: nowrap;
  }

  &:hover {
    > svg {
      > path:nth-child(odd) {
        fill: var(--color-primary-text);
      }

      > path:nth-child(even) {
        stroke: var(--color-primary-text);
      }
    }

    > span > a {
      color: var(--color-primary-text);
    }
  }

  &.Light {
    .mono-9-bold;

    padding: @size-4;

    > span > span,
    > span > a {
      color: var(--color-secondary-text);
      text-decoration: none;
    }

    > svg {
      > path {
        &:nth-child(even) {
          stroke: var(--color-secondary-text);
        }
        &:nth-child(odd) {
          fill: var(--color-secondary-text);
        }
      }
    }
  }
}

.ExternalLinkText {
  .text-14;

  @media @breakpoint-mobile {
    .text-12;
  }

  color: var(--color-primary-text);
  display: inline-flex;

  > a {
    color: var(--color-primary-text);
  }

  > svg {
    height: @size-12;
    margin-left: @size-4;
    margin-top: @size-2;

    > path {
      &:nth-child(odd) {
        fill: var(--color-secondary-text);
        stroke: none;
      }

      &:nth-child(even) {
        stroke: var(--color-secondary-text);
      }
    }
  }
}

.ExternalLinkButton {
  .ViewTransactionDetailsButton;

  color: var(--color-primary-action);
  display: inline-flex;

  > a {
    color: var(--color-primary-action);
  }

  &:hover {
    color: var(--color-primary-text);

    > a {
      color: var(--color-primary-text);
    }
  }

  > svg {
    margin-left: @size-4;
    height: @size-10;
    width: @size-10;

    > path {
      &:nth-child(odd) {
        fill: var(--color-primary-action);
        stroke: none;
      }

      &:nth-child(even) {
        stroke: var(--color-primary-action);
      }
    }
  }

  &.LightAlternate {
    color: var(--color-outcome-seven);

    > a {
      color: var(--color-outcome-seven);
    }

    > svg > path {
      &:nth-child(odd) {
        fill: var(--color-outcome-seven);
        stroke: none;
      }

      &:nth-child(even) {
        stroke: var(--color-outcome-seven);
      }
    }
  }
}

:root[theme="BETTING"],
:root[theme="SPORTS"] {
  .ExternalLinkButton {
    color: var(--color-text-secondary);
    flex-flow: row-reverse nowrap;
    justify-content: flex-end;

    > a {
      .text-14;

      color: var(--color-text-secondary);
      text-transform: capitalize;
    }

    &:hover {
      color: var(--color-primary-text);

      > a {
        color: var(--color-primary-text);
      }
    }

    > svg {
      margin-left: 0;
      margin-right: @size-10;
      height: @size-12;
      width: @size-12;

      > path {
        &:nth-child(odd) {
          fill: var(--color-primary-text);
          stroke: none;
        }

        &:nth-child(even) {
          stroke: var(--color-primary-text);
        }
      }
    }

    &.LightAlternate {
      color: var(--color-secondary-text);

      > a {
        color: var(--color-secondary-text);
      }

      &:hover {
        color: var(--color-primary-text);
  
        > a {
          color: var(--color-primary-text);
        }
      }

      > svg > path {
        &:nth-child(odd) {
          fill: var(--color-primary-text);
          stroke: none;
        }

        &:nth-child(even) {
          stroke: var(--color-primary-text);
        }
      }
    }
  }
}

.DirectionButton {
  .Button;

  align-items: center;
  background: var(--color-secondary-action);
  border-color: var(--color-secondary-action-outline);
  display: flex;
  height: @size-32;
  justify-content: center;
  width: @size-32;

  > svg {
    height: @size-16;
    margin: auto;
    width: @size-16;

    > path {
      stroke: var(--color-inactive-text);
      fill: none;
    }
  }

  &:hover > svg > path {
    stroke: var(--color-primary-text);
  }
}

:root[theme="BETTING"],
:root[theme="SPORTS"] {
  .DirectionButton {
    // background: var(--color-module-background);
    background: transparent;
    border-color: var(--color-dark-text);

    > svg > path {
      stroke: var(--color-primary-text);
    }

    &:hover:enabled {
      border-color: var(--color-pimary-text);
    }

    &:focus {
      border: @size-2 solid var(--color-focused);
    }

    &:disabled {
      opacity: 0.25;
    }
  }
}

.left > svg {
  transform: rotate(180deg);
}

.ExportButton {
  .CurrenyActionButton;

  align-items: center;
  line-height: @size-15;
  max-height: @size-32;
  min-width: 9rem;
  padding: 0 @size-24;
  white-space: nowrap;

  > svg {
    fill: none;
    height: @size-14;
    width: @size-10;
    margin: 0 @size-1 0 @size-8;

    > path {
      stroke: var(--color-primary-text);
    }

    > rect {
      fill: var(--color-primary-text);
    }
  }
}

.SortButton {
  align-items: center;
  display: flex;
  flex-flow: row-reverse nowrap;

  > svg {
    flex: 0 0 @size-8;
    height: @size-12;
    margin-left: @size-4;
    width: @size-8;

    > path {
      fill: var(--color-secondary-text);

      &:hover {
        fill: var(--color-primary-text);
      }
    }
  }
}

.Descending {
  > svg > path:first-of-type {
    fill: var(--color-primary-text);
  }
}

.Ascending > svg > path:last-of-type {
  fill: var(--color-primary-text);
}

.FilterButton {
  .Button;
  .text-12-bold;

  align-items: center;
  border: @size-1 solid var(--color-secondary-action-outline);
  border-radius: @border-radius-default;
  color: var(--color-primary-text);
  display: flex;
  flex-flow: row nowrap;
  justify-content: center;
  height: @size-32;
  width: @size-165;

  > svg {
    height: @size-10;
    width: @size-10;
    margin-left: @size-9;

    > path {
      fill: var(--color-primary-text);
    }
  }
}

.CategoryButtons {
  display: grid;
  grid-template-columns: repeat(5, @size-168);
  grid-column-gap: @size-17;
  justify-content: center;

  @media @breakpoint-mobile {
    display: flex;
    flex-wrap: wrap;

    > div {
      margin: @size-12;
    }
  }

  > div {
    .text-16-bold;

    align-items: center;
    background: var(--color-secondary-action);
    border: @size-1 solid var(--color-secondary-action-outline);
    border-radius: @size-3;
    color: var(--color-primary-text);
    cursor: pointer;
    display: flex;
    flex-direction: column;
    justify-content: center;
    max-height: @size-178;
    max-width: @size-168;
    min-height: @size-178;
    min-width: @size-168;

    > div:first-of-type {
      > svg {
        height: @size-42;
        width: @size-42;

        > path {
          stroke: var(--color-primary-text);
        }
      }
    }

    > div:nth-of-type(2) {
      margin: @size-22 0 @size-12 0;
    }

    > div:nth-of-type(3) {
      .text-14;

      color: var(--color-secondary-text);

      &.loading {
        animation: colorchange 0.5s infinite;
        animation-direction: alternate-reverse;
        background-color: var(--color-secondary-action-outline);
        height: @size-16;
        width: @size-80;
      }
    }
  }
}

.BettingButton {
  .Button;

  align-items: center;
  background: transparent;
  color: var(--color-primary-text);
  display: flex;
  flex-flow: column nowrap;
  justify-content: center;
  min-height: @size-36;
  min-width: @size-60;

  > div:first-of-type {
    .text-12-bold;

    color: var(--color-primary-text);
    text-align: center;
  }

  > div:last-of-type {
    .text-12;

    color: var(--color-primary-text);
    text-align: center;
  }

  &.Back {
    border: @size-1 solid var(--color-positive);
    background: var(--color-positive-15);

    &:disabled {
      opacity: 0.15;
    }
  
    &:hover:enabled {
      background: var(--color-positive-40);
    }
  
    &:focus:enabled {
      border: @size-2 solid var(--color-focused);
    }
  
    &:active:enabled {
      background: var(--color-positive-40);
    }
  }

  &.Lay {
    border: @size-1 solid var(--color-negative);
    background: var(--color-negative-15);

    &:disabled {
      opacity: 0.15;
    }
  
    &:hover:enabled {
      background: var(--color-negative-40);
    }
  
    &:focus:enabled {
      border: @size-2 solid var(--color-focused);
    }
  
    &:active:enabled {
      background: var(--color-negative-40);
    }
  }
}

@keyframes colorchange {
  0% {
    background-color: var(--color-secondary-action-outline-70);
  }

  100% {
    background-color: var(--color-secondary-action-outline);
  }
}<|MERGE_RESOLUTION|>--- conflicted
+++ resolved
@@ -627,29 +627,17 @@
     color: var(--color-primary-text-20);
 
     &:hover {
-<<<<<<< HEAD
       color: var(--color-primary-text-20);
-=======
-      color: fade(@color-primary-text, 20%);
       font-weight: normal;
->>>>>>> a5dbc0b7
     }
   }
 
   &.Failed {
-<<<<<<< HEAD
     color: var(--color-error);
   }
 
   &.Confirmed {
     color: var(--color-positive);
-=======
-    color: @color-error;
-  }
-
-  &.Confirmed {
-    color: @color-positive;
->>>>>>> a5dbc0b7
   }
 }
 
