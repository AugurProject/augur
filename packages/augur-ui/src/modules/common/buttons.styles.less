@import (reference) '~assets/styles/shared';

.Button {
  .text-12-bold;

  border: @border-default;
  border-radius: @border-radius-default;
  cursor: @button-cursor;
  white-space: nowrap;

  &:disabled {
    cursor: @button-cursor-disabled;
  }

  &.Confirmed {
    color: var(--color-primary-text);
    background: var(--color-positive-20);
    border: 1px solid var(--color-positive);
    border-radius: @border-radius-default;
    &:hover:enabled {
      background: var(--color-positive-20);
    }

    &:focus:enabled {
      background: var(--color-positive-20);
    }

    &:active:enabled {
      background: var(--color-positive-20);
    }
    > svg {
      width: @size-8;
      height: @size-8;
      margin-left: @size-8;

      > path {
        stroke: var(--color-primary-text);
      }
    }
  }

  &.Failed {
    color: var(--color-primary-text);
    background: var(--color-error-20);
    border: 1px solid var(--color-error);
    border-radius: @border-radius-default;
    &:hover:enabled {
      background: var(--color-error-20);
    }

    &:focus:enabled {
      background: var(--color-error-20);
    }

    &:active:enabled {
      background: var(--color-error-20);
    }
    > svg {
      width: @size-8;
      height: @size-8;
      margin-left: @size-8;

      > path {
        stroke: var(--color-primary-text);
      }
    }
  }
}

.PrimaryButton {
  .Button;

  background: var(--color-primary-action);
  color: var(--color-dark-grey);
  max-height: @button-height-default;
  padding: @size-8 @size-12;

  &:not(:disabled):hover {
    background: var(--color-primary-action-90);
  }

  &:not(:disabled):focus {
    background: var(--color-primary-action-80);
  }

  &:not(:disabled):active {
    background: var(--color-primary-action-70);
  }

  &:disabled {
    background: var(--color-primary-action-40);
  }
}

:root[theme='BETTING'],
:root[theme='SPORTS'] {
  .BackButton {
    height: @size-16;
    background: var(--color-module-background);
    border: @size-1 solid var(--color-dark-text);
    border-radius: @border-radius-soft;
    margin-right: @size-8;
    display: flex;
    justify-content: center;

    > svg {
      height: @size-6;
      width: @size-8;
      display: flex;
    }

    > span {
      display: none;
    }
  }

  .PrimaryButton {
    align-items: center;
    background: var(--color-primary-action-15);
    border: @size-1 solid var(--color-primary-action);
    color: var(--color-primary-text);
    display: flex;
    flex-flow: row-reverse nowrap;
    justify-content: center;
    max-height: @size-44;
    height: @size-44;
    padding: 0 @size-24;

    &:not(:disabled):hover {
      background: var(--color-primary-action-40);
    }

    &:not(:disabled):focus {
      background: var(--color-primary-action-15);
      border: @size-1 solid var(--color-focused);
    }

    &:not(:disabled):active {
      background: var(--color-primary-action-40);
    }

    &:disabled {
      background: var(--color-primary-action-15);
      border: @size-1 solid var(--color-primary-action-40);
      opacity: 0.25;
    }
  }

  .FilterButton {
    text-transform: uppercase;
  }
}

.CloseButton {
  justify-content: flex-end;
  display: flex;
  flex: 1;

  > svg {
    height: @size-16;
    width: @size-16;

    > path {
      stroke: var(--color-secondary-text);
    }
  }
}

.BackButton {
  .mono-12;

  text-transform: uppercase;
  display: flex;
  color: var(--color-primary-text);
  display: flex;
  align-items: center;

  > svg {
    width: @size-16;
    height: @size-16;
    margin-right: @size-5;

    > path {
      fill: var(--color-primary-text);
    }
  }
}

.PrimarySignInButton {
  .Button;

  background: var(--color-primary-action);
  color: var(--color-dark-grey);
  padding: @size-12 @size-24;

  > div:first-of-type {
    align-items: center;
    display: flex;
    justify-content: flex-start;
  }

  > div > div:first-of-type {
    > svg {
      width: @size-20;
      height: @size-20;

      > path {
        stroke: var(--color-primary-text);
      }
    }
  }

  > div > div:nth-of-type(2) {
    margin-left: @size-21;

    > div:first-of-type {
      .text-14-bold;

      color: var(--color-primary-text);
      margin-bottom: @size-4;
    }

    > div:last-of-type {
      .text-10;

      color: var(--color-primary-text);
    }
  }

  &:not(:disabled):hover {
    background: var(--color-primary-action-90);
  }

  &:not(:disabled):focus {
    background: var(--color-primary-action-80);
  }

  &:not(:disabled):active {
    background: var(--color-primary-action-70);
  }

  &:disabled {
    background: var(--color-primary-action-40);
  }
}

.SecondarySignInButton {
  .Button;

  background: transparent;
  border: @size-1 solid var(--color-secondary-action-outline);
  color: var(--color-primary-text);
  padding: @size-12 @size-24;

  > div:first-of-type {
    align-items: center;
    display: flex;
    justify-content: flex-start;
  }

  > div > div:first-of-type {
    > svg {
      width: @size-18;
      height: @size-18;

      > path {
        fill: var(--color-primary-text);
      }
    }
  }

  > div > div:nth-of-type(2) {
    margin-left: @size-21;

    > div:first-of-type {
      .text-14-bold;

      color: var(--color-primary-text);
      margin-bottom: @size-4;
    }

    > div:last-of-type {
      .text-10;

      color: var(--color-secondary-text);
    }
  }

  &:disabled {
    background: var(--color-inactive-text);
  }

  &:hover:enabled {
    background: var(--color-primary-action-5);
  }

  &:focus:enabled {
    background: var(--color-primary-action-10);
  }

  &:active:enabled {
    background: var(--color-primary-action-15);
  }

  &.Small {
    .text-10-bold;

    padding: @size-6 @size-12;
  }
}

.SecondaryButton {
  .Button;

  background: transparent;
  border: @size-1 solid var(--color-secondary-action-outline);
  color: var(--color-primary-text);
  max-height: @button-height-default;
  padding: @size-8 @size-12;

  &:disabled {
<<<<<<< HEAD
    background: var(--color-inactive-text);
=======
    background: fade(@color-secondary-hover, 50%);
    color: fade(@color-primary-text, 50%);
>>>>>>> 682b422b
  }

  &:hover:enabled {
    background: var(--color-primary-action-5);
  }

  &:focus:enabled {
    background: var(--color-primary-action-10);
  }

  &:active:enabled {
    background: var(--color-primary-action-15);
  }

  &.Small {
    .text-10-bold;

    padding: @size-6 @size-12;
  }

  > svg {
    height: @size-12;
    width: @size-12;

    > rect {
      fill: var(--color-primary-text);
      height: 1px;
      width: @size-8;
    }
  }
}

:root[theme='BETTING'],
:root[theme='SPORTS'] {
  .SecondaryButton {
    align-items: center;
    background: var(--color-secondary-action);
    border: @size-1 solid var(--color-primary-text);
    color: var(--color-primary-text);
    display: flex;
    flex-flow: row-reverse nowrap;
    justify-content: center;
    max-height: none;
    padding: 0 @size-24;
    height: @size-44;

    &:not(:disabled):hover {
      background: var(--color-primary-text);
      color: var(--color-secondary-action);
    }

    &:not(:disabled):focus,
    &:not(:disabled):focus:hover {
      background: var(--color-secondary-action);
      color: var(--color-primary-text);
      border: @size-2 solid var(--color-focused);
    }

    &:not(:disabled):active {
      background: var(--color-primary-text);
      color: var(--color-secondary-action);
    }

    &:disabled {
      opacity: 0.25;
    }
  }
}

.BuyOrderButton {
  .Button;
  .mono-12-semi-bold;

  background: var(--color-positive-10);
  border-color: var(--color-positive);
  border-width: @size-2;
  color: var(--color-positive);
  height: @button-height-default;
  max-height: @button-height-default;
  text-transform: uppercase;
  width: 100%;

  &:disabled {
    background: var(--color-positive-5);
    border-color: var(--color-positive-10);
    color: var(--color-positive-20);
  }

  &:hover:enabled {
    background: var(--color-positive-20);
  }
}

.ToggleExtendButton {
  display: flex;
  margin-left: @size-16;

  > svg {
    align-self: center;
    width: @size-6;
    height: @size-12;

    > path {
      stroke: var(--color-secondary-text);
    }
  }

  &:hover {
    cursor: pointer;

    > svg {
      > path {
        stroke: var(--color-primary-text);
      }
    }
  }

  @media @breakpoint-mobile {
    display: none;
  }
}

.SellOrderButton {
  .Button;
  .mono-12-semi-bold;

  background: var(--color-negative-10);
  border-color: var(--color-negative);
  border-width: @size-2;
  color: var(--color-negative);
  height: @button-height-default;
  max-height: @button-height-default;
  text-transform: uppercase;
  width: 100%;

  &:disabled {
    background: var(--color-negative-5);
    border-color: var(--color-negative-10);
    color: var(--color-negative-20);
  }

  &:hover:enabled {
    background: var(--color-negative-20);
  }
}

.ChatButton {
  .mono-10-semi-bold;

  padding: @size-9;
  align-items: center;
  display: flex;
  flex-direction: row;
  text-transform: uppercase;
  color: var(--color-primary-text);
  background: var(--color-secondary-action);
  cursor: pointer;
  border: @size-1 solid var(--color-secondary-action-outline);
  border-radius: @border-radius-default;

  > svg {
    width: @size-10;
    height: @size-10;
    fill: var(--color-primary-text);
    margin-left: @size-4;
    transform: rotate(180deg);

    path {
      fill: var(--color-primary-text);
    }
  }
}
// Used in Betting UI
.FavoriteButton {
  .text-12;

  align-items: center;
  color: var(--color-primary-text);
  cursor: @button-cursor;
  display: flex;
  flex-flow: row nowrap;

  > svg {
    height: @size-18;
    width: @size-18;
  }

  > svg > path {
    fill: var(--color-secondary-text);
    fill-opacity: 0.1;
    stroke: var(--color-secondary-text);
  }

  &:disabled {
    color: var(--color-primary-text-20);
    cursor: @button-cursor-disabled;

    > svg > path {
      fill-opacity: 0.1;
      stroke: var(--color-primary-text-20);
      stroke-opacity: 0.3;
    }
  }

  &:hover:enabled {
    > svg > path {
      fill: var(--color-primary-action);
      fill-opacity: 0.1;
      stroke: var(--color-primary-action);
    }
  }
}

.FavoriteButton_Favorite {
  .FavoriteButton;

  > svg > path {
    fill: var(--color-primary-action);
    fill-opacity: 1;
    stroke: var(--color-primary-action);
  }

  &:hover:enabled {
    > svg > path {
      fill: var(--color-primary-action);
      fill-opacity: 0.5;
      stroke: var(--color-primary-action);
    }
  }
}

.FavoriteButton_small {
  > svg {
    height: @size-16;
    width: @size-16;
  }
}

:root[theme='BETTING'],
:root[theme='SPORTS'] {
  .FavoriteButton {
    > svg > path {
      fill: var(--color-dark-text);
      fill-opacity: 0.5;
      stroke: none;
    }

    &:hover:enabled {
      > svg > path {
        fill: var(--color-primary-text);
        fill-opacity: 1;
        stroke: none;
      }
    }
  }

  .FavoriteButton_Favorite {
    > svg > path {
      fill: var(--color-reporting);
      fill-opacity: 1;
      stroke: none;
    }

    &:hover:enabled {
      > svg > path {
        fill: var(--color-reporting);
        fill-opacity: 1;
        stroke: none;
      }
    }
  }
}

.CompactButton {
  .Button;
  .mono-9-bold;

  border: @border-default;
  background: var(--color-secondary-action);
  border-color: var(--color-secondary-action-outline);
  border-radius: @size-3;
  color: var(--color-primary-text);
  line-height: @size-10;
  padding: @size-2 @size-4;
  text-transform: uppercase;

  &:hover:enabled {
    color: var(--color-dismissable-notice-background);
  }
}

.CancelTextButton {
  .Button;
  .mono-10-semi-bold;

  align-items: center;
  display: flex;
  flex-flow: row nowrap;
  text-transform: uppercase;
  background: var(--color-secondary-action);
  border: @size-1 solid var(--color-secondary-action-outline);
  border-radius: @size-3;
  color: var(--color-primary-text);
  padding: @size-4 @size-6;
  white-space: nowrap;

  &.IconButton {
    padding: @size-2;
  }

  > svg {
    fill: none;
    height: @size-8;
    width: @size-8;

    > path {
      stroke: var(--color-secondary-text);
    }
  }

  > span {
    margin-left: @size-4;
  }

  &:hover {
    color: var(--color-primary-text);

    > svg > path {
      stroke: var(--color-primary-text);
    }
  }

  @media @breakpoint-mobile {
    &:disabled {
      color: var(--color-inactive-text);
      opacity: 0.5;

      > svg > path {
        stroke: var(--color-inactive-text);
      }
    }
  }
}

.SubmitTextButton {
  .mono-10;

  align-items: center;
  color: var(--color-primary-action);
  display: flex;
  flex-flow: row nowrap;
  line-height: @size-10;
  text-transform: uppercase;

  @media @breakpoint-mobile {
    line-height: @size-24;
  }

  &:hover {
    font-weight: bold;
  }

  &:disabled {
    color: var(--color-primary-text-20);

    &:hover {
      color: var(--color-primary-text-20);
    }
  }

  &.Failed {
    color: var(--color-error);
  }

  &.Confirmed {
    color: var(--color-positive);
  }
}

.DaiPercentButton {
  display: flex;
  justify-content: center;
  padding: @size-3 @size-5;

  > svg {
    fill: none;
    height: @size-10;
    width: @size-10;

    > path {
      fill: var(--color-inactive-text);
    }
  }

  &:hover {
    > svg > path {
      fill: var(--color-primary-text);
    }
  }
}

.CurrenyActionButton {
  .Button;

  align-content: center;
  // background: var(--color-secondary-action);
  background: transparent;
  border: @size-1 solid var(--color-secondary-action-outline);
  color: var(--color-primary-text);
  display: flex;
  flex-flow: row nowrap;
  justify-content: center;
  line-height: @size-16;
  max-height: @button-height-default;
  padding: @size-12;

  > svg {
    fill: none;
    height: @size-16;
    margin: auto 0 auto @size-8;
    width: @size-16;

    > path {
      fill: var(--color-primary-text);
    }
  }

  &:disabled {
    background: var(--color-inactive-text);
    border-color: var(--color-inactive-text);
    color: var(--color-inactive-text);

    > svg {
      > path {
        stroke: var(--color-inactive-text);
      }

      > rect {
        fill: var(--color-inactive-text);
      }
    }
  }

  &:hover:enabled {
    background: var(--color-secondary-hover);
  }

  &:focus:enabled {
    background: var(--color-secondary-hover);
  }

  &:active:enabled {
    background: var(--color-secondary-hover);
  }
}

.ViewTransactionsButton {
  .CurrenyActionButton;

  > svg {
    height: @size-12;
    width: @size-12;

    > path {
      &:nth-child(even) {
        fill: var(--color-primary-text);
        stroke: none;
      }

      &:nth-child(odd) {
        fill: none;
        stroke: var(--color-primary-text);
      }
    }
  }

  &:disabled {
    > svg {
      > path {
        &:nth-child(even) {
          fill: var(--color-inactive-text);
        }

        &:nth-child(odd) {
          stroke: var(--color-inactive-text);
        }
      }
    }
  }
}

.DAIFaucetButton,
.REPFaucetButton {
  .ViewTransactionsButton;

  height: 100%;
  padding: @size-12;

  > svg {
    height: @size-16;
    width: @size-16;

    > path {
      &:nth-child(odd) {
        fill: var(--color-primary-text);
        stroke: none;
      }
    }
  }

  &:disabled {
    > svg > path {
      &:nth-child(odd) {
        fill: var(--color-inactive-text);
        stroke: none;
      }
    }
  }
}

.DAIFaucetButton {
  > svg > path {
    fill: var(--color-primary-text);
  }
}

.ViewTransactionDetailsButton {
  .mono-9-bold;

  background: var(--color-secondary-action);
  border: @size-1 solid var(--color-secondary-action-outline);
  border-radius: @border-radius-default;
  align-items: center;
  color: var(--color-primary-text);
  cursor: pointer;
  display: flex;
  justify-content: center;
  text-transform: uppercase;
  padding: @size-2 @size-4;

  > span > a {
    display: flex;
  }

  > span > a > svg,
  > span > span > svg {
    fill: none;
    height: @size-10;
    margin-left: @size-4;
    width: @size-10;

    > path:nth-child(odd) {
      fill: var(--color-secondary-text);
    }

    > path:nth-child(even) {
      stroke: var(--color-secondary-text);
    }
  }

  > span > a {
    color: var(--color-primary-text);
    white-space: nowrap;
  }

  &:hover {
    > svg {
      > path:nth-child(odd) {
        fill: var(--color-primary-text);
      }

      > path:nth-child(even) {
        stroke: var(--color-primary-text);
      }
    }

    > span > a {
      color: var(--color-primary-text);
    }
  }

  &.Light {
    .mono-9-bold;

    padding: @size-4;

    > span > span,
    > span > a {
      color: var(--color-secondary-text);
      text-decoration: none;
    }

    > svg {
      > path {
        &:nth-child(even) {
          stroke: var(--color-secondary-text);
        }
        &:nth-child(odd) {
          fill: var(--color-secondary-text);
        }
      }
    }
  }
}

.ExternalLinkText {
  .text-14;

  @media @breakpoint-mobile {
    .text-12;
  }

  color: var(--color-primary-text);
  display: inline-flex;

  > a {
    color: var(--color-primary-text);
  }

  > svg {
    height: @size-12;
    margin-left: @size-4;
    margin-top: @size-2;

    > path {
      &:nth-child(odd) {
        fill: var(--color-secondary-text);
        stroke: none;
      }

      &:nth-child(even) {
        stroke: var(--color-secondary-text);
      }
    }
  }
}

.ExternalLinkButton {
  .ViewTransactionDetailsButton;

  color: var(--color-primary-action);
  display: inline-flex;

  > a {
    color: var(--color-primary-action);
  }

  &:hover {
    color: var(--color-primary-text);

    > a {
      color: var(--color-primary-text);
    }
  }

  > svg {
    margin-left: @size-4;
    height: @size-10;
    width: @size-10;

    > path {
      &:nth-child(odd) {
        fill: var(--color-primary-action);
        stroke: none;
      }

      &:nth-child(even) {
        stroke: var(--color-primary-action);
      }
    }
  }

  &.LightAlternate {
    color: var(--color-outcome-seven);

    > a {
      color: var(--color-outcome-seven);
    }

    > svg > path {
      &:nth-child(odd) {
        fill: var(--color-outcome-seven);
        stroke: none;
      }

      &:nth-child(even) {
        stroke: var(--color-outcome-seven);
      }
    }
  }
}

:root[theme='BETTING'],
:root[theme='SPORTS'] {
  .ExternalLinkButton {
    color: var(--color-text-secondary);
    flex-flow: row-reverse nowrap;
    justify-content: flex-end;

    > a {
      .text-14;

      color: var(--color-text-secondary);
      text-transform: capitalize;
    }

    &:hover {
      color: var(--color-primary-text);

      > a {
        color: var(--color-primary-text);
      }
    }

    > svg {
      margin-left: 0;
      margin-right: @size-10;
      height: @size-12;
      width: @size-12;

      > path {
        &:nth-child(odd) {
          fill: var(--color-primary-text);
          stroke: none;
        }

        &:nth-child(even) {
          stroke: var(--color-primary-text);
        }
      }
    }

    &.LightAlternate {
      color: var(--color-secondary-text);

      > a {
        color: var(--color-secondary-text);
      }

      &:hover {
        color: var(--color-primary-text);

        > a {
          color: var(--color-primary-text);
        }
      }

      > svg > path {
        &:nth-child(odd) {
          fill: var(--color-primary-text);
          stroke: none;
        }

        &:nth-child(even) {
          stroke: var(--color-primary-text);
        }
      }
    }

    &.CondensedStyle {
      border: 0;
      background: transparent;

      > a {
        .text-10-medium;

        color: var(--color-primary-text);
        text-transform: uppercase;
      }

      > svg {
        margin-right: @size-6;
        width: @size-12;
        height: @size-12;

        > path {
          &:nth-child(odd) {
            fill: var(--color-primary-text);
            stroke: none;
          }

          &:nth-child(even) {
            stroke: var(--color-primary-text);
          }
        }
      }
    }
  }
}

.DirectionButton {
  .Button;

  align-items: center;
  background: var(--color-secondary-action);
  border-color: var(--color-secondary-action-outline);
  display: flex;
  height: @size-32;
  justify-content: center;
  width: @size-32;

  > svg {
    height: @size-16;
    margin: auto;
    width: @size-16;

    > path {
      stroke: var(--color-inactive-text);
      fill: none;
    }
  }

  &:hover > svg > path {
    stroke: var(--color-primary-text);
  }
}

:root[theme='BETTING'],
:root[theme='SPORTS'] {
  .DirectionButton {
    // background: var(--color-module-background);
    background: transparent;
    border-color: var(--color-dark-text);

    > svg > path {
      stroke: var(--color-primary-text);
    }

    &:hover:enabled {
      border-color: var(--color-pimary-text);
    }

    &:focus {
      border: @size-2 solid var(--color-focused);
    }

    &:disabled {
      opacity: 0.25;
    }
  }
}

.left > svg {
  transform: rotate(180deg);
}

.ExportButton {
  .CurrenyActionButton;

  align-items: center;
  line-height: @size-15;
  max-height: @size-32;
  min-width: 9rem;
  padding: 0 @size-24;
  white-space: nowrap;

  > svg {
    fill: none;
    height: @size-14;
    width: @size-10;
    margin: 0 @size-1 0 @size-8;

    > path {
      stroke: var(--color-primary-text);
    }

    > rect {
      fill: var(--color-primary-text);
    }
  }
}

.SortButton {
  align-items: center;
  display: flex;
  flex-flow: row-reverse nowrap;

  > svg {
    flex: 0 0 @size-8;
    height: @size-12;
    margin-left: @size-4;
    width: @size-8;

    > path {
      fill: var(--color-secondary-text);

      &:hover {
        fill: var(--color-primary-text);
      }
    }
  }
}

.Descending {
  > svg > path:first-of-type {
    fill: var(--color-primary-text);
  }
}

.Ascending > svg > path:last-of-type {
  fill: var(--color-primary-text);
}

.CashoutButton {
  .text-10-medium;

  color: var(--color-primary-text);
  background: var(--color-module-background);  
  border: @size-1 solid var(--color-dark-text);
  border-radius: @border-radius-default;
  padding: @size-6 @size-4;
  text-transform: uppercase;

  &:hover {
    background: var(--color-page-background);
    border: @size-1 solid var(--color-primary-text);
  }

  &:focus {
    background: var(--color-module-background);  
    border: @size-2 solid var(--color-focused);
  }

  &:disabled {
    border: @size-1 solid var(--color-dark-text);
    color: var(--color-primary-text);
    opacity: .5;
  }

  &.Won {
    background: var(--color-open-15);
    color: var(--color-primary-text);
    border: 0;
  }

  &.Loss {
    background: var(--color-resolved-15);
    color: var(--color-primary-text);
    border: 0;
  }
}

.FilterButton {
  .Button;
  .text-12-bold;

  align-items: center;
  border: @size-1 solid var(--color-secondary-action-outline);
  border-radius: @border-radius-default;
  color: var(--color-primary-text);
  display: flex;
  flex-flow: row nowrap;
  justify-content: center;
  height: @size-32;
  width: @size-165;

  > svg {
    height: @size-10;
    width: @size-10;
    margin-left: @size-9;

    > path {
      fill: var(--color-primary-text);
    }
  }
}

.CategoryButtons {
  display: grid;
  grid-template-columns: repeat(5, @size-168);
  grid-column-gap: @size-17;
  justify-content: center;

  @media @breakpoint-mobile {
    display: flex;
    flex-wrap: wrap;

    > div {
      margin: @size-12;
    }
  }

  > div {
    .text-16-bold;

    align-items: center;
    background: var(--color-secondary-action);
    border: @size-1 solid var(--color-secondary-action-outline);
    border-radius: @size-3;
    color: var(--color-primary-text);
    cursor: pointer;
    display: flex;
    flex-direction: column;
    justify-content: center;
    max-height: @size-178;
    max-width: @size-168;
    min-height: @size-178;
    min-width: @size-168;

    > div:first-of-type {
      > svg {
        height: @size-42;
        width: @size-42;

        > path {
          stroke: var(--color-primary-text);
        }
      }
    }

    > div:nth-of-type(2) {
      margin: @size-22 0 @size-12 0;
    }

    > div:nth-of-type(3) {
      .text-14;

      color: var(--color-secondary-text);

      &.loading {
        animation: colorchange 0.5s infinite;
        animation-direction: alternate-reverse;
        background-color: var(--color-secondary-action-outline);
        height: @size-16;
        width: @size-80;
      }
    }
  }
}

.BettingButton {
  .Button;

  align-items: center;
  background: transparent;
  color: var(--color-primary-text);
  display: flex;
  flex-flow: column nowrap;
  justify-content: center;
  min-height: @size-36;
  min-width: @size-60;

  > div:first-of-type {
    .text-12-bold;

    color: var(--color-primary-text);
    text-align: center;
  }

  > div:last-of-type {
    .text-12;

    color: var(--color-primary-text);
    text-align: center;
  }

  &.Back {
    border: @size-1 solid var(--color-positive);
    background: var(--color-positive-15);

    &:disabled {
      opacity: 0.15;
    }

    &:hover:enabled {
      background: var(--color-positive-40);
    }

    &:focus:enabled {
      border: @size-2 solid var(--color-focused);
    }

    &:active:enabled {
      background: var(--color-positive-40);
    }
  }

  &.Lay {
    border: @size-1 solid var(--color-negative);
    background: var(--color-negative-15);

    &:disabled {
      opacity: 0.15;
    }

    &:hover:enabled {
      background: var(--color-negative-40);
    }

    &:focus:enabled {
      border: @size-2 solid var(--color-focused);
    }

    &:active:enabled {
      background: var(--color-negative-40);
    }
  }
}

@keyframes colorchange {
  0% {
    background-color: var(--color-secondary-action-outline-70);
  }

  100% {
    background-color: var(--color-secondary-action-outline);
  }
}<|MERGE_RESOLUTION|>--- conflicted
+++ resolved
@@ -319,12 +319,8 @@
   padding: @size-8 @size-12;
 
   &:disabled {
-<<<<<<< HEAD
-    background: var(--color-inactive-text);
-=======
-    background: fade(@color-secondary-hover, 50%);
-    color: fade(@color-primary-text, 50%);
->>>>>>> 682b422b
+    background: var(--color-secondary-hover-50);
+    color: var(--color-primary-text-50);
   }
 
   &:hover:enabled {
