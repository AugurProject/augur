--- conflicted
+++ resolved
@@ -282,7 +282,6 @@
   }
 }
 
-<<<<<<< HEAD
 :root[theme="BETTING"],
 :root[theme="SPORTS"] {
   .Row4 {
@@ -301,8 +300,6 @@
   }
 }
 
-=======
->>>>>>> 5513f00f
 @media @breakpoint-mobile {
 
   .BottomBorder {
