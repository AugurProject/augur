--- conflicted
+++ resolved
@@ -1362,19 +1362,9 @@
     .DateInput_input.DateInput_input_1 {
       .text-14;
 
-<<<<<<< HEAD
       background-color: var(--color-dark-grey);
       color: var(--color-primary-text);
       border: @size-1 solid var(--color-secondary-action);
-=======
-      background-color: @color-dark-grey;
-      color: @color-primary-text;
-      border: @size-1 solid @color-secondary-action;
-
-      &.DateInput_input__disabled {
-        color: @color-inactive-text;
-      }
->>>>>>> a6cfd162
     }
 
     .DateInput_1 {
@@ -1936,8 +1926,8 @@
 
   &.Disabled {
     > button {
-      border: @size-1 solid @color-inactive-text;
-      color: @color-inactive-text;
+      border: @size-1 solid var(--color-inactive-text);
+      color: var(--color-inactive-text);
     }
   }
 }
@@ -2270,13 +2260,8 @@
   &.active {
     > span:first-of-type {
       .text-12-bold;
-<<<<<<< HEAD
   
       color: var(--color-primary-text);
-=======
-
-      color: @color-primary-text;
->>>>>>> a6cfd162
 
       @media @breakpoint-mobile {
         .text-14-bold;
