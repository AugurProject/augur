--- conflicted
+++ resolved
@@ -108,10 +108,7 @@
       openTop,
       className,
       activeClassName,
-<<<<<<< HEAD
       staticLabel
-=======
->>>>>>> 2ffcbf0f
     } = this.props;
     const { selected, showList } = this.state;
 
