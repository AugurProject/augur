--- conflicted
+++ resolved
@@ -41,10 +41,7 @@
   noIcon?: boolean;
   subText?: string;
   pointDown?: boolean;
-<<<<<<< HEAD
   reportingStatus?: string;
-  URL?: string;
-=======
   URL?: string;
   status?: string;
   secondaryButton?: boolean;
@@ -52,7 +49,6 @@
   cancelButton?: boolean;
   confirmed?: boolean;
   failed?: boolean;
->>>>>>> 5513f00f
 }
 
 export interface SortButtonProps {
@@ -122,11 +118,7 @@
 export const PrimaryButton = (props: DefaultButtonProps) => (
   <>
     {props.URL && (
-<<<<<<< HEAD
-      <a href={props.URL} target="blank">
-=======
       <a href={props.URL} target="_blank" rel="noopener noreferrer">
->>>>>>> 5513f00f
         <button
           onClick={e => props.action(e)}
           className={Styles.PrimaryButton}
@@ -140,13 +132,6 @@
     {!props.URL && (
       <button
         onClick={e => props.action(e)}
-<<<<<<< HEAD
-        className={Styles.PrimaryButton}
-        disabled={props.disabled}
-        title={props.title || props.text}
-      >
-        {props.text}
-=======
         className={classNames(Styles.PrimaryButton, {
           [Styles.Confirmed]: props.confirmed,
           [Styles.Failed]: props.failed
@@ -155,7 +140,6 @@
         title={props.title || props.text}
       >
         {props.text} {props.icon}
->>>>>>> 5513f00f
       </button>
     )}
   </>
@@ -177,24 +161,6 @@
   </button>
 );
 
-<<<<<<< HEAD
-export const ProcessingButton = (props: DefaultButtonProps) => {
-  let buttonText = 'Report';
-  if (props.reportingStatus === TXEventName.Pending) {
-    buttonText = 'Processing...';
-  } else if (props.reportingStatus === TXEventName.Success) {
-    buttonText = 'Confirmed!';
-  }
-  return (
-    <PrimaryButton
-      text={buttonText}
-      action={e => props.action(e)}
-      disabled={props.disabled || props.reportingStatus}
-    />
-  );
-};
-
-=======
 const ProcessingButtonComponent = (props: DefaultButtonProps) => {
   let isDisabled = props.disabled;
   let icon = props.icon;
@@ -285,7 +251,6 @@
   ProcessingButtonComponent
 );
 
->>>>>>> 5513f00f
 export const PrimarySignInButton = (props: DefaultButtonProps) => (
   <button
     onClick={e => props.action(e)}
@@ -431,11 +396,8 @@
     onClick={e => action(e)}
     className={classNames(Styles.CancelTextButton, {
       [Styles.IconButton]: !text,
-<<<<<<< HEAD
-=======
       [Styles.Confirmed]: confirmed,
       [Styles.Failed]: failed,
->>>>>>> 5513f00f
     })}
     disabled={disabled}
     title={title}
@@ -587,11 +549,7 @@
 export const ExternalLinkText = (props: ExternalLinkTextProps) => (
   <button className={Styles.ExternalLinkText}>
     {props.URL && (
-<<<<<<< HEAD
-      <a href={props.URL} target="blank">
-=======
       <a href={props.URL} target="_blank" rel="noopener noreferrer">
->>>>>>> 5513f00f
         {props.title ? (
           <>
             <strong>{props.title}</strong>
