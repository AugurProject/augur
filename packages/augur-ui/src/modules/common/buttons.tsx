--- conflicted
+++ resolved
@@ -312,11 +312,7 @@
   let pendingData = pendingQueue[queueName] && pendingQueue[queueName][queueId];
 
   if (
-<<<<<<< HEAD
-    (submitAllButton && ! pendingData?.data?.submitAllButton) ||
-=======
     (submitAllButton && !pendingData?.data?.submitAllButton) ||
->>>>>>> 6c22552c
     (dontShowNotificationButton && pendingData?.data?.dontShowNotificationButton)
   ) {
     pendingData = null;
