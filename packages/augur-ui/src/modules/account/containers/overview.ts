import { connect } from "react-redux";
import Overview from "modules/account/components/overview";
import { updateTimeframeData } from "modules/account/actions/update-timeframe-data";
import { selectCurrentTimestampInSeconds } from "store/select-state";
import { AppState } from "store";

<<<<<<< HEAD
const mapStateToProps = (state: any) => ({
  currentAugurTimestamp: selectCurrentTimestampInSeconds(state),
=======
const mapStateToProps = (state: AppState) => ({
  currentAugurTimestamp: selectCurrentTimestampInSeconds(state)
>>>>>>> 8a9040eb
});

const mapDispatchToProps = (dispatch: Function) => ({
  updateTimeframeData: (options: any) => dispatch(updateTimeframeData(options)),
});

export default connect(
  mapStateToProps,
  mapDispatchToProps,
)(Overview);<|MERGE_RESOLUTION|>--- conflicted
+++ resolved
@@ -4,13 +4,8 @@
 import { selectCurrentTimestampInSeconds } from "store/select-state";
 import { AppState } from "store";
 
-<<<<<<< HEAD
-const mapStateToProps = (state: any) => ({
+const mapStateToProps = (state: AppState) => ({
   currentAugurTimestamp: selectCurrentTimestampInSeconds(state),
-=======
-const mapStateToProps = (state: AppState) => ({
-  currentAugurTimestamp: selectCurrentTimestampInSeconds(state)
->>>>>>> 8a9040eb
 });
 
 const mapDispatchToProps = (dispatch: Function) => ({
