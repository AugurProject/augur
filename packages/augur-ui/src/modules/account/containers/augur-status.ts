--- conflicted
+++ resolved
@@ -4,13 +4,8 @@
 import AugurStatus from "modules/account/components/augur-status";
 import { AppState } from "store";
 
-<<<<<<< HEAD
-const mapStateToProps = (state: any) => ({
+const mapStateToProps = (state: AppState) => ({
   syncingInfo: selectBlockInfoData(state),
-=======
-const mapStateToProps = (state: AppState) => ({
-  syncingInfo: selectBlockInfoData(state)
->>>>>>> 8a9040eb
 });
 
 export default connect(mapStateToProps)(AugurStatus);