--- conflicted
+++ resolved
@@ -8,11 +8,7 @@
 import Styles from "modules/account/components/open-markets.styles.less";
 
 function filterComp(input: any, market: any) {
-<<<<<<< HEAD
-  return market.description ? market.description.toLowerCase().indexOf(input.toLowerCase()) >= 0 : true;
-=======
-  return market ? market.description.toLowerCase().indexOf(input.toLowerCase()) >= 0 : false;
->>>>>>> d7fcf295
+  return market && market.description ? market.description.toLowerCase().indexOf(input.toLowerCase()) >= 0 : true;
 }
 
 interface OpenMarketsProps {
