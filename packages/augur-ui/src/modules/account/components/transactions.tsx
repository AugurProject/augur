import React from 'react';

import QuadBox from 'modules/portfolio/components/common/quad-box';
import {
  DepositButton,
  TransferButton,
  WithdrawButton,
  ViewTransactionsButton,
  REPFaucetButton,
  DAIFaucetButton,
  ExternalLinkButton,
} from 'modules/common/buttons';
import { THEMES } from 'modules/common/constants';
import { AddIcon } from 'modules/common/icons';
import { getTheme } from 'modules/app/actions/update-app-status';
import { AccountAddressDisplay } from 'modules/modal/common';
import { toChecksumAddress } from 'ethereumjs-util';
import Styles from 'modules/account/components/transactions.styles.less';

interface TransactionsProps {
  showFaucets: boolean;
  repFaucet: Function;
  daiFaucet: Function;
  deposit: Function;
  transfer: Function;
  transactions: Function;
  approval: Function;
  addFunds: Function;
  legacyRepFaucet: Function;
  cashOut: Function;
  targetAddress: string;
  signingEth: number;
  signingWalletNoEth: boolean;
  localLabel: string;
}

export const Transactions = ({
  transactions,
  addFunds,
  transfer,
  showFaucets,
  repFaucet,
  daiFaucet,
  legacyRepFaucet,
  cashOut,
  targetAddress,
  signingEth,
  signingWalletNoEth,
  localLabel
}: TransactionsProps) => (
  <QuadBox
    title={getTheme() === THEMES.TRADING ? 'Transactions': 'Your funds'}
    rightContent={
      <div className={Styles.RightContent}>
        <ViewTransactionsButton action={transactions} />
      </div>
    }
    content={
      <div className={Styles.Content}>
        <div>
          <h4>Your transactions history</h4>
          <ViewTransactionsButton action={transactions} />
        </div>
        <div>
          <h4>Your funds</h4>
          <DepositButton action={addFunds} />
<<<<<<< HEAD
          <WithdrawButton action={withdraw} />
          <div>
            <span>
              {AddIcon}
              Get REP or add liquidity of the REP pool
            </span>
          </div>
=======
          <TransferButton action={transfer} />
          <WithdrawButton action={cashOut} />
>>>>>>> a5091a7a
        </div>
        {showFaucets && (
          <div>
            <h4>REP for test net</h4>
            <h4>DAI for test net</h4>
            <REPFaucetButton action={repFaucet} />
            <DAIFaucetButton action={daiFaucet} />
          </div>
        )}
        {showFaucets && (
          <div>
            <h4>Legacy REP</h4>
            <REPFaucetButton
              title="Legacy REP Faucet"
              action={legacyRepFaucet}
            />
          </div>
        )}
        {signingWalletNoEth && (
          <div>
            <ExternalLinkButton
              URL={!localLabel ? "https://faucet.kovan.network/" : null}
              showNonLink={!!localLabel}
              label={localLabel ? localLabel : "faucet.kovan.network"}
            />
            <AccountAddressDisplay
              copyable
              address={targetAddress ? toChecksumAddress(targetAddress) : 'loading...'}
            />
          </div>
        )}
      </div>
    }
  />
);<|MERGE_RESOLUTION|>--- conflicted
+++ resolved
@@ -29,7 +29,6 @@
   legacyRepFaucet: Function;
   cashOut: Function;
   targetAddress: string;
-  signingEth: number;
   signingWalletNoEth: boolean;
   localLabel: string;
 }
@@ -44,7 +43,6 @@
   legacyRepFaucet,
   cashOut,
   targetAddress,
-  signingEth,
   signingWalletNoEth,
   localLabel
 }: TransactionsProps) => (
@@ -64,18 +62,14 @@
         <div>
           <h4>Your funds</h4>
           <DepositButton action={addFunds} />
-<<<<<<< HEAD
-          <WithdrawButton action={withdraw} />
+          <TransferButton action={transfer} />
+          <WithdrawButton action={cashOut} />
           <div>
             <span>
               {AddIcon}
               Get REP or add liquidity of the REP pool
             </span>
           </div>
-=======
-          <TransferButton action={transfer} />
-          <WithdrawButton action={cashOut} />
->>>>>>> a5091a7a
         </div>
         {showFaucets && (
           <div>
