--- conflicted
+++ resolved
@@ -4,8 +4,6 @@
   convertV1ToV2,
   convertV1ToV2_estimate,
 } from 'modules/contracts/actions/contractCalls';
-import { Action } from 'redux';
-import { ThunkDispatch } from 'redux-thunk';
 import { NodeStyleCallback } from 'modules/types';
 import {
   V1_REP_MIGRATE_ESTIMATE,
@@ -14,45 +12,33 @@
 import { addUpdatePendingTransaction } from 'modules/pending-queue/actions/pending-queue-management';
 import { TXEventName } from '@augurproject/sdk';
 
-export const approveAndConvertV1ToV2 = (useSigningWallet: boolean = false, callback: NodeStyleCallback = logError) => {
-  return async (dispatch: ThunkDispatch<void, any, Action>) => {
-<<<<<<< HEAD
+export const approveAndConvertV1ToV2 = async (
+  useSigningWallet: boolean = false,
+  callback: NodeStyleCallback = logError
+) => {
+  addUpdatePendingTransaction(MIGRATE_FROM_LEG_REP_TOKEN, TXEventName.Pending);
+  await convertV1ToV2Approve(useSigningWallet).catch((err: Error) => {
     addUpdatePendingTransaction(
       MIGRATE_FROM_LEG_REP_TOKEN,
-      TXEventName.Pending
+      TXEventName.Failure
     );
-    await convertV1ToV2Approve().catch((err: Error) => {
-      addUpdatePendingTransaction(
-        MIGRATE_FROM_LEG_REP_TOKEN,
-        TXEventName.Failure
-      );
-=======
-    dispatch(addUpdatePendingTransaction(MIGRATE_FROM_LEG_REP_TOKEN, TXEventName.Pending));
-    await convertV1ToV2Approve(useSigningWallet).catch((err: Error) => {
-      dispatch(addUpdatePendingTransaction(MIGRATE_FROM_LEG_REP_TOKEN, TXEventName.Failure));
->>>>>>> e47aa56f
-    });
-    await convertV1ToV2(useSigningWallet).catch((err: Error) => {
-      logError(new Error('convertV1ToV2'));
-      addUpdatePendingTransaction(
-        MIGRATE_FROM_LEG_REP_TOKEN,
-        TXEventName.Failure
-      );
-    });
-    callback(null);
-  };
-}
+  });
+  await convertV1ToV2(useSigningWallet).catch((err: Error) => {
+    logError(new Error('convertV1ToV2'));
+    addUpdatePendingTransaction(
+      MIGRATE_FROM_LEG_REP_TOKEN,
+      TXEventName.Failure
+    );
+  });
+  callback(null);
+};
 
-export const convertV1ToV2Estimate = async (useSigningWallet: boolean = false) => {
+export const convertV1ToV2Estimate = async (
+  useSigningWallet: boolean = false
+) => {
   try {
-<<<<<<< HEAD
-    return await convertV1ToV2_estimate();
+    return await convertV1ToV2_estimate(useSigningWallet);
   } catch (error) {
-=======
-    return await convertV1ToV2_estimate(useSigningWallet);
-  }
-  catch(error) {
->>>>>>> e47aa56f
     console.error('error could estimate gas', error);
     return V1_REP_MIGRATE_ESTIMATE;
   }
