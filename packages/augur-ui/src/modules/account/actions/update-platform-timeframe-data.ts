import { augur } from "services/augurjs";
import { updateUniverse } from "modules/universe/actions/update-universe";
import logError from "utils/log-error";
import { AppState } from "store";

export const updatePlatformTimeframeData = (
  options: any = {},
<<<<<<< HEAD
  callback: any = logError,
) => (dispatch: Function, getState: Function) => {
=======
  callback: any = logError
) => (dispatch: Function, getState: () => AppState) => {
>>>>>>> 8a9040eb
  const { universe } = getState();
  if (universe.id == null) return callback(null);

  augur.augurNode.submitRequest(
    "getPlatformActivityStats",
    {
      universe: universe.id,
      startTime: options.startTime || null,
      endTime: null,
    },
    (err, result) => {
      if (err) return callback(err);

      dispatch(
        updateUniverse({
          result,
        } as any),
      );
    },
  );
};<|MERGE_RESOLUTION|>--- conflicted
+++ resolved
@@ -5,13 +5,8 @@
 
 export const updatePlatformTimeframeData = (
   options: any = {},
-<<<<<<< HEAD
   callback: any = logError,
-) => (dispatch: Function, getState: Function) => {
-=======
-  callback: any = logError
 ) => (dispatch: Function, getState: () => AppState) => {
->>>>>>> 8a9040eb
   const { universe } = getState();
   if (universe.id == null) return callback(null);
 
