import { augur } from "services/augurjs";
import { updateLoginAccount } from "modules/account/actions/login-account";
import logError from "utils/log-error";
import { TimeframeData } from "modules/types";
import { AppState } from "store";

export const updateTimeframeData = (
  options: any = {},
  callback: any = logError,
<<<<<<< HEAD
) => (dispatch: Function, getState: Function) => {
=======
) => (dispatch: Function, getState: () => AppState) => {
>>>>>>> 8a9040eb
  const { universe, loginAccount } = getState();
  if (loginAccount.address == null || universe.id == null)
    return callback(null);

  augur.augurNode.submitRequest(
    "getAccountTimeRangedStats",
    {
      account: loginAccount.address,
      universe: universe.id,
      startTime: options.startTime || null,
      endTime: null,
    },
    (err, timeframeData: TimeframeData) => {
      if (err) return callback(err);
      dispatch(updateLoginAccount({ timeframeData }));
    },
  );
};<|MERGE_RESOLUTION|>--- conflicted
+++ resolved
@@ -7,11 +7,7 @@
 export const updateTimeframeData = (
   options: any = {},
   callback: any = logError,
-<<<<<<< HEAD
-) => (dispatch: Function, getState: Function) => {
-=======
 ) => (dispatch: Function, getState: () => AppState) => {
->>>>>>> 8a9040eb
   const { universe, loginAccount } = getState();
   if (loginAccount.address == null || universe.id == null)
     return callback(null);
