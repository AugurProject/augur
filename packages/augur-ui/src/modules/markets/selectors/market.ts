import { formatDai } from 'utils/format-number';
import { YES_NO } from 'modules/common/constants';
import store from 'store';
import { selectMarketInfosState } from 'store/select-state';
import { MarketData } from 'modules/types';
import { convertMarketInfoToMarketData } from 'utils/convert-marketInfo-marketData';
import { createSelector } from 'reselect';

function selectMarketsDataStateMarket(state, marketId) {
  return selectMarketInfosState(state)[marketId];
}

export const selectMarket = (marketId): MarketData | null => {
  const state = store.getState();
  const marketInfo = selectMarketInfosState(state);

  if (
    !marketId ||
    !marketInfo ||
    !marketInfo[marketId] ||
    !marketInfo[marketId].id
  ) {
    return null;
  }

  return assembleMarket(state, marketId);
};

const assembleMarket = createSelector(
  selectMarketsDataStateMarket,
  (marketData): MarketData => {
    const market: MarketData = convertMarketInfoToMarketData(marketData);

<<<<<<< HEAD
    // TODO: tags will get removed with new nav redesign
    market.tags = (market.tags || []).filter(tag => !!tag);

    // TODO: currently where this data comes from is unknown, need to have discussion about architecture.
    market.unclaimedCreatorFees = formatDai(marketData.unclaimedCreatorFees);
    market.marketCreatorFeesCollected = formatDai(
      marketData.marketCreatorFeesCollected || 0
    );
=======
  // TODO: currently where this data comes from is unknown, need to have discussion about architecture.
  market.unclaimedCreatorFees = formatDai(marketData.unclaimedCreatorFees);
  market.marketCreatorFeesCollected = formatDai(
    marketData.marketCreatorFeesCollected || 0
  );
>>>>>>> 60cb84f1

    return market;
  }
);

export const selectSortedMarketOutcomes = (marketType, outcomes) => {
  const sortedOutcomes = [...outcomes];

  if (marketType === YES_NO) {
    return sortedOutcomes.filter(outcome => outcome.isTradable).reverse();
  } else {
    // Move invalid to the end
    sortedOutcomes.push(sortedOutcomes.shift());
    return sortedOutcomes.filter(outcome => outcome.isTradable);
  }
};<|MERGE_RESOLUTION|>--- conflicted
+++ resolved
@@ -31,22 +31,11 @@
   (marketData): MarketData => {
     const market: MarketData = convertMarketInfoToMarketData(marketData);
 
-<<<<<<< HEAD
-    // TODO: tags will get removed with new nav redesign
-    market.tags = (market.tags || []).filter(tag => !!tag);
-
-    // TODO: currently where this data comes from is unknown, need to have discussion about architecture.
-    market.unclaimedCreatorFees = formatDai(marketData.unclaimedCreatorFees);
-    market.marketCreatorFeesCollected = formatDai(
-      marketData.marketCreatorFeesCollected || 0
-    );
-=======
   // TODO: currently where this data comes from is unknown, need to have discussion about architecture.
   market.unclaimedCreatorFees = formatDai(marketData.unclaimedCreatorFees);
   market.marketCreatorFeesCollected = formatDai(
     marketData.marketCreatorFeesCollected || 0
   );
->>>>>>> 60cb84f1
 
     return market;
   }
