--- conflicted
+++ resolved
@@ -6,25 +6,16 @@
   MAX_FEE_100_PERCENT,
   MAX_SPREAD_ALL_SPREADS,
   REPORTING_STATE,
-<<<<<<< HEAD
+  FILTER_ALL,
   THEMES,
 } from 'modules/common/constants';
 import * as _ from 'lodash';
-import { Getters, MarketReportingState } from '@augurproject/sdk';
+import { Getters } from '@augurproject/sdk';
+import { GetMarketsSortBy, MarketReportingState, TemplateFilters } from '@augurproject/sdk-lite'
 import {
   addUpdateMarketInfos,
   UpdateMarketsAction,
 } from 'modules/markets/actions/update-markets-data';
-=======
-  FILTER_ALL,
-} from 'modules/common/constants';
-import * as _ from 'lodash';
-import { ThunkAction } from 'redux-thunk';
-import { AppState } from 'appStore';
-import type { Getters } from '@augurproject/sdk';
-import { GetMarketsSortBy, MarketReportingState } from '@augurproject/sdk-lite'
-import { addUpdateMarketInfos, UpdateMarketsAction, } from 'modules/markets/actions/update-markets-data';
->>>>>>> 6a0f50c7
 import { getOneWeekInFutureTimestamp } from 'utils/format-date';
 import { LoadReportingMarketsOptions } from 'modules/types';
 import { AppStatus } from 'modules/app/store/app-status';
@@ -142,12 +133,12 @@
   }
 
   const paginationOffset = filterOptions.offset ? filterOptions.offset - 1 : 0;
-  let templateFilter = filterOptions.templateFilter as Getters.Markets.TemplateFilters;
+  let templateFilter = filterOptions.templateFilter as TemplateFilters;
   if (theme === THEMES.SPORTS) {
     filterOptions.maxFee = MAX_FEE_100_PERCENT;
     filterOptions.includInvalidMarkets = false;
     filterOptions.maxLiquiditySpread = MAX_SPREAD_ALL_SPREADS;
-    templateFilter = Getters.Markets.TemplateFilters.sportsBook;
+    templateFilter = TemplateFilters.sportsBook;
   }
   let params = {
     universe: universe.id,
@@ -160,12 +151,8 @@
     reportingStates,
     maxLiquiditySpread: filterOptions.maxLiquiditySpread as Getters.Markets.MaxLiquiditySpread,
     ...sort,
-<<<<<<< HEAD
     templateFilter,
-=======
-    templateFilter: filterOptions.templateFilter as Getters.Markets.TemplateFilters,
     marketTypeFilter: filterOptions.marketTypeFilter,
->>>>>>> 6a0f50c7
   };
 
   // not pass properties at their max value
@@ -300,23 +287,16 @@
   }
 }
 
-<<<<<<< HEAD
 const hotLoadMarket = _.throttle(
   marketId => {
+    console.log('Hot Loading Market', marketId);
+
     const augur = augurSdk.get();
-    augur.hotloadMarket(marketId);
-    console.log('Hot Loading Market', marketId);
+    return augur.hotloadMarket(marketId);
   },
   1000,
   { leading: true }
 );
-=======
-const hotLoadMarket = _.throttle(marketId => {
-  console.log('Hot Loading Market', marketId);
-  const augur = augurSdk.get();
-  return augur.hotloadMarket(marketId);
-}, 1000, { loading: true });
->>>>>>> 6a0f50c7
 
 export const hotloadMarket = marketId => {
   hotLoadMarket(marketId);
