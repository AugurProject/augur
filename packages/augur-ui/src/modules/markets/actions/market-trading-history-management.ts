--- conflicted
+++ resolved
@@ -10,11 +10,7 @@
   MarketTradingHistory,
   Orders,
 } from '@augurproject/sdk/build/state/getter/Trading';
-<<<<<<< HEAD
-import { FILLED, FINALIZE } from 'modules/common/constants';
-=======
 import { FILLED, REPORTING_STATE } from 'modules/common/constants';
->>>>>>> 523f3cdf
 
 export const UPDATE_USER_FILLED_ORDERS = 'UPDATE_USER_FILLED_ORDERS';
 export const UPDATE_USER_OPEN_ORDERS = 'UPDATE_USER_OPEN_ORDERS';
@@ -82,11 +78,7 @@
       creator: loginAccount.address,
       universe: universe.id,
       orderState: FILLED,
-<<<<<<< HEAD
-      ignoreReportingStates: [FINALIZE]
-=======
       ignoreReportingStates: [REPORTING_STATE.FINALIZED]
->>>>>>> 523f3cdf
     },
     options
   );
