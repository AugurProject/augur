@import (reference) '~assets/styles/shared';

.DismissableNotice {
  padding: @size-16 0 0;
  align-items: center;
  background: var(--color-dismissable-notice-background);
  border: 1px solid var(--color-outcome-two);
  border-left-width: @size-4;
  border-radius: @border-radius-rounded;
  display: flex;
  justify-content: flex-start;
  line-height: @size-12;
  padding: @size-8 @size-16;
  width: 100%;

  > div > div:first-of-type {
    .mono-10-bold;

    color: var(--color-secondary-action);
    display: flex;
    line-height: @size-12;
    text-transform: uppercase;
  }

  > div > div:last-of-type {
    .text-11;

    display: flex;
    line-height: @size-13;
    color: var(--color-secondary-action);
  }

  > span:first-of-type {
    align-items: flex-end;
    display: flex;
    margin: 0 @size-16 0 0;

    svg {
      height: @size-16;
      width: @size-16;
      fill: var(--color-primary-action);
    }

    circle {
      fill: var(--color-dismissable-notice-background);
      stroke: var(--color-outcome-two);
    }
  }

  > div > span:last-of-type {
    .mono-10-bold;

    color: var(--color-module-background);
    text-transform: uppercase;
  }

  > button {
    .mono-12-bold;
    margin-left: auto;
  }

  > .close {
    background-color: transparent;
    height: @size-10;
    line-height: @size-10;
    width: @size-10;

    > svg > path {
      stroke: var(--color-module-background);
    }
  }
}

.PreFilledStake {
  background: var(--color-module-background);
  border-radius: @size-8;
  border: 1px solid var(--color-dark-grey);
  display: flex;
  padding: @size-20;
  flex-direction: column;

  >span:first-of-type {
    .text-14;

    color: var(--color-primary-text);
  }

  > span:nth-of-type(2) {
    .text-12;

    color: var(--color-secondary-text);
    margin-bottom: @size-12;
    margin-top: @size-8;
  }

  > span:nth-of-type(3) {
    .text-14-medium;

    color: var(--color-primary-text);
    margin-bottom: @size-10;
    margin-top: @size-16;
  }
}

.InputRepStake {
  display: flex;
  flex-direction: column;
  padding-bottom: @size-8;

  > button {
    max-width: 180px;
  }

  > div:first-of-type {
    margin-bottom: @size-8;
    max-width: 340px;
  }

  > div:nth-of-type(2) {
    display: flex;
    justify-content: flex-start;
  }
}

.ReportingPercent {
  background: var(--color-dark-grey);
  height: @size-12;
  border: @size-1 solid var(--color-module-background);
  border-radius: 100px;
  display: flex;

  > span {
    height: @size-10;

    &:first-of-type {
      background: var(--color-negative-50);
      border-top-left-radius: 100px;
      border-bottom-left-radius: 100px;
    }

    &:nth-of-type(2) {
      background: var(--color-negative);
    }

    &:nth-of-type(3) {
      background: repeating-linear-gradient(
        -45deg,
        var(--color-negative),
        var(--color-negative) @size-1,
        var(--color-dark-grey) @size-2,
        var(--color-dark-grey) @size-4
      );
    }

    &:last-of-type {
      border-top-right-radius: 100px;
      border-bottom-right-radius: 100px;
    }
  }

  &.invalid {
    background-color: var(--color-outcome-invalid-50);
  }

  &.Round {
    > span:last-of-type {
      border-top-left-radius: 100px;
      border-bottom-left-radius: 100px;
    }
  }

  &.RoundSecond {
    > span:nth-of-type(2) {
      border-top-left-radius: 100px;
      border-bottom-left-radius: 100px;
    }
  }
}

div.ReportingSubheaders {
  display: flex;
  flex-direction: column;

  > span {
    .mono-10;

    color: var(--color-secondary-text);
    display: flex;
    margin-bottom: @size-4;
    text-transform: uppercase;

    > label {
      > svg {
        fill: none;
        height: @size-12;
        margin-left: @size-4;
        width: @size-12;

        > circle {
          fill: var(--color-secondary-action);
          stroke: var(--color-secondary-action-outline);
          stroke-width: 1.5;
        }

        > path {
          fill: var(--color-inactive-text);
        }
      }
    }
  }

  > p {
    .mono-14;

    color: var(--color-primary-text);
    line-height: @size-16;
    margin: 0;

    > span > span {
      color: var(--color-secondary-text);
      margin-left: @size-4;
    }
  }

  &.Small {
    > p > span {
      .text-12;
    }
  }

  &.Large {
    > p > span {
      .mono-24;

      line-height: @size-28;

      > span {
        .mono-14;
      }
    }
  }
}

.ReportingModalButton {
  .text-14;

  background-color: var(--color-secondary-action);
  border: 1px solid var(--color-secondary-action-outline);
  border-radius: @size-3;
  color: var(--color-primary-text);
  display: flex;
  justify-content: center;
  padding: @size-10 @size-16;
  width: 100%;

  > span {
    .text-14-bold;

    &:after {
      content: ' ';
      white-space: pre;
    }
  }
}

.UserRepDisplay {
  .mono-10;

  background-color: var(--color-module-background);
  border: 1px solid var(--color-dark-grey);
  color: var(--color-secondary-text);
  display: flex;
  flex-direction: column;
  max-width: 466px;
  padding: @size-16;
  position: relative;
  text-transform: uppercase;

  > p {
    .text-18;

    background: var(--color-dark-grey-80);
    bottom: 0;
    color: var(--color-primary-text);
    left: 0;
    margin: @size-4;
    position: absolute;
    padding: 0 @size-64;
    right: 0;
    text-align: center;
    text-transform: capitalize;
    top: 0;
    z-index: @default-z-index;
    display: flex;
    align-items: center;
    justify-content: center;
    height: calc(100% - @size-8);

    @media @breakpoint-mobile {
      .text-16;

      padding: @size-32;
    }
  }

  > div {
    &:not(:first-of-type) {
      margin-top: @size-16;
    }

    &:nth-of-type(2) {
      align-content: flex-end;
      display: flex;
      min-height: @size-24;
      justify-content: space-between;
    }

    &:nth-of-type(3) {
      border-bottom: 1px solid var(--color-dark-grey);
      left: 0;
      width: 100%;
    }

    &:first-of-type {
      > span {
        display: none;
      }
    }
  }

  @media @breakpoint-min-desktop-min {
    > div:nth-of-type(2) {
      display: block;

      > div:first-of-type {
        margin-bottom: @size-16;
      }
    }
  }

  @media @breakpoint-tablet {
    max-width: 100%;
    width: 100%;

    &.HideForMobile {
      > div:nth-of-type(3) {
        margin: 0;
      }

      > div:nth-of-type(4) > span:first-of-type {
        margin-bottom: @size-3;
      }

      > div:last-of-type {
        margin-bottom: @size-16;
      }
    }
  }

  @media @breakpoint-mobile {
    width: 100%;
    max-width: 100%;
  }

  @media @breakpoint-mobile-tablet {
    padding: @size-16;

    > div:first-of-type {
      display: flex;

      > div {
        align-items: center;
        display: flex;
        flex: 1;
        justify-content: center;
        max-width: unset;
        text-align: center;
        width: 100%;
      }

      > span {
        display: flex;
      }
    }

    > div:not(:first-of-type) {
      display: none;
    }

    &.HideForMobile {
      > div {
        display: flex;
        flex-direction: column;
      }

      > div:first-of-type {
        flex-direction: row;
      }

      > div:nth-of-type(2) {
        flex-direction: column;

        > div {
          align-self: center;
          align-items: center;
          margin-bottom: @size-16;
        }
      }

      > div:nth-of-type(3) {
        align-self: center;
        width: 100%;
      }

      > div:nth-of-type(4) {
        text-align: center;
      }
    }
  }
}

.AllTimeProfitLoss {
  .mono-10-medium;

  align-self: flex-end;
  display: flex;
  flex-direction: column;
  text-transform: uppercase;

  > div:first-of-type {
    display: flex;
    padding: @size-4 0;

    > span {
      .mono-14-bold;
    }
  }
}

.DisputingButtonView {
  > div:first-of-type {
    display: flex;
    justify-content: space-between;
    margin-bottom: @size-8;

    > span:first-of-type {
      .mono-10;

      color: var(--color-secondary-text);
      line-height: @size-12;
      text-transform: uppercase;
    }

    > span:nth-of-type(2) {
      .mono-12;

      color: var(--color-secondary-text);
      line-height: @size-14;

      > span:first-of-type {
        color: var(--color-primary-text);
        margin-left: @size-4;
      }
    }
  }
}

.ScalarOutcomesView {
  display: flex;
  align-items: center;

  > div:first-of-type {
    margin-top: 0;
    max-width: 300px;
  }

  > h2 {
    .mono-11;

<<<<<<< HEAD
    color: var(--color-primary-text);
=======
    color: @color-primary-text;
>>>>>>> 3593ccba
    margin-left: @size-8;
  }
}

.DisputingBondsView {
  > span:first-of-type {
    .text-14-medium;

    color: var(--color-primary-text);
    display: flex;
    margin-bottom: @size-12;
    margin-top: @size-16;
  }

  > div:first-of-type {
    max-width: 340px;
    margin-top: @size-16;
  }

  > section {
    color: --color-secondary-text-30;
    display: flex;
    margin-top: @size-8;

    > button:first-of-type {
      margin-right: @size-10;
    }

    > button:last-of-type {
      margin-left: @size-10;
    }
  }

  > button {
    margin-top: @size-16;
    margin-bottom: @size-4;
  }

  &.Scalar {
    > div:nth-of-type(2) {
      margin-top: @size-16;
      max-width: 340px;
    }
  }

  @media @breakpoint-mobile {
    > button {
      width: 100%;
    }
  }
}

.ReportingBondsView {
  > span {
    .text-14-medium;

    color: var(--color-primary-text);
    margin-bottom: @size-12;
    display: flex;
  }

  &.InitialReport {
    > div:last-of-type {
      display: flex;
      flex-direction: row;

      > span:last-of-type {
        .text-12-medium;

        color: var(--color-primary-text);
        margin-top: @size-16;
        margin-bottom: @size-12;
      }
    }

    .ShowTotals {
      .text-10-medium;

      color: var(--color-primary-text);
      display: flex;
      flex-direction: column;

      > span:first-of-type {
        .text-14-medium;

        color: var(--color-primary-text);
        margin-top: @size-16;
        margin-bottom: @size-16;
      }

      > span:nth-of-type(2) {
        .text-12;

        color: var(--color-secondary-text);
        margin-bottom: @size-12;
      }
    }
  }

  &.Scalar {
    > div:first-of-type {
      margin-bottom: @size-20;
    }

    > div:nth-of-type(3) {
      margin-top: 0;
    }

    > div:nth-of-type(4) {
      margin-top: @size-16;
    }
  }

  &.MigrateRep {
    > div:first-of-type {
      margin-bottom: @size-20;
    }

    > div:nth-of-type(3) {
      margin-top: 0;
    }

    > div:nth-of-type(4) {
      margin-top: @size-16;
    }
  }
}

.ReportingBondsViewCheckbox {
  background-color: var(--color-table-header);
  border: 1px solid var(--color-secondary-action-outline);
  padding: @size-16;
  margin-top: @size-16;

  > label {
    .text-12;

    display: grid;
    grid-template-columns: @size-32 auto;
    margin-bottom: 0;
  }
}

.ReportingCard {
  align-items: center;
  background: var(--color-module-background);
  border-radius: @size-3;
  border: @size-1 solid var(--color-dark-grey);
  display: grid;
  grid-template-columns: auto 80px;
  padding: @size-12 @size-24;
  margin-bottom: @size-8;

  > span:first-of-type {
    width: fit-content;
    margin-bottom: @size-16;
  }

  > span:nth-of-type(2):not(:last-of-type),
  > h2 {
    .text-16-bold;

    color: var(--color-primary-text);

    > a {
      word-break: break-word;
    }
  }

  > span:last-of-type {
    margin-top: @size-14;
  }

  > div {
    grid-column: 2;
    grid-row: 1 / span 3;
    margin-left: auto;
  }

  @media @breakpoint-smallish-desktop {
    flex-direction: column;
    padding: @size-12 @size-18;
    grid-template-rows: auto auto @size-40;

    > span:first-of-type {
      margin-bottom: @size-10;
    }

    > span:nth-of-type(2):not(:last-of-type) {
      margin-top: 0;
    }

    > div:last-of-type {
      align-self: flex-end;
    }
  }

  @media @breakpoint-mobile-tablet {
    grid-template-columns: auto;
    grid-template-rows: auto auto auto;
    padding: @size-12;

    > div {
      grid-column: 1;
      grid-row: 4;
      margin: @size-12 0 0;

      > button {
        width: 100%;
      }
    }
  }
}

.ReportingList {
  border: @size-1 solid var(--color-dark-grey);
  background-color: var(--color-module-background);
  margin-bottom: @size-16;

  > span,
  > h1 {
    .text-12-medium;

    color: var(--color-primary-text);
    display: flex;
    padding: @size-12 @size-16;
    text-transform: uppercase;
    background-color: var(--color-dark-grey);
    margin-bottom: 0;
  }

  > div {
    display: flex;
    flex-direction: column;
    padding: @size-4;

    > span {
      .text-12;

      color: var(--color-secondary-text);

      &:first-of-type {
        padding: @size-12 @size-24 0;
      }

      &:last-of-type {
        padding: 0 @size-24 @size-12;
      }

      &:only-of-type {
        padding: @size-12 @size-24;
      }

      @media @breakpoint-mobile-tablet {
        &:first-of-type {
          padding: @size-12 @size-12 0;
        }

        &:last-of-type {
          padding: 0 @size-12 @size-12;
        }

        &:only-of-type {
          padding: @size-12;
        }
      }
    }
  }
}

.ParticipationTokensView {
  background: var(--color-module-background);
  border: 1px solid var(--color-dark-grey);
  border-radius: @size-3;
  max-width: 482px;
  padding: @size-32 @size-24;

  @media @breakpoint-mobile {
    width: 100%;
    max-width: 100%;
  }

  > h4 {
    .mono-10;

    color: var(--color-primary-text);
    margin-bottom: @size-12;
    text-transform: uppercase;
  }

  > section {
    background-color: var(--color-dark-grey);
    height: 1px;
    margin: @size-24 0;
    width: @size-40;
  }

  > span {
    .text-12;

    color: var(--color-secondary-text);
    display: block;
    line-height: 140%;
    margin-bottom: @size-20;

    > span:first-of-type {
      .text-12-bold;
    }

    > span:last-of-type {
      white-space: nowrap;
      color: var(--color-primary-action);
      margin-left: @size-4;
    }
  }

  > span:last-of-type {
    margin-bottom: @size-16;
  }

  > div {
    margin-bottom: @size-24;
  }

  > div:first-of-type,
  > div:nth-of-type(4) {
    margin-bottom: @size-16;
  }

  @media @breakpoint-mobile {
    align-items: center;
    display: flex;
    flex-direction: column;

    > button {
      width: 100%;
    }

    > span {
      text-align: center;
    }

    > div {
      align-items: center;
    }
  }
}<|MERGE_RESOLUTION|>--- conflicted
+++ resolved
@@ -477,11 +477,7 @@
   > h2 {
     .mono-11;
 
-<<<<<<< HEAD
-    color: var(--color-primary-text);
-=======
-    color: @color-primary-text;
->>>>>>> 3593ccba
+    color: var(--color-primary-text);
     margin-left: @size-8;
   }
 }
@@ -502,7 +498,7 @@
   }
 
   > section {
-    color: --color-secondary-text-30;
+    color: var(--color-secondary-text-30);
     display: flex;
     margin-top: @size-8;
 
