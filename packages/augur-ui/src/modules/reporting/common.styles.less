--- conflicted
+++ resolved
@@ -40,14 +40,9 @@
     }
 
     circle {
-<<<<<<< HEAD
       fill: var(--color-dismissable-notice-background);
       stroke: var(--color-outcome-two);
-=======
-      fill: @color-dismissable-notice-background;
-      stroke: @color-outcome-two;
       stroke-width: 1.34px;
->>>>>>> 766909a2
     }
   }
 
@@ -68,19 +63,14 @@
     line-height: @size-10;
     margin-left: @size-10;
 
-<<<<<<< HEAD
-    > svg > path {
-      stroke: var(--color-module-background);
-=======
     > svg {
       width: @size-10;
       height: @size-10;
 
       > path {
-        stroke: @color-module-background;
+        stroke: var(--color-module-background);
         stroke-width: 1.34px;
       }
->>>>>>> 766909a2
     }
   }
 }
