@import (reference) '~assets/styles/shared';

.DismissableNotice {
  padding: @size-16 0 0;
  align-items: center;
  background: var(--color-dismissable-notice-background);
  border: 1px solid var(--color-outcome-two);
  border-left-width: @size-4;
  border-radius: @border-radius-rounded;
  display: flex;
  justify-content: flex-start;
  line-height: @size-12;
  padding: @size-8 @size-16;
  width: 100%;

  > div > div:first-of-type {
    .mono-10-bold;

    color: var(--color-secondary-action);
    display: flex;
    line-height: @size-12;
    text-transform: uppercase;
  }

  > div > div:last-of-type {
    .text-11;

    display: flex;
    line-height: @size-13;
    color: var(--color-secondary-action);
  }

  > span:first-of-type {
    align-items: flex-end;
    display: flex;
    margin: 0 @size-16 0 0;

    svg {
      height: @size-16;
      width: @size-16;
      fill: var(--color-primary-action);
    }

    circle {
      fill: var(--color-dismissable-notice-background);
      stroke: var(--color-outcome-two);
    }
  }

  > div > span:last-of-type {
    .mono-10-bold;

    color: var(--color-module-background);
    text-transform: uppercase;
  }

  > button {
    .mono-12-bold;
    margin-left: auto;
  }

  > .close {
    background-color: transparent;
    height: @size-10;
    line-height: @size-10;
    width: @size-10;

    > svg > path {
      stroke: var(--color-module-background);
    }
  }
}

.PreFilledStake {
  background: var(--color-module-background);
  border-radius: @size-8;
  border: 1px solid var(--color-dark-grey);
  display: flex;
  padding: @size-20;
  flex-direction: column;

  >span:first-of-type {
    .text-14;

    color: var(--color-primary-text);
  }

  > span:nth-of-type(2) {
    .text-12;

    color: var(--color-secondary-text);
    margin-bottom: @size-12;
    margin-top: @size-8;
  }

  > span:nth-of-type(3) {
    .text-14-medium;

    color: var(--color-primary-text);
    margin-bottom: @size-10;
    margin-top: @size-16;
  }
}

.InputRepStake {
  display: flex;
  flex-direction: column;
  padding-bottom: @size-8;

  > button {
    max-width: 180px;
  }

  > div:first-of-type {
    margin-bottom: @size-8;
    max-width: 340px;
  }

  > div:nth-of-type(2) {
    display: flex;
    justify-content: flex-start;
  }
}

.ReportingPercent {
  background: var(--color-dark-grey);
  height: @size-12;
  border: @size-1 solid var(--color-module-background);
  border-radius: 100px;
  display: flex;

  > span {
    height: @size-10;

    &:first-of-type {
      background: var(--color-negative-50);
      border-top-left-radius: 100px;
      border-bottom-left-radius: 100px;
    }

    &:nth-of-type(2) {
      background: var(--color-negative);
    }

    &:nth-of-type(3) {
      background: repeating-linear-gradient(
        -45deg,
        var(--color-negative),
        var(--color-negative) @size-1,
        var(--color-dark-grey) @size-2,
        var(--color-dark-grey) @size-4
      );
    }

    &:last-of-type {
      border-top-right-radius: 100px;
      border-bottom-right-radius: 100px;
    }
  }

  &.invalid {
    background-color: var(--color-outcome-invalid-50);
  }

  &.Round {
    > span:last-of-type {
      border-top-left-radius: 100px;
      border-bottom-left-radius: 100px;
    }
  }

  &.RoundSecond {
    > span:nth-of-type(2) {
      border-top-left-radius: 100px;
      border-bottom-left-radius: 100px;
    }
  }
}

div.ReportingSubheaders {
  display: flex;
  flex-direction: column;

  > span {
    .mono-10;

    color: var(--color-secondary-text);
    display: flex;
    margin-bottom: @size-4;
    text-transform: uppercase;

    > label {
      > svg {
        fill: none;
        height: @size-12;
        margin-left: @size-4;
        width: @size-12;

        > circle {
          fill: var(--color-secondary-action);
          stroke: var(--color-secondary-action-outline);
          stroke-width: 1.5;
        }

        > path {
          fill: var(--color-inactive-text);
        }
      }
    }
  }

  > p {
    .mono-14;

    color: var(--color-primary-text);
    line-height: @size-16;
    margin: 0;

    > span > span {
      color: var(--color-secondary-text);
      margin-left: @size-4;
    }
  }

  &.Small {
    > p > span {
      .text-12;
    }
  }

  &.Large {
    > p > span {
      .mono-24;

      line-height: @size-28;

      > span {
        .mono-14;
      }
    }
  }
}

.ReportingModalButton {
  .text-14;

  background-color: var(--color-secondary-action);
  border: 1px solid var(--color-secondary-action-outline);
  border-radius: @size-3;
  color: var(--color-primary-text);
  display: flex;
  justify-content: center;
  padding: @size-10 @size-16;
  width: 100%;

  > span {
    .text-14-bold;

    &:after {
      content: ' ';
      white-space: pre;
    }
  }
}

.UserRepDisplay {
  .mono-10;

  background-color: var(--color-module-background);
  border: 1px solid var(--color-dark-grey);
  color: var(--color-secondary-text);
  display: flex;
  flex-direction: column;
  max-width: 466px;
  padding: @size-16;
  position: relative;
  text-transform: uppercase;

  > p {
    .text-18;

    background: var(--color-dark-grey-80);
    bottom: 0;
    color: var(--color-primary-text);
    left: 0;
    margin: @size-4;
    position: absolute;
    padding: 0 @size-64;
    right: 0;
    text-align: center;
    text-transform: capitalize;
    top: 0;
    z-index: @default-z-index;
    display: flex;
    align-items: center;
    justify-content: center;
    height: calc(100% - @size-8);

    @media @breakpoint-mobile {
      .text-16;

      padding: @size-32;
    }
  }

  > div {
    &:not(:first-of-type) {
      margin-top: @size-16;
    }

    &:nth-of-type(2) {
      align-content: flex-end;
      display: flex;
      min-height: @size-24;
      justify-content: space-between;
    }

    &:nth-of-type(3) {
      border-bottom: 1px solid var(--color-dark-grey);
      left: 0;
      width: 100%;
    }

    &:first-of-type {
      > span {
        display: none;
      }
    }
  }

  @media @breakpoint-min-desktop-min {
    > div:nth-of-type(2) {
      display: block;

      > div:first-of-type {
        margin-bottom: @size-16;
      }
    }
  }

  @media @breakpoint-tablet {
    max-width: 100%;
    width: 100%;

    &.HideForMobile {
      > div:nth-of-type(3) {
        margin: 0;
      }

      > div:nth-of-type(4) > span:first-of-type {
        margin-bottom: @size-3;
      }

      > div:last-of-type {
        margin-bottom: @size-16;
      }
    }
  }

  @media @breakpoint-mobile {
    width: 100%;
    max-width: 100%;
  }

  @media @breakpoint-mobile-tablet {
    padding: @size-16;

    > div:first-of-type {
      display: flex;

      > div {
        align-items: center;
        display: flex;
        flex: 1;
        justify-content: center;
        max-width: unset;
        text-align: center;
        width: 100%;
      }

      > span {
        display: flex;
      }
    }

    > div:not(:first-of-type) {
      display: none;
    }

    &.HideForMobile {
      > div {
        display: flex;
        flex-direction: column;
      }

      > div:first-of-type {
        flex-direction: row;
      }

      > div:nth-of-type(2) {
        flex-direction: column;

        > div {
          align-self: center;
          align-items: center;
          margin-bottom: @size-16;
        }
      }

      > div:nth-of-type(3) {
        align-self: center;
        width: 100%;
      }

      > div:nth-of-type(4) {
        text-align: center;
      }
    }
  }
}

.AllTimeProfitLoss {
  .mono-10-medium;

  align-self: flex-end;
  display: flex;
  flex-direction: column;
  text-transform: uppercase;

  > div:first-of-type {
    display: flex;
    padding: @size-4 0;

    > span {
      .mono-14-bold;
    }
  }
}

.DisputingButtonView {
  > div:first-of-type {
    display: flex;
    justify-content: space-between;
    margin-bottom: @size-8;

    > span:first-of-type {
      .mono-10;

      color: var(--color-secondary-text);
      line-height: @size-12;
      text-transform: uppercase;
    }

    > span:nth-of-type(2) {
      .mono-12;

      color: var(--color-secondary-text);
      line-height: @size-14;

      > span:first-of-type {
        color: var(--color-primary-text);
        margin-left: @size-4;
      }
    }
  }
}

.ScalarOutcomesView {
  display: flex;
  align-items: center;

<<<<<<< HEAD
    color: var(--color-primary-text);
    margin-top: @size-8;
  }
=======
>>>>>>> 44dfed4f
  > div:first-of-type {
    margin-top: 0;
    max-width: 300px;
  }

  > h2 {
    .mono-11;

    color: @color-primary-text;
    margin-left: @size-8;
  }
}

.DisputingBondsView {
  > span:first-of-type {
    .text-14-medium;

    color: var(--color-primary-text);
    display: flex;
    margin-bottom: @size-12;
    margin-top: @size-16;
  }

  > div:first-of-type {
    max-width: 340px;
    margin-top: @size-16;
  }

  > section {
    color: --color-secondary-text-30;
    display: flex;
    margin-top: @size-8;

    > button:first-of-type {
      margin-right: @size-10;
    }

    > button:last-of-type {
      margin-left: @size-10;
    }
  }

  > button {
    margin-top: @size-16;
    margin-bottom: @size-4;
  }

  &.Scalar {
    > div:nth-of-type(2) {
      margin-top: @size-16;
      max-width: 340px;
    }
  }

  @media @breakpoint-mobile {
    > button {
      width: 100%;
    }
  }
}

.ReportingBondsView {
  > span {
    .text-14-medium;

    color: var(--color-primary-text);
    margin-bottom: @size-12;
    display: flex;
  }

  &.InitialReport {
    > div:last-of-type {
      display: flex;
      flex-direction: row;

      > span:last-of-type {
        .text-12-medium;

        color: var(--color-primary-text);
        margin-top: @size-16;
        margin-bottom: @size-12;
      }
    }

    .ShowTotals {
      .text-10-medium;

      color: var(--color-primary-text);
      display: flex;
      flex-direction: column;

      > span:first-of-type {
        .text-14-medium;

        color: var(--color-primary-text);
        margin-top: @size-16;
        margin-bottom: @size-16;
      }

      > span:nth-of-type(2) {
        .text-12;

        color: var(--color-secondary-text);
        margin-bottom: @size-12;
      }
    }
  }

  &.Scalar {
    > div:first-of-type {
      margin-bottom: @size-20;
    }

    > div:nth-of-type(3) {
      margin-top: 0;
    }

    > div:nth-of-type(4) {
      margin-top: @size-16;
    }
  }

  &.MigrateRep {
    > div:first-of-type {
      margin-bottom: @size-20;
    }

    > div:nth-of-type(3) {
      margin-top: 0;
    }

    > div:nth-of-type(4) {
      margin-top: @size-16;
    }
  }
}

.ReportingBondsViewCheckbox {
  background-color: var(--color-table-header);
  border: 1px solid var(--color-secondary-action-outline);
  padding: @size-16;
  margin-top: @size-16;

  > label {
    .text-12;

    display: grid;
    grid-template-columns: @size-32 auto;
    margin-bottom: 0;
  }
}

.ReportingCard {
  align-items: center;
  background: var(--color-module-background);
  border-radius: @size-3;
  border: @size-1 solid var(--color-dark-grey);
  display: grid;
  grid-template-columns: auto 80px;
  padding: @size-12 @size-24;
  margin-bottom: @size-8;

  > span:first-of-type {
    width: fit-content;
    margin-bottom: @size-16;
  }

  > span:nth-of-type(2):not(:last-of-type),
  > h2 {
    .text-16-bold;

    color: var(--color-primary-text);

    > a {
      word-break: break-word;
    }
  }

  > span:last-of-type {
    margin-top: @size-14;
  }

  > div {
    grid-column: 2;
    grid-row: 1 / span 3;
    margin-left: auto;
  }

  @media @breakpoint-smallish-desktop {
    flex-direction: column;
    padding: @size-12 @size-18;
    grid-template-rows: auto auto @size-40;

    > span:first-of-type {
      margin-bottom: @size-10;
    }

    > span:nth-of-type(2):not(:last-of-type) {
      margin-top: 0;
    }

    > div:last-of-type {
      align-self: flex-end;
    }
  }

  @media @breakpoint-mobile-tablet {
    grid-template-columns: auto;
    grid-template-rows: auto auto auto;
    padding: @size-12;

    > div {
      grid-column: 1;
      grid-row: 4;
      margin: @size-12 0 0;

      > button {
        width: 100%;
      }
    }
  }
}

.ReportingList {
  border: @size-1 solid var(--color-dark-grey);
  background-color: var(--color-module-background);
  margin-bottom: @size-16;

  > span,
  > h1 {
    .text-12-medium;

    color: var(--color-primary-text);
    display: flex;
    padding: @size-12 @size-16;
    text-transform: uppercase;
    background-color: var(--color-dark-grey);
    margin-bottom: 0;
  }

  > div {
    display: flex;
    flex-direction: column;
    padding: @size-4;

    > span {
      .text-12;

      color: var(--color-secondary-text);

      &:first-of-type {
        padding: @size-12 @size-24 0;
      }

      &:last-of-type {
        padding: 0 @size-24 @size-12;
      }

      &:only-of-type {
        padding: @size-12 @size-24;
      }

      @media @breakpoint-mobile-tablet {
        &:first-of-type {
          padding: @size-12 @size-12 0;
        }

        &:last-of-type {
          padding: 0 @size-12 @size-12;
        }

        &:only-of-type {
          padding: @size-12;
        }
      }
    }
  }
}

.ParticipationTokensView {
  background: var(--color-module-background);
  border: 1px solid var(--color-dark-grey);
  border-radius: @size-3;
  max-width: 482px;
  padding: @size-32 @size-24;

  @media @breakpoint-mobile {
    width: 100%;
    max-width: 100%;
  }

  > h4 {
    .mono-10;

    color: var(--color-primary-text);
    margin-bottom: @size-12;
    text-transform: uppercase;
  }

  > section {
    background-color: var(--color-dark-grey);
    height: 1px;
    margin: @size-24 0;
    width: @size-40;
  }

  > span {
    .text-12;

    color: var(--color-secondary-text);
    display: block;
    line-height: 140%;
    margin-bottom: @size-20;

    > span:first-of-type {
      .text-12-bold;
    }

    > span:last-of-type {
      white-space: nowrap;
      color: var(--color-primary-action);
      margin-left: @size-4;
    }
  }

  > span:last-of-type {
    margin-bottom: @size-16;
  }

  > div {
    margin-bottom: @size-24;
  }

  > div:first-of-type,
  > div:nth-of-type(4) {
    margin-bottom: @size-16;
  }

  @media @breakpoint-mobile {
    align-items: center;
    display: flex;
    flex-direction: column;

    > button {
      width: 100%;
    }

    > span {
      text-align: center;
    }

    > div {
      align-items: center;
    }
  }
}<|MERGE_RESOLUTION|>--- conflicted
+++ resolved
@@ -469,12 +469,6 @@
   display: flex;
   align-items: center;
 
-<<<<<<< HEAD
-    color: var(--color-primary-text);
-    margin-top: @size-8;
-  }
-=======
->>>>>>> 44dfed4f
   > div:first-of-type {
     margin-top: 0;
     max-width: 300px;
@@ -483,7 +477,7 @@
   > h2 {
     .mono-11;
 
-    color: @color-primary-text;
+    color: var(--color-primary-text);
     margin-left: @size-8;
   }
 }
