import { connect } from 'react-redux';
import { ReportingBondsView } from 'modules/reporting/common';
import { convertAttoValueToDisplayValue } from '@augurproject/sdk/src';
import { ZERO, REPORTING_STATE } from 'modules/common/constants';
import { createBigNumber } from 'utils/create-big-number';
import { AppState } from 'store';
import { isSameAddress } from 'utils/isSameAddress';
import getGasPrice from 'modules/auth/selectors/get-gas-price';

const mapStateToProps = (state: AppState, ownProps) => {
  const { universe, loginAccount } = state;
  const { market } = ownProps;
  const userAttoRep = createBigNumber(loginAccount.balances && loginAccount.balances.attoRep || ZERO);
  const hasForked = !!state.universe.forkingInfo;
  const migrateRep =
    hasForked && universe.forkingInfo.forkingMarket === market.id;
  const migrateMarket =
    hasForked && !!universe.forkingInfo.winningChildUniverseId;
  const initialReport = !migrateMarket && !migrateRep;
  const openReporting = market.reportingState === REPORTING_STATE.OPEN_REPORTING;
  const owesRep = migrateMarket ? migrateMarket : (!openReporting && !isSameAddress(market.author, loginAccount.address));
  const enoughRepBalance = owesRep ? userAttoRep.gte(createBigNumber(market.noShowBondAmount)) : true;

  return {
    owesRep,
    initialReport,
    migrateMarket,
    migrateRep,
    userAttoRep: convertAttoValueToDisplayValue(userAttoRep),
    Gnosis_ENABLED: state.appStatus.gnosisEnabled,
    ethToDaiRate: state.appStatus.ethToDaiRate,
    gasPrice: getGasPrice(state),
<<<<<<< HEAD
    openReporting
=======
    openReporting,
    enoughRepBalance
>>>>>>> 3593ccba
  };
};

const mapDispatchToProps = dispatch => ({
});

const ReportingBondsViewContainer = connect(
  mapStateToProps,
  mapDispatchToProps
)(ReportingBondsView);

export default ReportingBondsViewContainer;<|MERGE_RESOLUTION|>--- conflicted
+++ resolved
@@ -30,12 +30,8 @@
     Gnosis_ENABLED: state.appStatus.gnosisEnabled,
     ethToDaiRate: state.appStatus.ethToDaiRate,
     gasPrice: getGasPrice(state),
-<<<<<<< HEAD
-    openReporting
-=======
     openReporting,
     enoughRepBalance
->>>>>>> 3593ccba
   };
 };
 
