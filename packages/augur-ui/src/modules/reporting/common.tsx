--- conflicted
+++ resolved
@@ -11,13 +11,10 @@
   INITAL_REPORT_GAS_COST,
   HEADER_TYPE,
   INVALID_OUTCOME_ID,
-<<<<<<< HEAD
-=======
   SUBMIT_REPORT,
   BUYPARTICIPATIONTOKENS,
    TRANSACTIONS,
    REDEEMSTAKE
->>>>>>> 5513f00f
 } from 'modules/common/constants';
 import {
   FormattedNumber,
@@ -966,10 +963,7 @@
       )}
       <div data-tip data-for={'tooltip--preReporting' + id}>
         <ProcessingButton
-<<<<<<< HEAD
-=======
           text="Report"
->>>>>>> 5513f00f
           action={showReportingModal}
           reportingStatus={reportingStatus}
           disabled={preReporting || !isLogged}
