--- conflicted
+++ resolved
@@ -1186,9 +1186,6 @@
         <span>Don’t see any reports that need disputing? </span>
         You can earn a proportional share of the profits from this dispute
         window.
-<<<<<<< HEAD
-        <span><a href={HELP_CENTER_PARTICIPATION_TOKENS} target="_blank" rel="noopener noreferrer">Learn more</a></span>
-=======
         <span>
           <a
             href={HELP_CENTER_PARTICIPATION_TOKENS}
@@ -1198,7 +1195,6 @@
             Learn more
           </a>
         </span>
->>>>>>> a5dbc0b7
       </span>
 
       <Subheaders
