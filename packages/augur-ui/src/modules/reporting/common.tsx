--- conflicted
+++ resolved
@@ -532,10 +532,6 @@
       reportAction,
       id,
       GsnEnabled,
-<<<<<<< HEAD
-      ethToDaiRate,
-=======
->>>>>>> a6cfd162
       warpSyncHash,
     } = this.props;
 
@@ -602,15 +598,7 @@
         <LinearPropertyLabel
           key="estimatedGasFee"
           label={GsnEnabled ? 'Transaction Fee' : 'Gas Fee'}
-<<<<<<< HEAD
-          value={
-            GsnEnabled
-              ? displayGasInDai(gasEstimate, ethToDaiRate)
-              : gasEstimate
-          }
-=======
           value={gasEstimate}
->>>>>>> a6cfd162
         />
         <PrimaryButton
           text="Confirm"
@@ -769,10 +757,6 @@
       initialReport,
       owesRep,
       GsnEnabled,
-<<<<<<< HEAD
-      ethToDaiRate,
-=======
->>>>>>> a6cfd162
       openReporting,
       enoughRepBalance,
     } = this.props;
@@ -885,15 +869,7 @@
         <LinearPropertyLabel
           key="totalEstimatedGasFee"
           label={GsnEnabled ? 'Transaction Fee' : 'Gas Fee'}
-<<<<<<< HEAD
-          value={
-            GsnEnabled
-              ? displayGasInDai(gasEstimate, ethToDaiRate)
-              : `${gasEstimate} ETH`
-          }
-=======
           value={GsnEnabled ? gasEstimate : `${gasEstimate} ETH`}
->>>>>>> a6cfd162
         />
         {migrateRep &&
           createBigNumber(inputtedReportingStake.inputStakeValue).lt(
