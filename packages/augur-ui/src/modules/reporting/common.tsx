import React, { Component } from 'react';
import classNames from 'classnames';
import { calculatePosition } from "modules/market-cards/common";
import { createBigNumber } from 'utils/create-big-number';
import { ZERO } from "modules/common/constants";
import { FormattedNumber } from "modules/types";
import ReactTooltip from 'react-tooltip';

import TooltipStyles from 'modules/common/tooltip.styles.less';
import Styles from 'modules/reporting/common.styles.less';
import { ButtonActionType } from 'modules/types';

export interface ReportingPercentProps {
<<<<<<< HEAD
  firstPercent: FormattedNumber;
  secondPercent: FormattedNumber;
  thirdPercent: FormattedNumber;
  total: BigNumber;
=======
  firstPercent: number;
  secondPercent: number;
  thirdPercent: number;
>>>>>>> 392c870c
}

export const ReportingPercent = (props: ReportingPercentProps) => {
	const firstPercent = calculatePosition(ZERO, createBigNumber(props.total.value), props.firstPercent);
	const secondPercent = calculatePosition(ZERO, createBigNumber(props.total.value), props.secondPercent);
	const thirdPercent = calculatePosition(ZERO, createBigNumber(props.total.value), props.thirdPercent);

	return (
	  <div className={Styles.ReportingPercent}>
	  	<span style={{width: `${firstPercent}%`}}/>
	  	<span 
	  		style={{width: `${secondPercent}%`}}   
	  		data-tip
          	data-for='tooltip--existingStake'
        />
        <ReactTooltip
          id='tooltip--existingStake'
          className={TooltipStyles.Tooltip}
          effect='solid'
          place='top'
          type='light'
        >
         	My Existing Stake
          	<p>{props.firstPercent.formattedValue} REP</p>
        </ReactTooltip>
	  	{thirdPercent > 0 && <span style={{width: `${thirdPercent}%`}}/>}
	  </div>
	);
}


export interface SubheadersProps {
  header: string;
  subheader: string;
}

export const Subheaders = (props: SubheadersProps) => (
  <div className={Styles.ReportingSubheaders}>
    <span>{props.header}</span>
    <p>
      <span>{props.subheader}</span>
    </p>
  </div>
);

export interface ReportingModalButtonProps {
  text: string;
  action: ButtonActionType;
}

export const ReportingModalButton = (props: ReportingModalButtonProps) => (
  <button className={Styles.ReportingModalButton} onClick={e => props.action(e)}>{props.text}</button>
);<|MERGE_RESOLUTION|>--- conflicted
+++ resolved
@@ -11,16 +11,10 @@
 import { ButtonActionType } from 'modules/types';
 
 export interface ReportingPercentProps {
-<<<<<<< HEAD
   firstPercent: FormattedNumber;
   secondPercent: FormattedNumber;
   thirdPercent: FormattedNumber;
   total: BigNumber;
-=======
-  firstPercent: number;
-  secondPercent: number;
-  thirdPercent: number;
->>>>>>> 392c870c
 }
 
 export const ReportingPercent = (props: ReportingPercentProps) => {
