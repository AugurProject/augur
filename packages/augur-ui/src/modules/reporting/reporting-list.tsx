import React from 'react';
import ReportingCardContainer from 'modules/reporting/containers/reporting-card';

import Styles from 'modules/reporting/common.styles.less';
import { MarketData } from 'modules/types';
import { Getters } from '@augurproject/sdk';
import { convertMarketInfoToMarketData } from 'utils/convert-marketInfo-marketData';
import { Pagination } from 'modules/common/pagination';
import PaginationStyles from 'modules/common/pagination.styles.less';
import { LoadingMarketCard } from 'modules/market-cards/common';
import { selectMarket } from 'modules/markets/selectors/market';

const ITEMS_PER_SECTION = 5;
const NUM_LOADING_CARDS = 2;
export interface ReportingListProps {
  markets: Array<MarketData>;
  title: string;
  showLoggedOut?: boolean;
  loggedOutMessage?: string;
  emptyHeader: string;
  emptySubheader: string;
  reportingType: string;
  isLoadingMarkets: boolean;
}

export const ReportingList = (props: ReportingListProps) => {
  const content = [];

  if (!props.isLoadingMarkets) {
    content.push(
      props.markets.map(market => (
        <ReportingCardContainer market={market} key={market.id} />
      ))
    );
    if (props.showLoggedOut)
      content.push(<span key={"loggedOut"}>{props.loggedOutMessage}</span>);
    if (props.markets.length === 0 && !props.showLoggedOut) {
      content.push(
        <React.Fragment key={"empty"}>
          <span>{props.emptyHeader}</span>
          <span>{props.emptySubheader}</span>
        </React.Fragment>
      );
    }
  }

  return (
    <div className={Styles.ReportingList}>
      <span>{props.title}</span>
      <div key={props.reportingType}>
        {props.isLoadingMarkets &&
          new Array(NUM_LOADING_CARDS)
            .fill(null)
            .map((prop, index) => (
              <LoadingMarketCard
                key={`${index}-${props.reportingType}-loading`}
              />
            ))}
        {!props.isLoadingMarkets && content}
      </div>
    </div>
  );
};

interface PaginatorProps extends ReportingListProps {
  isConnected: boolean;
  isLogged: boolean;
  loadMarkets: Function;
  reportingType: string;
}

interface PaginatorState {
  offset: number;
  limit: number;
  markets: MarketData[];
  showPagination: boolean;
  marketCount: number;
  isLoadingMarkets: boolean;
}

export class Paginator extends React.Component<PaginatorProps, PaginatorState> {
  state: PaginatorState = {
    offset: 1,
    limit: ITEMS_PER_SECTION,
    markets: [],
    showPagination: false,
    marketCount: 0,
    isLoadingMarkets: true,
  };

  componentDidMount() {
    const { loadMarkets, reportingType, isConnected } = this.props;
    const { offset, limit } = this.state;
    if (isConnected) {
      loadMarkets(offset, limit, reportingType, this.processMarkets);
    }
  }

  componentWillUpdate(nextProps) {
    const { isConnected, reportingType, isLogged } = this.props;
    const { offset, limit } = this.state;
    if (
      nextProps.isConnected !== isConnected ||
      nextProps.isLogged !== isLogged
    ) {
      this.isLoadingMarkets(offset, limit, reportingType);
    }
  }

  isLoadingMarkets = (offset, limit, reportingType) => {
    const { loadMarkets } = this.props;
    this.setState(
      { isLoadingMarkets: true },
      loadMarkets(offset, limit, reportingType, this.processMarkets)
    );
  };

  processMarkets = (err, marketResults: Getters.Markets.MarketList) => {
    const isLoadingMarkets = false;
    this.setState({ isLoadingMarkets }, () => {
      if (err) return console.log('error', err);
      const { limit } = this.state;
<<<<<<< HEAD
      const markets: MarketData[] = marketResults.markets.map(m => selectMarket(m.id));
      const showPagination = marketResults.meta.marketCount > limit;
=======
      const { markets: marketInfos, meta } = results;
      if (!marketInfos || !meta) return;
      const markets = marketInfos.map(m => convertMarketInfoToMarketData(m));
      const showPagination = meta.marketCount > limit;
>>>>>>> cfcde3e5
      this.setState({
        markets,
        showPagination,
        marketCount: marketResults.meta.marketCount,
        isLoadingMarkets,
      });
    });
  };

  setOffset = offset => {
    const { reportingType } = this.props;
    const { limit } = this.state;
    this.setState({ offset }, () => {
      this.isLoadingMarkets(offset, limit, reportingType);
    });
  };

  render() {
    const {
      isLoadingMarkets,
      markets,
      showPagination,
      offset,
      limit,
      marketCount,
    } = this.state;

    return (
      <>
        <ReportingList
          markets={markets}
          {...this.props}
          isLoadingMarkets={isLoadingMarkets}
        />
        {showPagination && (
          <div className={PaginationStyles.PaginationContainer}>
            <Pagination
              page={offset}
              itemCount={marketCount}
              itemsPerPage={limit}
              action={this.setOffset}
            />
          </div>
        )}
      </>
    );
  }
}<|MERGE_RESOLUTION|>--- conflicted
+++ resolved
@@ -120,15 +120,9 @@
     this.setState({ isLoadingMarkets }, () => {
       if (err) return console.log('error', err);
       const { limit } = this.state;
-<<<<<<< HEAD
+      if (!marketResults || !marketResults.markets || !marketResults.meta) return;
       const markets: MarketData[] = marketResults.markets.map(m => selectMarket(m.id));
       const showPagination = marketResults.meta.marketCount > limit;
-=======
-      const { markets: marketInfos, meta } = results;
-      if (!marketInfos || !meta) return;
-      const markets = marketInfos.map(m => convertMarketInfoToMarketData(m));
-      const showPagination = meta.marketCount > limit;
->>>>>>> cfcde3e5
       this.setState({
         markets,
         showPagination,
