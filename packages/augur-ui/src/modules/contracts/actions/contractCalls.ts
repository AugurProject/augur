/**
 * Things we need to figure out
 * 1. gas estimates on contract calls
 * 2. pending tx and how to support existing in-line processing feedbadk to user
 */
// put all calls to contracts here that need conversion from display values to onChain values
import { augurSdk } from 'services/augursdk';
import {
  formatAttoRep,
  formatAttoEth,
  formatAttoDai,
} from 'utils/format-number';
import {
  PlaceTradeDisplayParams,
  SimulateTradeData,
  CreateCategoricalMarketParams,
  CreateScalarMarketParams,
  convertDisplayAmountToOnChainAmount,
  convertDisplayPriceToOnChainPrice,
  Getters,
  numTicksToTickSizeWithDisplayPrices,
  calculatePayoutNumeratorsArray,
  convertDisplayValuetoAttoValue,
} from '@augurproject/sdk';

import { generateTradeGroupId } from 'utils/generate-trade-group-id';
import { createBigNumber, BigNumber } from 'utils/create-big-number';
import {
  NULL_ADDRESS,
  SCALAR,
  CATEGORICAL,
  TEN_TO_THE_EIGHTEENTH_POWER,
  BUY,
} from 'modules/common/constants';
import { TestNetReputationToken } from '@augurproject/core/build/libraries/GenericContractInterfaces';
import { CreateMarketData, LiquidityOrder } from 'modules/types';
import { formatBytes32String } from 'ethers/utils';
import { constructMarketParams } from 'modules/create-market/helpers/construct-market-params';

export function clearUserTx(): void {
  // const Augur = augurSdk.get();
  // TODO: impl this for ethers
  // old comment - clear ethrpc transaction history, registered callbacks, and alerts
}

export function isWeb3Transport(): boolean {
  return augurSdk.isWeb3Transport;
}

export async function isTransactionConfirmed(hash: string): Promise<boolean> {
  const tx = await getTransaction(hash);
  if (!tx) {
    console.log('Transaction could not be found', hash);
    return false;
  }
  // confirmations is number of blocks beyond block that includes tx
  return tx.confirmations > 0;
}

export async function getTransaction(hash: string): Promise<any> {
  const Augur = augurSdk.get();
  const tx = await Augur.getTransaction(hash);
  return tx;
}

export async function getGasPrice(): Promise<BigNumber> {
  const Augur = augurSdk.get();
  const gasPrice = await Augur.getGasPrice();
  return gasPrice;
}

export async function isUnlocked(address: string): Promise<boolean> {
  // TODO: do we need to stop supporting unlocked nodes
  return false;
}

export function getNetworkId(): string {
  const Augur = augurSdk.get();
  const networkId = Augur.networkId;
  return networkId;
}

export async function getAccounts(): Promise<Array<string>> {
  const Augur = augurSdk.get();
  const accounts = await Augur.listAccounts();
  return accounts.map((a: string) => a.toLowerCase());
}

export async function checkIsKnownUniverse(universeId: string) {
  const { contracts } = augurSdk.get();
  const result = await contracts.augur.isKnownUniverse_(universeId);
  return result;
}

export async function getCurrentBlock() {
  const Augur = augurSdk.get();
  const blockNumber = await Augur.provider.getBlockNumber();
  return blockNumber;
}

export async function getTimestamp(): Promise<number> {
  const Augur = augurSdk.get();
  const timestamp = await Augur.getTimestamp();
  return timestamp.toNumber();
}

export async function getRepBalance(address: string): Promise<number> {
  const { contracts } = augurSdk.get();
  const RepToken = contracts.getReputationToken();
  const balance = await RepToken.balanceOf_(address);
  return formatAttoRep(balance).value;
}

export async function getEthBalance(address: string): Promise<number> {
  const Augur = augurSdk.get();
  const balance = await Augur.getEthBalance(address);
  const balances = formatAttoEth(balance, { decimals: 4 });
  return balances.value;
}

export async function getDaiBalance(address: string): Promise<number> {
  const { contracts } = augurSdk.get();
  const balance = await contracts.cash.balanceOf_(address);
  return formatAttoDai(balance).value;
}

export async function sendDai(address: string, amount: string) {
  const { contracts } = augurSdk.get();
  const Cash = contracts.cash;
  const onChainAmount = createBigNumber(amount).multipliedBy(
    TEN_TO_THE_EIGHTEENTH_POWER
  );
  return Cash.transfer(address, onChainAmount);
}

export async function sendEthers(address: string, amount: string) {
  const Augur = augurSdk.get();
  const onChainAmount = createBigNumber(amount).multipliedBy(
    TEN_TO_THE_EIGHTEENTH_POWER
  );
  return Augur.sendETH(address, onChainAmount);
}

export async function sendRep(address: string, amount: string) {
  const { contracts } = augurSdk.get();
  const RepToken = contracts.getReputationToken();
  const onChainAmount = createBigNumber(amount).multipliedBy(
    TEN_TO_THE_EIGHTEENTH_POWER
  );
  return RepToken.transfer(address, onChainAmount);
}

export async function getDisputeThresholdForFork() {
  const { contracts } = augurSdk.get();
  const disputeThresholdForFork = await contracts.universe.getDisputeThresholdForFork_();
  return createBigNumber(disputeThresholdForFork);
}

export async function getOpenInterestInAttoCash() {
  const { contracts } = augurSdk.get();
  const openInterestInAttoCash = await contracts.universe.getOpenInterestInAttoCash_();
  return openInterestInAttoCash;
}

export async function getForkingMarket() {
  const { contracts } = augurSdk.get();
  const forkingMarket = await contracts.universe.getForkingMarket_();
  return forkingMarket;
}

export async function getForkEndTime() {
  const { contracts } = augurSdk.get();
  const forkEndTime = await contracts.universe.getForkEndTime_();
  return forkEndTime;
}

export async function getForkReputationGoal() {
  const { contracts } = augurSdk.get();
  const forkReputationGoal = await contracts.universe.getForkReputationGoal_();
  return forkReputationGoal;
}

export async function getWinningChildUniverse() {
  const { contracts } = augurSdk.get();
  const winningChildUniverse = await contracts.universe.getWinningChildUniverse_();
  return winningChildUniverse;
}

export async function getOrCacheDesignatedReportStake() {
  const { contracts } = augurSdk.get();
  const initialReporterStake = await contracts.universe.getOrCacheDesignatedReportStake();
  return initialReporterStake;
}

export async function isFinalized(marketId: string) {
  const Augur = augurSdk.get();
  const market = Augur.getMarket(marketId);
  if (!market) return false; // TODO: prob should throw error if market not found
  const status = await market.isFinalized_();
  return status;
}

export async function finalizeMarket(marketId: string) {
  const Augur = augurSdk.get();
  const market = Augur.getMarket(marketId);
  if (!market) return false; // TODO: prob should throw error if market not found
  return market.finalize();
}

export function getDai() {
  const { contracts } = augurSdk.get();
<<<<<<< HEAD
  return contracts.cashFaucet.faucet(new BigNumber('1000000000000000000000'));
=======
  return contracts.cash.faucet(createBigNumber('1000000000000000000000'));
>>>>>>> 62596e67
}

export function getRep() {
  const { contracts } = augurSdk.get();
  const rep = contracts.reputationToken as TestNetReputationToken<BigNumber>;
  return rep.faucet(createBigNumber('100000000000000000000'));
}

export async function getCreateMarketBreakdown() {
  const { contracts } = augurSdk.get();
  const vBond = await contracts.universe.getOrCacheValidityBond_();
  const noShowBond = await contracts.universe.getOrCacheMarketRepBond_();
  const validityBondFormatted = formatAttoDai(vBond);
  const noShowFormatted = formatAttoRep(noShowBond, {
    decimals: 4,
  });
  return { validityBondFormatted, noShowFormatted };
}

export async function buyParticipationTokensEstimateGas(
  universeId: string,
  amount: string
) {
  const { contracts } = augurSdk.get();
  const attoAmount = convertDisplayValuetoAttoValue(createBigNumber(amount));
  return contracts.buyParticipationTokens.buyParticipationTokens_estimateGas(
    universeId,
    attoAmount
  );
}

export async function buyParticipationTokens(
  universeId: string,
  amount: string
) {
  const { contracts } = augurSdk.get();
  const attoAmount = convertDisplayValuetoAttoValue(createBigNumber(amount));
  return contracts.buyParticipationTokens.buyParticipationTokens(
    universeId,
    attoAmount
  );
}

export async function redeemUserStakesEstimateGas(
  reportingParticipantsContracts: string[],
  disputeWindows: string[]
) {
  const { contracts } = augurSdk.get();
  return contracts.redeemStake.redeemStake_estimateGas(
    reportingParticipantsContracts,
    disputeWindows
  );
}

export async function redeemUserStakes(
  reportingParticipantsContracts: string[],
  disputeWindows: string[]
) {
  const { contracts } = augurSdk.get();
  return contracts.redeemStake.redeemStake(
    reportingParticipantsContracts,
    disputeWindows
  );
}

export interface doReportDisputeAddStake {
  marketId: string;
  maxPrice: string;
  minPrice: string;
  numTicks: string;
  numOutcomes: number;
  marketType: string;
  outcomeId: number;
  description: string;
  attoRepAmount: string;
  isInvalid: boolean;
}

export async function doInitialReport(report: doReportDisputeAddStake) {
  const market = getMarket(report.marketId);
  if (!market) return false;
  const payoutNumerators = getPayoutNumerators(report);
  return await market.doInitialReport(
    payoutNumerators,
    report.description,
    createBigNumber(report.attoRepAmount || '0')
  );
}

export async function addRepToTentativeWinningOutcome(
  addStake: doReportDisputeAddStake
) {
  const market = getMarket(addStake.marketId);
  if (!market) return false;
  const payoutNumerators = getPayoutNumerators(addStake);
  return await market.contributeToTentative(
    payoutNumerators,
    createBigNumber(addStake.attoRepAmount),
    addStake.description
  );
}

export async function contribute(dispute: doReportDisputeAddStake) {
  const market = getMarket(dispute.marketId);
  if (!market) return false;
  const payoutNumerators = getPayoutNumerators(dispute);
  return await market.contribute(payoutNumerators, createBigNumber(dispute.attoRepAmount), dispute.description);
}

function getMarket(marketId) {
  const Augur = augurSdk.get();
  const market = Augur.getMarket(marketId);
  if (!market) {
    console.log('could not find ', marketId);
    return null;
  }
  return market;
}

function getPayoutNumerators(inputs: doReportDisputeAddStake) {
  return calculatePayoutNumeratorsArray(
    inputs.maxPrice,
    inputs.minPrice,
    inputs.numTicks,
    inputs.numOutcomes,
    inputs.marketType,
    inputs.outcomeId,
    inputs.isInvalid
  );
}

export interface CreateNewMarketParams {
  outcomes?: string[];
  scalarDenomination: string;
  expirySource: string;
  description: string;
  designatedReporterAddress: string;
  minPrice: string;
  maxPrice: string;
  endTime: number;
  numTicks?: number;
  tickSize?: number;
  marketType: string;
  detailsText?: string;
  categories: string[];
  settlementFee: number;
  affiliateFee: number;
  offsetName?: string;
  backupSource?: string;
}

export function createMarket(
  newMarket: CreateNewMarketParams,
  isRetry: Boolean
) {
  const params = constructMarketParams(newMarket, isRetry);
  const Augur = augurSdk.get();

  switch (newMarket.marketType) {
    case SCALAR: {
      return Augur.createScalarMarket(params as CreateScalarMarketParams);
    }
    case CATEGORICAL: {
      return Augur.createCategoricalMarket(
        params as CreateCategoricalMarketParams
      );
    }
    default: {
      return Augur.createYesNoMarket(params);
    }
  }
}

export function createMarketRetry(market: CreateMarketData) {
  const extraInfo = JSON.parse(market.txParams._extraInfo);

  const newMarket: CreateNewMarketParams = {
    outcomes: market.txParams._outcomes,
    scalarDenomination: extraInfo._scalarDenomination,
    marketType: market.marketType,
    endTime: market.endTime.timestamp,
    expirySource: extraInfo.resolutionSource,
    description: market.description,
    designatedReporterAddress: market.txParams._designatedReporterAddress,
    minPrice: market.txParams._prices && market.txParams._prices[0],
    maxPrice: market.txParams._prices && market.txParams._prices[1],
    numTicks: market.txParams._numTicks,
    detailsText: extraInfo.longDescription,
    categories: extraInfo.categories,
    settlementFee: market.txParams._feePerCashInAttoCash,
    affiliateFee: market.txParams._affiliateFeeDivisor,
    offsetName: extraInfo.offsetName,
    backupSource: extraInfo.backupSource,
  };

  return createMarket(newMarket, true);
}

export async function approveToTrade() {
  const { contracts } = augurSdk.get();
  const augurContract = contracts.augur.address;
  const allowance = createBigNumber(99999999999999999999).times(
    TEN_TO_THE_EIGHTEENTH_POWER
  );
  return contracts.cash.approve(augurContract, allowance);
}

export async function getAllowance(account: string): Promise<BigNumber> {
  const { contracts } = augurSdk.get();
  const augurContract = contracts.augur.address;
  const allowanceRaw = await contracts.cash.allowance_(account, augurContract);
  const allowance = allowanceRaw.dividedBy(TEN_TO_THE_EIGHTEENTH_POWER);
  return allowance;
}

export async function cancelOpenOrders(orderIds: string[]) {
  const { contracts } = augurSdk.get();
  return contracts.cancelOrder.cancelOrders(orderIds);
}

export async function cancelOpenOrder(orderId: string) {
  const { contracts } = augurSdk.get();
  return contracts.cancelOrder.cancelOrder(orderId);
}

interface MarketLiquidityOrder extends LiquidityOrder {
  marketId: string;
  minPrice: string;
  maxPrice: string;
  numTicks: string;
  orderType: number;
}

export async function createLiquidityOrder(order: MarketLiquidityOrder) {
  const Augur = augurSdk.get();
  const orderProperties = createOrderParameters(
    order.numTicks,
    order.quantity,
    order.price,
    order.minPrice,
    order.maxPrice
  );
  return Augur.contracts.createOrder.publicCreateOrder(
    createBigNumber(order.orderType),
    orderProperties.attoShares,
    orderProperties.attoPrice,
    order.marketId,
    createBigNumber(order.outcomeId),
    formatBytes32String(''),
    formatBytes32String(''),
    orderProperties.tradeGroupId,
    NULL_ADDRESS
  );
}

export async function createLiquidityOrders(
  market: Getters.Markets.MarketInfo,
  orders: LiquidityOrder[]
) {
  const Augur = augurSdk.get();
  const { id, numTicks, minPrice, maxPrice } = market;
  const marketId = id;
  const kycToken = NULL_ADDRESS;
  const tradeGroupId = generateTradeGroupId();
  const outcomes = [];
  const types = [];
  const attoshareAmounts = [];
  const prices = [];

  orders.map(o => {
    const properties = createOrderParameters(
      numTicks,
      o.quantity,
      o.price,
      minPrice,
      maxPrice
    );
    const orderType = o.type === BUY ? 0 : 1;
    outcomes.push(createBigNumber(o.outcomeId));
    types.push(createBigNumber(orderType));
    attoshareAmounts.push(createBigNumber(properties.attoShares));
    prices.push(createBigNumber(properties.attoPrice));
  });

  return Augur.contracts.createOrder.publicCreateOrders(
    outcomes,
    types,
    attoshareAmounts,
    prices,
    marketId,
    tradeGroupId,
    kycToken
  );
}

function createOrderParameters(numTicks, numShares, price, minPrice, maxPrice) {
  const tickSizeBigNumber = numTicksToTickSizeWithDisplayPrices(
    createBigNumber(numTicks),
    createBigNumber(minPrice),
    createBigNumber(maxPrice)
  );
  return {
    tradeGroupId: generateTradeGroupId(),
    attoShares: convertDisplayAmountToOnChainAmount(
      createBigNumber(numShares),
      tickSizeBigNumber
    ),
    attoPrice: convertDisplayPriceToOnChainPrice(
      createBigNumber(price),
      createBigNumber(minPrice),
      tickSizeBigNumber
    ),
  };
}

export async function placeTrade(
  direction: number,
  marketId: string,
  numOutcomes: number,
  outcomeId: number,
  affiliateAddress: string = NULL_ADDRESS,
  kycToken: string = NULL_ADDRESS,
  doNotCreateOrders: boolean,
  numTicks: BigNumber | string,
  minPrice: BigNumber | string,
  maxPrice: BigNumber | string,
  displayAmount: BigNumber | string,
  displayPrice: BigNumber | string,
  displayShares: BigNumber | string
): Promise<void> {
  const Augur = augurSdk.get();
  const tradeGroupId = generateTradeGroupId();
  const params: PlaceTradeDisplayParams = {
    direction: direction as 0 | 1,
    market: marketId,
    numTicks: createBigNumber(numTicks),
    numOutcomes: numOutcomes as 3 | 4 | 5 | 6 | 7 | 8,
    outcome: outcomeId as 0 | 1 | 2 | 3 | 4 | 5 | 6 | 7,
    tradeGroupId,
    affiliateAddress,
    kycToken,
    doNotCreateOrders,
    displayMinPrice: createBigNumber(minPrice),
    displayMaxPrice: createBigNumber(maxPrice),
    displayAmount: createBigNumber(displayAmount),
    displayPrice: createBigNumber(displayPrice),
    displayShares: createBigNumber(displayShares),
  };
  return Augur.placeTrade(params);
}

export async function simulateTrade(
  direction: number,
  marketId: string,
  numOutcomes: number,
  outcomeId: number,
  affiliateAddress: string = NULL_ADDRESS,
  kycToken: string = NULL_ADDRESS,
  doNotCreateOrders: boolean,
  numTicks: BigNumber | string,
  minPrice: BigNumber | string,
  maxPrice: BigNumber | string,
  displayAmount: BigNumber | string,
  displayPrice: BigNumber | string,
  displayShares: BigNumber | string
): Promise<SimulateTradeData> {
  const Augur = augurSdk.get();
  const tradeGroupId = generateTradeGroupId();
  const params: PlaceTradeDisplayParams = {
    direction: direction as 0 | 1,
    market: marketId,
    numTicks: createBigNumber(numTicks),
    numOutcomes: numOutcomes as 3 | 4 | 5 | 6 | 7 | 8,
    outcome: outcomeId as 0 | 1 | 2 | 3 | 4 | 5 | 6 | 7,
    tradeGroupId,
    affiliateAddress,
    kycToken,
    doNotCreateOrders,
    displayMinPrice: createBigNumber(minPrice),
    displayMaxPrice: createBigNumber(maxPrice),
    displayAmount: createBigNumber(displayAmount),
    displayPrice: createBigNumber(displayPrice),
    displayShares: createBigNumber(displayShares),
  };

  return Augur.simulateTrade(params);
}

export async function simulateTradeGasLimit(
  direction: number,
  marketId: string,
  numOutcomes: number,
  outcomeId: number,
  affiliateAddress: string = NULL_ADDRESS,
  kycToken: string = NULL_ADDRESS,
  doNotCreateOrders: boolean,
  numTicks: BigNumber | string,
  minPrice: BigNumber | string,
  maxPrice: BigNumber | string,
  displayAmount: BigNumber | string,
  displayPrice: BigNumber | string,
  displayShares: BigNumber | string
): Promise<BigNumber> {
  const Augur = augurSdk.get();
  const tradeGroupId = generateTradeGroupId();
  const params: PlaceTradeDisplayParams = {
    direction: direction as 0 | 1,
    market: marketId,
    numTicks: createBigNumber(numTicks),
    numOutcomes: numOutcomes as 3 | 4 | 5 | 6 | 7 | 8,
    outcome: outcomeId as 0 | 1 | 2 | 3 | 4 | 5 | 6 | 7,
    tradeGroupId,
    affiliateAddress,
    kycToken,
    doNotCreateOrders,
    displayMinPrice: createBigNumber(minPrice),
    displayMaxPrice: createBigNumber(maxPrice),
    displayAmount: createBigNumber(displayAmount),
    displayPrice: createBigNumber(displayPrice),
    displayShares: createBigNumber(displayShares),
  };

  return Augur.simulateTradeGasLimit(params);
}

export async function claimMarketsProceeds(
  markets: string[],
  shareHolder: string,
  affiliateAddress: string = NULL_ADDRESS
) {
  const augur = augurSdk.get();

  if (markets.length > 1) {
    augur.contracts.claimTradingProceeds.claimMarketsProceeds(
      markets,
      shareHolder,
      affiliateAddress
    );
  } else {
    augur.contracts.claimTradingProceeds.claimTradingProceeds(
      markets[0],
      shareHolder,
      affiliateAddress
    );
  }
}<|MERGE_RESOLUTION|>--- conflicted
+++ resolved
@@ -209,11 +209,7 @@
 
 export function getDai() {
   const { contracts } = augurSdk.get();
-<<<<<<< HEAD
   return contracts.cashFaucet.faucet(new BigNumber('1000000000000000000000'));
-=======
-  return contracts.cash.faucet(createBigNumber('1000000000000000000000'));
->>>>>>> 62596e67
 }
 
 export function getRep() {
