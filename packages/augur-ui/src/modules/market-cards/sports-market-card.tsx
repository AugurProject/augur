import React, { useState } from 'react';
import classNames from 'classnames';
import { useLocation, useHistory } from 'react-router';

import {
  TopRow,
  getCategoriesWithClick,
  SportsGroupMarkets,
  reduceToUniquePools,
} from 'modules/market-cards/common';
import { DISPUTING, MARKETS } from 'modules/routes/constants/views';
import makePath from 'modules/routes/helpers/make-path';
import {
  HEADER_TYPE,
  SPORTS_GROUP_TYPES,
  SPORTS_GROUP_MARKET_TYPES,
  MODAL_MARKET_RULES,
} from 'modules/common/constants';
import { CountdownProgress, formatTime } from 'modules/common/progress';
import Styles from 'modules/market-cards/sports-market-card.styles.less';
import MarketTitle from 'modules/market/components/common/market-title';
import { Rules, ThickChevron } from 'modules/common/icons';
import { LoadingCard } from 'modules/market-cards/market-card';
import { MarketData } from 'modules/types';
<<<<<<< HEAD
=======
import { useAppStatusStore } from 'modules/app/store/app-status';
// import CommonStyles from 'modules/market-cards/common.styles.less';
>>>>>>> 27bded11

interface SportsMarketCardProps {
  sportsGroup: {
    id: string;
    type: string;
    markets: Array<MarketData>;
    marketTypes: Array<string>;
  };
  loading: boolean;
}

const { COMBO, FUTURES, DAILY } = SPORTS_GROUP_TYPES;

const { MONEY_LINE } = SPORTS_GROUP_MARKET_TYPES;

const determineStartState = ({ type, marketTypes }) => {
  if (type === FUTURES) return true;
  if (type !== DAILY) return false;
  const hasMoneyLineMarket = marketTypes.find(uniqueType =>
    uniqueType.includes(MONEY_LINE)
  );
  return !hasMoneyLineMarket;
};

export const SportsMarketCard = ({
  sportsGroup,
  loading,
}: SportsMarketCardProps) => {
  const [showMore, setShowMore] = useState(determineStartState(sportsGroup));
  const {
    actions: { setModal },
  } = useAppStatusStore();
  const location = useLocation();
  const history = useHistory();
  if (loading) {
    return <LoadingCard />;
  }
  // TODO: do this better when i have any idea of how this will work...
  // for now just grab the first market for major stats.
  const { type, markets } = sportsGroup;
  const isFutures = type === FUTURES;
  const market = markets[0];
  const { categories, reportingState } = market;
  const displayableMarkets = markets.reduce(reduceToUniquePools, []);
  const numExtraWagers =
    type === COMBO
      ? displayableMarkets.length - 3
      : displayableMarkets.length - 1;
  const showMoreButtonVisible = !isFutures && numExtraWagers > 0;
  const headerType =
    location.pathname === makePath(DISPUTING)
      ? HEADER_TYPE.H2
      : location.pathname === makePath(MARKETS)
      ? HEADER_TYPE.H3
      : undefined;

  const moreWagersText = `More Wagers (${numExtraWagers})`;

  return (
    <div
      className={classNames(Styles.SportsMarketCard, {
        [Styles.ShowMore]: showMore,
      })}
    >
      <TopRow
        market={market}
        showStart={type === COMBO}
        categoriesWithClick={getCategoriesWithClick(categories, history)}
      />
      <MarketTitle id={market.id} headerType={headerType} />
      <SportsGroupMarkets sportsGroup={sportsGroup} />
      {!isFutures && (
        <article className={classNames({
          [Styles.ComboFooter]: type === COMBO
        })}>
          {showMoreButtonVisible && (
            <button
              className={Styles.showMoreButton}
              onClick={() => setShowMore(!showMore)}
            >
              {ThickChevron} {`${showMore ? 'Show Less' : moreWagersText}`}
            </button>
          )}
          <button
            className={Styles.RulesButton}
            onClick={() =>
              setModal({
                type: MODAL_MARKET_RULES,
                sportMarkets: sportsGroup.markets,
                description: market.sportsBook.header,
                endTime: endTimeFormatted.formattedUtc,
              })
            }
          >
            {Rules} Rules
          </button>
          <CountdownProgress
            label="Estimated Start Time"
            time={formatTime(Number(market.sportsBook.estTimestamp))}
            reportingState={reportingState}
          />
        </article>
      )}
    </div>
  );
};

export default SportsMarketCard;<|MERGE_RESOLUTION|>--- conflicted
+++ resolved
@@ -22,11 +22,8 @@
 import { Rules, ThickChevron } from 'modules/common/icons';
 import { LoadingCard } from 'modules/market-cards/market-card';
 import { MarketData } from 'modules/types';
-<<<<<<< HEAD
-=======
 import { useAppStatusStore } from 'modules/app/store/app-status';
-// import CommonStyles from 'modules/market-cards/common.styles.less';
->>>>>>> 27bded11
+
 
 interface SportsMarketCardProps {
   sportsGroup: {
