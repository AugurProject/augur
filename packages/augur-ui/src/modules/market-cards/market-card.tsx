import React, { useState } from 'react';
import classNames from 'classnames';

import {
  OutcomeGroup,
  ResolvedOutcomes,
  TentativeWinner,
  TopRow,
  InfoIcons,
  TradingSideSection,
  getCategoriesWithClick
} from 'modules/market-cards/common';
import { DISPUTING, MARKETS } from 'modules/routes/constants/views';
import makePath from 'modules/routes/helpers/make-path';
import {
  HEADER_TYPE,
  REPORTING_STATE,
  SCALAR,
  THEMES,
} from 'modules/common/constants';
import { MarketProgress } from 'modules/common/progress';
import ChevronFlip from 'modules/common/chevron-flip';
import { MarketData } from 'modules/types';
import MigrateMarketNotice from 'modules/market-cards/containers/migrate-market-notice';
import Styles from 'modules/market-cards/market-card.styles.less';
import MarketTitle from 'modules/market/containers/market-title';
import { ThickChevron } from 'modules/common/icons';
import { useAppStatusStore } from 'modules/app/store/app-status';

const LoadingCard = () => (<div
className={classNames(Styles.MarketCard, {
  [Styles.Loading]: true,
})}
>
  <div />
  <div />
  <div />
  <div />
  <div />
  <div />
  <div />
</div>
);

interface MarketCardProps {
  market: MarketData;
  theme: string;
  history: History;
  location: Location;
<<<<<<< HEAD
  orderBook: any;
=======
  toggleFavorite: Function;
>>>>>>> 0ee61ea1
  disputingWindowEndTime: number;
  condensed?: boolean;
  expandedView?: boolean;
  address: string;
  loading?: boolean;
  hasPosition?: boolean;
  hasStaked?: boolean;
  dispute: Function;
  migrateMarketModal: Function;
  marketLinkCopied: Function;
  forkingMarket: string | null;
  isForking?: boolean;
  forkingEndTime?: number; 
}

const NON_DISPUTING_SHOW_NUM_OUTCOMES = 3;
const MARKET_CARD_FOLD_OUTCOME_COUNT = 2;

export const MarketCard = ({
  market,
  location,
  history,
  condensed,
  address,
  expandedView,
  loading,
  hasPosition,
  hasStaked,
  dispute,
  marketLinkCopied,
<<<<<<< HEAD
  orderBook
=======
  toggleFavorite,
>>>>>>> 0ee61ea1
}: MarketCardProps) => {
  const [expanded, setExpanded] = useState(false);
  const [showMore, setShowMore] = useState(false);
  const { theme, isLogged } = useAppStatusStore();
  
  
  const {
    outcomesFormatted,
    marketType,
    scalarDenomination,
    minPriceBigNumber,
    maxPriceBigNumber,
    categories,
    id,
    reportingState,
    disputeInfo,
    endTimeFormatted,
    consensusFormatted,
    description,
  } = market;

  if (loading) {
    return <LoadingCard />;
  }

  const marketResolved = reportingState === REPORTING_STATE.FINALIZED;
  const isScalar = marketType === SCALAR;
  const inDispute =
    reportingState === REPORTING_STATE.CROWDSOURCING_DISPUTE ||
    reportingState === REPORTING_STATE.AWAITING_NEXT_WINDOW;
  let showOutcomeNumber = inDispute
    ? MARKET_CARD_FOLD_OUTCOME_COUNT
    : NON_DISPUTING_SHOW_NUM_OUTCOMES;
  if (isScalar && inDispute) {
    showOutcomeNumber = MARKET_CARD_FOLD_OUTCOME_COUNT - 1;
  }
  const canDispute =
    inDispute &&
    reportingState !== REPORTING_STATE.AWAITING_NEXT_WINDOW &&
    isLogged;
  const canSupport = !disputeInfo.disputePacingOn;

  const headerType =
    location.pathname === makePath(DISPUTING)
      ? HEADER_TYPE.H2
      : location.pathname === makePath(MARKETS)
      ? HEADER_TYPE.H3
      : undefined;

  const restOfOutcomes =
    isScalar && inDispute
      ? disputeInfo.stakes.length - showOutcomeNumber - 1
      : outcomesFormatted.length - showOutcomeNumber;

  const expandedOptionShowing = restOfOutcomes > 0 && !expandedView;
  const notTrading = theme !== THEMES.TRADING;

  return (
    <div
      className={classNames(Styles.MarketCard, {
        [Styles.Loading]: loading,
        [Styles.Nonexpanding]: !expandedOptionShowing || condensed,
        [Styles.Condensed]: condensed,
        [Styles.Scalar]: isScalar,
        [Styles.ShowMore]: notTrading && showMore
      })}
    >
      <>
        <TradingSideSection
          address={address}
          market={market}
          condensed={condensed}
          hasPosition={hasPosition}
          hasStaked={hasStaked}
        />
        <TopRow
          market={market}
          categoriesWithClick={getCategoriesWithClick(categories)}
          marketLinkCopied={marketLinkCopied}
        />
        <MarketTitle id={id} headerType={headerType} />
        {!condensed && !marketResolved ? (
          <>
            <OutcomeGroup
              expanded={expandedView ? true : expanded}
              dispute={dispute}
              showOutcomeNumber={showOutcomeNumber}
              canDispute={canDispute}
              canSupport={canSupport}
              market={market}
            />
            {expandedOptionShowing && (
              <button onClick={() => setExpanded(!expanded)}>
                <ChevronFlip pointDown={expanded} quick filledInIcon hover />
                {expanded
                  ? 'show less'
                  : `${restOfOutcomes} more outcome${
                      restOfOutcomes > 1 ? 's' : ''
                    }`}
              </button>
            )}
          </>
        ) : (
          <div style={{ display: 'none' }}></div>
        )}
        <MigrateMarketNotice marketId={id} />
        {marketResolved && (
          <ResolvedOutcomes
            consensusFormatted={consensusFormatted}
            outcomes={outcomesFormatted}
            expanded={expandedView}
          />
        )}
        {condensed && inDispute && (
          <TentativeWinner
            market={market}
            tentativeWinner={disputeInfo.stakes.find(
              stake => stake.tentativeWinning
            )}
            dispute={dispute}
            canDispute={canDispute}
          />
        )}
      </>
      <div className={Styles.InfoIcons}>
        <InfoIcons
          market={market}
          hasPosition={hasPosition}
          hasStaked={hasStaked}
          address={address}
        />
      </div>
      {notTrading && (
        <>
        <MarketProgress
          reportingState={reportingState}
          endTimeFormatted={endTimeFormatted}
          reportingWindowEndTime={disputeInfo.disputeWindow.endTime}
        />
        <button
          onClick={() => setShowMore(!showMore)}
        >
          {ThickChevron} {`${showMore ? 'Show Less' : 'Show More' }`}
        </button>
        </>
      )}
    </div>
  );
};<|MERGE_RESOLUTION|>--- conflicted
+++ resolved
@@ -47,11 +47,6 @@
   theme: string;
   history: History;
   location: Location;
-<<<<<<< HEAD
-  orderBook: any;
-=======
-  toggleFavorite: Function;
->>>>>>> 0ee61ea1
   disputingWindowEndTime: number;
   condensed?: boolean;
   expandedView?: boolean;
@@ -73,7 +68,6 @@
 export const MarketCard = ({
   market,
   location,
-  history,
   condensed,
   address,
   expandedView,
@@ -82,11 +76,6 @@
   hasStaked,
   dispute,
   marketLinkCopied,
-<<<<<<< HEAD
-  orderBook
-=======
-  toggleFavorite,
->>>>>>> 0ee61ea1
 }: MarketCardProps) => {
   const [expanded, setExpanded] = useState(false);
   const [showMore, setShowMore] = useState(false);
@@ -96,16 +85,12 @@
   const {
     outcomesFormatted,
     marketType,
-    scalarDenomination,
-    minPriceBigNumber,
-    maxPriceBigNumber,
     categories,
     id,
     reportingState,
     disputeInfo,
     endTimeFormatted,
     consensusFormatted,
-    description,
   } = market;
 
   if (loading) {
