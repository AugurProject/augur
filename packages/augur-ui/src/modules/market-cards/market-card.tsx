--- conflicted
+++ resolved
@@ -166,8 +166,16 @@
 
     const marketResolved = reportingState === REPORTING_STATE.FINALIZED;
     const inDispute =
-      reportingState === REPORTING_STATE.CROWDSOURCING_DISPUTE;
-    const showOutcomeNumber = inDispute ? MARKET_CARD_FOLD_OUTCOME_COUNT : NON_DISPUTING_SHOW_NUM_OUTCOMES;
+      reportingState === REPORTING_STATE.CROWDSOURCING_DISPUTE ||
+      reportingState === REPORTING_STATE.AWAITING_NEXT_WINDOW;
+    const showOutcomeNumber = inDispute
+      ? MARKET_CARD_FOLD_OUTCOME_COUNT
+      : NON_DISPUTING_SHOW_NUM_OUTCOMES;
+    const canDispute =
+      inDispute &&
+      reportingState !== REPORTING_STATE.AWAITING_NEXT_WINDOW &&
+      isLogged;
+
     return (
       <div
         className={classNames(Styles.MarketCard, {[Styles.Loading]: loading})}
@@ -269,12 +277,9 @@
                   reportingState={reportingState}
                   stakes={disputeInfo.stakes}
                   dispute={dispute}
-<<<<<<< HEAD
                   inDispute={inDispute}
                   showOutcomeNumber={showOutcomeNumber}
-=======
-                  isLogged={isLogged}
->>>>>>> 62596e67
+                  canDispute={canDispute}
                 />
                 {outcomesFormatted && outcomesFormatted.length > showOutcomeNumber && !expandedView &&
                   <button onClick={this.expand}>
