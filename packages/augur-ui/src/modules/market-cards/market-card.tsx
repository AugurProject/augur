--- conflicted
+++ resolved
@@ -66,7 +66,6 @@
 const NON_DISPUTING_SHOW_NUM_OUTCOMES = 3;
 const MARKET_CARD_FOLD_OUTCOME_COUNT = 2;
 
-<<<<<<< HEAD
 export const MarketCard = ({
   market,
   location,
@@ -84,6 +83,8 @@
   marketLinkCopied,
   toggleFavorite,
   theme,
+  isForking,
+  forkingMarket,
 }: MarketCardProps) => {
   const [expanded, setExpanded] = useState(false);
   const {
@@ -94,82 +95,22 @@
     maxPriceBigNumber,
     categories,
     id,
+    marketStatus,
+    author,
     reportingState,
+    openInterestFormatted,
+    volumeFormatted,
     disputeInfo,
     endTimeFormatted,
+    isTemplate,
     consensusFormatted,
+    mostLikelyInvalid,
+    isWarpSync,
   } = market;
 
   if (loading) {
     return <LoadingCard />;
   }
-=======
-  render() {
-    const {
-      market,
-      location,
-      history,
-      isLogged,
-      currentAugurTimestamp,
-      condensed,
-      address,
-      expandedView,
-      loading,
-      isFavorite,
-      hasPosition,
-      hasStaked,
-      dispute,
-      marketLinkCopied,
-      forkingMarket,
-      isForking,
-    } = this.props;
-
-    const s = this.state;
-
-    const {
-      outcomesFormatted,
-      marketType,
-      scalarDenomination,
-      minPriceBigNumber,
-      maxPriceBigNumber,
-      categories,
-      id,
-      marketStatus,
-      author,
-      reportingState,
-      openInterestFormatted,
-      volumeFormatted,
-      disputeInfo,
-      endTimeFormatted,
-      designatedReporter,
-      isTemplate,
-      consensusFormatted,
-      mostLikelyInvalid,
-      isWarpSync,
-    } = market;
-
-    if (loading) {
-      return (
-        <div
-          className={classNames(Styles.MarketCard, {
-            [Styles.Loading]: loading,
-          })}
-        >
-          {loading && (
-            <>
-              <div />
-              <div />
-              <div />
-              <div />
-              <div />
-              <div />
-              <div />
-            </>
-          )}
-        </div>
-      );
-    }
->>>>>>> 6c6f49f0
 
   const path =
     location.pathname === makePath(MARKETS)
@@ -300,7 +241,6 @@
           />
         )}
       </>
-<<<<<<< HEAD
       <div className={Styles.InfoIcons}>
         <InfoIcons
           market={market}
@@ -308,229 +248,6 @@
           hasStaked={hasStaked}
           address={address}
         />
-=======
-    );
-
-    const path =
-      location.pathname === makePath(MARKETS)
-        ? location
-        : { pathname: makePath(MARKETS) };
-
-    const categoriesLowerCased = categories.map(item => item.toLowerCase());
-    const categoriesWithClick = categoriesLowerCased
-      .filter(Boolean)
-      .map((label, idx) => ({
-        label,
-        onClick: toggleCategory(
-          categoriesLowerCased.slice(0, idx + 1).toString(),
-          path,
-          history
-        ),
-      }));
-
-    const marketResolved =
-      reportingState === REPORTING_STATE.FINALIZED ||
-      reportingState === REPORTING_STATE.AWAITING_FINALIZATION;
-    const isScalar = marketType === SCALAR;
-    const inDispute =
-      reportingState === REPORTING_STATE.CROWDSOURCING_DISPUTE ||
-      reportingState === REPORTING_STATE.AWAITING_NEXT_WINDOW;
-    let showOutcomeNumber = inDispute
-      ? MARKET_CARD_FOLD_OUTCOME_COUNT
-      : NON_DISPUTING_SHOW_NUM_OUTCOMES;
-    if (isScalar && inDispute) {
-      showOutcomeNumber = MARKET_CARD_FOLD_OUTCOME_COUNT - 1;
-    }
-    let canDispute =
-      inDispute &&
-      reportingState !== REPORTING_STATE.AWAITING_NEXT_WINDOW &&
-      isLogged;
-
-    if (forkingMarket && canDispute) {
-      canDispute = forkingMarket === id;
-    }
-
-    const canSupport = !disputeInfo.disputePacingOn;
-
-    const headerType =
-      location.pathname === makePath(DISPUTING)
-        ? HEADER_TYPE.H2
-        : location.pathname === makePath(MARKETS)
-        ? HEADER_TYPE.H3
-        : undefined;
-
-    const restOfOutcomes =
-      isScalar && inDispute
-        ? disputeInfo.stakes.length - showOutcomeNumber - 1
-        : outcomesFormatted.length - showOutcomeNumber;
-
-    const expandedOptionShowing = restOfOutcomes > 0 && !expandedView;
-
-    return (
-      <div
-        className={classNames(Styles.MarketCard, {
-          [Styles.Loading]: loading,
-          [Styles.Nonexpanding]: !expandedOptionShowing || condensed,
-          [Styles.Condensed]: condensed,
-          [Styles.Forking]: isForking,
-        })}
-      >
-        <>
-          <div>
-            {reportingState === REPORTING_STATE.PRE_REPORTING && (
-              <>
-                <LabelValue
-                  label={condensed ? 'Volume' : 'Total Volume'}
-                  value={`$${volumeFormatted.formatted}`}
-                  condensed
-                />
-                {!condensed && (
-                  <LabelValue
-                    label="Open Interest"
-                    value={`$${openInterestFormatted.formatted}`}
-                    condensed
-                  />
-                )}
-              </>
-            )}
-            {reportingState !== REPORTING_STATE.PRE_REPORTING && (
-              <LabelValue
-                condensed
-                label="Total Dispute Stake"
-                value={formatAttoRep(disputeInfo.stakeCompletedTotal).full}
-              />
-            )}
-            <div className={Styles.hoverIconTray}>
-              <InfoIcons id={id} />
-            </div>
-            <MarketProgress
-              reportingState={reportingState}
-              currentTime={currentAugurTimestamp}
-              endTimeFormatted={endTimeFormatted}
-              reportingWindowEndTime={disputeInfo.disputeWindow.endTime}
-            />
-          </div>
-          <div
-            className={classNames(Styles.TopRow, {
-              [Styles.scalar]: isScalar,
-              [Styles.template]: isTemplate,
-              [Styles.invalid]: mostLikelyInvalid,
-              [Styles.nonOpenTemplate]:
-                marketType !== REPORTING_STATE.PRE_REPORTING && isTemplate,
-            })}
-          >
-            {marketStatus === MARKET_REPORTING && (
-              <InReportingLabel
-                marketStatus={marketStatus}
-                reportingState={reportingState}
-                disputeInfo={disputeInfo}
-                isWarpSync={market.isWarpSync}
-              />
-            )}
-            {isScalar && !isWarpSync && (
-              <MarketTypeLabel marketType={marketType} />
-            )}
-            <RedFlag market={market} />
-            {isTemplate && <TemplateShield market={market} />}
-            <CategoryTagTrail categories={categoriesWithClick} />
-            <MarketProgress
-              reportingState={reportingState}
-              currentTime={currentAugurTimestamp}
-              endTimeFormatted={endTimeFormatted}
-              reportingWindowEndTime={disputeInfo.disputeWindow.endTime}
-            />
-            <FavoritesButton
-              action={this.addToFavorites}
-              isFavorite={isFavorite}
-              hideText
-              disabled={!isLogged}
-            />
-            <DotSelection>
-              <SocialMediaButtons
-                listView={true}
-                marketDescription={market.description}
-                marketAddress={market.id}
-              />
-              <div
-                id="copy_marketId"
-                data-clipboard-text={id}
-                onClick={() => marketLinkCopied(market.id, MARKET_LIST_CARD)}
-              >
-                {CopyAlternateIcon} {COPY_MARKET_ID}
-              </div>
-              <div id="copy_author" data-clipboard-text={author}>
-                {Person} {COPY_AUTHOR}
-              </div>
-            </DotSelection>
-          </div>
-
-          <MarketTitle id={id} headerType={headerType} />
-          {!condensed && !marketResolved ? (
-            <>
-              <OutcomeGroup
-                outcomes={outcomesFormatted}
-                marketType={marketType}
-                scalarDenomination={scalarDenomination}
-                min={minPriceBigNumber}
-                max={maxPriceBigNumber}
-                expanded={expandedView ? true : s.expanded}
-                reportingState={reportingState}
-                stakes={disputeInfo.stakes}
-                dispute={dispute}
-                inDispute={inDispute}
-                showOutcomeNumber={showOutcomeNumber}
-                canDispute={canDispute}
-                canSupport={canSupport}
-                marketId={id}
-                isWarpSync={market.isWarpSync}
-              />
-              {expandedOptionShowing && (
-                <button onClick={this.expand}>
-                  <ChevronFlip
-                    stroke="#fff"
-                    pointDown={s.expanded}
-                    quick
-                    filledInIcon
-                    hover
-                  />
-                  {s.expanded
-                    ? 'show less'
-                    : `${restOfOutcomes} more outcome${
-                        restOfOutcomes > 1 ? 's' : ''
-                      }`}
-                </button>
-              )}
-            </>
-          ) : (
-            <div style={{ display: 'none' }}></div>
-          )}
-          {isForking && (
-            <div className={Styles.MigrateMarketNotice}>
-              <MigrateMarketNotice marketId={id} />
-            </div>
-          )}
-          {marketResolved && (
-            <ResolvedOutcomes
-              consensusFormatted={consensusFormatted}
-              outcomes={outcomesFormatted}
-              expanded={expandedView}
-            />
-          )}
-          {condensed && inDispute && (
-            <TentativeWinner
-              market={market}
-              tentativeWinner={disputeInfo.stakes.find(
-                stake => stake.tentativeWinning
-              )}
-              dispute={dispute}
-              canDispute={canDispute}
-            />
-          )}
-        </>
-        <div>
-          <InfoIcons id={id} />
-        </div>
->>>>>>> 6c6f49f0
       </div>
       {notTrading && (
         <MarketProgress
