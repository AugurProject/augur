--- conflicted
+++ resolved
@@ -883,19 +883,6 @@
     }
   }, [market.id, market.author]);
   let innerContent = null;
-<<<<<<< HEAD
-  let headingContent = (
-    <button
-      onClick={e => {
-        e.preventDefault();
-        setIsCollapsed(!isCollapsed);
-      }}
-    >
-      <h6>{title}</h6>
-      {ThickChevron}
-    </button>
-  );
-=======
   let headingContent = marketAmount > 1 ? <button
     onClick={e => {
       e.preventDefault();
@@ -905,7 +892,6 @@
     <h6>{title}</h6>
     {ThickChevron}
   </button> : <h6>{title}</h6>;
->>>>>>> 7ca34807
   const isGrid = data.length > 4;
   if (isGrid) {
     innerContent = <MultiOutcomeMarketGrid key={marketId} data={data} />;
