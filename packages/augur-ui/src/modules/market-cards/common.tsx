<<<<<<< HEAD
import React, { useEffect, useState, Fragment } from 'react';
import classNames from 'classnames';
import Clipboard from 'clipboard';

import MarketLink from 'modules/market/components/market-link/market-link';
import { FavoritesButton } from 'modules/common/buttons';
import { DotSelection } from 'modules/common/selection';
import { MarketProgress } from 'modules/common/progress';
import SocialMediaButtons from 'modules/market/components/common/social-media-buttons';
=======
import type { Getters } from '@augurproject/sdk';
import classNames from 'classnames';
import { ProcessingButton } from 'modules/common/buttons';
>>>>>>> 6a0f50c7
import {
  INVALID_OUTCOME_ID,
  INVALID_OUTCOME_NAME,
  INVALID_OUTCOME_LABEL,
  SCALAR,
  SCALAR_DOWN_ID,
  SCALAR_INVALID_BEST_BID_ALERT_VALUE as INVALID_ALERT_PERCENTAGE,
  SCALAR_UP_ID,
  SUBMIT_DISPUTE,
  YES_NO,
  ZERO,
<<<<<<< HEAD
  INVALID_OUTCOME_LABEL,
  SUBMIT_DISPUTE,
  SCALAR_DOWN_ID,
  THEMES,
  BETTING_BACK,
  BETTING_LAY,
  MARKET_REPORTING,
  COPY_MARKET_ID,
  COPY_AUTHOR,
  REPORTING_STATE,
  ASKS,
  ODDS_TYPE,
  SCALAR_INVALID_BEST_BID_ALERT_VALUE as INVALID_ALERT_PERCENTAGE,
  MODAL_REPORTING,
  SPORTS_GROUP_TYPES,
  SPORTS_GROUP_MARKET_TYPES,
} from 'modules/common/constants';
import { convertToOdds } from 'utils/get-odds';
import { MARKET_LIST_CARD, marketLinkCopied } from 'services/analytics/helpers';
import { useAppStatusStore } from 'modules/app/store/app-status';
import { BigNumber, createBigNumber } from 'utils/create-big-number';
import ReactTooltip from 'react-tooltip';
import TooltipStyles from 'modules/common/tooltip.styles.less';
import {
  CheckCircleIcon,
  CopyAlternateIcon,
  Person,
  Rules,
  DesignatedReporter,
  DisputeStake,
  MarketCreator,
  PositionIcon,
  WinningMedal,
  ThickChevron,
} from 'modules/common/icons';
import { isSameAddress } from 'utils/isSameAddress';
=======
} from 'modules/common/constants';
import InvalidLabel from 'modules/common/containers/labels';
import { CheckCircleIcon } from 'modules/common/icons';
import TooltipStyles from 'modules/common/tooltip.styles.less';
import { SmallSubheadersTooltip } from 'modules/create-market/components/common';

import Styles from 'modules/market-cards/common.styles.less';
import MarketCard from 'modules/market-cards/market-card';

import MarketLink from 'modules/market/components/market-link/market-link';
import { calculatePosition } from 'modules/market/components/market-scalar-outcome-display/market-scalar-outcome-display';
import { selectSortedDisputingOutcomes } from 'modules/markets/selectors/market';
>>>>>>> 6a0f50c7
import {
  ConsensusFormatted,
  FormattedNumber,
  MarketData,
  OutcomeFormatted,
} from 'modules/types';
import React, { Fragment } from 'react';
import ReactTooltip from 'react-tooltip';
import { BigNumber, createBigNumber } from 'utils/create-big-number';
import { formatAttoRep, formatDai, formatNumber } from 'utils/format-number';
<<<<<<< HEAD
import { Getters } from '@augurproject/sdk';
import { ProcessingButton, BettingBackLayButton } from 'modules/common/buttons';
import {
  CategoryTagTrail,
  InReportingLabel,
  MarketTypeLabel,
  RedFlag,
  TemplateShield,
  InvalidLabel,
} from 'modules/common/labels';
import Styles from 'modules/market-cards/common.styles.less';
import { MarketCard } from 'modules/market-cards/market-card';
import { selectSortedDisputingOutcomes } from 'modules/markets/selectors/market';
import { calculatePosition } from 'modules/market/components/market-scalar-outcome-display/market-scalar-outcome-display';
import { getOutcomeNameWithOutcome } from 'utils/get-outcome';
import { SmallSubheadersTooltip } from 'modules/create-market/components/common';
import { useBetslipStore } from 'modules/trading/store/betslip';
import { MARKETS } from 'modules/routes/constants/views';
import makePath from 'modules/routes/helpers/make-path';
import toggleCategory from 'modules/routes/helpers/toggle-category';
import { useMarketsStore } from 'modules/markets/store/markets';
import { hasStakeInMarket } from 'modules/account/helpers/common';
import { CountdownProgress, formatTime } from 'modules/common/progress';
=======
import { getOutcomeNameWithOutcome } from 'utils/get-outcome';
>>>>>>> 6a0f50c7

export interface PercentProps {
  percent: number;
}

export const Percent = ({ percent }: PercentProps) => (
  <div className={Styles.Percent}>
    <span style={{ width: percent + '%' }}></span>
  </div>
);

const COMBO_MOCK_DATA = (marketId, addBet, description) => [
  {
    title: 'Team A',
    spread: {
      topLabel: '+ 3.5',
      label: '-110',
      action: () => addBet(marketId, description, '-110', 'Team A', '0'),
      volume: '$5,000.43',
    },
    moneyLine: {
      topLabel: null,
      label: '+132',
      action: () => addBet(marketId, description, '+132', 'Team A', '0'),
      volume: '$6,500.12',
    },
    overUnder: {
      topLabel: 'O 227.5',
      label: '-110',
      action: () => addBet(marketId, description, '-110', 'Team A', '0'),
      volume: '$2,542.00',
    },
  },
  {
    title: 'Team B',
    spread: {
      topLabel: '- 3.5',
      label: '-110',
      action: () => addBet(marketId, description, '-110', 'Team B', '0'),
      volume: '$6,093.50',
    },
    moneyLine: {
      topLabel: null,
      label: '-156',
      action: () => addBet(marketId, description, '-156', 'Team B', '0'),
      volume: '$10,000.54',
    },
    overUnder: {
      topLabel: 'U 227.5',
      label: '-110',
      action: () => addBet(marketId, description, '-110', 'Team B', '0'),
      volume: '$5,000.18',
    },
  },
  {
    title: 'No Winner',
    spread: {
      topLabel: null,
      label: '-110',
      action: () => addBet(marketId, description, '-110', 'No Winner', '0'),
      volume: '$500.70',
    },
    moneyLine: {
      topLabel: null,
      label: '-157',
      action: () => addBet(marketId, description, '-157', 'No Winner', '0'),
      volume: '$740.98',
    },
    overUnder: {
      topLabel: null,
      label: '-110',
      action: () => addBet(marketId, description, '-110', 'No Winner', '0'),
      volume: '$540.50',
    },
  },
];

export interface BettingOutcomeProps {
  description: string;
  outcomeId: string;
  marketId: string;
}

export const BettingOutcome = ({
  description,
  outcomeId,
  marketId,
}: BettingOutcomeProps) => (
  <MarketLink id={marketId} outcomeId={outcomeId.toString()}>
    <div className={Styles.BettingOutcome}>
      <span>{description}</span>
      <BettingBackLayButton
        type={BETTING_LAY}
        action={() =>
          console.log('Under Construction: setup actions for this button!')
        }
        text="6.2"
        subText="$100.23"
      />
      <BettingBackLayButton
        type={BETTING_BACK}
        action={() =>
          console.log('Under Construction: setup actions for this button!')
        }
        text="6.5"
        subText="$102.35"
      />
    </div>
  </MarketLink>
);

export interface OutcomeProps {
  description: string;
  lastPricePercent?: FormattedNumber;
  invalid?: boolean;
  index: number;
  min: BigNumber;
  max: BigNumber;
  isScalar: boolean;
  marketId: string;
  outcomeId: string;
  isTrading: boolean;
}

export const Outcome = ({
  description,
  lastPricePercent,
  invalid,
  index,
  min,
  max,
  isScalar,
  marketId,
  outcomeId,
  isTrading,
}: OutcomeProps) => {
  if (!isTrading) {
    return (
      <BettingOutcome
        marketId={marketId}
        outcomeId={outcomeId}
        description={description}
      />
    );
  }
  const percent = lastPricePercent
    ? calculatePosition(min, max, lastPricePercent)
    : 0;
  return (
    <MarketLink id={marketId} outcomeId={outcomeId.toString()}>
      <div
        className={classNames(Styles.Outcome, {
          [Styles.invalid]: invalid,
          [Styles[`Outcome-${index + 1}`]]: !invalid,
        })}
      >
        <div>
          {invalid ? (
            <InvalidLabel
              text={description}
              keyId={`${marketId}_${description}`}
            />
          ) : (
            <span>{description}</span>
          )}
          <span
            className={classNames({
              [Styles.Zero]: percent === 0,
              [Styles.InvalidPrice]:
                invalid && percent >= INVALID_ALERT_PERCENTAGE.toNumber(),
            })}
          >
            {percent === 0
              ? `0.00${isScalar ? '' : '%'}`
              : `${formatDai(percent).formatted}%`}
          </span>
        </div>
        <Percent percent={percent} />
      </div>
    </MarketLink>
  );
};

export interface DisputeOutcomeProps {
  description: string;
  invalid?: Boolean;
  index: number;
  stake: Getters.Markets.StakeDetails | null;
  id: number;
  canDispute: boolean;
  canSupport: boolean;
  marketId: string;
  isWarpSync?: boolean;
  forkingMarket?: boolean;
}
// TODO: needs a refactor. repeated Logic, overwrapped HTML.
export const DisputeOutcome = ({
  description,
  invalid,
  forkingMarket,
  index,
  stake,
  id,
  canDispute,
  canSupport,
  marketId,
  isWarpSync,
}: DisputeOutcomeProps) => {
  const {
    actions: { setModal },
  } = useAppStatusStore();
  const stakeCurrent = stake && formatAttoRep(stake.stakeCurrent);
  const bondSizeCurrent = stake && formatAttoRep(stake.bondSizeCurrent);

  const showButton =
    !stake.tentativeWinning || (canSupport && stake.tentativeWinning);

  let buttonText = stake?.tentativeWinning
    ? 'Support Tentative Winner'
    : 'Dispute Tentative Winner';

  if (forkingMarket) {
    buttonText = "Migrate Rep to this Outcome's Universe";
  }

  return (
    <div
      className={classNames(Styles.DisputeOutcome, {
        [Styles.invalid]: invalid,
        [Styles.forking]: forkingMarket,
        [Styles[`Outcome-${index}`]]: !invalid,
      })}
    >
      <span>{isWarpSync && !invalid ? stake.warpSyncHash : description}</span>
      {!forkingMarket && (
        <>
          {stake && stake.tentativeWinning ? (
            <span>tentative winner</span>
          ) : (
            <Percent
              percent={
                stake
                  ? calculatePosition(
                      ZERO,
                      createBigNumber(bondSizeCurrent.value),
                      stakeCurrent
                    )
                  : 0
              }
            />
          )}
          <div>
            <div>
              <span>
                {stake?.tentativeWinning ? (
                  <SmallSubheadersTooltip
                    header="pre-filled stake"
                    text="Users can add extra support for a Tentative Winning Outcome"
                  />
                ) : (
                  'make tentative winner'
                )}
              </span>
              {stake?.tentativeWinning ? (
                <span>
                  {stake ? stakeCurrent.formatted : 0}
                  <span> REP</span>
                </span>
              ) : (
                <span>
                  {stake ? stakeCurrent.formatted : 0}
                  <span>/ {stake ? bondSizeCurrent.formatted : 0} REP</span>
                </span>
              )}
            </div>
            {showButton && (
              <ProcessingButton
                small
                queueName={SUBMIT_DISPUTE}
                queueId={marketId}
                matchingId={id}
                secondaryButton
                disabled={!canDispute}
                text={buttonText}
                action={() =>
                  setModal({
                    type: MODAL_REPORTING,
                    marketId: marketId,
                    selectedOutcome: id.toString(),
                    isInvalid: invalid,
                  })
                }
              />
            )}
          </div>
        </>
      )}
      {forkingMarket && (
        <ProcessingButton
          small
          queueName={SUBMIT_DISPUTE}
          queueId={marketId}
          matchingId={id}
          secondaryButton
          disabled={!canDispute}
          text={buttonText}
          action={() =>
            setModal({
              type: MODAL_REPORTING,
              marketId: marketId,
              selectedOutcome: id.toString(),
              isInvalid: invalid,
            })
          }
        />
      )}
    </div>
  );
};

interface ScalarBlankDisputeOutcomeProps {
  denomination: string;
  canDispute: boolean;
  market: MarketData;
  otherOutcomes: string[];
}

export const ScalarBlankDisputeOutcome = ({
  denomination,
  canDispute,
  market,
  otherOutcomes,
}: ScalarBlankDisputeOutcomeProps) => {
  const {
    actions: { setModal },
  } = useAppStatusStore();
  return (
    <div className={classNames(Styles.DisputeOutcome, Styles[`Outcome-1`])}>
      <span>{`Dispute current Tentative Winner with new ${denomination} value`}</span>
      <div className={Styles.blank}>
        <div />
        <ProcessingButton
          secondaryButton
          queueName={SUBMIT_DISPUTE}
          queueId={market.id}
          nonMatchingIds={otherOutcomes}
          small
          disabled={!canDispute}
          text={'Dispute Tentative Winner'}
          action={() =>
            setModal({
              type: MODAL_REPORTING,
              market,
              selectedOutcome: null,
              isInvalid: false,
            })
          }
        />
      </div>
    </div>
  );
};
export interface ScalarOutcomeProps {
  scalarDenomination: string;
  min: BigNumber;
  max: BigNumber;
  lastPrice?: FormattedNumber;
  marketId: string;
  outcomeId: string;
}

export const ScalarOutcome = ({
  scalarDenomination,
  min,
  max,
  lastPrice,
  marketId,
  outcomeId,
}: ScalarOutcomeProps) => (
  <MarketLink id={marketId} outcomeId={outcomeId}>
    <div className={Styles.ScalarOutcome}>
      <div>
        {lastPrice !== null && (
          <span
            style={{
              left: calculatePosition(min, max, lastPrice) + '%',
            }}
          >
            {lastPrice.formatted}
          </span>
        )}
      </div>
      <div>
        {formatDai(min).formatted}
        <span>{scalarDenomination}</span>
        {formatDai(max).formatted}
      </div>
    </div>
  </MarketLink>
);

export interface MultiMarketTable {
  multiMarketTableData: Array<{
    title: string;
    spread: {
      topLabel: string | null;
      label: string;
      action: Function;
      volume: string;
    };
    moneyLine: {
      topLabel: string | null;
      label: string;
      action: Function;
      volume: string;
    };
    overUnder: {
      topLabel: string | null;
      label: string;
      action: Function;
      volume: string;
    };
  }>;
}
// combo markets new
const processComboMarketData = ({ id, type, markets }, orderBooks, addBet) => {
  const {
    COMBO_MONEY_LINE,
    COMBO_OVER_UNDER,
    COMBO_SPREAD,
  } = SPORTS_GROUP_MARKET_TYPES;
  const moneyLineMarket = markets.find(
    (market) => market.sportsBook.groupType === COMBO_MONEY_LINE
  );
  const spreadMarket = markets.find(
    (market) => market.sportsBook.groupType === COMBO_SPREAD
  );
  const overUnderMarket = markets.find(
    (market) => market.sportsBook.groupType === COMBO_OVER_UNDER
  );
  let data = [];
  if (!moneyLineMarket && !spreadMarket && !overUnderMarket) {
    data = COMBO_MOCK_DATA(markets[0].id, addBet, markets[0].description);
  } else {
    if (moneyLineMarket) {
      moneyLineMarket.outcomesFormatted.forEach((outcome) => {
        if (outcome.isInvalid) return;
        const outcomeObject = {
          title: outcome.description,
          spread: {
            topLabel: null,
            label: '-',
            action: () =>
              addBet(
                spreadMarket.id,
                spreadMarket.description,
                '0',
                outcome.description,
                '0'
              ),
            volume: outcome.volumeFormatted.full,
            disabled: true,
          },
          moneyLine: {
            topLabel: null,
            label: '-',
            action: () =>
              addBet(
                moneyLineMarket.id,
                moneyLineMarket.description,
                '0',
                outcome.description,
                '0'
              ),
            volume: outcome.volumeFormatted.full,
            disabled: true,
          },
          overUnder: {
            topLabel: null,
            label: '-',
            action: () =>
              addBet(
                overUnderMarket.id,
                overUnderMarket.description,
                '0',
                outcome.description,
                '0'
              ),
            volume: outcome.volumeFormatted.full,
            disabled: true,
          },
        };
        data.push(outcomeObject);
      });
    } else if (spreadMarket) {
      spreadMarket.outcomesFormatted.forEach((outcome) => {
        if (outcome.isInvalid) return;
        const outcomeObject = {
          title: outcome.description,
          spread: {
            topLabel: null,
            label: '-',
            action: () =>
              addBet(
                spreadMarket.id,
                spreadMarket.description,
                '0',
                outcome.description,
                '0'
              ),
            volume: outcome.volumeFormatted.full,
            disabled: true,
          },
          moneyLine: {
            topLabel: null,
            label: '-',
            action: () =>
              addBet(
                moneyLineMarket.id,
                moneyLineMarket.description,
                '0',
                outcome.description,
                '0'
              ),
            volume: outcome.volumeFormatted.full,
            disabled: true,
          },
          overUnder: {
            topLabel: null,
            label: '-',
            action: () =>
              addBet(
                overUnderMarket.id,
                overUnderMarket.description,
                '0',
                outcome.description,
                '0'
              ),
            volume: outcome.volumeFormatted.full,
            disabled: true,
          },
        };
        data.push(outcomeObject);
      });
    } else if (overUnderMarket) {
      overUnderMarket.outcomesFormatted.forEach((outcome) => {
        if (outcome.isInvalid) return;
        const outcomeObject = {
          title: outcome.description,
          spread: {
            topLabel: null,
            label: '-',
            action: () =>
              addBet(
                spreadMarket.id,
                spreadMarket.description,
                '0',
                outcome.description,
                '0'
              ),
            volume: outcome.volumeFormatted.full,
            disabled: true,
          },
          moneyLine: {
            topLabel: null,
            label: '-',
            action: () =>
              addBet(
                moneyLineMarket.id,
                moneyLineMarket.description,
                '0',
                outcome.description,
                '0'
              ),
            volume: outcome.volumeFormatted.full,
            disabled: true,
          },
          overUnder: {
            topLabel: null,
            label: '-',
            action: () =>
              addBet(
                overUnderMarket.id,
                overUnderMarket.description,
                '0',
                outcome.description,
                '0'
              ),
            volume: outcome.volumeFormatted.full,
            disabled: true,
          },
        };
        data.push(outcomeObject);
      });
    }
  }
  return data;
};
// combo markets old
const processMultiMarketTableData = (
  orderBook,
  outcomes,
  min,
  max,
  addBet,
  description
) => {
  const marketId = outcomes[0].marketId;
  if (!orderBook || orderBook?.asks) {
    // this might change, shortcut
    return COMBO_MOCK_DATA(marketId, addBet, description);
  }
  let data = [];
  outcomes.forEach((outcome) => {
    const outcomeObject = {
      title: 'default',
      spread: {
        topLabel: null,
        label: '-110',
        action: () =>
          addBet(marketId, description, '-110', outcome.description, '0'),
        volume: '$500.70',
      },
      moneyLine: {
        topLabel: null,
        label: '-157',
        action: () =>
          addBet(marketId, description, '-157', outcome.description, '0'),
        volume: '$740.98',
      },
      overUnder: {
        topLabel: null,
        label: '-110',
        action: () =>
          addBet(marketId, description, '-110', outcome.description, '0'),
        volume: '$540.50',
      },
    };
    if (orderBook?.[outcome.id]?.[ASKS]?.[0]) {
      const book = orderBook[outcome.id];
      const { price, amount } = book[ASKS][0];
      const odds = convertToOdds({
        price,
        min,
        max,
        type: ASKS,
      });
      const OddToUse = odds[ODDS_TYPE.AMERICAN];
      outcomeObject.title = outcome.description;
      outcomeObject.spread.label = OddToUse;
      outcomeObject.spread.action = () =>
        addBet(marketId, description, OddToUse, outcome.description, amount);
      outcomeObject.moneyLine.label = OddToUse;
      outcomeObject.moneyLine.action = () =>
        addBet(marketId, description, OddToUse, outcome.description, amount);
      outcomeObject.overUnder.label = OddToUse;
      outcomeObject.overUnder.action = () =>
        addBet(marketId, description, OddToUse, outcome.description, amount);
      data.push(outcomeObject);
    }
  });
  return data;
};

const determineTopLabel = ({ groupType, marketLine }, outcomeNumber, title) => {
  const {
    OVER_UNDER,
    COMBO_OVER_UNDER,
    SPREAD,
    COMBO_SPREAD,
  } = SPORTS_GROUP_MARKET_TYPES;
  if (outcomeNumber > 2 || outcomeNumber === 0) {
    return null;
  }
  switch (groupType) {
    case OVER_UNDER:
    case COMBO_OVER_UNDER: {
      if (title && title.replace) {
        return title.replace('Over', 'O').replace('Under', 'U');
      }
      // use fall back that is usually right.
      return outcomeNumber === 1 ? `O ${marketLine}.5` : `U ${marketLine}.5`;
    }
    case SPREAD:
    case COMBO_SPREAD: {
      return title.indexOf('-') > -1
        ? title.substring(title.indexOf('-'))
        : title.substring(title.indexOf('+'));
    }
    default:
      return null;
  }
};

const createOutcomesData = (orderBooks, market, addBet) => {
  const {
    id,
    outcomesFormatted: outcomes,
    minPriceBigNumber: min,
    maxPriceBigNumber: max,
    description,
    sportsBook,
  } = market;
  const orderBook = orderBooks[id]?.orderBook;
  const marketId = outcomes[0].marketId;
  let data = [];
  outcomes.forEach((outcome, index) => {
    if (outcome.isInvalid || !orderBook) return;
    const bestAsk = orderBook[outcome.id]?.asks[0];
    const outcomeData = {
      title: outcome.description,
      disabled: !bestAsk,
      volume: outcome.volumeFormatted.full,
      topLabel: null,
    };
    if (!bestAsk) {
      data.push({
        ...outcomeData,
        action: () =>
          addBet(marketId, description, '0', outcome.description, '0'),
        label: '-',
      });
    } else {
      const { shares, price } = bestAsk;
      const odds = convertToOdds({
        price,
        min,
        max,
        type: ASKS,
      });
      const OddToUse = odds[ODDS_TYPE.AMERICAN];
      const topLabel = determineTopLabel(
        sportsBook,
        index,
        outcome.description
      );
      data.push({
        ...outcomeData,
        topLabel,
        action: () =>
          addBet(marketId, description, OddToUse, outcome.description, shares),
        label: OddToUse,
      });
    }
  });
  return data;
};

const testCombo = (sportsGroup, orderBooks, addBet) => {
  const {
    COMBO_MONEY_LINE,
    COMBO_OVER_UNDER,
    COMBO_SPREAD,
  } = SPORTS_GROUP_MARKET_TYPES;
  const moneyLineMarkets = sportsGroup.markets
    .filter((market) => market.sportsBook.groupType === COMBO_MONEY_LINE)
    .sort(
      (a, b) =>
        Number(a.sportsBook.liquidityRank) - Number(b.sportsBook.liquidityRank)
    );
  const spreadMarkets = sportsGroup.markets
    .filter((market) => market.sportsBook.groupType === COMBO_SPREAD)
    .sort(
      (a, b) =>
        Number(a.sportsBook.liquidityRank) - Number(b.sportsBook.liquidityRank)
    );
  const overUnderMarkets = sportsGroup.markets
    .filter((market) => market.sportsBook.groupType === COMBO_OVER_UNDER)
    .sort(
      (a, b) =>
        Number(a.sportsBook.liquidityRank) - Number(b.sportsBook.liquidityRank)
    );
  // console.log(moneyLineMarkets, spreadMarkets, overUnderMarkets);
};

interface ReportedOutcomeProps {
  isTentative?: boolean;
  label?: string;
  value?: string;
}

export const ReportedOutcome = ({
  isTentative = false,
  value,
}: ReportedOutcomeProps) => {
  return (
    <div
      className={classNames(Styles.ReportedOutcome, {
        [Styles.Tenatative]: isTentative,
      })}
    >
      <div>
        {WinningMedal}
        <div>
          <span>{value}</span>
          <span>Winner</span>
        </div>
      </div>
      {isTentative && <span>Tenative Winner</span>}
    </div>
  );
};

export const MultiOutcomeMarketTable = ({
  marketTitle,
  multiOutcomeMarketTableData,
}) => (
  <section className={Styles.MultiOutcomeMarketTable}>
    <h5>{marketTitle}</h5>
    <ul>
      {multiOutcomeMarketTableData.map(({ ...outcomeData }) => (
        <li key={outcomeData.title}>
          <SportsOutcome {...outcomeData} />
        </li>
      ))}
    </ul>
  </section>
);

export const MultiOutcomeMarketGrid = ({ multiOutcomeMarketGridData }) => (
  <section className={Styles.MultiOutcomeMarketGrid}>
    {multiOutcomeMarketGridData.map(({ title, ...outcomeData }) => (
      <article key={title}>
        <h3>{title}</h3>
        <SportsOutcome {...outcomeData} />
      </article>
    ))}
  </section>
);

export const MultiMarketTable = ({ comboMarketData }) => {
  return (
    <section className={classNames(Styles.MultiMarketTable)}>
      <div>
        <ul>
          <li>Spread</li>
          <li>Moneyline</li>
          <li>Over / Under</li>
        </ul>
      </div>
      <>
        {comboMarketData.map(({ title, spread, moneyLine, overUnder }) => (
          <article key={title}>
            <h3>{title}</h3>
            <SportsOutcome {...spread} />
            <SportsOutcome {...moneyLine} />
            <SportsOutcome {...overUnder} />
          </article>
        ))}
      </>
    </section>
  );
};

export const SubMarketCollapsible = ({
  marketId,
  title,
  SubMarketCollapsibleData,
}) => {
  const [isCollapsed, setIsCollapsed] = useState(true);
  return (
    <section
      className={classNames(Styles.SubMarketCollapsible, {
        [Styles.Collapsed]: isCollapsed,
      })}
    >
      <div>
        <button onClick={() => setIsCollapsed(!isCollapsed)}>
          <h6>{title}</h6>
          {ThickChevron}
        </button>
      </div>
      <div>
        {SubMarketCollapsibleData.length <= 3 ? (
          SubMarketCollapsibleData.map(({ title, ...outcomeData }) => (
            <article key={title}>
              <h3>{title}</h3>
              <SportsOutcome {...outcomeData} />
            </article>
          ))
        ) : (
          <MultiOutcomeMarketGrid
            key={marketId}
            multiOutcomeMarketGridData={SubMarketCollapsibleData}
          />
        )}
      </div>
    </section>
  );
};

export interface SportsMarketContainerProps {
  marketId: string;
  sportsGroup: any;
  data: any;
  market: any;
  title?: string;
  isCollapsable?: boolean;
}
export const SportsMarketContainer = ({
  marketId,
  sportsGroup,
  data,
  market,
  title = '',
  isCollapsable = false,
}) => {
  const { FUTURES, COMBO, DAILY } = SPORTS_GROUP_TYPES;
  const { isLogged } = useAppStatusStore();
  const [isCollapsed, setIsCollapsed] = useState(isCollapsable);
  useEffect(() => {
    if (sportsGroup.type === FUTURES) {
      const clipboardMarketId = new Clipboard('#copy_marketId');
      const clipboardAuthor = new Clipboard('#copy_author');
    }
  }, [market.id, market.author]);

  let innerContent = null;
  let headingContent = title;
  // console.log(marketId, sportsGroup, data, title, isCollapsable, isCollapsed);
  switch (sportsGroup.type) {
    default: {
      // futures
      headingContent = (
        <Fragment key={`${marketId}-heading`}>
          <CountdownProgress
            label="Event Expiration Date"
            time={market.endTimeFormatted}
            reportingState={market.reportingState}
          />
          <span className={Styles.MatchedLine}>
            Matched<b>{market.volumeFormatted.full}</b>
          </span>
          {/* <FavoritesButton marketId={marketId} hideText disabled={!isLogged} /> */}
          <DotSelection>
            <SocialMediaButtons
              listView
              marketDescription={market.description}
              marketAddress={marketId}
            />
            <div
              id="copy_marketId"
              data-clipboard-text={marketId}
              onClick={() => marketLinkCopied(marketId, MARKET_LIST_CARD)}
            >
              {CopyAlternateIcon} {COPY_MARKET_ID}
            </div>
            <div id="copy_author" data-clipboard-text={market.author}>
              {Person} {COPY_AUTHOR}
            </div>
          </DotSelection>
        </Fragment>
      );
      innerContent = (
        <MultiOutcomeMarketGrid
          key={marketId}
          multiOutcomeMarketGridData={data}
        />
      );
      break;
    }
  }

  return (
    <section
      className={classNames(Styles.SportsMarketContainer, {
        [Styles.Collapsed]: isCollapsed,
        [Styles.Futures]: sportsGroup.type === FUTURES,
      })}
    >
      <header>
        {headingContent}
        {isCollapsable && (
          <button
            onClick={(e) => {
              e.preventDefault();
              isCollapsable ? setIsCollapsed(!isCollapsed) : null;
            }}
          >
            {ThickChevron}
          </button>
        )}
      </header>
      <div>{innerContent}</div>
    </section>
  );
};

export interface SportsOutcomeProps {
  action: Function;
  topLabel?: string;
  label?: string;
  volume?: string;
  title?: string;
  disabled?: boolean;
}

export const SportsOutcome = ({
  action,
  topLabel,
  label,
  volume,
  title,
  disabled = false,
}: SportsOutcomeProps) => (
  <div className={Styles.SportsOutcome}>
    {title && <h6>{title}</h6>}
    <button
      title={
        disabled ? 'No available bets at the moment' : 'add bet to betslip'
      }
      onClick={action}
      disabled={disabled}
    >
      {topLabel && <span>{topLabel}</span>}
      <span>{label}</span>
    </button>
    <span>{volume}</span>
  </div>
);

export const prepareSportsGroup = (sportsGroup, orderBooks, addBet) => {
  const { id, type, markets } = sportsGroup;
  const { FUTURES, DAILY, COMBO } = SPORTS_GROUP_TYPES;
  let marketGroups = [];
  switch (type) {
    case FUTURES: {
      markets.forEach((market, index) => {
        const multiOutcomeMarketGridData = createOutcomesData(
          orderBooks,
          market,
          addBet
        );
        marketGroups.push(
          <SportsMarketContainer
            key={market.id}
            data={multiOutcomeMarketGridData}
            marketId={market.id}
            market={market}
            sportsGroup={sportsGroup}
            isCollapsable={index !== 0}
          />
        );
      });
      break;
    }
    case DAILY: {
      // TODO: fix to use a constant for money line
      const { MONEY_LINE } = SPORTS_GROUP_MARKET_TYPES;
      const sortedMarkets = Array.from(markets);
      sortedMarkets.sort(
        (
          { sportsBook: { groupType: typeA, liquidityRank: rankA } },
          { sportsBook: { groupType: typeB, liquidityRank: rankB } }
        ) => {
          // for now we only care about sorting moneyline to the top
          if (typeA === MONEY_LINE && typeB !== MONEY_LINE) {
            return -1;
          } else if (typeB === MONEY_LINE && typeA !== MONEY_LINE) {
            return +1;
          } else {
            if (typeB === typeA) {
              return rankA - rankB;
            }
            return 0;
          }
        }
      );
      const mainMarket = sortedMarkets[0];
      const mainMarketId = mainMarket?.id;
      if (mainMarketId) {
        const dailyMarketData = createOutcomesData(
          orderBooks,
          mainMarket,
          addBet
        );
        marketGroups.push(
          <MultiOutcomeMarketTable
            key={mainMarketId}
            marketTitle={mainMarket.sportsBook.title || mainMarket.description}
            multiOutcomeMarketTableData={dailyMarketData}
          />
        );
      }
      sortedMarkets.forEach((market) => {
        if (market.id === mainMarketId) return;
        const subMarketData = createOutcomesData(orderBooks, market, addBet);
        marketGroups.push(
          <SubMarketCollapsible
            key={market.id}
            marketId={market.id}
            title={market.sportsBook.title || market.description}
            SubMarketCollapsibleData={subMarketData}
          />
        );
      });
      break;
    }
    case COMBO: {
      // TODO: Implement combos once we get more info from getters, for now skip
      // const data = processComboMarketData(
      //   { id, type, markets },
      //   orderBooks,
      //   addBet
      // );
      // // testCombo(sportsGroup, orderBooks, addBet);
      marketGroups.push(
        <section key={id} style={{ color: 'red', padding: '16px 0' }}>
          This is a Combinatorial Event and is currently under
          construction.There are Augur Markets that relate to this Event but we
          aren't ready to show you them yet. Please try again at a later date.
        </section>
      );
      break;
    }
    default:
      break;
  }
  return marketGroups;
};

export interface SportsGroupMarketsProps {
  sportsGroup: {
    markets: Array<MarketData>;
    id: string;
    type: string;
  };
}

export const SportsGroupMarkets = ({ sportsGroup }) => {
  const { orderBooks } = useMarketsStore();
  const {
    actions: { addBet },
  } = useBetslipStore();
  const marketGroups = prepareSportsGroup(sportsGroup, orderBooks, addBet);
  if (marketGroups.length > 0) {
    return <>{marketGroups.map((item) => item)}</>;
  }
  return <section />;
};

export interface OutcomeGroupProps {
  market: MarketData;
  expanded?: Boolean;
  showOutcomeNumber: number;
  canDispute: boolean;
  canSupport: boolean;
  forkingMarket?: boolean;
}

export const OutcomeGroup = ({
  expanded,
  showOutcomeNumber,
  canDispute,
  canSupport,
  market,
  forkingMarket,
}: OutcomeGroupProps) => {
  const {
    description,
    outcomesFormatted,
    marketType,
    scalarDenomination,
    minPriceBigNumber,
    maxPriceBigNumber,
    disputeInfo,
    id,
    reportingState,
    creationTimeFormatted,
    isWarpSync,
  } = market;

  const inDispute =
    reportingState === REPORTING_STATE.CROWDSOURCING_DISPUTE ||
    reportingState === REPORTING_STATE.AWAITING_NEXT_WINDOW;
  const stakes = disputeInfo?.stakes;
  const { theme } = useAppStatusStore();

  const sortedStakeOutcomes = selectSortedDisputingOutcomes(
    marketType,
    outcomesFormatted,
    stakes,
    isWarpSync
  );
  const isScalar = marketType === SCALAR;
  const isTrading = theme === THEMES.TRADING;
  let disputingOutcomes = sortedStakeOutcomes;
  let outcomesCopy = outcomesFormatted.slice(0);
  const removedInvalid = outcomesCopy.splice(0, 1)[0];

  if (inDispute) {
    if (isWarpSync) {
      disputingOutcomes = disputingOutcomes.filter(
        (o) => o.id !== SCALAR_DOWN_ID
      );
    } else if (!expanded) {
      disputingOutcomes.splice(showOutcomeNumber, showOutcomeNumber + 1);
    }
  } else {
    if (!expanded && outcomesFormatted.length > showOutcomeNumber) {
      outcomesCopy.splice(showOutcomeNumber - 1, 0);
    } else if (marketType === YES_NO) {
      outcomesCopy.reverse().splice(outcomesCopy.length, 0);
    } else {
      outcomesCopy.splice(outcomesCopy.length, 0);
    }
  }
  if (isTrading) {
    outcomesCopy.splice(outcomesCopy.length, 0, removedInvalid);
  }
  const outcomesShow = inDispute ? disputingOutcomes : outcomesCopy;

  return (
    <div
      className={classNames(Styles.OutcomeGroup, {
        [Styles.Dispute]: inDispute,
        [Styles.Scalar]: isScalar && !inDispute,
      })}
    >
      {isScalar && !inDispute && (
        <>
          <ScalarOutcome
            min={minPriceBigNumber}
            max={maxPriceBigNumber}
            lastPrice={
              outcomesFormatted[SCALAR_UP_ID].price
                ? formatNumber(outcomesFormatted[SCALAR_UP_ID].price)
                : null
            }
            scalarDenomination={scalarDenomination}
            marketId={id}
            outcomeId={String(SCALAR_UP_ID)}
          />
          {isTrading && (
            <Outcome
              description={removedInvalid.description}
              lastPricePercent={
                removedInvalid.price ? removedInvalid.lastPricePercent : null
              }
              invalid
              index={0}
              min={minPriceBigNumber}
              max={maxPriceBigNumber}
              isScalar={isScalar}
              marketId={id}
              outcomeId={String(INVALID_OUTCOME_ID)}
              isTrading={isTrading}
            />
          )}
        </>
      )}
      {(!isScalar || inDispute) &&
        outcomesShow.map(
          (outcome: OutcomeFormatted, index: number) =>
            ((!expanded && index < showOutcomeNumber) ||
              expanded ||
              marketType === YES_NO) &&
            (inDispute &&
            !!stakes.find(
              (stake) => parseFloat(stake.outcome) === outcome.id
            ) ? (
              <Fragment key={id + outcome.id + index}>
                {marketType === SCALAR && index === 1 && expanded && (
                  <ScalarBlankDisputeOutcome
                    denomination={scalarDenomination}
                    canDispute={canDispute}
                    market={market}
                    otherOutcomes={outcomesShow.map((o) => String(o.id))}
                  />
                )}
                <DisputeOutcome
                  key={outcome.id}
                  marketId={id}
                  description={outcome.description}
                  invalid={outcome.isInvalid}
                  index={index > 2 ? index : index + 1}
                  stake={stakes.find(
                    (stake) =>
                      parseFloat(stake.outcome) === outcome.id &&
                      stake.isInvalidOutcome === outcome.isInvalid
                  )}
                  id={outcome.id}
                  canDispute={canDispute}
                  canSupport={canSupport}
                  isWarpSync={isWarpSync}
                  forkingMarket={forkingMarket}
                />
              </Fragment>
            ) : (
              <Outcome
                key={outcome.id}
                description={outcome.description}
                lastPricePercent={outcome.lastPricePercent}
                invalid={outcome.isInvalid}
                index={index > 2 ? index : index + 1}
                min={minPriceBigNumber}
                max={maxPriceBigNumber}
                isScalar={isScalar}
                marketId={id}
                outcomeId={String(outcome.id)}
                isTrading={isTrading}
              />
            ))
        )}
      {isScalar && inDispute && !expanded && (
        <ScalarBlankDisputeOutcome
          denomination={scalarDenomination}
          canDispute={canDispute}
          market={market}
          otherOutcomes={outcomesShow.map((o) => String(o.id))}
        />
      )}
    </div>
  );
};

export interface LabelValueProps {
  label: string;
  value: number | string;
  condensed?: boolean;
}

export const LabelValue = ({ label, value, condensed }: LabelValueProps) => (
  <div
    className={classNames(Styles.LabelValue, {
      [Styles.Condensed]: condensed,
    })}
  >
    <span>
      {label}
      <span>:</span>
    </span>
    <span>{value}</span>
  </div>
);

export interface HoverIconProps {
  id: string;
  icon: JSX.Element;
  hoverText: string;
  label: string;
}

export const HoverIcon = ({ id, icon, hoverText, label }: HoverIconProps) => (
  <div
    className={Styles.HoverIcon}
    data-tip
    data-for={`tooltip-${id}${label}`}
    data-iscapture={true}
  >
    {icon}
    <ReactTooltip
      id={`tooltip-${id}${label}`}
      className={TooltipStyles.Tooltip}
      effect="solid"
      place="top"
      type="light"
      data-event="mouseover"
      data-event-off="blur scroll"
    >
      {hoverText}
    </ReactTooltip>
  </div>
);

export interface ResolvedOutcomesProps {
  consensusFormatted: ConsensusFormatted;
  outcomes: OutcomeFormatted[];
  expanded?: Boolean;
}

export const ResolvedOutcomes = ({
  outcomes,
  consensusFormatted,
  expanded,
}: ResolvedOutcomesProps) => {
  if (!consensusFormatted) return null;
  const outcomesFiltered = outcomes.filter(
    (outcome) => String(outcome.id) !== consensusFormatted.outcome
  );

  return (
    <div className={Styles.ResolvedOutcomes}>
      <span>Winning Outcome {CheckCircleIcon} </span>
      <span>
        {consensusFormatted.invalid
          ? INVALID_OUTCOME_LABEL
          : consensusFormatted.outcomeName}
      </span>
      {expanded && (
        <div>
          <span>other outcomes</span>
          <div>
            {outcomesFiltered.map((outcome, index) => (
              <span>
                {outcome.description}
                {index + 1 !== outcomes.length && <span>|</span>}
              </span>
            ))}
          </div>
        </div>
      )}
    </div>
  );
};

export interface TentativeWinnerProps {
  market: MarketData;
  canDispute: boolean;
  isForkingMarket?: boolean;
}

export const TentativeWinner = ({
  market,
  canDispute,
  isForkingMarket,
}: TentativeWinnerProps) => {
  const {
    actions: { setModal },
  } = useAppStatusStore();
  const tentativeWinner = market.disputeInfo.stakes.find(
    (stake) => stake.tentativeWinning
  );
  return (
    <div
      className={classNames(Styles.ResolvedOutcomes, Styles.TentativeWinner, {
        [Styles.forking]: isForkingMarket,
      })}
    >
      {!isForkingMarket && (
        <>
          <span>Tentative Winner</span>
          <span>
            {tentativeWinner.isInvalidOutcome
              ? INVALID_OUTCOME_LABEL
              : getOutcomeNameWithOutcome(
                  market,
                  tentativeWinner.outcome,
                  tentativeWinner.isInvalidOutcome,
                  true
                )}
          </span>
        </>
      )}
      <ProcessingButton
        small
        queueName={SUBMIT_DISPUTE}
        queueId={market.id}
        secondaryButton
        disabled={!canDispute}
        text={
          isForkingMarket
            ? "Migrate Rep to an Outcome's Universe"
            : 'SUPPORT OR DISPUTE OUTCOME'
        }
        action={() =>
          setModal({
            type: MODAL_REPORTING,
            market,
            selectedOutcome: undefined,
            isInvalid: undefined,
          })
        }
      />
    </div>
  );
};

export const LoadingMarketCard = () => (
  <MarketCard loading={true} market={{} as MarketData} />
);

export interface TopRowProps {
  market: MarketData;
  categoriesWithClick: Array<{ label: string; onClick: Function }>;
}

export const TopRow = ({ market, categoriesWithClick }) => {
  useEffect(() => {
    const clipboardMarketId = new Clipboard('#copy_marketId');
    const clipboardAuthor = new Clipboard('#copy_author');
  }, [market.id, market.author]);
  const { theme, isLogged } = useAppStatusStore();
  const {
    marketType,
    id,
    description,
    marketStatus,
    author,
    reportingState,
    volumeFormatted,
    disputeInfo,
    endTimeFormatted,
    isTemplate,
    mostLikelyInvalid,
    isWarpSync,
  } = market;
  const isScalar = marketType === SCALAR;

  return (
    <div
      className={classNames(Styles.TopRow, {
        [Styles.scalar]: isScalar,
        [Styles.template]: isTemplate,
        [Styles.invalid]: mostLikelyInvalid,
      })}
    >
      {marketStatus === MARKET_REPORTING && (
        <InReportingLabel
          marketStatus={marketStatus}
          reportingState={reportingState}
          disputeInfo={disputeInfo}
          isWarpSync={market.isWarpSync}
        />
      )}
      {isScalar && !isWarpSync && <MarketTypeLabel marketType={marketType} />}
      <RedFlag market={market} />
      {isTemplate && <TemplateShield market={market} />}
      <CategoryTagTrail categories={categoriesWithClick} />
      {theme !== THEMES.TRADING ? (
        <>
          <span className={Styles.MatchedLine}>
            Matched<b>{` ${volumeFormatted.full}`}</b>
          </span>
          <button
            className={Styles.RulesButton}
            onClick={() => console.log('pop up a rules modal')}
          >
            {Rules} Rules
          </button>
        </>
      ) : (
        <MarketProgress
          reportingState={reportingState}
          endTimeFormatted={endTimeFormatted}
          reportingWindowEndTime={disputeInfo.disputeWindow.endTime}
        />
      )}
      <FavoritesButton marketId={id} hideText disabled={!isLogged} />
      <DotSelection>
        <SocialMediaButtons
          listView
          marketDescription={description}
          marketAddress={id}
        />
        <div
          id="copy_marketId"
          data-clipboard-text={id}
          onClick={() => marketLinkCopied(id, MARKET_LIST_CARD)}
        >
          {CopyAlternateIcon} {COPY_MARKET_ID}
        </div>
        <div id="copy_author" data-clipboard-text={author}>
          {Person} {COPY_AUTHOR}
        </div>
      </DotSelection>
    </div>
  );
};

export interface InfoIconsProps {
  market: MarketData;
}

export const InfoIcons = ({ market }: InfoIconsProps) => {
  const {
    loginAccount: { address },
    accountPositions,
  } = useAppStatusStore();
  const { id, designatedReporter, author } = market;
  const hasPosition = !!accountPositions[id];
  const hasStaked = hasStakeInMarket(id);
  return (
    <>
      {address && isSameAddress(address, author) && (
        <HoverIcon
          id={id}
          label="marketCreator"
          icon={MarketCreator}
          hoverText="Market Creator"
        />
      )}
      {address && isSameAddress(address, designatedReporter) && (
        <HoverIcon
          id={id}
          label="reporter"
          icon={DesignatedReporter}
          hoverText="Designated Reporter"
        />
      )}
      {hasPosition && (
        <HoverIcon
          id={id}
          label="Position"
          icon={PositionIcon}
          hoverText="Position"
        />
      )}
      {hasStaked && (
        <HoverIcon
          id={id}
          label="dispute"
          icon={DisputeStake}
          hoverText="Dispute Stake"
        />
      )}
    </>
  );
};

export interface TradingSideSectionProps {
  market: MarketData;
  condensed: boolean;
}

export const TradingSideSection = ({
  market,
  condensed,
}: TradingSideSectionProps) => {
  const {
    disputeInfo,
    endTimeFormatted,
    openInterestFormatted,
    reportingState,
    volumeFormatted,
  } = market;
  return (
    <div>
      {reportingState === REPORTING_STATE.PRE_REPORTING && (
        <>
          <LabelValue
            label={condensed ? 'Volume' : 'Total Volume'}
            value={`${volumeFormatted.full}`}
            condensed
          />
          {!condensed && (
            <LabelValue
              label="Open Interest"
              value={`${openInterestFormatted.full}`}
              condensed
            />
          )}
        </>
      )}
      {reportingState !== REPORTING_STATE.PRE_REPORTING && (
        <LabelValue
          condensed
          label="Total Dispute Stake"
          value={formatAttoRep(disputeInfo.stakeCompletedTotal).full}
        />
      )}
      <div className={Styles.hoverIconTray}>
        <InfoIcons market={market} />
      </div>
      <MarketProgress
        reportingState={reportingState}
        endTimeFormatted={endTimeFormatted}
        reportingWindowEndTime={disputeInfo.disputeWindow.endTime}
      />
    </div>
  );
};

export function getCategoriesWithClick(categories) {
  const path = { pathname: makePath(MARKETS) };
  const categoriesLowerCased = categories.map((item) => item.toLowerCase());
  const categoriesWithClick = categoriesLowerCased
    .filter(Boolean)
    .map((label, idx) => ({
      label,
      onClick: toggleCategory(
        categoriesLowerCased.slice(0, idx + 1).toString(),
        path,
        history
      ),
    }));
  return categoriesWithClick;
}<|MERGE_RESOLUTION|>--- conflicted
+++ resolved
@@ -1,5 +1,5 @@
-<<<<<<< HEAD
 import React, { useEffect, useState, Fragment } from 'react';
+import ReactTooltip from 'react-tooltip';
 import classNames from 'classnames';
 import Clipboard from 'clipboard';
 
@@ -8,11 +8,6 @@
 import { DotSelection } from 'modules/common/selection';
 import { MarketProgress } from 'modules/common/progress';
 import SocialMediaButtons from 'modules/market/components/common/social-media-buttons';
-=======
-import type { Getters } from '@augurproject/sdk';
-import classNames from 'classnames';
-import { ProcessingButton } from 'modules/common/buttons';
->>>>>>> 6a0f50c7
 import {
   INVALID_OUTCOME_ID,
   INVALID_OUTCOME_NAME,
@@ -24,7 +19,6 @@
   SUBMIT_DISPUTE,
   YES_NO,
   ZERO,
-<<<<<<< HEAD
   INVALID_OUTCOME_LABEL,
   SUBMIT_DISPUTE,
   SCALAR_DOWN_ID,
@@ -45,8 +39,6 @@
 import { convertToOdds } from 'utils/get-odds';
 import { MARKET_LIST_CARD, marketLinkCopied } from 'services/analytics/helpers';
 import { useAppStatusStore } from 'modules/app/store/app-status';
-import { BigNumber, createBigNumber } from 'utils/create-big-number';
-import ReactTooltip from 'react-tooltip';
 import TooltipStyles from 'modules/common/tooltip.styles.less';
 import {
   CheckCircleIcon,
@@ -61,31 +53,15 @@
   ThickChevron,
 } from 'modules/common/icons';
 import { isSameAddress } from 'utils/isSameAddress';
-=======
-} from 'modules/common/constants';
-import InvalidLabel from 'modules/common/containers/labels';
-import { CheckCircleIcon } from 'modules/common/icons';
-import TooltipStyles from 'modules/common/tooltip.styles.less';
-import { SmallSubheadersTooltip } from 'modules/create-market/components/common';
-
-import Styles from 'modules/market-cards/common.styles.less';
-import MarketCard from 'modules/market-cards/market-card';
-
-import MarketLink from 'modules/market/components/market-link/market-link';
-import { calculatePosition } from 'modules/market/components/market-scalar-outcome-display/market-scalar-outcome-display';
-import { selectSortedDisputingOutcomes } from 'modules/markets/selectors/market';
->>>>>>> 6a0f50c7
 import {
   ConsensusFormatted,
   FormattedNumber,
   MarketData,
   OutcomeFormatted,
 } from 'modules/types';
-import React, { Fragment } from 'react';
-import ReactTooltip from 'react-tooltip';
+
 import { BigNumber, createBigNumber } from 'utils/create-big-number';
 import { formatAttoRep, formatDai, formatNumber } from 'utils/format-number';
-<<<<<<< HEAD
 import { Getters } from '@augurproject/sdk';
 import { ProcessingButton, BettingBackLayButton } from 'modules/common/buttons';
 import {
@@ -109,9 +85,6 @@
 import { useMarketsStore } from 'modules/markets/store/markets';
 import { hasStakeInMarket } from 'modules/account/helpers/common';
 import { CountdownProgress, formatTime } from 'modules/common/progress';
-=======
-import { getOutcomeNameWithOutcome } from 'utils/get-outcome';
->>>>>>> 6a0f50c7
 
 export interface PercentProps {
   percent: number;
