--- conflicted
+++ resolved
@@ -409,7 +409,6 @@
     }
   }
 
-<<<<<<< HEAD
   > div[class*="OutcomeGroup"] {
     margin-bottom: 0;
   }
@@ -418,15 +417,6 @@
     margin-top: 0;
     height: 100%;
     margin-bottom: @size-12;
-=======
-    > div.TopRow {
-      display: grid;
-      grid-template-columns: auto 1fr @size-16 @size-16;
-      grid-template-rows: auto;
-      grid-gap: @size-8;
-      margin-top: 0;
-      margin-bottom: @size-12;
->>>>>>> 60ce8088
 
     > span > svg > path {
       stroke: var(--color-primary-text);
@@ -474,7 +464,6 @@
         grid-row: 2;
       }
 
-<<<<<<< HEAD
       > div[class*="OutcomeGroup"] {
         grid-column: span 2;
         grid-row: 3;
@@ -482,17 +471,6 @@
 
       > div.InfoIcons {
         grid-row: 4;
-=======
-      > button {
-        margin-right: 0;
-        grid-row: 1;
-        grid-column: 3;
-      }
-
-      > div:last-of-type {
-        grid-row: 1;
-        grid-column: 4;
->>>>>>> 60ce8088
       }
     }
 
@@ -528,21 +506,12 @@
       }
     }
 
-<<<<<<< HEAD
     &.nonOpenTemplate {
       > div[class*="CategoryTagTrail"] {
         grid-row: 3;
-=======
-      > span[class*="MarketStatus"] {
-        order: 10;
-        width: fit-content;
-        order: unset;
-        grid-column: 1 / span 2;
->>>>>>> 60ce8088
-      }
-    }
-
-<<<<<<< HEAD
+      }
+    }
+
     > div > svg {
       > circle {
         fill: var(--color-table-header);
@@ -550,13 +519,6 @@
 
       > path {
         fill: var(--color-secondary-text);
-=======
-      &.template {
-        > div[class*="CategoryTagTrail"] {
-          grid-row: 1;
-          grid-column: 2;
-        }
->>>>>>> 60ce8088
       }
     }
 
