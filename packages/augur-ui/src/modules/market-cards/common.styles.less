--- conflicted
+++ resolved
@@ -26,17 +26,13 @@
 			color: var(--color-primary-text);
 
 			&.Zero {
-<<<<<<< HEAD
 				color: var(--color-secondary-text);
 			}
-=======
-				color: @color-secondary-text;
-      }
-      &.InvalidPrice {
-        color: @color-error;
+
+			&.InvalidPrice {
+        color: var(--color-error);
         font-weight: 900;
       }
->>>>>>> a5091a7a
 		}
 	}
 
@@ -474,13 +470,8 @@
 
 	> span:last-of-type {
 		.text-12-bold;
-<<<<<<< HEAD
 		
 		color: var(--color-primary-text);
-=======
-
-		color: @color-primary-text;
->>>>>>> a5091a7a
 	}
 
 	> button {
