--- conflicted
+++ resolved
@@ -1,14 +1,6 @@
 import { connect } from 'react-redux';
 import { withRouter } from 'react-router-dom';
-<<<<<<< HEAD
-import GlobalChat from 'modules/common/global-chat';
-import { closeModal } from 'modules/modal/actions/close-modal';
-import { AppState } from 'appStore';
-import { ThunkDispatch } from 'redux-thunk';
-import { Action } from 'redux';
-=======
 import { GlobalChat } from 'modules/global-chat/components/global-chat.tsx';
->>>>>>> 7276f5e9
 
 const mapStateToProps = (state) => ({
   whichChatPlugin: state.env.plugins?.chat,
