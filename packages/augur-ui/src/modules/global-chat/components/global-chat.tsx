import React, { useState } from 'react';
import Styles from 'modules/global-chat/components/global-chat.styles.less';
import { SecondaryButton } from 'modules/common/buttons';
<<<<<<< HEAD
import { useAppStatusStore } from 'modules/app/store/app-status';
import { ThickChevron, Close } from 'modules/common/icons';
=======
import { Close, ThickChevron } from 'modules/common/icons';
>>>>>>> 0bfce962
import classNames from 'classnames';
import { initialize3box } from '../actions/initialize-3box';

<<<<<<< HEAD
const ThreeBoxChat = lazy(() =>
  import(/* webpackChunkName: '3box-chat' */ 'modules/global-chat/components/three-box-chat')
);

export const GlobalChat = () => {
  let { theme, isLogged, loginAccount, env, initialized3box } = useAppStatusStore();
=======
export interface GlobalChatProps {
  whichChatPlugin: string;
}

export const GlobalChat = ({
  whichChatPlugin,
}: GlobalChatProps) => {
>>>>>>> 0bfce962
  const [show, setShow] = useState(false);
  const signer = loginAccount.meta?.signer;

  const whichChatPlugin = env.plugins?.chat;
  const provider = signer ? signer.provider?._web3Provider : false;
  initialized3box = signer ? initialized3box : false;

  return (
    <div
      className={classNames({
        [Styles.OrbitChat]: whichChatPlugin === 'orbit',
      })}
    >
      {whichChatPlugin === 'orbit' && !show && (
        <SecondaryButton
          action={() => setShow(!show)}
          text="Global Chat"
          icon={ThickChevron}
        />
      )}
      {whichChatPlugin === 'orbit' && show && (
        <div
          className={classNames({
            [Styles.ShowGlobalChat]: show,
          })}
        >
          <div>
            <span>Global Chat</span>
            <button onClick={() => setShow(!show)}>{Close}</button>
          </div>
          <iframe src="./chat/index.html#/channel/augur" />
        </div>
      )}
    </div>
  );
};<|MERGE_RESOLUTION|>--- conflicted
+++ resolved
@@ -1,36 +1,16 @@
 import React, { useState } from 'react';
 import Styles from 'modules/global-chat/components/global-chat.styles.less';
 import { SecondaryButton } from 'modules/common/buttons';
-<<<<<<< HEAD
 import { useAppStatusStore } from 'modules/app/store/app-status';
 import { ThickChevron, Close } from 'modules/common/icons';
-=======
-import { Close, ThickChevron } from 'modules/common/icons';
->>>>>>> 0bfce962
 import classNames from 'classnames';
-import { initialize3box } from '../actions/initialize-3box';
-
-<<<<<<< HEAD
-const ThreeBoxChat = lazy(() =>
-  import(/* webpackChunkName: '3box-chat' */ 'modules/global-chat/components/three-box-chat')
-);
 
 export const GlobalChat = () => {
-  let { theme, isLogged, loginAccount, env, initialized3box } = useAppStatusStore();
-=======
-export interface GlobalChatProps {
-  whichChatPlugin: string;
-}
-
-export const GlobalChat = ({
-  whichChatPlugin,
-}: GlobalChatProps) => {
->>>>>>> 0bfce962
+  let { loginAccount, env, initialized3box } = useAppStatusStore();
   const [show, setShow] = useState(false);
   const signer = loginAccount.meta?.signer;
 
   const whichChatPlugin = env.plugins?.chat;
-  const provider = signer ? signer.provider?._web3Provider : false;
   initialized3box = signer ? initialized3box : false;
 
   return (
