@import (reference) '~assets/styles/shared';

.GlobalChat {
<<<<<<< HEAD
  background: var(--color-dark-grey);
  bottom: @size-4;
=======
  background: @color-dark-grey;
  bottom: 0;
>>>>>>> 6c6f49f0
  position: fixed;
  right: 0;
  z-index: @mask-modal;

  > button {
    background-color: @color-page-background;
    position: fixed;
    right: @size-25;
    bottom: @size-8;
  }

  div[class*='sc-launcher'],
  div[class*='sc-chat-window'],
  div[class*='sc-header'],
  form[class*='sc-user-input'] > textarea,
  div[class*='sc-popup-window--cointainer'],
  input[class*='sc-popup-window--search'],
  form[class*='sc-user-input active'] {
    background-color: @color-dark-grey;
  }

  div[class*='sc-message-list'],
  div[class*='onlineList'],
  div[class*='closeOnlineList'] {
    background-color: @color-active-background;
  }

  div[class*='onlineList'],
  input[class*='sc-popup-window--search'],
  form[class*='sc-user-input active'],
  input[class*='sc-popup-window--search'] {
    color: @color-primary-text;
  }

  button[class*='sc-user-input--emoji-icon-wrapper'] path,
  button[class*='sc-user-input--emoji-icon-wrapper'] circle {
    fill: @color-primary-text;
  }

  div[class*='sc-launcher'] {
    bottom: @size-10;
  }

  div[class*='popupChat'] > div {
    bottom: @size-10;
  }

<<<<<<< HEAD
  > div.ShowGlobalChat {
    display: block;
    line-height: 0; // This removes the iframe's extra padding
    border: @size-1 solid var(--color-secondary-action-outline);
=======
  div[class*='sc-chat-window'] {
    border: @size-1 solid @color-secondary-action-outline;
>>>>>>> 6c6f49f0
    border-radius: @size-3;
    height: 300px;
    overflow: hidden;
  }

<<<<<<< HEAD
  // Closed global chat window
  > button {
    .mono-9-bold;

    align-items: center;
    background: var(--color-module-background);
    color: var(--color-primary-text);
    display: flex;
    flex-direction: row-reverse;
    text-transform: uppercase;

    > svg {
      fill: var(--color-primary-text);
      height: @size-12;
      margin-left: @size-8;
      transform: rotate(180deg);
      width: @size-12;
    }
  }

  // Open global chat window
  > div {
    background-color: var(--color-module-background);

    // Header section
    > div:first-of-type {
      align-items: center;
      background-color: var(--color-dark-grey);
      border-bottom: 1px solid var(--color-dark-grey);
      display: flex;
      flex-direction: row;
      padding: @size-7 @size-8;

      > span {
        color: var(--color-primary-text);
        margin: 0 0;
        text-transform: uppercase;
      }

      > span:first-of-type {
        .mono-12;

        margin: 0 @size-8 0 0;
        font-weight: @weight-bold;
      }

      > span:nth-of-type(2) {
        .mono-9;

        background: var(--color-open-15);
        border-radius: 0.1875rem;
        color: var(--color-open);
        padding: 0 1px;
      }

      > button {
        margin: 0 0 0 auto;

        > svg {
          height: @size-8;
          fill: var(--color-primary-text);
          margin: 0;
          width: @size-8;
          position: relative;
          bottom: 2px;
        }
      }
    }
=======
  form[class*='sc-user-input active'] > textarea {
    &:focus {
      border: none;
    }
  }

  div[class*='sc-user-input--button'] {
    justify-content: center;
  }

  div[class*='sc-header--close-button'] svg {
    padding: @size-4;
  }

  div[class*='sc-header--close-button'] path {
    stroke: @color-primary-text;
  }
>>>>>>> 6c6f49f0

  input[class*='sc-popup-window--search'] {
    &:focus {
      border: none;
    }
  }

  img[class*='input_user'] {
    padding: @size-7;
  }

  div[class*='sc-message--text'] {
    .text-12;

    background-color: @color-dark-grey !important;
    color: @color-primary-text !important;
  }

  div[class*='sc-header--team-name'] {
    padding: 0 @size-8;
  }

  div[class*='onlineList_members'] {
    overflow: auto;
  }

  div[class*='sc-header'] {
    padding: 0 @size-10;
    min-height: unset;
  }

  h3[class*='sc-header--team-name_text'] {
    .text-16-bold;
  }
}<|MERGE_RESOLUTION|>--- conflicted
+++ resolved
@@ -1,19 +1,14 @@
 @import (reference) '~assets/styles/shared';
 
 .GlobalChat {
-<<<<<<< HEAD
   background: var(--color-dark-grey);
-  bottom: @size-4;
-=======
-  background: @color-dark-grey;
   bottom: 0;
->>>>>>> 6c6f49f0
   position: fixed;
   right: 0;
   z-index: @mask-modal;
 
   > button {
-    background-color: @color-page-background;
+    background-color: var(--color-page-background);
     position: fixed;
     right: @size-25;
     bottom: @size-8;
@@ -26,25 +21,25 @@
   div[class*='sc-popup-window--cointainer'],
   input[class*='sc-popup-window--search'],
   form[class*='sc-user-input active'] {
-    background-color: @color-dark-grey;
+    background-color: var(--color-dark-grey);
   }
 
   div[class*='sc-message-list'],
   div[class*='onlineList'],
   div[class*='closeOnlineList'] {
-    background-color: @color-active-background;
+    background-color: var(--color-active-background);
   }
 
   div[class*='onlineList'],
   input[class*='sc-popup-window--search'],
   form[class*='sc-user-input active'],
   input[class*='sc-popup-window--search'] {
-    color: @color-primary-text;
+    color: var(--color-primary-text);
   }
 
   button[class*='sc-user-input--emoji-icon-wrapper'] path,
   button[class*='sc-user-input--emoji-icon-wrapper'] circle {
-    fill: @color-primary-text;
+    fill: var(--color-primary-text);
   }
 
   div[class*='sc-launcher'] {
@@ -55,90 +50,13 @@
     bottom: @size-10;
   }
 
-<<<<<<< HEAD
-  > div.ShowGlobalChat {
-    display: block;
-    line-height: 0; // This removes the iframe's extra padding
+  div[class*='sc-chat-window'] {
     border: @size-1 solid var(--color-secondary-action-outline);
-=======
-  div[class*='sc-chat-window'] {
-    border: @size-1 solid @color-secondary-action-outline;
->>>>>>> 6c6f49f0
     border-radius: @size-3;
     height: 300px;
     overflow: hidden;
   }
 
-<<<<<<< HEAD
-  // Closed global chat window
-  > button {
-    .mono-9-bold;
-
-    align-items: center;
-    background: var(--color-module-background);
-    color: var(--color-primary-text);
-    display: flex;
-    flex-direction: row-reverse;
-    text-transform: uppercase;
-
-    > svg {
-      fill: var(--color-primary-text);
-      height: @size-12;
-      margin-left: @size-8;
-      transform: rotate(180deg);
-      width: @size-12;
-    }
-  }
-
-  // Open global chat window
-  > div {
-    background-color: var(--color-module-background);
-
-    // Header section
-    > div:first-of-type {
-      align-items: center;
-      background-color: var(--color-dark-grey);
-      border-bottom: 1px solid var(--color-dark-grey);
-      display: flex;
-      flex-direction: row;
-      padding: @size-7 @size-8;
-
-      > span {
-        color: var(--color-primary-text);
-        margin: 0 0;
-        text-transform: uppercase;
-      }
-
-      > span:first-of-type {
-        .mono-12;
-
-        margin: 0 @size-8 0 0;
-        font-weight: @weight-bold;
-      }
-
-      > span:nth-of-type(2) {
-        .mono-9;
-
-        background: var(--color-open-15);
-        border-radius: 0.1875rem;
-        color: var(--color-open);
-        padding: 0 1px;
-      }
-
-      > button {
-        margin: 0 0 0 auto;
-
-        > svg {
-          height: @size-8;
-          fill: var(--color-primary-text);
-          margin: 0;
-          width: @size-8;
-          position: relative;
-          bottom: 2px;
-        }
-      }
-    }
-=======
   form[class*='sc-user-input active'] > textarea {
     &:focus {
       border: none;
@@ -154,9 +72,8 @@
   }
 
   div[class*='sc-header--close-button'] path {
-    stroke: @color-primary-text;
+    stroke: var(--color-primary-text);
   }
->>>>>>> 6c6f49f0
 
   input[class*='sc-popup-window--search'] {
     &:focus {
@@ -171,8 +88,8 @@
   div[class*='sc-message--text'] {
     .text-12;
 
-    background-color: @color-dark-grey !important;
-    color: @color-primary-text !important;
+    background-color: var(--color-dark-grey) !important;
+    color: var(--color-primary-text) !important;
   }
 
   div[class*='sc-header--team-name'] {
