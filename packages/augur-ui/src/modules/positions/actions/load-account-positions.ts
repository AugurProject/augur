import { augur } from "services/augurjs";
import logError from "utils/log-error";
import { updateTopBarPL } from "modules/positions/actions/update-top-bar-pl";
import { updateLoginAccount } from "modules/account/actions/login-account";
<<<<<<< HEAD
import { updateAccountPositionsData } from "modules/positions/actions/account-positions";
import { PositionData, AccountPositionAction, PositionsTotal, AccountPosition, TradingPositionsPerMarket } from "modules/types";

interface UserTradingPositions {
  frozenFundsTotal: {
    frozenFunds: string;
  };
  tradingPositions: Array<PositionData>;
  tradingPositionsPerMarket: TradingPositionsPerMarket;
  tradingPositionsTotal?: PositionsTotal;
}

=======
import {
  updateAccountPositionsData,
} from "modules/positions/actions/account-positions";
import { AccountPosition } from "modules/types";
import { AppState } from "store";
>>>>>>> 8a9040eb

export const loadAccountPositions = (
  options: any = {},
  callback: Function = logError,
  marketIdAggregator: Function | undefined,
) => (dispatch: Function) => {
  dispatch(
    loadAccountPositionsInternal(
      options,
      (err: any, { marketIds = [], positions = {} }: any) => {
        if (marketIdAggregator) marketIdAggregator(marketIds);
        if (!err) postProcessing(marketIds, dispatch, positions, callback);
      },
    ),
  );
};

export const loadMarketAccountPositions = (
  marketId: string,
  callback = logError,
) => (dispatch: Function) => {
  dispatch(
    loadAccountPositionsInternal(
      { marketId },
      (err: any, { marketIds = [], positions = {} }: any) => {
        if (!err) postProcessing(marketIds, dispatch, positions, callback);
        dispatch(loadAccountPositionsTotals());
      },
    ),
  );
};

export const loadAccountPositionsTotals = (callback = logError) => (
  dispatch: Function,
  getState: Function,
) => {
  const { universe, loginAccount } = getState();
  augur.trading.getUserTradingPositions(
    { account: loginAccount.address, universe: universe.id },
    (err: any, positions: any) => {
      if (err) return callback(err, {});
      dispatch(
        updateLoginAccount({
          totalFrozenFunds: positions.frozenFundsTotal.frozenFunds,
          tradingPositionsTotal: positions.tradingPositionsTotal,
        })
      );
    }
  );
};

const loadAccountPositionsInternal = (
  options: any = {},
<<<<<<< HEAD
  callback: Function
) => (dispatch: Function, getState: Function) => {
=======
  callback: Function,
) => (dispatch: Function, getState: () => AppState) => {
>>>>>>> 8a9040eb
  const { universe, loginAccount } = getState();
  if (loginAccount.address == null || universe.id == null)
    return callback(null, {});
  augur.trading.getUserTradingPositions(
    { ...options, account: loginAccount.address, universe: universe.id },
    (err: any, positions: UserTradingPositions) => {
      if (err) return callback(err, {});
      if (positions == null || positions.tradingPositions == null) {
        return callback(null, {});
      }

      if (!options.marketId) {
        dispatch(
          updateLoginAccount({
            totalFrozenFunds: positions.frozenFundsTotal.frozenFunds,
            tradingPositionsTotal: positions.tradingPositionsTotal,
          }),
        );
      }

      const marketIds = Array.from(
        new Set([
          ...positions.tradingPositions.reduce(
            (p: any, position: any) => [...p, position.marketId],
            [],
          ),
        ]),
      );

      if (marketIds.length === 0) return callback(null, {});
      callback(err, { marketIds, positions });
    },
  );
};

const postProcessing = (
  marketIds: Array<string>,
  dispatch: Function,
  positions: UserTradingPositions,
  callback: Function
) => {
  marketIds.forEach((marketId: string) => {
    const marketPositionData: AccountPosition = {};
    const marketPositions = positions.tradingPositions.filter(
      (position: any) => position.marketId === marketId,
    );
    const outcomeIds: Array<number> = Array.from(
      new Set([
        ...marketPositions.reduce(
          (p: Array<number>, position: PositionData) => [
            ...p,
            position.outcome,
          ],
          [],
        ),
      ]),
    );
    marketPositionData[marketId] = {
      tradingPositions: {},
    };

    if (positions.tradingPositionsPerMarket && positions.tradingPositionsPerMarket[marketId]) {
      marketPositionData[marketId].tradingPositionsPerMarket = positions.tradingPositionsPerMarket[marketId];
    }

    outcomeIds.forEach((outcomeId: number) => {
      marketPositionData[marketId].tradingPositions[
        outcomeId
      ] = positions.tradingPositions.filter(
        (position: PositionData) =>
          position.marketId === marketId && position.outcome === outcomeId,
      )[0];
    });
    const positionData: AccountPositionAction = {
      marketId,
      positionData: marketPositionData,
    };
    dispatch(updateAccountPositionsData(positionData));
  });
  dispatch(updateTopBarPL());
  if (callback) callback(null, positions);
};<|MERGE_RESOLUTION|>--- conflicted
+++ resolved
@@ -2,10 +2,11 @@
 import logError from "utils/log-error";
 import { updateTopBarPL } from "modules/positions/actions/update-top-bar-pl";
 import { updateLoginAccount } from "modules/account/actions/login-account";
-<<<<<<< HEAD
+import { AppState } from "store";
 import { updateAccountPositionsData } from "modules/positions/actions/account-positions";
 import { PositionData, AccountPositionAction, PositionsTotal, AccountPosition, TradingPositionsPerMarket } from "modules/types";
 
+// TODO: this is the shape from augur-node will change from SDK getter
 interface UserTradingPositions {
   frozenFundsTotal: {
     frozenFunds: string;
@@ -14,14 +15,6 @@
   tradingPositionsPerMarket: TradingPositionsPerMarket;
   tradingPositionsTotal?: PositionsTotal;
 }
-
-=======
-import {
-  updateAccountPositionsData,
-} from "modules/positions/actions/account-positions";
-import { AccountPosition } from "modules/types";
-import { AppState } from "store";
->>>>>>> 8a9040eb
 
 export const loadAccountPositions = (
   options: any = {},
@@ -75,13 +68,9 @@
 
 const loadAccountPositionsInternal = (
   options: any = {},
-<<<<<<< HEAD
-  callback: Function
-) => (dispatch: Function, getState: Function) => {
-=======
   callback: Function,
 ) => (dispatch: Function, getState: () => AppState) => {
->>>>>>> 8a9040eb
+
   const { universe, loginAccount } = getState();
   if (loginAccount.address == null || universe.id == null)
     return callback(null, {});
