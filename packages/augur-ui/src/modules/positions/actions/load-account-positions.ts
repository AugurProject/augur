import {
  AccountPositionAction,
  AccountPosition,
} from 'modules/types';
import { augurSdk } from 'services/augursdk';
import { Getters } from '@augurproject/sdk';
<<<<<<< HEAD
import { AppStatus } from 'modules/app/store/app-status';

export const checkUpdateUserPositions = (marketIds: string[]) => {
  const { accountPositions } = AppStatus.get();
=======
import { updateUserFilledOrders } from 'modules/markets/actions/market-trading-history-management';
import { isSameAddress } from 'utils/isSameAddress';

export const checkUpdateUserPositions = (marketIds: string[]) => (
  dispatch: ThunkDispatch<void, any, Action>,
  getState: () => AppState
) => {
  const { accountPositions, marketInfos, loginAccount } = getState();
>>>>>>> a2ca7364
  const posMarketIds = Object.keys(accountPositions);
  const markMarketIds: string[] = Object.keys(marketInfos)
    .filter(m => isSameAddress(marketInfos[m].author, loginAccount.address))
    .map(m => marketInfos[m].id);
  const userMarketIds = [...posMarketIds, ...markMarketIds];
  let included = false;
  userMarketIds.map(m => {
    if (marketIds.includes(m)) included = true;
  });
  if (included) {
    loadAllAccountPositions();
  }
};

export const loadAllAccountPositions = async () => {
  const { loginAccount: { mixedCaseAddress }, universe: { id: universe }} = AppStatus.get();
  const { updateLoginAccount, updateUserFilledOrders } =  AppStatus.actions;
  const Augur = augurSdk.get();
  const positionsPlus: Getters.Users.UserPositionsPlusResult = await Augur.getUserPositionsPlus({
    account: mixedCaseAddress,
    universe,
  });

  updateUserFilledOrders(mixedCaseAddress, positionsPlus.userTradeHistory);
  if (positionsPlus.userPositions) userPositionProcessing(positionsPlus.userPositions);
  if (positionsPlus.userPositionTotals) {
    updateLoginAccount(positionsPlus.userPositionTotals);
  }
};

export const loadAccountOnChainFrozenFundsTotals = async () => {
  const { loginAccount, universe: { id: universe }} = AppStatus.get();
  const Augur = augurSdk.get();
  const frozen = await Augur.getTotalOnChainFrozenFunds({
    account: loginAccount.mixedCaseAddress,
    universe,
  });
  AppStatus.actions.updateLoginAccount({ 
    totalFrozenFunds: frozen.totalFrozenFunds,
  });
};

export const userPositionProcessing = (
  positions: Getters.Users.UserTradingPositions,
) => {
  if (!positions || !positions.tradingPositions) {
    return;
  }

  const userPositionsMarketIds: string[] = Array.from(
    new Set([
      ...positions.tradingPositions.reduce(
        (p, position) => [...p, position.marketId],
        []
      ),
    ])
  );
  userPositionsMarketIds.forEach((marketId: string) => {
    const marketPositionData: AccountPosition = {};
    const marketPositions = positions.tradingPositions.filter(
      (position: any) => position.marketId === marketId
    );
    const outcomeIds: number[] = Array.from(
      new Set([
        ...marketPositions.reduce(
          (p: number[], position: Getters.Users.TradingPosition) => [
            ...p,
            position.outcome,
          ],
          []
        ),
      ])
    );
    marketPositionData[marketId] = {
      tradingPositions: {},
    };

    if (
      positions.tradingPositionsPerMarket &&
      positions.tradingPositionsPerMarket[marketId]
    ) {
      // @ts-ignore
      marketPositionData[marketId].tradingPositionsPerMarket =
        positions.tradingPositionsPerMarket[marketId];
    }

    outcomeIds.forEach((outcomeId: number) => {
      marketPositionData[marketId].tradingPositions[
        outcomeId
      ] = positions.tradingPositions.filter(
        (position: Getters.Users.TradingPosition) =>
          position.marketId === marketId && position.outcome === outcomeId
      )[0];
    });
    const positionData: AccountPositionAction = {
      marketId,
      positionData: marketPositionData,
    };
    AppStatus.actions.updateAccountPositions(positionData);
  });
};<|MERGE_RESOLUTION|>--- conflicted
+++ resolved
@@ -4,24 +4,16 @@
 } from 'modules/types';
 import { augurSdk } from 'services/augursdk';
 import { Getters } from '@augurproject/sdk';
-<<<<<<< HEAD
 import { AppStatus } from 'modules/app/store/app-status';
+import { isSameAddress } from 'utils/isSameAddress';
+import { Markets } from 'modules/markets/store/markets';
 
 export const checkUpdateUserPositions = (marketIds: string[]) => {
-  const { accountPositions } = AppStatus.get();
-=======
-import { updateUserFilledOrders } from 'modules/markets/actions/market-trading-history-management';
-import { isSameAddress } from 'utils/isSameAddress';
-
-export const checkUpdateUserPositions = (marketIds: string[]) => (
-  dispatch: ThunkDispatch<void, any, Action>,
-  getState: () => AppState
-) => {
-  const { accountPositions, marketInfos, loginAccount } = getState();
->>>>>>> a2ca7364
+  const { accountPositions, loginAccount: { address } } = AppStatus.get();
+  const { marketInfos } = Markets.get();
   const posMarketIds = Object.keys(accountPositions);
   const markMarketIds: string[] = Object.keys(marketInfos)
-    .filter(m => isSameAddress(marketInfos[m].author, loginAccount.address))
+    .filter(m => isSameAddress(marketInfos[m].author, address))
     .map(m => marketInfos[m].id);
   const userMarketIds = [...posMarketIds, ...markMarketIds];
   let included = false;
