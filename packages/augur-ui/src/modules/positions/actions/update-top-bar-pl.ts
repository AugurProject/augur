import { augur } from "services/augurjs";
import { updateLoginAccount } from "modules/account/actions/login-account";
import logError from "utils/log-error";
import { AppState } from "store";

export const updateTopBarPL = (
  options: any = {},
<<<<<<< HEAD
  callback: Function = logError,
) => (dispatch: Function, getState: Function) => {
=======
  callback: Function = logError
) => (dispatch: Function, getState: () => AppState) => {
>>>>>>> 8a9040eb
  const { universe, loginAccount } = getState();
  if (loginAccount.address == null || universe.id == null)
    return callback(null);
  augur.augurNode.submitRequest(
    "getProfitLoss",
    {
      universe: universe.id,
      account: loginAccount.address,
      startTime: null,
      endTime: null,
      periodInterval: null,
      marketId: null,
    },
    (err: any, data: any) => {
      if (err) return callback(err);
      dispatch(
        updateLoginAccount({
          // @ts-ignore
          realizedPL: data[data.length - 1].realized,
          realizedPLPercent: data[data.length - 1].realizedPercent,
        }),
      );
    },
  );
};<|MERGE_RESOLUTION|>--- conflicted
+++ resolved
@@ -5,13 +5,8 @@
 
 export const updateTopBarPL = (
   options: any = {},
-<<<<<<< HEAD
   callback: Function = logError,
-) => (dispatch: Function, getState: Function) => {
-=======
-  callback: Function = logError
 ) => (dispatch: Function, getState: () => AppState) => {
->>>>>>> 8a9040eb
   const { universe, loginAccount } = getState();
   if (loginAccount.address == null || universe.id == null)
     return callback(null);
