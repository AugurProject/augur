import {
  createStore,
  combineReducers,
  applyMiddleware,
  compose,
  Middleware,
} from 'redux';
import { composeWithDevTools } from 'redux-devtools-extension';

import thunk from 'redux-thunk';

import { createReducer, AppStateInterface } from 'reducers';
import { windowRef } from 'utils/window-ref';
import { processFavorites } from 'modules/markets/helpers/favorites-processor';
import { getNetworkId } from 'modules/contracts/actions/contractCalls';
import { WindowApp } from 'modules/types';
import { augurSdk } from 'services/augursdk';

// console log middleware
const consoleLog = store => next => action => {
  if (!action) return;
  const isIgnoreFlag = action.meta != null && action.meta.ignore === true;
  if (typeof action !== 'function' && !isIgnoreFlag) {
    // console.log(action);
  }
  return next(action);
};

// local storage middleware
const localStorageMiddleware = store => next => action => {
  next(action);
  const state = store.getState() as AppState;
  if (
    !state ||
    !state.loginAccount ||
    !state.loginAccount.address ||
    !state.authStatus.isLogged ||
    !state.connection.isConnected
  ) {
    return;
  }
  const { address, affiliate } = state.loginAccount;
  const {
    pendingLiquidityOrders,
    analytics,
    favorites,
    alerts,
    readNotifications,
    pendingOrders,
    pendingQueue,
    drafts,
    env,
    connection,
    loginAccount
  } = state;
  const windowApp: WindowApp = windowRef as WindowApp;
  if (windowApp.localStorage && windowApp.localStorage.setItem) {
    const { localStorage } = windowApp;
    const { isConnected } = connection;
    const networkIdToUse: number = isConnected
      ? parseInt(getNetworkId(), 10)
      : 1;
    let universeId = env.universe;
    const Augur = augurSdk ? augurSdk.get() : undefined;
    if (Augur) {
      universeId = Augur.contracts.universe.address;
    }
    const universeIdToUse = universeId;
    const accountValue = localStorage.getItem(address) || '{}';
    let storedAccountData = JSON.parse(accountValue);
    if (!storedAccountData || !storedAccountData.selectedUniverse) {
      storedAccountData = {
        selectedUniverse: { [networkIdToUse]: universeIdToUse },
      };
    }
    const processedFavorites = processFavorites(
      favorites,
      storedAccountData.favorites,
      networkIdToUse,
      universeIdToUse
    );
    localStorage.setItem(
      address,
      JSON.stringify({
        pendingLiquidityOrders,
        analytics,
        favorites: processedFavorites,
        alerts,
        readNotifications,
        pendingOrders,
        pendingQueue,
        drafts,
        gasPriceInfo: {
          userDefinedGasPrice: state.gasPriceInfo.userDefinedGasPrice,
        },
        selectedUniverse: {
          ...storedAccountData.selectedUniverse,
        },
<<<<<<< HEAD
=======
        settings: loginAccount.settings || {},
>>>>>>> 5513f00f
        affiliate
      })
    );
  }
};

let middleware;

if (process.env.NODE_ENV === 'production') {
  middleware = applyMiddleware(thunk, localStorageMiddleware as Middleware);
} else {
  const whenever = require('redux-whenever');
  middleware = compose(
    whenever,
    composeWithDevTools({})(
      applyMiddleware(consoleLog, thunk, localStorageMiddleware as Middleware)
    )
  );
}

const rootReducers = createReducer();
// middleware
const store = createStore(combineReducers({ ...rootReducers }), middleware);

export type AppState = AppStateInterface;

// Keep a copy of the state on the window object for debugging.
if (process.env.NODE_ENV !== 'test') {
  Object.defineProperty(window, 'state', {
    get: store.getState,
    enumerable: true,
  });
}

if ((module as any).hot) {
  (module as any).hot.accept('./reducers', changed => {
    const nextReducers = require('reducers');
    store.replaceReducer(
      combineReducers({
        ...nextReducers.createReducer(),
      })
    );
  });

  Object.defineProperty(window, 'state', {
    get: store.getState,
    enumerable: true,
  });
}

export default store;<|MERGE_RESOLUTION|>--- conflicted
+++ resolved
@@ -96,10 +96,7 @@
         selectedUniverse: {
           ...storedAccountData.selectedUniverse,
         },
-<<<<<<< HEAD
-=======
         settings: loginAccount.settings || {},
->>>>>>> 5513f00f
         affiliate
       })
     );
