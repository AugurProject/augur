--- conflicted
+++ resolved
@@ -7,11 +7,8 @@
 @roboto-mono: 'roboto mono', sans-serif;
 
 // sizes
-<<<<<<< HEAD
-=======
 @size-1: 0.0625rem; // 1px
 @size-2: 0.125rem; // 2px
->>>>>>> 7c0973b8
 @size-3: 0.1875rem; // 3px
 @size-4: 0.25rem; // 4px
 @size-5: 0.3125rem; // 5px
