--- conflicted
+++ resolved
@@ -305,7 +305,6 @@
     @newIndex: @index;
     @rules();
   });
-<<<<<<< HEAD
 }
 
 @color-outcome-invalid-betting: #FF7E9D;
@@ -325,10 +324,7 @@
     @rules();
   });
 }
-=======
-} // 2 files
 
 // 3box Comments
 @color-upvote: #7EC9FF;
-@color-downvote: #FD6266;
->>>>>>> 6c6f49f0
+@color-downvote: #FD6266;