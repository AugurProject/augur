import moment from 'moment';
import { DateFormattedObject, TimezoneDateObject, DateTimeComponents } from 'modules/types';
import { createBigNumber } from './create-big-number';
<<<<<<< HEAD
import { ZERO } from 'modules/common/constants';
=======
import { ZERO, DAYS_AFTER_END_TIME_ORDER_EXPIRATION } from 'modules/common/constants';
import { getMaxMarketEndTime } from 'modules/contracts/actions/contractCalls';
import { number } from 'prop-types';
>>>>>>> 766909a2

const months = [
  'January',
  'February',
  'March',
  'April',
  'May',
  'June',
  'July',
  'August',
  'September',
  'October',
  'November',
  'December',
];

const shortMonths = [
  'Jan',
  'Feb',
  'Mar',
  'Apr',
  'May',
  'Jun',
  'Jul',
  'Aug',
  'Sept',
  'Oct',
  'Nov',
  'Dec',
];

export const NUMBER_OF_SECONDS_IN_A_DAY = 86400;
const HOURS_IN_A_DAY = 24;
const MINUTES_IN_A_HOUR = 60;

export function formatDate(d, timezone: string = null): DateFormattedObject {
  const date: Date = d instanceof Date ? d : new Date(0);

  // UTC Time Formatting
  const utcTime: number[] = [date.getUTCHours(), date.getUTCMinutes()];
  const utcTimeTwelve: string[] = getTwelveHourTime(utcTime);
  const utcTimeWithSeconds: string[] = [
    ('0' + date.getUTCHours()).slice(-2),
    ('0' + date.getUTCMinutes()).slice(-2),
    ('0' + date.getUTCSeconds()).slice(-2),
  ];
  const utcAMPM: string = ampm(('0' + date.getUTCHours()).slice(-2));

  // Locat Time Formatting
  const local24hrTimeWithSeconds: number[] = [date.getHours(), date.getMinutes(), date.getSeconds()];
  const localAMPM: string = ampm(local24hrTimeWithSeconds[0].toString());
  const localTimeTwelve: string[] = getTwelveHourTime(local24hrTimeWithSeconds);
  const localOffset: number = (date.getTimezoneOffset() / 60) * -1;
  const localOffsetFormatted: string =
    localOffset > 0 ? `+${localOffset}` : localOffset.toString();
  const timezoneLocal: string = timezone
    ? date.toLocaleTimeString('en-US', {
        timeZone: timezone,
        timeZoneName: 'short',
      })
    : date.toLocaleTimeString('en-us', { timeZoneName: 'short' });
  const timezoneName: string = `(${timezoneLocal.split(' ')[2]})`;

  return {
    value: date,
    formattedUtcShortTime: `${utcTimeWithSeconds.join(':')}`,
    formattedShortTime: `${convertTwoDigitValues(local24hrTimeWithSeconds).join(':')}`,
    formattedLocalShortDateSecondary: `${date.getDate()} ${
      shortMonths[date.getMonth()]
    } ${date.getFullYear()}`,
    formattedLocalShortDate: `${
      shortMonths[date.getMonth()]
    } ${date.getDate()} ${date.getFullYear()}`,
    formattedLocalShortWithUtcOffset: `${
      shortMonths[date.getMonth()]
    } ${date.getDate()}, ${date.getFullYear()} ${localTimeTwelve.join(
      ':'
    )} ${localAMPM} (UTC ${localOffsetFormatted})`,
    timestamp: date.getTime() / 1000,
    utcLocalOffset: localOffset,
    clockTimeLocal: `${localTimeTwelve.join(
      ':'
    )} ${localAMPM} (UTC ${localOffsetFormatted})`,
    formattedSimpleData: `${
      months[date.getMonth()]
    } ${date.getDate()}, ${date.getFullYear()}`,
    formattedUtcShortDate: `${
      shortMonths[date.getUTCMonth()]
    } ${date.getUTCDate()}, ${date.getUTCFullYear()}`,
    clockTimeUtc: `${utcTimeTwelve.join(':')} ${utcAMPM} - UTC`,
    formattedLocalShortDateTimeWithTimezone: `${
      shortMonths[date.getMonth()]
    } ${date.getDate()}, ${date.getFullYear()} ${localTimeTwelve.join(
      ':'
    )} ${localAMPM} ${timezoneName}`,
    formattedLocalShortDateTimeNoTimezone: `${
      shortMonths[date.getMonth()]
    } ${date.getDate()} ${date.getFullYear()} ${convertTwoDigitValues(local24hrTimeWithSeconds).join(
      ':'
    )}`,
    formattedUtc: `${
      months[date.getUTCMonth()]
    } ${date.getUTCDate()}, ${date.getUTCFullYear()} ${utcTimeTwelve.join(
      ':'
    )} ${utcAMPM} (UTC 0)`,
    formattedShortUtc: `${
      shortMonths[date.getUTCMonth()]
    } ${date.getUTCDate()} ${date.getUTCFullYear()} ${utcTimeTwelve.join(':')} ${utcAMPM} (UTC)`,
  };
}

const convertTwoDigitValues = (values: number[]) => values.map(v => `0${v}`.slice(-2));
function ampm(time: string): string {
  const value = parseInt(time, 10);
  return value < 12 ? 'AM' : 'PM';
}

function convertToTwelveHour(value: number): number {
  const hour = value < 12 ? value : value - 12;
  return hour || 12;
}

function getTwelveHourTime(time: number[]): string[] {
  const values: string[] = new Array(2);
  values[0] = convertToTwelveHour(time[0]).toString();
  values[1] = time[1].toString();
  if (time[1] < 10) values[1] = '0' + time[1];

  return values;
}

function getTimezoneAbbr(date: Date, timezone: string): string {
  if (!timezone) return '';
  let timezoneLocal = "";
  try {
    timezoneLocal = date.toLocaleTimeString('en-US', {
      timeZone: timezone.replace(' ', '_'),
      timeZoneName: 'short',
    });
  } catch(e){
    console.log("could not find timezone", timezone);
  }
  return timezoneLocal.split(' ')[2];
}
const LONG_FORMAT = 'MMMM DD, YYYY h:mm A';

export function buildformattedDate(
  timestamp: number,
  hour: number,
  minute: number,
  meridiem: string,
  timezone: string,
  offset: number
): TimezoneDateObject {

  const endTime = moment
    .unix(timestamp)
    .utc()
    .startOf('day');

  endTime.set({
    hour: hour,
    minute: minute,
  });

  if ((meridiem === '' || meridiem === 'AM') && endTime.hours() >= 12) {
    endTime.hours(endTime.hours() - 12);
  } else if (meridiem && meridiem === 'PM' && endTime.hours() < 12) {
    endTime.hours(endTime.hours() + 12);
  }
  const abbr = getTimezoneAbbr(endTime.toDate(), timezone);
  const timezoneFormat = endTime.format(LONG_FORMAT);
  const formattedLocalShortDateTimeWithTimezone = `${timezoneFormat} (${abbr})`;

  const adjOffset = createBigNumber(offset || ZERO).times("-1").toNumber();
  endTime.add(adjOffset, 'hours');

  const utcFormat = endTime.format(LONG_FORMAT);
  const formattedUtc = `${utcFormat} (UTC 0)`;

  return {
    formattedUtc: formattedUtc,
    formattedLocalShortDateTimeWithTimezone: formattedLocalShortDateTimeWithTimezone,
    timestamp: endTime.unix(),
  };
}

export function timestampComponents(timestamp: number, offset: number = 0, timezone: string = null): Partial<DateTimeComponents> {
  const date = moment.unix(timestamp).utcOffset(offset);
  let meridiem = 'AM';
  let hour = date.hours()
  if (hour == 0) {
    hour = 12; // moment uses 0 for 24 (12 am)
    meridiem = 'AM';
  } else if (hour >= 12) {
    hour = hour > 12 ? hour - 12 : hour;
    meridiem = 'PM'
  }
  return {
    setEndTime: timestamp,
    hour: String(hour),
    minute: `0${date.minutes()}`.slice(-2),
    meridiem,
    timezone
  }
}

export function convertUnixToFormattedDate(integer: number = 0) {
  return formatDate(moment.unix(integer).toDate());
}

export function convertSaltToFormattedDate(integer: number = 0) {
  return formatDate(moment(integer).toDate());
}

export function getBeginDate(
  currentAugurTimestampInMilliseconds: number,
  periodString: string
): number | null {
  const date = moment(currentAugurTimestampInMilliseconds);
  let beginDate = date.subtract(1, 'day');
  if (periodString === 'week') {
    beginDate = date.subtract(7, 'day');
  }
  if (periodString === 'month') {
    beginDate = date.subtract(1, 'month');
  }
  if (periodString === 'all') {
    return null;
  }
  return beginDate.unix();
}

export function startOfTomorrow(unixTimestamp: number): number {
  return moment
    .unix(unixTimestamp)
    .add(1, 'day')
    .startOf('day')
    .unix();
}

export function datesOnSameDay(firstUnixTimestamp, utcUnixTimestamp) {
  const startDate = moment.unix(firstUnixTimestamp).utc().startOf('day').unix();
  const endDate = moment.unix(utcUnixTimestamp).utc().startOf('day').unix();
  return  startDate === endDate;
}

export function minMarketEndTimeDay(currentTimestamp) {
  return moment.unix(currentTimestamp).startOf('day');
}

export function dateHasPassed(
  currentAugurTimestampInMilliseconds: number,
  unixTimestamp: number
): boolean {
  const date = moment(currentAugurTimestampInMilliseconds).utc();
  return date.unix() > unixTimestamp;
}

export function getDaysRemaining(
  endUnixTimestamp: number,
  startUnixTimestamp: number
): number {
  if (!endUnixTimestamp || !startUnixTimestamp) return 0;
  if (startUnixTimestamp > endUnixTimestamp) return 0;
  const remainingTicks = endUnixTimestamp - startUnixTimestamp;
  return Math.floor(remainingTicks / NUMBER_OF_SECONDS_IN_A_DAY);
}

export function getHoursRemaining(
  endUnixTimestamp: number,
  startUnixTimestamp: number
): number {
  if (!endUnixTimestamp || !startUnixTimestamp) return 0;
  if (startUnixTimestamp > endUnixTimestamp) return 0;
  const remainingTicks = endUnixTimestamp - startUnixTimestamp;
  return Math.floor(
    (remainingTicks / NUMBER_OF_SECONDS_IN_A_DAY) * HOURS_IN_A_DAY
  );
}

export function getMinutesRemaining(
  endUnixTimestamp: number,
  startUnixTimestamp: number
): number {
  if (!endUnixTimestamp || !startUnixTimestamp) return 0;
  if (startUnixTimestamp > endUnixTimestamp) return 0;
  const remainingTicks = endUnixTimestamp - startUnixTimestamp;
  return Math.floor(
    (remainingTicks / NUMBER_OF_SECONDS_IN_A_DAY) *
      HOURS_IN_A_DAY *
      MINUTES_IN_A_HOUR
  );
}

export function getSecondsRemaining(
  endUnixTimestamp: number,
  startUnixTimestamp: number
): number {
  if (!endUnixTimestamp || !startUnixTimestamp) return 0;
  if (startUnixTimestamp > endUnixTimestamp) return 0;
  const remainingTicks = endUnixTimestamp - startUnixTimestamp;
  // use MINUTES_IN_A_HOUR 2 times since there are also 60 seconds in a minute
  return Math.floor(
    (remainingTicks / NUMBER_OF_SECONDS_IN_A_DAY) *
      HOURS_IN_A_DAY *
      MINUTES_IN_A_HOUR *
      MINUTES_IN_A_HOUR
  );
}

export function getHoursMinusDaysRemaining(
  endUnixTimestamp: number,
  startUnixTimestamp: number
): number {
  const getDays = getDaysRemaining(endUnixTimestamp, startUnixTimestamp);
  const hours = getDays * 24;
  return getHoursRemaining(endUnixTimestamp, startUnixTimestamp) - hours;
}

export function getMinutesMinusHoursRemaining(
  endUnixTimestamp: number,
  startUnixTimestamp: number
): number {
  const getHours = getHoursRemaining(endUnixTimestamp, startUnixTimestamp);
  const hours = getHours * 60;
  return getMinutesRemaining(endUnixTimestamp, startUnixTimestamp) - hours;
}

export function getMarketAgeInDays(
  creationTimeTimestamp: number,
  currentTimestamp: number
): number {
  const start = moment(creationTimeTimestamp * 1000).utc();
  const daysPassed = moment(currentTimestamp * 1000).diff(start, 'days');
  return daysPassed;
}

export function getSecondsMinusMinutesRemaining(
  endUnixTimestamp: number,
  startUnixTimestamp: number
): number {
  const getMinutes = getMinutesRemaining(endUnixTimestamp, startUnixTimestamp);
  const minutes = getMinutes * 60;
  return getSecondsRemaining(endUnixTimestamp, startUnixTimestamp) - minutes;
}

export function roundTimestampToPastDayMidnight(unixTimestamp: number): number {
  const actual = moment(unixTimestamp)
    .utc()
    .startOf('day');
  return actual.unix();
}

export function getOneWeekInFutureTimestamp(currentUnixTimestamp) {
  return moment.unix(currentUnixTimestamp).add(1, 'week').unix();
}

export function getFullDaysBetween(
  startUnixTimestamp: number,
  endUnixTimestamp: number,
): string[] {
  const getDays = getDaysRemaining(endUnixTimestamp, startUnixTimestamp);
  const daysBetween: string[] = [];
  for (let i = 1; i < getDays; i++) {
    const date = moment(startUnixTimestamp * 1000).utc().startOf('day').add(i, "days");
    daysBetween.push(`${shortMonths[date.utc().month()]} ${date.utc().format("DD")}`);
  }

  return daysBetween;
}

export function getDurationBetween(timestamp1, timestamp2) {
  const timestamp1Moment = moment.unix(timestamp1);
  const timestamp2Moment = moment.unix(timestamp2);
  return moment.duration(timestamp1Moment.diff(timestamp2Moment));
}

export function calcOrderExpirationTime(endTime: number, currentTime: number) {
  // one week in the future if market endTime has already passed
  if (endTime < currentTime)
    return moment
      .unix(currentTime)
      .add(DAYS_AFTER_END_TIME_ORDER_EXPIRATION, 'days')
      .unix();
  return endTime;
}

export function calcOrderExpirationDaysRemaining(
  endTime: number,
  currentTime: number
) {
  const remaining = getDaysRemaining(endTime, currentTime);
  if (remaining <= 0) return DAYS_AFTER_END_TIME_ORDER_EXPIRATION;
  return remaining;
}<|MERGE_RESOLUTION|>--- conflicted
+++ resolved
@@ -1,13 +1,7 @@
 import moment from 'moment';
 import { DateFormattedObject, TimezoneDateObject, DateTimeComponents } from 'modules/types';
 import { createBigNumber } from './create-big-number';
-<<<<<<< HEAD
-import { ZERO } from 'modules/common/constants';
-=======
 import { ZERO, DAYS_AFTER_END_TIME_ORDER_EXPIRATION } from 'modules/common/constants';
-import { getMaxMarketEndTime } from 'modules/contracts/actions/contractCalls';
-import { number } from 'prop-types';
->>>>>>> 766909a2
 
 const months = [
   'January',
