--- conflicted
+++ resolved
@@ -44,11 +44,7 @@
         };
         const subscription: string = subscriptions.subscribe(
           eventName,
-<<<<<<< HEAD
-          buildResponse
-=======
           buildResponse(eventName)
->>>>>>> 85186af9
         );
         ctx.postMessage(
           MakeJsonRpcResponse(messageData.id, { subscribed: eventName, subscription })
