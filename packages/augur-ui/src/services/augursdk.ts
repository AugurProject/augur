import { NetworkId, getAddressesForNetwork } from '@augurproject/artifacts';
import {
  Augur,
  CalculateGnosisSafeAddressParams,
  Connectors,
  createClient,
  SDKConfiguration,
  NULL_ADDRESS
} from '@augurproject/sdk';
import { EthersSigner } from 'contract-dependencies-ethers';

import { JsonRpcProvider } from 'ethers/providers';
import {
  listenToUpdates,
  unListenToEvents,
} from 'modules/events/actions/listen-to-updates';
import { EnvObject } from 'modules/types';
import { isEmpty } from 'utils/is-empty';
import { analytics } from './analytics';
import { isLocalHost } from 'utils/is-localhost';
import { createBrowserMesh } from './browser-mesh';
import { EthersProvider } from '@augurproject/ethersjs-provider';
import { getFingerprint } from 'utils/get-fingerprint';

export class SDK {
  client: Augur | null = null;
  isSubscribed = false;
  networkId: NetworkId;
  private signerNetworkId: string;
  private connector:Connectors.BaseConnector;
  private config: SDKConfiguration;


  // Keeping this here for backward compatibility
  get sdk() {
    return this.client;
  }

  connect(account: string = null):Promise<void> {
    return this.connector.connect(this.config, account);
  }

  async makeClient(
    provider: JsonRpcProvider,
    env: EnvObject,
    signer: EthersSigner = undefined,
    account: string = null,
    affiliate: string = NULL_ADDRESS,
    enableFlexSearch = true,
  ): Promise<Augur> {
    this.networkId = (await provider.getNetwork()).chainId.toString() as NetworkId;
    const addresses = getAddressesForNetwork(this.networkId);

    this.config = {
      networkId: this.networkId,
      ethereum: env['ethereum'],
      gnosis: env['gnosis'],
      zeroX: env['zeroX'],
      addresses,
    };

    const ethersProvider = new EthersProvider(
      provider,
      this.config.ethereum.rpcRetryCount,
      this.config.ethereum.rpcRetryInterval,
      this.config.ethereum.rpcConcurrency
    );

    if (this.config.sdk && this.config.sdk.enabled) {
      this.connector = new Connectors.WebsocketConnector();
    } else {
      this.connector = new Connectors.SingleThreadConnector();
    }

    this.client = await createClient(this.config, this.connector, account, signer, ethersProvider, enableFlexSearch, createBrowserMesh);

    if (!isEmpty(account)) {
<<<<<<< HEAD
      this.syncUserData(account, signer, this.networkId, this.config.gnosis && this.config.gnosis.enabled).catch((error) => {
=======
      this.syncUserData(account, signer, this.networkId, this.config.gnosis && this.config.gnosis.enabled, affiliate).catch((error) => {
>>>>>>> 4fa250f5
        console.log('Gnosis safe create error during create: ', error);
      });
    }

    // tslint:disable-next-line:ban-ts-ignore
    // @ts-ignore
    window.AugurSDK = this.client;
    return this.client;
  }

  /**
   * @name getOrCreateGnosisSafe
   * @description - Kick off the Gnosis safe creation process for a given wallet address.
   * @param {string} owner - Wallet address
   * @returns {Promise<void>}
   */
  async getOrCreateGnosisSafe(owner: string, networkId: NetworkId, affiliate: string = NULL_ADDRESS): Promise<void | string> {
    if (!this.client) {
      console.log('Trying to init gnosis safe before Augur is initalized');
      return;
    }

    const gnosisLocalstorageItemKey = `gnosis-relay-request-${networkId}-${owner}`;
    const fingerprint = getFingerprint();
    // Up to UI side to check the localstorage wallet matches the wallet address.
    const calculateGnosisSafeAddressParamsString = localStorage.getItem(
      gnosisLocalstorageItemKey
    );
    if (calculateGnosisSafeAddressParamsString) {
      const calculateGnosisSafeAddressParams = JSON.parse(
        calculateGnosisSafeAddressParamsString
      ) as CalculateGnosisSafeAddressParams;
      const result = await this.client.gnosis.getOrCreateGnosisSafe({
        ...calculateGnosisSafeAddressParams,
        affiliate,
        fingerprint,
        owner,
      });
      return result.safe;
    } else {
      const result = await this.client.gnosis.getOrCreateGnosisSafe(
        { owner, affiliate, fingerprint }
      );

      // Write response to localstorage.
      localStorage.setItem(gnosisLocalstorageItemKey, JSON.stringify(result));
      return result.safe;
    }
  }

  async syncUserData(
    account: string,
    signer: EthersSigner,
    expectedNetworkId: NetworkId,
    useGnosis: boolean,
    affiliate: string,
    updateUser?: Function
  ) {
    if (!this.client) {
      throw new Error('Trying to sync user data before Augur is initialized');
    }

    if (expectedNetworkId && this.networkId !== expectedNetworkId) {
      throw new Error(`Setting the current user is expecting to be on network ${expectedNetworkId} but Augur was already connected to ${this.networkId}`);
    }

    if (!signer) {
      throw new Error('Attempting to set logged in user without specifying a signer');
    }

    this.client.signer = signer;

    if (useGnosis) {
      account = (await this.getOrCreateGnosisSafe(
        account,
        this.networkId,
        affiliate
      )) as string;

      this.client.setUseGnosisSafe(true);
      this.client.setUseGnosisRelay(true);
      this.client.setGnosisSafeAddress(account);
      if (!!updateUser) {
        updateUser(account);
      }
    }

    if (!isLocalHost()) {
      analytics.identify(account, { networkId: this.networkId, useGnosis });
    }
  }

  async destroy() {
    unListenToEvents(this.client);
    this.isSubscribed = false;
    this.client = null;
  }

  get(): Augur {
    if (this.client) {
      return this.client;
    }
    throw new Error('API must be initialized before use.');
  }

  ready(): boolean {
    if (this.client) return true;
    return false;
  }

  subscribe(dispatch): void {
    if (this.isSubscribed) return;
    try {
      this.isSubscribed = true;
      console.log('Subscribing to Augur events');
      dispatch(listenToUpdates(this.get()));
    } catch (e) {
      this.isSubscribed = false;
    }
  }
}

export const augurSdk = new SDK();<|MERGE_RESOLUTION|>--- conflicted
+++ resolved
@@ -75,11 +75,7 @@
     this.client = await createClient(this.config, this.connector, account, signer, ethersProvider, enableFlexSearch, createBrowserMesh);
 
     if (!isEmpty(account)) {
-<<<<<<< HEAD
-      this.syncUserData(account, signer, this.networkId, this.config.gnosis && this.config.gnosis.enabled).catch((error) => {
-=======
       this.syncUserData(account, signer, this.networkId, this.config.gnosis && this.config.gnosis.enabled, affiliate).catch((error) => {
->>>>>>> 4fa250f5
         console.log('Gnosis safe create error during create: ', error);
       });
     }
