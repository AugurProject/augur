--- conflicted
+++ resolved
@@ -141,36 +141,18 @@
   resultCount,
   pageNumber
 ) => {
-<<<<<<< HEAD
   track(MARKET_LIST_VIEWED, {
     search,
     selectedCategories,
     maxLiquiditySpread,
     marketFilter,
-    marketSort,
+    sortBy,
     maxFee,
     templateFilter,
     includeInvalidMarkets,
     resultCount,
     pageNumber,
   });
-=======
-  dispatch(
-    track(MARKET_LIST_VIEWED, {
-      search,
-      selectedCategories,
-      maxLiquiditySpread,
-      marketFilter,
-      sortBy,
-      maxFee,
-      templateFilter,
-      marketTypeFilter,
-      includeInvalidMarkets,
-      resultCount,
-      pageNumber,
-    })
-  );
->>>>>>> 0bfce962
 };
 
 export const orderAmountEntered = (
