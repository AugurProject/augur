--- conflicted
+++ resolved
@@ -44,14 +44,9 @@
     "docker:pull": "AUGUR_CORE_VERSION=$(npm explore augur.js -- npm run --silent core:version) docker-compose pull",
     "docker:spin-down": "AUGUR_CORE_VERSION=$(npm explore augur.js -- npm run --silent core:version) docker-compose down",
     "git:push:protected": "PUSH_PROTECTED_BRANCHES=true git push",
-<<<<<<< HEAD
-    "prepush": "node scripts/pre-push.js",
+    "prepush": "yarn test && node scripts/pre-push.js",
     "version": "npm run build:mainnet",
     "watch": "node scripts/dev.js"
-=======
-    "prepush": "yarn test && node scripts/pre-push.js",
-    "version": "npm run build:mainnet"
->>>>>>> db16f8e0
   },
   "dependencies": {
     "@0xproject/order-utils": "^1.0.7",
