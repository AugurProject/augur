import Knex from "knex";
import {
  Address,
  Augur,
  BigNumber,
  ErrorCallback,
  FormattedEventLog,
  MarketCreatedLogExtraInfo,
  MarketsRow,
  OutcomesRow,
  ReportingState,
  TokensRow
} from "../../types";
import { each } from "bluebird";
import { forEachOf } from "async";
import { convertDivisorToRate } from "../../utils/convert-divisor-to-rate";
import { convertFixedPointToDecimal } from "../../utils/convert-fixed-point-to-decimal";
import { createSearchProvider } from "../../database/fts";
import { contentSearchBuilder } from "../../utils/content-search-builder";
import { formatBigNumberAsFixed } from "../../utils/format-big-number-as-fixed";
import { augurEmitter } from "../../events";
import { ETHER, MarketType, SubscriptionEventNames, WEI_PER_ETHER, ZERO } from "../../constants";
import { getCurrentTime } from "../process-block";
import { BigNumber as BigNumberJS } from "bignumber.js";
import { PRECISION } from "../../constants";

interface IOutcomes {
  numOutcomes: number;
  outcomeNames: Array<string | number | null>;
  shareTokens: Array<string>;
}

function getOutcomesFromLog(augur: Augur, log: FormattedEventLog) {
  return new Promise<IOutcomes>((resolve, reject) => {
    const market = augur.getMarket(log.market);
    const numOutcomes = parseInt(log.marketType, 10) === MarketType.categorical ? (log.outcomes.length + 1) : 2;

    const shareTokens = new Array(numOutcomes);
    const outcomeNames: Array<string | number | null> = (parseInt(log.marketType) === MarketType.categorical && log.outcomes) ? log.outcomes : new Array(numOutcomes - 1).fill(null);

    forEachOf(shareTokens, async (_: null, outcome: number, nextOutcome: ErrorCallback) => {
      const shareToken = await market.getShareToken_(new BigNumber(outcome));
      shareTokens[outcome] = shareToken;
      nextOutcome(null);
    }, (err: Error | null): void => {
      if (err) return reject(err);
      resolve({
        numOutcomes,
        outcomeNames,
        shareTokens
      });
    });
  });
}

export async function processMarketCreatedLog(augur: Augur, log: FormattedEventLog) {
  try {
    const market = augur.contracts.marketFromAddress(log.market);

    const endTime = await market.getEndTime_();
    const marketCreatorSettlementFeeDivisor = (await market.getMarketCreatorSettlementFeeDivisor_()).toString();
    const reportingFeeDivisor = (await augur.contracts.universe.getOrCacheReportingFeeDivisor_()).toString();

    const getOutcomes = await getOutcomesFromLog(augur, log);
    const disputeWindow = await market.getDisputeWindow_();
    const designatedReporter = await market.getDesignatedReporter_();
    const numTicks = (await market.getNumTicks_()).toString();
    const validityBondAttoeth = "1";

    return async (db: Knex) => {
      const designatedReportStakeRow: { balance: BigNumber } = await db("balances_detail").first("balance").where({
        owner: log.market,
        symbol: "REP"
      });
      if (designatedReportStakeRow == null) throw new Error(`No REP balance on market: ${log.market} (${log.transactionHash}`);
      const marketStateDataToInsert: { [index: string]: string | number | boolean } = {
        marketId: log.market,
        reportingState: ReportingState.PRE_REPORTING,
        blockNumber: log.blockNumber
      };
      let query = db.insert(marketStateDataToInsert).into("market_state");
      if (db.client.config.client !== "sqlite3") {
        query = query.returning("marketStateId");
      }
      const marketStateRow: Array<number> = await query;
      if (!marketStateRow || !marketStateRow.length) throw new Error("No market state ID");
      const marketStateId = marketStateRow[0];
      const extraInfo: MarketCreatedLogExtraInfo = (log.extraInfo != null && typeof log.extraInfo === "object") ? log.extraInfo : {};
      const marketType: string = MarketType[log.marketType];
      const marketCategoryName = canonicalizeCategoryName(log.topic);
      const minPrice = new BigNumberJS(log.prices[0]).div(PRECISION.multiple).toFixed();
      const maxPrice = new BigNumberJS(log.prices[1]).div(PRECISION.multiple).toFixed();

      const marketsDataToInsert: MarketsRow<string | number> = {
        marketType,
        transactionHash: log.transactionHash,
        logIndex: log.logIndex,
        marketId: log.market,
        marketCreator: log.marketCreator,
        creationBlockNumber: log.blockNumber,
        category: marketCategoryName,
<<<<<<< HEAD
        shortDescription: extraInfo!._description || "",
        minPrice,
        maxPrice,
=======
        shortDescription: extraInfo!.description || "",
        minPrice: log.prices[0].toString(),
        maxPrice: log.prices[1].toString(),
>>>>>>> c863b977
        tag1: (extraInfo!.tags && extraInfo!.tags!.length) ? extraInfo!.tags![0] : null,
        tag2: (extraInfo!.tags && extraInfo!.tags!.length > 1) ? extraInfo!.tags![1] : null,
        longDescription: extraInfo!.longDescription || null,
        scalarDenomination: extraInfo!._scalarDenomination || null,
        resolutionSource: extraInfo!.resolutionSource || null,
        universe: log.universe,
        numOutcomes: getOutcomes.numOutcomes,
        marketStateId,
        disputeWindow: disputeWindow,
        endTime: endTime.toNumber(),
        designatedReporter: designatedReporter,
        designatedReportStake: convertFixedPointToDecimal(designatedReportStakeRow.balance, WEI_PER_ETHER),
        numTicks: numTicks,
        feeDivisor: log.feeDivisor,
        initialReportSize: null,
        reportingFeeRate: convertDivisorToRate(reportingFeeDivisor),
        volume: "0",
        sharesOutstanding: "0",
        openInterest: "0",
        validityBondSize: validityBondAttoeth,
        forking: 0,
        needsMigration: 0,
        needsDisavowal: 0,
        finalizationBlockNumber: null
      };
      const outcomesDataToInsert: Partial<OutcomesRow<string>> = formatBigNumberAsFixed<Partial<OutcomesRow<BigNumber>>, Partial<OutcomesRow<string>>>({
        marketId: log.market,
        price: new BigNumber(log.prices[0]).add(new BigNumber(log.prices[1])).div(new BigNumber(getOutcomes.numOutcomes)),
        volume: ZERO,
        shareVolume: ZERO
      });
      const tokensDataToInsert: Partial<TokensRow> = {
        marketId: log.market,
        symbol: "shares"
      };
      await db.insert(marketsDataToInsert).into("markets");
      const searchProvider = createSearchProvider(db);
      if (searchProvider !== null) {
        await searchProvider.addSearchData(contentSearchBuilder(marketsDataToInsert));
      }
      await db.batchInsert("outcomes", getOutcomes.shareTokens.map((_: Address, outcome: number): Partial<OutcomesRow<string>> => Object.assign({
        outcome,
        description: outcome === 0 ? "Invalid" : getOutcomes.outcomeNames[outcome - 1]
      }, outcomesDataToInsert)), getOutcomes.numOutcomes);
      await db.batchInsert("tokens", getOutcomes.shareTokens.map((contractAddress: Address, outcome: number): Partial<TokensRow> => Object.assign({
        contractAddress,
        outcome
      }, tokensDataToInsert)), getOutcomes.numOutcomes);
      await db.batchInsert("token_supply", getOutcomes.shareTokens.map((contractAddress: Address): Partial<TokensRow> => Object.assign({
        token: contractAddress,
        supply: "0"
      })), getOutcomes.numOutcomes);


      await db.insert({
        blockNumber: log.blockNumber,
        transactionHash: log.transactionHash,
        logIndex: log.logIndex,
        token: ETHER,
        sender: log.marketCreator,
        recipient: log.market,
        value: validityBondAttoeth
      }).into("transfers");
      augurEmitter.emit(SubscriptionEventNames.MarketCreated, Object.assign(
        { creationTime: getCurrentTime() },
        log,
        marketsDataToInsert));

      await createCategoryIfNotExists(db, log.universe, marketCategoryName);
    };

  } catch (e) {
    console.error(e);
    throw (e);
  }
}

// canonicalizeCategoryName owns the definition of what it means to
// sanitize/canonicalize a category name. augur-node needn't make
// assumptions about user-provided category names stored on the
// blockchain. Instead, we process each category name once, here, and
// then augur-node can use category names anonymously everywhere, ie.
// everywhere else can assume the category names are already okay/sanitized.
function canonicalizeCategoryName(categoryName: string): string {
  // Right now we uppercase every category name, such that
  // "Sports" and "sports" are the same category within
  // augur-node and, downstream, from the end user perspective.
  return categoryName.toUpperCase();
}

export async function createCategoryIfNotExists(db: Knex, universe: string, categoryName: string) {
  // select openInterest as a cheap column to then count results. Might be replaced with Knex.count()
  const categoriesRows = await db.select("openInterest").from("categories").where({ category: categoryName, universe });
  if (categoriesRows && categoriesRows.length) return; // category already exists
  return db.insert({ category: categoryName, universe }).into("categories");
}

export async function processMarketCreatedLogRemoval(augur: Augur, log: FormattedEventLog) {
  return async (db: Knex) => {
    const marketId = log.market;
    await db.from("markets").where({ marketId }).del();
    await db.from("outcomes").where({ marketId }).del();
    await db.from("token_supply").whereIn("token", (queryBuilder) => {
      return queryBuilder.select("contractAddress").from("tokens").where({ marketId });
    }).del();
    await db.from("tokens").where({ marketId }).del();
    await db.from("market_state").where({ marketId }).del();
    await db.from("transfers").where({ recipient: marketId, token: ETHER }).del();

    const searchProvider = createSearchProvider(db);
    if (searchProvider !== null) {
      await searchProvider.removeSeachData(log.market);
    }
    augurEmitter.emit(SubscriptionEventNames.MarketCreated, log);
  };
}<|MERGE_RESOLUTION|>--- conflicted
+++ resolved
@@ -99,15 +99,9 @@
         marketCreator: log.marketCreator,
         creationBlockNumber: log.blockNumber,
         category: marketCategoryName,
-<<<<<<< HEAD
-        shortDescription: extraInfo!._description || "",
+        shortDescription: extraInfo!.description || "",
         minPrice,
         maxPrice,
-=======
-        shortDescription: extraInfo!.description || "",
-        minPrice: log.prices[0].toString(),
-        maxPrice: log.prices[1].toString(),
->>>>>>> c863b977
         tag1: (extraInfo!.tags && extraInfo!.tags!.length) ? extraInfo!.tags![0] : null,
         tag2: (extraInfo!.tags && extraInfo!.tags!.length > 1) ? extraInfo!.tags![1] : null,
         longDescription: extraInfo!.longDescription || null,
