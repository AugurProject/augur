--- conflicted
+++ resolved
@@ -13,19 +13,11 @@
 export async function processLogByName(augur: Augur, log: ParsedLogWithEventName, emitEvent: boolean): Promise<(db: Knex) => Promise<void>> {
   const contractProcessors = logProcessors["Augur"];
 
-<<<<<<< HEAD
-  if (!log.topics) {
-=======
   if(!log.topics) {
->>>>>>> f303dc9b
     return (db: Knex) => Promise.resolve();
   }
 
   const logProcessorName = log.eventName;
-<<<<<<< HEAD
-
-=======
->>>>>>> f303dc9b
   if (logProcessorName && contractProcessors && contractProcessors[logProcessorName]) {
     const logProcessor = contractProcessors[logProcessorName];
     if (emitEvent) {
@@ -34,11 +26,6 @@
         augurEmitter.emit(SubscriptionEventNames[subscriptionEventName], log);
       }
     }
-<<<<<<< HEAD
-
-    console.log(logProcessorName);
-=======
->>>>>>> f303dc9b
     return processLog(augur, log, contractProcessors[logProcessorName]);
   } else {
     console.log('Cannot find processor for: ', JSON.stringify(log));
