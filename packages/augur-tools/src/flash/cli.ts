import { FlashSession } from './flash';
import Vorpal from 'vorpal';
import program from "commander";
import { addScripts } from './scripts';
import { addGanacheScripts } from './ganache-scripts';
import { Account, ACCOUNTS } from '../constants';
import { NetworkConfiguration, NETWORKS } from '@augurproject/core';
import { Addresses } from '@augurproject/artifacts';
import { computeAddress } from 'ethers/utils';
import * as fs from 'fs';

async function processAccounts(flash: FlashSession, args: any) {
    // Figure out which private key to use.
    if (args.key && args.keyfile) {
      console.error('ERROR: Cannot specify both --key and --keyfile');
      process.exit(1);
    } else if (args.key) {
      flash.accounts = [ accountFromPrivateKey(args.key) ];
    } else if (args.keyfile) {
      const key = await fs.readFileSync(args.keyfile).toString();
      flash.accounts = [ accountFromPrivateKey(key) ];
    } else if (process.env.ETHEREUM_PRIVATE_KEY) {
      flash.accounts = [ accountFromPrivateKey(process.env.ETHEREUM_PRIVATE_KEY) ];
    } else {
      flash.accounts = ACCOUNTS;
    }

}
async function run() {
  const flash = new FlashSession([]);

  addScripts(flash);
  addGanacheScripts(flash);

  program
    .name('flash')
    .storeOptionsAsProperties(false)
    .passCommandToAction(false)
    .option('-k, --key <key>', 'Private key to use, Overrides ETHEREUM_PRIVATE_KEY environment variable, if set.')
    .option('--keyfile <keyfile>', 'File containing private key to use. Overrides ETHEREUM_PRIVATE_KEY environment variable, if set.')
    .option('-n, --network <network>', `Name of network to run on. Use "none" for commands that don't use a network.)`, 'environment');

  program
    .command('interactive')
    .description('Run flash interactively, where you can connect once and run multiple flash scripts in the same session.')
    .action(async (args) => {
      const opts = Object.assign({}, program.opts(), args);
      await processAccounts(flash, opts);
      const vorpal = makeVorpalCLI(flash);
      flash.log = vorpal.log.bind(vorpal);
      vorpal.show();
    })

  for (const name of Object.keys(flash.scripts) || []) {
    const script = flash.scripts[name];
    const subcommand = program.command(script.name).description(script.description);

    for (const opt of script.options || []) {
      const args = [ `--${opt.name} ${opt.flag ? '' : `<${opt.name}>`}`];
      if (opt.abbr) args.unshift(`-${opt.abbr}`);
      const option = opt.required === true ? subcommand.requiredOption(args.join(', ')) : subcommand.option(args.join(', '))
        .description(opt.description || '')
    }
    subcommand.action(async (args) => {
      try {
        const opts = Object.assign({}, program.opts(), args);
        await processAccounts(flash, opts);
        if (script.ignoreNetwork !== true && opts.network !== 'none') {
          flash.network = NetworkConfiguration.create(opts.network as NETWORKS);
          flash.provider = flash.makeProvider(flash.network);
          const networkId = await flash.getNetworkId(flash.provider);
          flash.contractAddresses = Addresses[networkId];
        }
        await flash.call(script.name, opts);
      } catch(e){
        console.error(e);
        process.exit(1); // Needed to prevent hanging
      } finally {
        process.exit(0); // Needed to prevent hanging
      }
    });
  }

  if (process.argv.length === 2) {
    program.help();
  } else {
    await program.parseAsync(process.argv);
  }
}

function makeVorpalCLI(flash: FlashSession): Vorpal {
  const vorpal = new Vorpal();

  for (const script of Object.values(flash.scripts)) {
    let v: Vorpal|Vorpal.Command = vorpal;
    v = v.command(script.name, script.description || '');

    const types = { string: [], boolean: [] };
    for (const option of script.options || []) {
      // Vorpal interprets options as boolean (flag) or string,
      // depending on the structure of its first argument.
      //   boolean: --foo
      //   string: --foo <bar>
      const flag = option.flag || false;
      const abbr = option.abbr ? `-${option.abbr},` : '';
      const optionValue = `${abbr}--${option.name}${flag ? '' : ' <arg>'}`;
      v = v.option(optionValue, option.description);
      if (flag) {
        types.boolean.push(option.name);
        if (option.abbr) types.boolean.push(option.abbr);
      } else {
        types.string.push(option.name);
        if (option.abbr) types.string.push(option.abbr);
      }
    }
    v.types(types);
    v = v.action(async function(this: Vorpal.CommandInstance, args: Vorpal.Args): Promise<void> {
      await flash.call(script.name, args.options).catch(console.error);
    });
  }

  vorpal.delimiter('augur$');

  return vorpal;
}

function accountFromPrivateKey(key: string): Account {
  key = cleanKey(key);
  return {
    secretKey: key,
    publicKey: computeAddress(key),
    balance: 0, // not used here; only for ganache premining
  }
}

function cleanKey(key: string): string {
  if (key.slice(0, 2) !== '0x') {
    key = `0x${key}`;
  }
  if (key[key.length - 1] === '\n') {
    key = key.slice(0, key.length - 1)
  }
  return key;
}

if (require.main === module) {
<<<<<<< HEAD
  (async () => {
    const flash = new FlashSession([]);

    addScripts(flash);
    addGanacheScripts(flash);

    const args = parse(flash);

    // Figure out which private key to use.
    if (args.key && args.keyfile) {
      console.error('ERROR: Cannot specify both --key and --keyfile');
      process.exit(1);
    } else if (args.key) {
      flash.accounts = [ accountFromPrivateKey(args.key) ];
    } else if (args.keyfile) {
      const key = await fs.readFileSync(args.keyfile).toString();
      flash.accounts = [ accountFromPrivateKey(key) ];
    } else if (process.env.ETHEREUM_PRIVATE_KEY) {
      flash.accounts = [ accountFromPrivateKey(process.env.ETHEREUM_PRIVATE_KEY) ];
    } else {
      flash.accounts = ACCOUNTS;
    }

    if (args.command === 'interactive') {
      const vorpal = makeVorpalCLI(flash);
      flash.log = vorpal.log.bind(vorpal);
      vorpal.show();
    } else if (args.network === 'none') {
      await flash.call(args.command, args).catch(console.error);
    } else {
      try {
        const network = args.network as NETWORKS;
        flash.network = NetworkConfiguration.create(network, true, flash.accounts[0].secretKey);
        flash.provider = flash.makeProvider(flash.network);
        const networkId = await flash.getNetworkId(flash.provider);
        flash.contractAddresses = Addresses[networkId];
        await flash.call(args.command, args);
      } catch(e){
        console.error(e);
        process.exit(1); // Needed to prevent hanging
      } finally {
        process.exit(0); // Needed to prevent hanging

      }
    }
  })();
=======
  run().catch(console.log);
>>>>>>> 2830e8fd
}<|MERGE_RESOLUTION|>--- conflicted
+++ resolved
@@ -144,54 +144,5 @@
 }
 
 if (require.main === module) {
-<<<<<<< HEAD
-  (async () => {
-    const flash = new FlashSession([]);
-
-    addScripts(flash);
-    addGanacheScripts(flash);
-
-    const args = parse(flash);
-
-    // Figure out which private key to use.
-    if (args.key && args.keyfile) {
-      console.error('ERROR: Cannot specify both --key and --keyfile');
-      process.exit(1);
-    } else if (args.key) {
-      flash.accounts = [ accountFromPrivateKey(args.key) ];
-    } else if (args.keyfile) {
-      const key = await fs.readFileSync(args.keyfile).toString();
-      flash.accounts = [ accountFromPrivateKey(key) ];
-    } else if (process.env.ETHEREUM_PRIVATE_KEY) {
-      flash.accounts = [ accountFromPrivateKey(process.env.ETHEREUM_PRIVATE_KEY) ];
-    } else {
-      flash.accounts = ACCOUNTS;
-    }
-
-    if (args.command === 'interactive') {
-      const vorpal = makeVorpalCLI(flash);
-      flash.log = vorpal.log.bind(vorpal);
-      vorpal.show();
-    } else if (args.network === 'none') {
-      await flash.call(args.command, args).catch(console.error);
-    } else {
-      try {
-        const network = args.network as NETWORKS;
-        flash.network = NetworkConfiguration.create(network, true, flash.accounts[0].secretKey);
-        flash.provider = flash.makeProvider(flash.network);
-        const networkId = await flash.getNetworkId(flash.provider);
-        flash.contractAddresses = Addresses[networkId];
-        await flash.call(args.command, args);
-      } catch(e){
-        console.error(e);
-        process.exit(1); // Needed to prevent hanging
-      } finally {
-        process.exit(0); // Needed to prevent hanging
-
-      }
-    }
-  })();
-=======
   run().catch(console.log);
->>>>>>> 2830e8fd
 }