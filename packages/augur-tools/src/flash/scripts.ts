--- conflicted
+++ resolved
@@ -15,17 +15,12 @@
 
 import { BigNumber } from 'bignumber.js';
 import { formatBytes32String } from 'ethers/utils';
-<<<<<<< HEAD
-import { calculatePayoutNumeratorsArray, QUINTILLION } from '@augurproject/sdk';
-import { ethers } from "ethers";
-import { abiV1 } from "@augurproject/artifacts";
-=======
+import { ethers } from 'ethers';
+import { abiV1 } from '@augurproject/artifacts';
 import {
   calculatePayoutNumeratorsArray,
   QUINTILLION,
-  Logs,
 } from '@augurproject/sdk';
->>>>>>> 2c5764b6
 
 export function addScripts(flash: FlashSession) {
   flash.addScript({
@@ -212,7 +207,7 @@
         flag: true,
       },
       {
-        name: "v1",
+        name: 'v1',
         description: 'Fetch logs from V1 contracts.',
         flag: true,
       },
@@ -526,8 +521,6 @@
     },
   });
 
-<<<<<<< HEAD
-=======
   flash.addScript({
     name: 'contribute-to-tentative-winning-outcome',
     options: [
@@ -597,7 +590,6 @@
     },
   });
 
->>>>>>> 2c5764b6
   flash.addScript({
     name: 'finalize',
     options: [
