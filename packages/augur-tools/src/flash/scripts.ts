--- conflicted
+++ resolved
@@ -912,11 +912,7 @@
       const address = args.userAccount ? (args.userAccount as string) : null;
       const interval = args.refreshInterval ? Number(args.refreshInterval) * 1000 : 15000;
       const orderSize = args.orderSize ? Number(args.orderSize) : null;
-<<<<<<< HEAD
-      const expiration = args.expiration ? new BigNumber(String(args.expiration)) : new BigNumber(300); // five minutes
-=======
       const expiration = args.expiration ? new BigNumber(String(args.expiration)) : new BigNumber(600);
->>>>>>> 3593ccba
       const user: ContractAPI = await this.ensureUser(this.network, true, true, address, true, true);
       console.log('waiting many seconds on purpose for client to sync');
       await new Promise<void>(resolve => setTimeout(resolve, 90000));
@@ -1019,16 +1015,9 @@
       const numOrderLimit = args.numOrderLimit ? Number(args.numOrderLimit) : 100;
       const burstRounds = args.burstRounds ? Number(args.burstRounds) : 10;
       const orderSize = args.orderSize ? Number(args.orderSize) : 10;
-<<<<<<< HEAD
-      const expiration = args.expiration ? new BigNumber(String(args.expiration)) : new BigNumber(300); // five minutes
-      const user: ContractAPI = await this.ensureUser(this.network, true, true, address, true, true);
-      console.log('waiting many seconds on purpose for client to sync');
-      await new Promise<void>(resolve => setTimeout(resolve, 90000));
-=======
       const expiration = args.expiration ? new BigNumber(String(args.expiration)) : new BigNumber(600); // ten minutes
       const user: ContractAPI = await this.ensureUser(this.network, false, true, address, true, true);
 
->>>>>>> 3593ccba
       const skipFaucetOrApproval = args.skipFaucetOrApproval as boolean;
       if (!skipFaucetOrApproval) {
         this.log('order-firehose, faucet and approval');
@@ -2091,26 +2080,6 @@
         if (dev) {
           const deployMethod = fake ? 'fake-all' : 'normal-all';
           await this.call(deployMethod, { createMarkets: true });
-<<<<<<< HEAD
-        }
-
-        this.contractAddresses = Addresses[networkId];
-        await spawnSync('yarn', ['build']); // so UI etc will have the correct addresses
-
-        spawnSync('yarn', ['workspace', '@augurproject/gnosis-relay-api', 'run-relay', '-d'], {
-          env: {
-            ...process.env,
-            ETHEREUM_CHAIN_ID: networkId,
-            CUSTOM_CONTRACT_ADDRESSES: JSON.stringify(this.contractAddresses),
-            GNOSIS_SAFE_CONTRACT_ADDRESS: formatAddress(this.contractAddresses.GnosisSafe, { prefix: true }),
-            PROXY_FACTORY_CONTRACT_ADDRESS: formatAddress(this.contractAddresses.ProxyFactory, { prefix: true }),
-            ZEROX_CONTRACT_ADDRESS: formatAddress(this.contractAddresses.ZeroXTrade, { lower: true, prefix: false }),
-          }
-        });
-
-        if (!detach) {
-          await awaitUserInput('Running dockers. Press ENTER to quit:');
-=======
         } else {
           this.contractAddresses = Addresses[networkId];
         }
@@ -2134,7 +2103,6 @@
             stdio: 'inherit',
           });
           await awaitUserInput('Running dockers. Press ENTER to quit:\n');
->>>>>>> 3593ccba
         }
 
       } finally {
