import { deployContracts } from '../libs/blockchain';
import { FlashSession, FlashArguments } from './flash';
import { createCannedMarkets } from './create-canned-markets-and-orders';
import { _1_ETH } from '../constants';
import {
  Contracts as compilerOutput,
  refreshSDKConfig,
  abiV1,
  environments,
  buildConfig,
} from '@augurproject/artifacts';
import { ContractInterfaces } from '@augurproject/core';
import moment from 'moment';
import { BigNumber } from 'bignumber.js';
import { formatBytes32String } from 'ethers/utils';
import { ethers } from 'ethers';
import {
  calculatePayoutNumeratorsArray,
  QUINTILLION,
  convertDisplayAmountToOnChainAmount,
  convertDisplayPriceToOnChainPrice,
  stringTo32ByteHex,
  numTicksToTickSizeWithDisplayPrices,
  convertOnChainPriceToDisplayPrice,
  NativePlaceTradeDisplayParams,
  startServer
} from '@augurproject/sdk';
import { fork } from './fork';
import { dispute } from './dispute';
import { MarketList, MarketOrderBook } from '@augurproject/sdk/build/state/getter/Markets';
import { generateTemplateValidations } from './generate-templates';
import { spawn, spawnSync, execSync } from 'child_process';
import { showTemplateByHash, validateMarketTemplate } from './template-utils';
import { cannedMarkets, singleOutcomeAsks, singleOutcomeBids } from './data/canned-markets';
import { ContractAPI } from '../libs/contract-api';
import { OrderBookShaper, OrderBookConfig } from './orderbook-shaper';
import { NumOutcomes } from '@augurproject/sdk/src/state/logs/types';
import { flattenZeroXOrders } from '@augurproject/sdk/build/state/getter/ZeroXOrdersGetters';
import { formatAddress, sleep, waitForSigint } from "./util";
import { runWsServer, runWssServer } from '@augurproject/sdk/build/state/WebsocketEndpoint';
import { createApp, runHttpServer, runHttpsServer } from '@augurproject/sdk/build/state/HTTPEndpoint';

export function addScripts(flash: FlashSession) {
  flash.addScript({
    name: 'connect',
    description: 'Connect to an Ethereum node.',
    options: [
      {
        name: 'account',
        abbr: 'a',
        description:
          'account address to connect with, if no address provided contract owner is used',
      },
      {
        name: 'network',
        abbr: 'n',
        description:
          'Which network to connect to. Defaults to "local" aka local node.',
      },
      {
        name: 'useSdk',
        abbr: 'u',
        description: 'a few scripts need sdk, -u to wire up sdk',
        flag: true,
      },
      {
        name: 'useZeroX',
        abbr: 'z',
        description: 'use zeroX mesh client endpoint',
        flag: true,
      },
    ],
    async call(this: FlashSession, args: FlashArguments) {
      const network = (args.network as string) || 'local';
      const account = args.account as string;
      const useSdk = Boolean(args.useSdk);
      const useZeroX = Boolean(args.useZeroX);
      if (account) flash.account = account;
      this.config = environments[network];
      this.provider = this.makeProvider(this.config);
      await this.ensureUser(this.network, useSdk, true, null, useZeroX, useZeroX);
    },
  });

  flash.addScript({
    name: 'show-config',
    async call(this: FlashSession) {
      this.log(JSON.stringify(this.config, null, 2));
    }
  });

  flash.addScript({
    name: 'deploy',
    description:
      'Upload contracts to blockchain and register them with the Augur contract.',
    options: [
      {
        name: 'write-artifacts',
        abbr: 'w',
        description: 'Deprecated. Kept for compatibility.',
        flag: true,
      },
      {
        name: 'do-not-write-artifacts',
        description: 'Prevents deploy from overwriting environments/$env.json',
        flag: true,
      },
      {
        name: 'time-controlled',
        abbr: 't',
        description:
          'Use the TimeControlled contract for testing environments.',
        flag: true,
      },
      {
        name: 'useSdk',
        abbr: 'u',
        description: 'a few scripts need sdk, -u to wire up sdk',
        flag: true,
      },
      {
        name: 'environment',
        abbr: 'e',
        description: 'name of environment. ex: local, kovan, mainnet'
      },
      {
        name: 'parallel',
        abbr: 'p',
        description: 'deploy contracts non-serially',
        flag: true,
      },
    ],
    async call(this: FlashSession, args: FlashArguments) {
      const useSdk = Boolean(args.useSdk);
      const serial = !Boolean(args.parallel);
      const env = args.environment as string || this.network || 'local';
      if (this.noProvider()) return;

      console.log('Deploying: ', args);

      if (typeof args.doNotWriteArtifacts !== 'undefined') {
        this.config.deploy.writeArtifacts = !Boolean(args.doNotWriteArtifacts)
      }
      if (typeof args.timeControlled !== 'undefined') {
        this.config.deploy.normalTime = !Boolean(args.timeControlled)
      }

      const { addresses } = await deployContracts(
        env,
        this.provider,
        this.accounts[0],
        compilerOutput,
        this.config,
        serial
      );
      this.config.addresses = addresses;

      if (useSdk) {
        await flash.ensureUser(this.network, useSdk);
      }
    },
  });

  flash.addScript({
    name: 'faucet',
    description: 'Mints Cash tokens for user.',
    options: [
      {
        name: 'amount',
        abbr: 'a',
        description: 'Quantity of Cash.',
        required: true,
      },
      {
        name: 'target',
        abbr: 't',
        description: 'Account to send funds (defaults to current user)',
        required: false
      },
      {
        name: 'use-gsn',
        abbr: 'g',
        description: 'Faucet via gsn',
        flag: true,
        required: false
      },
    ],
    async call(this: FlashSession, args: FlashArguments) {
      const target = args.target as string;
      const useGsn = Boolean(args.useGsn);
      const amount = Number(args.amount);
      const atto = new BigNumber(amount).times(_1_ETH);

      if (this.noProvider()) return;
      const user = await this.ensureUser(undefined, null, true, null, null, useGsn);

      await user.faucetOnce(atto);

      // If we have a target we transfer from current account to target.
      // Cannot directly faucet to target because:
      // 1) it might not have ETH, and
      // 2) specifying sender for contract calls only works if signer is available,
      //    which is typically only true of main account or its wallet
      if (target) {
        await user.augur.contracts.cash.transfer(target, atto);
      }
    },
  });

  flash.addScript({
    name: 'transfer',
    description: 'Transfer tokens to account',
    options: [
      {
        name: 'amount',
        abbr: 'a',
        description: 'Quantity',
        required: true,
      },
      {
        name: 'token',
        abbr: 'k',
        description: 'REP, ETH, DAI',
        required: true,
      },
      {
        name: 'target',
        abbr: 't',
        description: 'Account to send funds (defaults to current user)',
        required: false
      }
    ],
    async call(this: FlashSession, args: FlashArguments) {
      if (this.noProvider()) return;
      const user = await this.ensureUser();

      const target = String(args.target);
      const amount = Number(args.amount);
      const token = String(args.token);
      const atto = new BigNumber(amount).times(_1_ETH);

      switch(token) {
        case 'REP':
          return user.augur.contracts.getReputationToken().transfer(target, atto);
        case 'ETH':
          return user.augur.sendETH(target, atto);
        default:
          return user.augur.contracts.cash.transfer(target, atto);
      }
    },
  });

  flash.addScript({
    name: 'rep-faucet',
    description: 'Mints REP tokens for user.',
    options: [
      {
        name: 'amount',
        abbr: 'a',
        description: 'Quantity of REP.',
        required: true,
      },
      {
        name: 'target',
        abbr: 't',
        description: 'Account to send funds (defaults to current user)',
        required: false
      },
      {
        name: 'useLegacyRep',
        abbr: 'r',
        flag: true,
        description: 'faucet legacy rep',
        required: false
      }
    ],
    async call(this: FlashSession, args: FlashArguments) {
      if (this.noProvider()) return;
      const useLegacyRep = Boolean(args.useLegacyRep);
      const user = await this.ensureUser();
      const amount = Number(args.amount);
      const atto = new BigNumber(amount).times(_1_ETH);

      await user.repFaucet(atto, useLegacyRep);

      // if we have a target we transfer from current account to target.
      if(args.target) {
        if (useLegacyRep) {
          await user.augur.contracts.legacyReputationToken.transfer(String(args.target), atto);
        } else {
          await user.augur.contracts.reputationToken.transfer(String(args.target), atto);
        }
      }
    },
  });

  flash.addScript({
    name: 'migrate-rep',
    description: 'migrate rep to universe.',
    options: [
      {
        name: 'payoutNumerators',
        abbr: 'p',
        description: 'payout numerators of child unverse.',
        required: true,
      },
      {
        name: 'amount',
        abbr: 'a',
        description: 'Quantity of REP.',
        required: true,
      },
    ],
    async call(this: FlashSession, args: FlashArguments) {
      if (this.noProvider()) return;
      const user = await this.ensureUser();
      const amount = Number(args.amount);
      const atto = new BigNumber(amount).times(_1_ETH);
      const payout = String(args.payoutNumerators)
        .split(',')
        .map(i => new BigNumber(i));
      console.log(payout);
      await user.migrateOutByPayoutNumerators(payout, atto);
    },
  });

  flash.addScript({
    name: 'gas-limit',
    async call(this: FlashSession): Promise<number | undefined> {
      if (this.noProvider()) return undefined;

      const block = await this.provider.getBlock('latest');
      const gasLimit = block.gasLimit.toNumber();
      this.log(`Gas limit: ${gasLimit}`);
      return gasLimit;
    },
  });

  flash.addScript({
    name: 'new-market',
    options: [
      {
        name: 'yesno',
        abbr: 'y',
        description: 'create yes no market, default if no options are added',
        flag: true,
      },
      {
        name: 'categorical',
        abbr: 'c',
        description: 'create categorical market',
        flag: true,
      },
      {
        name: 'scalar',
        abbr: 's',
        description: 'create scalar market',
        flag: true,
      },
      {
        name: 'title',
        abbr: 'd',
        description: 'market title',
      }
    ],
    async call(this: FlashSession, args: FlashArguments) {
      const yesno = args.yesno as boolean;
      const cat = args.categorical as boolean;
      const scalar = args.scalar as boolean;
      const title = args.title ? String(args.title) : null;
      if (yesno) {
        await this.call('create-reasonable-yes-no-market', {title});
      }
      if (cat) {
        await this.call('create-reasonable-categorical-market', {outcomes: 'first,second,third,fourth,fifth'});
      }
      if (scalar) {
        await this.call('create-reasonable-scalar-market', {title});
      }

      if (!yesno && !cat && !scalar) {
        await this.call('create-reasonable-yes-no-market', {title});
      }
    }
  });

  flash.addScript({
    name: 'create-reasonable-yes-no-market',
    options: [
      {
        name: 'title',
        abbr: 'd',
        description: 'market title',
      }
    ],
    async call(this: FlashSession, args: FlashArguments) {
      const title = args.title ? String(args.title) : null;
      if (this.noProvider()) return;
      const user = await this.ensureUser();

      this.market = await user.createReasonableYesNoMarket(title);
      this.log(`Created YesNo market "${this.market.address}".`);
      return this.market;
    },
  });

  flash.addScript({
    name: 'create-reasonable-categorical-market',
    options: [
      {
        name: 'outcomes',
        abbr: 'o',
        description: 'Comma-separated.',
        required: true,
      },
      {
        name: 'title',
        abbr: 'd',
        description: 'market title',
      }
    ],
    async call(this: FlashSession, args: FlashArguments) {
      if (this.noProvider()) return;
      const user = await this.ensureUser();
      const outcomes: string[] = (args.outcomes as string)
        .split(',')
        .map(formatBytes32String);
      const title = args.title ? String(args.title) : null;
      this.market = await user.createReasonableMarket(outcomes, title);
      this.log(`Created Categorical market "${this.market.address}".`);
      return this.market;
    },
  });

  flash.addScript({
    name: 'create-reasonable-scalar-market',
    options: [
      {
        name: 'title',
        abbr: 'd',
        description: 'market title',
      }
    ],
    async call(this: FlashSession, args: FlashArguments) {
      if (this.noProvider()) return;
      const user = await this.ensureUser();
      const title = args.title ? String(args.title) : null;
      this.market = await user.createReasonableScalarMarket(title);
      this.log(`Created Scalar market "${this.market.address}".`);
      return this.market;
    },
  });

  flash.addScript({
    name: 'create-canned-markets',
    options: [
      {
        name: 'use-gsn',
        abbr: 'g',
        description: 'Faucet via gsn',
        flag: true,
        required: false
      },
    ],
    async call(this: FlashSession, args: FlashArguments) {
      const useGsn = Boolean(args.useGsn);
      const user = await this.ensureUser(undefined, null, true, null, null, useGsn);
      await user.repFaucet(QUINTILLION.multipliedBy(1000000));
      await user.faucetOnce(QUINTILLION.multipliedBy(1000000));
      await user.approve(QUINTILLION.multipliedBy(3000000));

      await this.call('init-warp-sync', {});
      await this.call('add-eth-exchange-liquidity', {
        ethAmount: '4',
        cashAmount: '600'
      });
      return createCannedMarkets(user);
    },
  });

  flash.addScript({
    name: 'create-canned-markets-with-orders',
    async call(this: FlashSession) {
      await this.ensureUser();
      const markets = await this.call('create-canned-markets', {});
      for(let i = 0; i < markets.length; i++) {
        const createdMarket = markets[i];
        const numTicks = await createdMarket.market.getNumTicks_();
        const numOutcomes = await createdMarket.market.getNumberOfOutcomes_();
        const marketId = createdMarket.market.address;
        const skipFaucetOrApproval = true;
        if(numOutcomes.gt(new BigNumber(3))) {
          await this.call('create-cat-zerox-orders', {marketId, numOutcomes: numOutcomes.toString(), skipFaucetOrApproval});
        } else {
          if (numTicks.eq(new BigNumber(100))) {
            await this.call('create-yesno-zerox-orders', {marketId, skipFaucetOrApproval});
          } else {
            try {
              const maxPrice = createdMarket.canned.maxPrice;
              const minPrice = createdMarket.canned.minPrice;
              await this.call('create-scalar-zerox-orders', {marketId, maxPrice, minPrice, numTicks: numTicks.toString(), skipFaucetOrApproval});
            } catch(e) {
              console.log('could not create orders for scalar market', e)
            }
          }
        }
      }
    },
  });

  flash.addScript({
    name: 'create-yesno-zerox-orders',
    options: [
      {
        name: 'marketId',
        abbr: 'm',
        description: 'market to create zeroX orders on',
      },
      {
        name: 'skipFaucetOrApproval',
        flag: true,
        description: 'do not faucet or approve, has already been done'
      },
      {
        name: 'network',
        abbr: 'n',
        description:
          'Which network to connect to. Defaults to "environment" aka local node.',
      },
      {
        name: 'useGsn',
        flag: true,
        description: 'use wallet instead of user account'
      },
      {
        name: 'userAccount',
        abbr: 'u',
        description:
          'User account to create orders, if not provided then contract owner is used',
      },
    ],
    async call(this: FlashSession, args: FlashArguments) {
      const market = String(args.marketId);
      const useGsn = Boolean(args.useGsn);
      const address = args.userAccount ? (args.userAccount as string) : null;
      const user = await this.ensureUser(this.network, false, true, address, true, useGsn);
      const skipFaucetApproval = args.skipFaucetOrApproval as boolean;
      if (!skipFaucetApproval) {
        await user.faucetOnce(QUINTILLION.multipliedBy(1000000));
        await user.approve(QUINTILLION.multipliedBy(1000000));
      }
      const yesNoMarket = cannedMarkets.find(c => c.marketType === 'yesNo');
      const orderBook = yesNoMarket.orderBook;
      const timestamp = await this.call('get-timestamp', {});
      const tradeGroupId = String(Date.now());
      const oneHundredDays = new BigNumber(8640000);
      const expirationTime = new BigNumber(timestamp).plus(oneHundredDays);
      const orders = [];
      for (let a = 0; a < Object.keys(orderBook).length; a++) {
        const outcome = Number(Object.keys(orderBook)[a]) as 0 | 1 | 2 | 3 | 4 | 5 | 6 | 7;
        const buySell = Object.values(orderBook)[a];

        const { buy, sell } = buySell;

        for (const { shares, price } of buy) {
          this.log(`creating buy order, ${shares} @ ${price}`);
          orders.push({
            direction: 0,
            market,
            numTicks: new BigNumber(100),
            numOutcomes: 3,
            outcome,
            tradeGroupId,
            fingerprint: formatBytes32String('11'),
            doNotCreateOrders: false,
            displayMinPrice: new BigNumber(0),
            displayMaxPrice: new BigNumber(1),
            displayAmount: new BigNumber(shares),
            displayPrice: new BigNumber(price),
            displayShares: new BigNumber(0),
            expirationTime,
          });
        }

        for (const { shares, price } of sell) {
          this.log(`creating sell order, ${shares} @ ${price}`);
          orders.push({
            direction: 1,
            market,
            numTicks: new BigNumber(100),
            numOutcomes: 3,
            outcome,
            tradeGroupId,
            fingerprint: formatBytes32String('11'),
            doNotCreateOrders: false,
            displayMinPrice: new BigNumber(0),
            displayMaxPrice: new BigNumber(1),
            displayAmount: new BigNumber(shares),
            displayPrice: new BigNumber(price),
            displayShares: new BigNumber(0),
            expirationTime,
          });
        }
      }
      await user.placeZeroXOrders(orders).catch(e => console.log(e));
    },
  });

  flash.addScript({
    name: 'create-cat-zerox-orders',
    options: [
      {
        name: 'marketId',
        abbr: 'm',
        required: true,
        description: 'market to create zeroX orders on',
      },
      {
        name: 'numOutcomes',
        abbr: 'o',
        required: true,
        description: 'number of outcomes the market has',
      },
      {
        name: 'skipFaucetOrApproval',
        flag: true,
        description: 'do not faucet or approve, has already been done'
      },
      {
        name: 'network',
        abbr: 'n',
        description:
          'Which network to connect to. Defaults to "environment" aka local node.',
      },
      {
        name: 'useGsn',
        flag: true,
        description: 'use wallet instead of user account'
      },
      {
        name: 'userAccount',
        abbr: 'u',
        description:
          'User account to create orders, if not provided then contract owner is used',
      },
    ],
    async call(this: FlashSession, args: FlashArguments) {
      const market = String(args.marketId);
      const numOutcomes = Number(args.numOutcomes);
      const useGsn = Boolean(args.useGsn);
      const address = args.userAccount ? (args.userAccount as string) : null;
      const user = await this.ensureUser(this.network, false, true, address, true, useGsn);
      const skipFaucetApproval = args.skipFaucetOrApproval as boolean;
      if (!skipFaucetApproval) {
        await user.faucetOnce(QUINTILLION.multipliedBy(1000000));
        await user.approve(QUINTILLION.multipliedBy(1000000));
      }

      const orderBook = {
        1: {
          buy: singleOutcomeBids,
          sell: singleOutcomeAsks,
        },
        2: {
          buy: singleOutcomeBids,
          sell: singleOutcomeAsks,
        },
        3: {
          buy: singleOutcomeBids,
          sell: singleOutcomeAsks,
        },
        4: {
          buy: singleOutcomeBids,
          sell: singleOutcomeAsks,
        },
        5: {
          buy: singleOutcomeBids,
          sell: singleOutcomeAsks,
        },
        6: {
          buy: singleOutcomeBids,
          sell: singleOutcomeAsks,
        },
        7: {
          buy: singleOutcomeBids,
          sell: singleOutcomeAsks,
        },
      };

      const timestamp = await this.call('get-timestamp', {});
      const tradeGroupId = String(Date.now());
      const oneHundredDays = new BigNumber(8640000);
      const expirationTime = new BigNumber(timestamp).plus(oneHundredDays);
      const orders = [];
      for (let a = 0; a < numOutcomes; a++) {
        const outcome = Number(Object.keys(orderBook)[a]) as 0 | 1 | 2 | 3 | 4 | 5 | 6 | 7;
        const buySell = Object.values(orderBook)[a];

        const { buy, sell } = buySell;

        for (const { shares, price } of buy) {
          this.log(`creating buy order, ${shares} @ ${price}`);
          orders.push({
            direction: 0,
            market,
            numTicks: new BigNumber(100),
            numOutcomes: 3,
            outcome,
            tradeGroupId,
            fingerprint: formatBytes32String('11'),
            doNotCreateOrders: false,
            displayMinPrice: new BigNumber(0),
            displayMaxPrice: new BigNumber(1),
            displayAmount: new BigNumber(shares),
            displayPrice: new BigNumber(price),
            displayShares: new BigNumber(0),
            expirationTime,
          });
        }

        for (const { shares, price } of sell) {
          this.log(`creating sell order, ${shares} @ ${price}`);
          orders.push({
            direction: 1,
            market,
            numTicks: new BigNumber(100),
            numOutcomes: 3,
            outcome,
            tradeGroupId,
            fingerprint: formatBytes32String('11'),
            doNotCreateOrders: false,
            displayMinPrice: new BigNumber(0),
            displayMaxPrice: new BigNumber(1),
            displayAmount: new BigNumber(shares),
            displayPrice: new BigNumber(price),
            displayShares: new BigNumber(0),
            expirationTime,
          });
        }
      }
      await user.placeZeroXOrders(orders).catch(e => console.log(e));
    },
  });

  flash.addScript({
    name: 'create-scalar-zerox-orders',
    options: [
      {
        name: 'marketId',
        abbr: 'm',
        required: true,
        description: 'market to create zeroX orders on',
      },
      {
        name: 'maxPrice',
        abbr: 'x',
        required: true,
        description: 'max price',
      },
      {
        name: 'minPrice',
        abbr: 'p',
        required: true,
        description: 'min price',
      },
      {
        name: 'numTicks',
        abbr: 't',
        required: true,
        description: 'market numTicks',
      },
      {
        name: 'onInvalid',
        flag: true,
        description: 'create zeroX orders on invalid outcome',
      },
      {
        name: 'skipFaucetOrApproval',
        flag: true,
        description: 'do not faucet or approve, has already been done'
      },
      {
        name: 'network',
        abbr: 'n',
        description:
          'Which network to connect to. Defaults to "environment" aka local node.',
      },
      {
        name: 'useGsn',
        flag: true,
        description: 'use wallet instead of user account'
      },
      {
        name: 'userAccount',
        abbr: 'u',
        description:
          'User account to create orders, if not provided then contract owner is used',
      },
    ],
    async call(this: FlashSession, args: FlashArguments) {
      const market = String(args.marketId);
      const useGsn = Boolean(args.useGsn);
      const address = args.userAccount ? (args.userAccount as string) : null;
      const user = await this.ensureUser(this.network, false, true, address, true, useGsn);
      const skipFaucetApproval = args.skipFaucetOrApproval as boolean;
      if (!skipFaucetApproval) {
        await user.faucetOnce(QUINTILLION.multipliedBy(1000000));
        await user.approve(QUINTILLION.multipliedBy(1000000));
      }

      const timestamp = await this.call('get-timestamp', {});
      const tradeGroupId = String(Date.now());
      const oneHundredDays = new BigNumber(8640000);
      const onInvalid = args.onInvalid as boolean;
      const numTicks = new BigNumber(String(args.numTicks));
      const maxPrice = new BigNumber(String(args.maxPrice));
      const minPrice = new BigNumber(String(args.minPrice));
      const tickSize = numTicksToTickSizeWithDisplayPrices(numTicks, minPrice, maxPrice);
      const midPrice = maxPrice.minus((numTicks.dividedBy(2)).times(tickSize));

      const orderBook = {
        2: {
          buy: [
              { shares: '30', price: midPrice.plus(tickSize.times(3)) },
              { shares: '20', price: midPrice.plus(tickSize.times(2)) },
              { shares: '10', price: midPrice.plus(tickSize) },
          ],
          sell: [
              { shares: '10', price: midPrice.minus(tickSize) },
              { shares: '20', price: midPrice.minus(tickSize.times(2)) },
              { shares: '30', price: midPrice.minus(tickSize.times(3)) },
          ],
        },
      };
      const expirationTime = new BigNumber(timestamp).plus(oneHundredDays);
      const orders = [];
      for (let a = 0; a < Object.keys(orderBook).length; a++) {
        const outcome = !onInvalid ? Number(Object.keys(orderBook)[a]) as 0 | 1 | 2 | 3 | 4 | 5 | 6 | 7 : 0;
        const buySell = Object.values(orderBook)[a];

        const { buy, sell } = buySell;

        for (const { shares, price } of buy) {
          this.log(`creating buy order, ${shares} @ ${price}`);
          const order = {
            direction: 0 as 0 | 1,
            market,
            numTicks,
            numOutcomes: 3 as 3 | 4 | 5 | 6 | 7,
            outcome,
            tradeGroupId,
            fingerprint: formatBytes32String('11'),
            doNotCreateOrders: false,
            displayMinPrice: minPrice,
            displayMaxPrice: maxPrice,
            displayAmount: new BigNumber(shares),
            displayPrice: new BigNumber(price),
            displayShares: new BigNumber(0),
            expirationTime,
          };
          console.log(JSON.stringify(order));
          orders.push(order);
        }

        for (const { shares, price } of sell) {
          this.log(`creating sell order, ${shares} @ ${price}`);
          const order = {
            direction: 1 as 0 | 1,
            market,
            numTicks,
            numOutcomes: 3 as 3 | 4 | 5 | 6 | 7,
            outcome,
            tradeGroupId,
            fingerprint: formatBytes32String('11'),
            doNotCreateOrders: false,
            displayMinPrice: minPrice,
            displayMaxPrice: maxPrice,
            displayAmount: new BigNumber(shares),
            displayPrice: new BigNumber(price),
            displayShares: new BigNumber(0),
            expirationTime,
          };
          console.log(JSON.stringify(order));
          orders.push(order);
        }
      }
      await user.placeZeroXOrders(orders);
    },
  });

  flash.addScript({
    name: 'get-market-order-book',
    options: [
      {
        name: 'marketId',
        abbr: 'm',
        description: 'Show orders that have been placed on the book of this marketId'
      }
    ],
    async call(this: FlashSession, args: FlashArguments) {
      const user: ContractAPI = await this.ensureUser(this.network, true, true, null, true, true);
      await new Promise<void>(resolve => setTimeout(resolve, 90000));
      const result = await user.augur.getMarketOrderBook({ marketId: String(args.marketId)});
      this.log(JSON.stringify(result));
      return result;
    }
  });

  flash.addScript({
    name: 'create-markets-orderbook-shaper',
    options: [
      {
        name: 'numMarkets',
        abbr: 'm',
        description: 'number of markets to create and have orderbook maintain, default is 10'
      },
      {
        name: 'userAccount',
        abbr: 'u',
        description: 'User account to create orders, if not provider contract owner is used'
      },
      {
        name: 'network',
        abbr: 'n',
        description:
          'Which network to connect to. Defaults to "environment" aka local node.',
      },
    ],
    async call(this: FlashSession, args: FlashArguments) {
      const numMarkets = args.numMarkets ? Number(args.numMarkets) : 10;
      const userAccount = args.userAccount ? args.userAccount as string : null;
      const user: ContractAPI = await this.ensureUser(this.network, true, true, userAccount, true, true);
      const timestamp = await user.getTimestamp();
      const ids: string[] = [];
      for(let i = 0; i < numMarkets; i++) {
        const title = `YesNo market: ${timestamp} Number ${i} with orderbook mgr`;
        const market: ContractInterfaces.Market = await user.createReasonableYesNoMarket(title);
        ids.push(market.address);
      }
      const marketIds = ids.join(',');
      await this.call('simple-orderbook-shaper', {marketIds, userAccount});
    }
  });

  flash.addScript({
    name: 'simple-orderbook-shaper',
    options: [
      {
        name: 'marketIds',
        abbr: 'm',
        description:
          'Market ids separated by commas for multiple to create orders and maintain order book, ie 0x122,0x333,0x4444',
      },
      {
        name: 'userAccount',
        abbr: 'u',
        description:
          'User account to create orders, if not provided then contract owner is used',
      },
      {
        name: 'network',
        abbr: 'n',
        description:
          'Which network to connect to. Defaults to "environment" aka local node.',
      },
      {
        name: 'refreshInterval',
        abbr: 'r',
        required: false,
        description: 'refresh interval in seconds, time to wait before checking market orderbook. default 15 seconds',
      },
      {
        name: 'orderSize',
        abbr: 's',
        required: false,
        description: 'quantity used when orders need to be created. default is one large chunk, possible values are 10, 100, ...',
      },
      {
        name: 'expiration',
        abbr: 'x',
        required: false,
        description: 'number of added seconds to order will live, default is ten minutes',
      },
    ],
    async call(this: FlashSession, args: FlashArguments) {
      const marketIds = String(args.marketIds)
        .split(',')
        .map(id => id.trim());
      const address = args.userAccount ? (args.userAccount as string) : null;
      const interval = args.refreshInterval ? Number(args.refreshInterval) * 1000 : 15000;
      const orderSize = args.orderSize ? Number(args.orderSize) : null;
      const expiration = args.expiration ? new BigNumber(String(args.expiration)) : new BigNumber(600);
      const user: ContractAPI = await this.ensureUser(this.network, true, true, address, true, true);
      console.log('waiting many seconds on purpose for client to sync');
      await new Promise<void>(resolve => setTimeout(resolve, 90000));

      const orderBooks = marketIds.map(m => new OrderBookShaper(m, orderSize, expiration));
      while (true) {
        const timestamp = await this.user.getTimestamp();
        for (let i = 0; i < orderBooks.length; i++) {
          const orderBook: OrderBookShaper = orderBooks[i];
          const marketId = orderBook.marketId;
          const marketBook: MarketOrderBook = await this.user.augur.getMarketOrderBook(
            { marketId }
          );
          const orders = orderBook.nextRun(marketBook, new BigNumber(timestamp));
          if (orders.length > 0) {
            this.log(`creating ${orders.length} orders for ${marketId}`);
            orders.map(order => console.log(`Creating ${order.displayAmount} at ${order.displayPrice} on outcome ${order.outcome}`));
            await user.placeZeroXOrders(orders).catch(this.log);
          }
        }
        await new Promise<void>(resolve => setTimeout(resolve, interval));
      }

    },
  });

  flash.addScript({
    name: 'order-firehose',
    options: [
      {
        name: 'marketIds',
        abbr: 'm',
        description:
          'Market ids separated by commas for multiple to create orders and maintain order book, ie 0x122,0x333,0x4444',
      },
      {
        name: 'userAccount',
        abbr: 'u',
        description:
          'User account to create orders, if not provided then contract owner is used',
      },
      {
        name: 'network',
        abbr: 'n',
        description:
          'Which network to connect to. Defaults to "environment" aka local node.',
      },
      {
        name: 'numOrderLimit',
        abbr: 'l',
        required: false,
        description: 'number of orders to create at a time, default is 100',
      },
      {
        name: 'delayBetweenBursts',
        abbr: 'd',
        required: false,
        description: 'seconds to wait between each order burst, default is 1 second',
      },
      {
        name: 'burstRounds',
        abbr: 'r',
        required: false,
        description: 'number of order burst rounds, default is 10',
      },
      {
        name: 'expiration',
        abbr: 'x',
        required: false,
        description: 'number of added seconds to order will live, default is ten minutes',
      },
      {
        name: 'orderSize',
        abbr: 's',
        required: false,
        description: 'quantity used on created order, default is 10',
      },
      {
        name: 'outcomes',
        abbr: 'o',
        required: false,
        description: 'outcomes to put orders on, default is 2,1',
      },
      {
        name: 'skipFaucetOrApproval',
        flag: true,
        description: 'do not faucet or approve, has already been done'
      },
      {
        name: 'useGsn',
        flag: true,
        description: 'use wallet instead of user account'
      },
    ],
    async call(this: FlashSession, args: FlashArguments) {
      const marketIds = String(args.marketIds)
        .split(',')
        .map(id => id.trim());
      const orderOutcomes: number[] = (args.outcomes ? String(args.outcomes) : '2,1')
        .split(',')
        .map(id => Number(id.trim()));
      const address = args.userAccount ? (args.userAccount as string) : null;
      const interval = args.delayBetweenBursts ? Number(args.delayBetweenBursts) * 1000 : 1000;
      const numOrderLimit = args.numOrderLimit ? Number(args.numOrderLimit) : 100;
      const burstRounds = args.burstRounds ? Number(args.burstRounds) : 10;
      const orderSize = args.orderSize ? Number(args.orderSize) : 10;
      const expiration = args.expiration ? new BigNumber(String(args.expiration)) : new BigNumber(600); // ten minutes
      const useGsn = Boolean(args.useGsn);
      const user: ContractAPI = await this.ensureUser(this.network, false, true, address, true, useGsn);

      const skipFaucetOrApproval = args.skipFaucetOrApproval as boolean;
      if (!skipFaucetOrApproval) {
        this.log('order-firehose, faucet and approval');
        await user.faucetOnce(QUINTILLION.multipliedBy(10000));
        await user.approve(QUINTILLION.multipliedBy(100000));
      }
      // create tight orderbook config
      const bids = {};
      const asks = {};
      for(let i = 1; i < 49; i++) { bids[((0.01 * i).toString().slice(0, 4))] = orderSize }
      for(let i = 50; i < 99; i++) { asks[((0.01 * i).toString().slice(0, 4))] = orderSize }
      const config: OrderBookConfig = {bids, asks};
      const shapers = marketIds.map(m => new OrderBookShaper(m, null, expiration, orderOutcomes, config));
      let i = 0;
      for(i; i < burstRounds; i++) {
        const timestamp = await this.user.getTimestamp();
        for (let i = 0; i < shapers.length; i++) {
          const shaper: OrderBookShaper = shapers[i];
          const marketId = shaper.marketId;
          const orders = shaper.nextRun({ marketId, orderBook: {} }, new BigNumber(timestamp));
          if (orders.length > 0) {
            let totalOrdersCreated = 0;
            while(totalOrdersCreated < numOrderLimit) {
              const ordersLeft = numOrderLimit - totalOrdersCreated;
              const grabAmount = Math.min(ordersLeft, orders.length);
              const createOrders = orders.splice(0, grabAmount);
              createOrders.map(order => console.log(`${order.market} Creating ${order.displayAmount} at ${order.displayPrice} on outcome ${order.outcome}`));
              await user.placeZeroXOrders(createOrders).catch(this.log);
              totalOrdersCreated = totalOrdersCreated + createOrders.length;
            }
          }
        }
        console.log(`pausing before next burst of ${numOrderLimit} orders, waiting ${interval} ms`);
        await new Promise<void>(resolve => setTimeout(resolve, interval));
      }

    },
  });

  flash.addScript({
    name: 'create-market-order',
    options: [
      {
        name: 'userAccount',
        abbr: 'u',
        description: 'user account to create the order',
      },
      {
        name: 'marketId',
        abbr: 'm',
        description:
          'ASSUMES: binary or categorical markets, market id to place the order',
      },
      {
        name: 'outcome',
        abbr: 'o',
        description: 'outcome to place the order',
      },
      {
        name: 'orderType',
        abbr: 't',
        description: 'order type of the order [bid], [ask]',
      },
      {
        name: 'amount',
        abbr: 'a',
        description: 'number of shares in the order',
      },
      {
        name: 'price',
        abbr: 'p',
        description: 'price of the order',
      },
      {
        name: 'fillOrder',
        abbr: 'f',
        flag: true,
        required: false,
        description: 'fill order'
      },
      {
        name: 'skipFaucetOrApproval',
        abbr: 'k',
        flag: true,
        description: 'do not faucet or approve, has already been done'
      },
    ],
    async call(this: FlashSession, args: FlashArguments) {
      const address = args.userAccount as string;
      const isZeroX = args.zerox as boolean;
      const fillOrder = args.fillOrder as boolean;
      let user: ContractAPI = null;

      if (isZeroX) {
        user = await this.ensureUser(this.network, true, true, address, true, true);
      } else {
        user = await this.ensureUser(null, true, true, address);
      }
      const skipFaucetOrApproval = args.skipFaucetOrApproval as boolean;
      if (!skipFaucetOrApproval) {
        this.log('create-market-order, faucet and approval');
        await user.faucetOnce(QUINTILLION.multipliedBy(10000));
        await user.approve(QUINTILLION.multipliedBy(100000));
      }
      const orderType = String(args.orderType).toLowerCase();
      const type = orderType === 'bid' || orderType === 'buy' ? 0 : 1;

      const onChainShares = convertDisplayAmountToOnChainAmount(
        new BigNumber(String(args.amount)),
        new BigNumber(100)
      );
      const onChainPrice = convertDisplayPriceToOnChainPrice(
        new BigNumber(String(Number(args.price).toFixed(2))),
        new BigNumber(0),
        new BigNumber('0.01')
      );
      const nullOrderId = stringTo32ByteHex('');
      const tradeGroupId = stringTo32ByteHex('tradegroupId');
      let result = null;
      if (isZeroX) {
        const timestamp = await this.call('get-timestamp', {});
        const oneHundredDays = new BigNumber(8640000);
        const expirationTime = new BigNumber(timestamp).plus(oneHundredDays);
        const onChainPrice = convertDisplayPriceToOnChainPrice(
          new BigNumber(String(Number(args.price).toFixed(2))),
          new BigNumber(0),
          new BigNumber('0.01')
        );
        const price = convertOnChainPriceToDisplayPrice(
          onChainPrice,
          new BigNumber(0),
          new BigNumber('0.01')
        );
        const params = {
          direction: type as 0 | 1,
          market : String(args.marketId),
          numTicks: new BigNumber(100),
          numOutcomes: 3 as NumOutcomes,
          outcome: Number(args.outcome) as 0 | 1 | 2 | 3 | 4 | 5 | 6 | 7,
          tradeGroupId,
          fingerprint: formatBytes32String('11'),
          doNotCreateOrders: false,
          displayMinPrice: new BigNumber(0),
          displayMaxPrice: new BigNumber(1),
          displayAmount: new BigNumber(String(args.amount)),
          displayPrice: price,
          displayShares: new BigNumber(0),
          expirationTime,
        };

        try {
          result = fillOrder ? await user.augur.placeTrade(params) : await user.placeZeroXOrder(params)
        } catch(e) {
          this.log(e);
        }
      } else {
        fillOrder ?
        await user.takeBestOrder(
          String(args.marketId),
          new BigNumber(type),
          onChainShares,
          onChainPrice,
          new BigNumber(String(args.outcome)),
          tradeGroupId
        ) :
        await user.placeOrder(
          String(args.marketId),
          new BigNumber(type),
          onChainShares,
          onChainPrice,
          new BigNumber(String(args.outcome)),
          nullOrderId,
          nullOrderId,
          tradeGroupId
        );
      }
      this.log(`place order ${result}`);

    },
  });

  flash.addScript({
    name: 'take-orderbook-side',
    options: [
      {
        name: 'skipFaucet',
        abbr: 's',
        description: 'skip faucet&approve. use if re-running this script',
        flag: true,
      },
      {
        name: 'userAccount',
        abbr: 'u',
        description: 'user account to create the order',
      },
      {
        name: 'outcome',
        abbr: 'o',
        description: 'orderbook outcome to take, default is 2'
      },
      {
        name: 'market',
        abbr: 'm',
        description: 'market to trade, default is a random market',
      },
      {
        name: 'limit',
        abbr: 'l',
        description: 'limit of orders to take, 1...N orders can be take, default is keep taking forever',
      },
      {
        name: 'wait',
        abbr: 'w',
        description: 'how many seconds to wait between takes. default=1',
      },
      {
        name: 'orderType',
        abbr: 't',
        description: 'side of orderbook to take, bid or ask, bid is default',
      },
    ],
    async call(this: FlashSession, args :FlashArguments) {
      const skipFaucet = args.skipFaucet as boolean;
      const address = args.userAccount ? String(args.userAccount) : null;
      const marketId = args.market ? String(args.market) : null;
      const limit = args.limit ? Number(args.limit) : 86400000; // go for a really long time
      const orderType = args.orderType ? String(args.orderType) : 'bid';
      const outcome = args.outcome ? Number(args.outcome) : 2;
      const wait = Number(String(args.wait)) || 1;

      const user: ContractAPI = await this.ensureUser(this.network, true, true, address, true, true);

      if (!skipFaucet) {
        console.log('fauceting ...');
        const funds = new BigNumber(1e18).multipliedBy(1000000);
        await user.faucetOnce(funds);
        await user.approve(funds);
      }

      const markets = (await user.getMarkets()).markets;
      const market = marketId ? markets.find(m => m.id === marketId) : markets[0];

      const direction = orderType === 'bid' || orderType === 'buy' ? '0' : '1';
      const takeDirection = direction === '0' ? 1 : 0;
      let i = 0;
      for(i; i < limit; i++) {
        const orders = flattenZeroXOrders(await user.getOrders(market.id, direction, outcome));
        if (orders.length > 0) {
          const sortedOrders =
            direction === '0'
              ? orders.sort((a, b) =>
                  new BigNumber(b.price).minus(new BigNumber(a.price)).toNumber()
                )
              : orders.sort((a, b) =>
                  new BigNumber(a.price).minus(new BigNumber(b.price)).toNumber()
                );

          const order = sortedOrders[0];
          console.log('Take Order', order.amount, '@', order.price);
          const params: NativePlaceTradeDisplayParams = {
            market: market.id,
            direction: takeDirection as 0 | 1,
            outcome: Number(outcome) as 0 | 1 | 2 | 3 | 4 | 5 | 6 | 7,
            numTicks: new BigNumber(market.numTicks),
            numOutcomes: market.numOutcomes,
            tradeGroupId: stringTo32ByteHex('tradegroupId'),
            fingerprint: stringTo32ByteHex('fingerprint'),
            doNotCreateOrders: true,
            displayAmount: new BigNumber(order.amount),
            displayPrice: new BigNumber(order.price),
            displayMaxPrice: new BigNumber(market.maxPrice),
            displayMinPrice: new BigNumber(market.minPrice),
            displayShares: new BigNumber(0),
          };
          await user.augur.placeTrade(params).catch(e => console.error(e));
        }
        await sleep(wait * 1000);
      }
    },
  });

  flash.addScript({
    name: 'fake-all',
    options: [
      {
        name: 'createMarkets',
        abbr: 'c',
        description:
          'create canned markets',
        flag: true,
      }
    ],
    async call(this: FlashSession, args: FlashArguments) {
      await this.call('deploy', {
        timeControlled: true,
      });
      const createMarkets = Boolean(args.createMarkets);
      if (createMarkets) {
        await this.call('create-canned-markets', {});
      }
    },
  });

  flash.addScript({
    name: 'normal-all',
    options: [
      {
        name: 'createMarkets',
        abbr: 'c',
        description:
          'create canned markets',
        flag: true,
      }
    ],
    async call(this: FlashSession, args: FlashArguments) {
      await this.call('deploy', {
        timeControlled: false,
      });
      const createMarkets = Boolean(args.createMarkets);
      if (createMarkets) {
        await this.call('create-canned-markets', {});
      }
    },
  });

  flash.addScript({
    name: 'all-logs',
    options: [
      {
        name: 'quiet',
        abbr: 'q',
        description:
          'Do not print anything (just returns). Only useful in interactive mode.',
        flag: true,
      },
      {
        name: 'v1',
        description: 'Fetch logs from V1 contracts.',
        flag: true,
      },
      {
        name: 'from',
        abbr: 'f',
        description: 'First block from which to request logs.',
      },
      {
        name: 'to',
        abbr: 't',
        description: 'Final block from which to request logs.',
      },
    ],
    async call(this: FlashSession, args: FlashArguments) {
      if (this.noProvider()) return [];
      const user = await this.ensureUser(null, false, false);
      const quiet = args.quiet as boolean;
      const v1 = args.v1 as boolean;
      const fromBlock = Number(args.from || 0);
      const toBlock =
        args.to === null || args.to === 'latest' ? 'latest' : Number(args.to);

      const logs = await this.provider.getLogs({
        address: user.augur.config.addresses.Augur,
        fromBlock,
        toBlock,
        topics: [],
      });

      const logsWithBlockNumber = logs.map(log => ({
        ...log,
        logIndex: log.logIndex || 0,
        transactionHash: log.transactionHash || '',
        transactionIndex: log.transactionIndex || 0,
        blockNumber: log.blockNumber || 0,
        blockHash: log.blockHash || '0',
        removed: log.removed || false,
      }));

      let parsedLogs = user.augur.contractEvents.parseLogs(logsWithBlockNumber);

      // Logs from AugurV1 require additional calls to the blockchain.
      if (v1) {
        parsedLogs = await Promise.all(
          parsedLogs.map(async log => {
            if (log.name === 'OrderCreated') {
              const { shareToken } = log;
              const shareTokenContract = new ethers.Contract(
                shareToken,
                new ethers.utils.Interface(abiV1.ShareToken),
                this.provider
              );
              const market = await shareTokenContract.functions['getMarket']();
              const outcome = (await shareTokenContract.functions[
                'getOutcome'
              ]()).toNumber();

              return Object.assign({}, log, { market, outcome });
            } else {
              return log;
            }
          })
        );
      }

      if (!quiet) {
        this.log(JSON.stringify(parsedLogs, null, 2));
      }
      return parsedLogs;
    },
  });

  flash.addScript({
    name: 'whoami',
    async call(this: FlashSession) {
      if (this.noProvider()) return;
      const user = await this.ensureUser();

      this.log(`You are ${user.account.publicKey}\n`);
    },
  });

  flash.addScript({
    name: 'generate-templates',
    async call(this: FlashSession) {
      generateTemplateValidations().then(() => {
        this.log('Generated Templates to augur-artifacts\n');
      });
    },
  });

  flash.addScript({
    name: 'show-template',
    options: [
      {
        name: 'hash',
        description: 'Hash value of template to show',
        required: true,
      },
    ],
    async call(this: FlashSession, args: FlashArguments) {
      const hash = String(args.hash);
      this.log(hash);
      const template = showTemplateByHash(hash);
      if (!template) this.log(`Template not found for hash ${hash}`);
      this.log(JSON.stringify(template, null, ' '));
      return template;
    },
  });

  flash.addScript({
    name: 'validate-template',
    options: [
      {
        name: 'title',
        description: 'populated market title',
        required: true,
      },
      {
        name: 'templateInfo',
        description: 'string version of template information from market creation extraInfo, it will be parsed as object internally',
        required: true,
      },
      {
        name: 'outcomes',
        description: 'string array of outcomes if market is categorical',
        required: false,
      },
      {
        name: 'resolutionRules',
        description: 'resolution rules separated by \n ',
        required: true,
      },
      {
        name: 'endTime',
        description: 'market end time, also called event expiration',
        required: true,
      }
    ],
    async call(this: FlashSession, args: FlashArguments) {
      let result = null;
      try {
        const title = String(args.title);
        const templateInfo = String(args.templateInfo);
        const outcomesString = String(args.outcomes);
        const resolutionRules = String(args.resolutionRules);
        const endTime = Number(args.endTime);
        result = validateMarketTemplate(title, templateInfo, outcomesString, resolutionRules, endTime);
        this.log(result);
      } catch (e) {
        this.log(e);
      }
      return result;
    },
  });

  flash.addScript({
    name: 'get-timestamp',
    async call(this: FlashSession) {
      if (this.noProvider()) return 0;
      const user = await this.contractOwner();

      const blocktime = await user.getTimestamp();
      const epoch = Number(blocktime.toString()) * 1000;

      this.log(`block: ${blocktime}`);
      this.log(`local: ${moment(epoch).toString()}`);
      this.log(
        `utc: ${moment(epoch)
          .utc()
          .toString()}\n`
      );
      return blocktime;
    },
  });

  flash.addScript({
    name: 'set-timestamp',
    options: [
      {
        name: 'timestamp',
        abbr: 't',
        description:
          "Uses Moment's parser but also accepts millisecond unix epoch time. See https://momentjs.com/docs/#/parsing/string/",
        required: true,
      },
      {
        name: 'format',
        abbr: 'f',
        description:
          'Lets you specify the format of --timestamp. See https://momentjs.com/docs/#/parsing/string-format/',
      },
    ],
    async call(this: FlashSession, args: FlashArguments) {
      if (this.noProvider()) return;
      const user = await this.contractOwner();

      const timestamp = args.timestamp as string;
      const format = (args.format as string) || undefined;

      let epoch = Number(timestamp);
      if (isNaN(epoch)) {
        epoch = moment(timestamp, format).valueOf();
      }

      await user.setTimestamp(new BigNumber(epoch));
      await this.call('get-timestamp', {});
    },
  });

  flash.addScript({
    name: 'push-timestamp',
    options: [
      {
        name: 'count',
        abbr: 'c',
        description:
          'Defaults to seconds. Use "y", "M", "w", "d", "h", or "m" for longer times. ex: "2w" is 2 weeks.',
        required: true,
      },
    ],
    async call(this: FlashSession, args: FlashArguments) {
      if (this.noProvider()) return;
      const user = await this.contractOwner();

      const countString = args.count as string;
      let unit = countString[countString.length - 1];
      let count: string;
      if (['y', 'M', 'w', 'd', 'h', 'm', 's'].includes(unit.toString())) {
        count = countString.slice(0, countString.length - 1);
      } else {
        count = countString;
        unit = 's'; // no unit provided so default to seconds
      }
      const blocktime = Number(await user.getTimestamp()) * 1000;
      const newTime = moment(blocktime).add(count, unit as
        | 'y'
        | 'M'
        | 'w'
        | 'd'
        | 'h'
        | 'm'
        | 's');

      await this.call('get-timestamp', {});
      this.log(`changing timestamp to ${newTime.unix()}`);
      await user.setTimestamp(new BigNumber(newTime.unix()));
      await this.call('get-timestamp', {});
    },
  });

  flash.addScript({
    name: 'initial-report',
    options: [
      {
        name: 'marketId',
        abbr: 'm',
        description: 'market to initially report on',
        required: true,
      },
      {
        name: 'outcome',
        abbr: 'o',
        description:
          'outcome of the market, non scalar markets 0,1,3,... for scalar markets use price',
        required: true,
      },
      {
        name: 'extraStake',
        abbr: 's',
        description:
          'added pre-emptive REP stake on the outcome in 10**18 format not atto REP(optional)',
        required: false,
      },
      {
        name: 'description',
        abbr: 'd',
        description:
          'description to be added to contracts for initial report (optional)',
        required: false,
      },
      {
        name: 'isInvalid',
        abbr: 'i',
        description:
          'isInvalid flag is used only for scalar markets (optional)',
        required: false,
      },
    ],
    async call(this: FlashSession, args: FlashArguments) {
      if (this.noProvider()) return;
      const user = await this.ensureUser();
      const marketId = args.marketId as string;
      const outcome = Number(args.outcome);
      const extraStake = args.extraStake as string;
      const desc = args.description as string;
      const isInvalid = args.isInvalid as boolean;
      let preEmptiveStake = '0';
      if (extraStake) {
        preEmptiveStake = new BigNumber(extraStake)
          .multipliedBy(QUINTILLION)
          .toFixed();
      }
      if (!this.usingSdk) {
        this.log('This script needs sdk, make sure to connect with -u flag');
      }
      if (!this.sdkReady) this.log("SDK hasn't fully syncd, need to wait");

      const market: ContractInterfaces.Market = await user.getMarketContract(
        marketId
      );
      const marketInfos = await user.getMarketInfo(marketId);
      if (!marketInfos || marketInfos.length === 0) {
        return this.log(`Error: marketId: ${marketId} not found`);
      }
      const marketInfo = marketInfos[0];
      const payoutNumerators = calculatePayoutNumeratorsArray(
        marketInfo.maxPrice,
        marketInfo.minPrice,
        marketInfo.numTicks,
        marketInfo.numOutcomes,
        marketInfo.marketType,
        outcome,
        isInvalid
      );

      await user.doInitialReport(
        market,
        payoutNumerators,
        desc,
        preEmptiveStake
      );
    },
  });

  flash.addScript({
    name: 'dispute',
    options: [
      {
        name: 'marketId',
        abbr: 'm',
        description: 'market to dispute',
        required: true,
      },
      {
        name: 'outcome',
        abbr: 'o',
        description:
          'outcome of the market, non scalar markets 0,1,3,... for scalar markets use price',
        required: true,
      },
      {
        name: 'amount',
        abbr: 'a',
        description: 'amount of REP to dispute with, use display value',
        required: false,
      },
      {
        name: 'description',
        abbr: 'd',
        description:
          'description to be added to contracts for dispute (optional)',
        required: false,
      },
      {
        name: 'isInvalid',
        abbr: 'i',
        description:
          'isInvalid flag is used only for scalar markets (optional)',
        required: false,
      },
    ],
    async call(this: FlashSession, args: FlashArguments) {
      if (this.noProvider()) return;
      const user = await this.ensureUser();
      const marketId = args.marketId as string;
      const outcome = Number(args.outcome);
      const amount = args.amount as string;
      const desc = args.description as string;
      const isInvalid = args.isInvalid as boolean;
      if (amount === '0') return this.log('amount of REP is required');
      const stake = new BigNumber(amount).multipliedBy(QUINTILLION);

      if (!this.usingSdk) {
        return this.log(
          'This script needs sdk, make sure to connect with -u flag'
        );
      }
      if (!this.sdkReady) {
        return this.log("SDK hasn't fully syncd, need to wait");
      }

      const market: ContractInterfaces.Market = await user.getMarketContract(
        marketId
      );
      const marketInfos = await user.getMarketInfo(marketId);
      if (!marketInfos || marketInfos.length === 0) {
        return this.log(`Error: marketId: ${marketId} not found`);
      }
      const marketInfo = marketInfos[0];
      const payoutNumerators = calculatePayoutNumeratorsArray(
        marketInfo.maxPrice,
        marketInfo.minPrice,
        marketInfo.numTicks,
        marketInfo.numOutcomes,
        marketInfo.marketType,
        outcome,
        isInvalid
      );

      await user.contribute(market, payoutNumerators, stake, desc);
    },
  });

  flash.addScript({
    name: 'contribute-to-tentative-winning-outcome',
    options: [
      {
        name: 'marketId',
        abbr: 'm',
        description:
          'market to contribute REP to its tentative winning outcome',
        required: true,
      },
      {
        name: 'outcome',
        abbr: 'o',
        description:
          'outcome of the market, non scalar markets 0,1,3,... for scalar markets use price',
        required: true,
      },
      {
        name: 'amount',
        abbr: 'a',
        description: 'amount of REP to dispute with, use display value',
        required: true,
      },
      {
        name: 'description',
        abbr: 'd',
        description:
          'description to be added to contracts for contribution (optional)',
        required: false,
      },
      {
        name: 'isInvalid',
        abbr: 'i',
        description:
          'isInvalid flag is used only for scalar markets (optional)',
        required: false,
      },
    ],
    async call(this: FlashSession, args: FlashArguments) {
      if (this.noProvider()) return;
      const user = await this.ensureUser();
      const marketId = args.marketId as string;
      const outcome = Number(args.outcome);
      const amount = args.amount as string;
      const desc = args.description as string;
      const isInvalid = args.isInvalid as boolean;
      if (amount === '0') return this.log('amount of REP is required');
      const stake = new BigNumber(amount).multipliedBy(QUINTILLION);

      if (!this.usingSdk) {
        return this.log(
          'This script needs sdk, make sure to connect with -u flag'
        );
      }
      if (!this.sdkReady) {
        return this.log("SDK hasn't fully syncd, need to wait");
      }

      const market: ContractInterfaces.Market = await user.getMarketContract(
        marketId
      );
      const marketInfos = await user.getMarketInfo(marketId);
      if (!marketInfos || marketInfos.length === 0) {
        return this.log(`Error: marketId: ${marketId} not found`);
      }
      const marketInfo = marketInfos[0];
      const payoutNumerators = calculatePayoutNumeratorsArray(
        marketInfo.maxPrice,
        marketInfo.minPrice,
        marketInfo.numTicks,
        marketInfo.numOutcomes,
        marketInfo.marketType,
        outcome,
        isInvalid
      );

      await user.contributeToTentative(market, payoutNumerators, stake, desc);
    },
  });

  flash.addScript({
    name: 'finalize',
    options: [
      {
        name: 'marketId',
        abbr: 'm',
        description: 'market to finalize',
        required: true,
      },
    ],
    async call(this: FlashSession, args: FlashArguments) {
      if (this.noProvider()) return;
      const user = await this.ensureUser();
      const marketId = args.marketId as string;

      const market: ContractInterfaces.Market = await user.getMarketContract(
        marketId
      );
      await user.finalizeMarket(market);
    },
  });

  flash.addScript({
    name: 'fork',
    options: [
      {
        name: 'marketId',
        abbr: 'm',
        description: 'yes/no market to fork. defaults to making one',
      },
    ],
    async call(this: FlashSession, args: FlashArguments) {
      if (this.noProvider()) return;
      const user = await this.ensureUser(this.network, true);
      let marketId = (args.marketId as string) || null;

      if (marketId === null) {
        const market = await user.createReasonableYesNoMarket();
        marketId = market.address;
        this.log(`Created market ${marketId}`);
      }

      await sleep(2000);
      const marketInfo = (await this.api.route('getMarketsInfo', {
        marketIds: [marketId],
      }))[0];

      if (await fork(user, marketInfo)) {
        this.log('Fork successful!');
      } else {
        this.log('ERROR: forking failed.');
      }
    },
  });

  flash.addScript({
    name: 'dispute',
    options: [
      {
        name: 'marketId',
        abbr: 'm',
        description: 'yes/no market to dispute. defaults to making one',
      },
      {
        name: 'slow',
        abbr: 's',
        description: 'puts market into slow pacing mode immediately',
        flag: true,
      },
      {
        name: 'rounds',
        abbr: 'r',
        description: 'number of rounds to complete',
      },
    ],
    async call(this: FlashSession, args: FlashArguments) {
      if (this.noProvider()) return;
      const user = await this.ensureUser(this.network, true);
      const slow = args.slow as boolean;
      const rounds = args.rounds ? Number(args.rounds) : 0;

      let marketId = (args.marketId as string) || null;
      if (marketId === null) {
        const market = await user.createReasonableYesNoMarket();
        marketId = market.address;
        this.log(`Created market ${marketId}`);
      }

      await sleep(2000);
      const marketInfo = (await this.api.route('getMarketsInfo', {
        marketIds: [marketId],
      }))[0];

      await dispute(user, marketInfo, slow, rounds);
    },
  });

  flash.addScript({
    name: 'markets',
    async call(this: FlashSession): Promise<MarketList | null> {
      if (this.noProvider()) return null;
      const user = await this.ensureUser(this.network, true);

      const markets: MarketList = await this.api.route('getMarkets', {
        universe: user.augur.contracts.universe.address,
      });
      console.log(JSON.stringify(markets, null, 2));
      return markets;
    },
  });

  flash.addScript({
    name: 'network-id',
    async call(this: FlashSession): Promise<string> {
      if (this.noProvider()) return null;

      const networkId = await this.provider.getNetworkId();
      console.log(networkId);
      return networkId;
    },
  });

  flash.addScript({
    name: 'docker-all',
    ignoreNetwork: true,
    options: [
      {
        name: 'dev',
        abbr: 'd',
        description: 'Deploy to node instead of using pop-docker image',
        flag: true,
      },
      {
        name: 'fake',
        abbr: 'f',
        description: 'Use fake time (TimeControlled) instead of real time',
        flag: true,
      },
      {
        name: 'detach',
        abbr: 'D',
        description: 'Do not stop dockers after running command and do not wait for user input before exiting',
        flag: true,
      },
    ],
    async call(this: FlashSession, args: FlashArguments) {
      process.removeAllListeners('SIGINT');
      process.removeAllListeners('SIGTERM');
      process.removeAllListeners('SIGHUP');

      const dev = Boolean(args.dev);
      const fake = Boolean(args.fake);
      const detach = Boolean(args.detach);

<<<<<<< HEAD
      spawnSync('docker', ['pull', 'augurproject/safe-relay-service_web:latest']);
=======
      spawnSync('docker', ['pull', '0xorg/mesh:latest']);

>>>>>>> a5dbc0b7
      this.log(`Deploy contracts: ${dev}`);
      this.log(`Use fake time: ${fake}`);
      this.log(`Detach: ${detach}`);

      let env;
      try {
        if (dev) {
          spawnSync('yarn', ['workspace', '@augurproject/tools', 'docker:geth:detached']);
        } else {
          const gethDocker = fake ? 'docker:geth:pop' : 'docker:geth:pop-normal-time';
          spawnSync('yarn', [gethDocker]);
          await refreshSDKConfig(); // add pop-geth addresses to global
        }

        this.log(`Waiting for Geth to start up`);
        await sleep(10000); // give geth some time to start
        refreshSDKConfig();
        this.config = buildConfig('local');
        this.provider = flash.makeProvider(this.config);

        if (dev) {
          this.log(`Deploying contracts`);
          const deployMethod = fake ? 'fake-all' : 'normal-all';
          await this.call(deployMethod, { createMarkets: true, parallel: true });
        }

<<<<<<< HEAD
        //await spawnSync('yarn', ['build']); // so UI etc will have the correct addresses

=======
        this.log(`Building`);
        await spawnSync('yarn', ['build']); // so UI etc will have the correct addresses

        // Run the GSN relay
        this.log(`Running GSN relayer`);
        spawn('yarn', ['run:gsn'], {stdio: 'inherit'});

>>>>>>> a5dbc0b7
        env = {
          ...process.env,
          ETHEREUM_CHAIN_ID: this.config.networkId,
          CUSTOM_CONTRACT_ADDRESSES: JSON.stringify(this.config.addresses),
          ZEROX_CONTRACT_ADDRESS: formatAddress(this.config.addresses.ZeroXTrade, { lower: true, prefix: false }),
        };

        this.log('Running dockers. Type ctrl-c to quit:');
<<<<<<< HEAD
        await spawnSync('yarn', ['workspace', '@augurproject/gnosis-relay-api', 'run-relay', '-d'], {
          env,
          stdio: 'inherit'
        });
        if (detach) return;

        spawn('yarn', ['workspace', '@augurproject/gnosis-relay-api', 'relay-logs'], {env, stdio: 'inherit'});
        await waitForSigint();
      } finally {
        this.log('Stopping geth');
        await spawnSync('docker', ['kill', 'geth'], { stdio: 'inherit' });
        this.log('Stopping relays');
        await spawnSync('yarn', ['workspace', '@augurproject/gnosis-relay-api', 'kill-relay'], { env, stdio: 'inherit' });
=======
        await spawnSync('docker-compose', ['-f', 'docker-compose.yml', 'up', '-d'], {
          env,
          stdio: 'inherit'
        });

        if (detach) return;

        spawn('docker-compose', ['-f', 'docker-compose.yml', 'logs'], {env, stdio: 'inherit'});
        await waitForSigint();
      } catch (err) {
        console.log(`Error: ${err}`);
      } finally {
        if (!detach) {
          this.log('Stopping dockers');
          await spawnSync('docker', ['kill', 'geth'], { stdio: 'inherit' });
          await spawn('docker-compose', ['-f', 'docker-compose.yml', 'down'], {env, stdio: 'inherit'});
        }
>>>>>>> a5dbc0b7
      }
    }
  });

  flash.addScript({
    name: 'sdk-server',
    ignoreNetwork: true,
    async call(this: FlashSession) {
      const api = await startServer(this.config, this.account);
      const app = createApp(api);

      const httpServer = this.config.server?.startHTTP && runHttpServer(app, this.config);
      const httpsServer = this.config.server?.startHTTPS && runHttpsServer(app, this.config);
      const wsServer = this.config.server?.startWS && runWsServer(api, app, this.config);
      const wssServer = this.config.server?.startWSS && runWssServer(api, app, this.config);

      this.log('Running SDK server. Type ctrl-c to quit:\n');
      await waitForSigint();
      httpServer.close();
      httpsServer.close();
      wsServer.close();
      wssServer.close();
    }
  });

  flash.addScript({
    name: '0x-docker',
    async call(this: FlashSession) {
      if (this.noProvider()) return null;

      // const ethNode = this.network.http;
      const ethNode = 'http://geth:8545';
      console.log(`Starting 0x mesh. chainId=${this.config.networkId} ethnode=${ethNode}`);

      const zeroXTradeAddress = formatAddress(this.config.addresses.ZeroXTrade, { prefix: false, lower: true });
      const mesh = spawn('docker', [
        'run',
        '--rm',
        '--network', 'augur',
        '--name', '0x',
        '-p', '60557:60557', // rpc_port_number
        '-p', '60558:60558', // P2PTCPPort
        '-p', '60559:60559', // P2PWebSocketsPort
        '-e', `ETHEREUM_CHAIN_ID=${this.config.networkId}`,
        '-e', `ETHEREUM_RPC_URL=${ethNode}`,
        '-e', 'USE_BOOTSTRAP_LIST=false',
        '-e', 'BLOCK_POLLING_INTERVAL=1s',
        '-e', 'ETHEREUM_RPC_MAX_REQUESTS_PER_24_HR_UTC=169120', // needed when polling interval is 1s
        '-e', `CUSTOM_CONTRACT_ADDRESSES=${JSON.stringify(this.config.addresses)}`,
        '-e', `CUSTOM_ORDER_FILTER={"properties":{"makerAssetData":{"pattern":".*${zeroXTradeAddress}.*"}}}`,
        '-e', 'VERBOSITY=4', // 5=debug 6=trace
        '-e', 'RPC_ADDR=0x:60557', // need to use "0x" network
        '0xorg/mesh:9.0.0',
      ]);

      mesh.on('error', console.error);
      mesh.on('exit', (code, signal) => {
        console.log(`Exiting 0x mesh with code=${code} and signal=${signal}`)
      });
      mesh.stdout.on('data', (data) => {
        console.log(data.toString());
      });
      mesh.stderr.on('data', (data) => {
        console.error(data.toString());
      });
    },
  });

  flash.addScript({
    name: 'get-contract-address',
    options: [
      {
        name: 'name',
        abbr: 'n',
        description: 'Name of contract',
        required: true,
      },
      {
        name: 'removePrefix',
        abbr: 'r',
        description: 'If specified will remove the 0x prefix',
        flag: true,
      },
      {
        name: 'lower',
        abbr: 'l',
        description: 'If specified will toLowerCase the result',
        flag: true,
      },
    ],
    async call(
      this: FlashSession,
      args: FlashArguments
    ): Promise<string> {
      const name = args.name as string;
      const removePrefix = args.removePrefix as boolean;
      const lower = args.lower as boolean;
      let address = this.config.addresses[name];
      address = formatAddress(address, { lower, prefix: !removePrefix});
      this.log(address);
      return address;
    },
  });

  flash.addScript({
    name: 'get-all-contract-addresses',
    options: [
      {
        name: 'ugly',
        abbr: 'u',
        description: 'print the addresses json as a blob instead of nicely formatted',
        flag: true,
      },
    ],
    async call(this: FlashSession, args: FlashArguments) {
      const ugly = args.ugly as boolean;
      if (this.noProvider()) return;

      if (ugly) {
        console.log(JSON.stringify(this.config.addresses))
      } else {
        console.log(JSON.stringify(this.config.addresses, null, 2))
      }
    },
  });

  flash.addScript({
    name: 'add-eth-exchange-liquidity',
    options: [
      {
        name: 'ethAmount',
        abbr: 'e',
        description: 'amount of ETH to provide to the exchange',
        required: true,
      },
      {
        name: 'cashAmount',
        abbr: 'c',
        description: 'amount of DAI to provide to the exchange',
        required: true,
      },
    ],
    async call(this: FlashSession, args: FlashArguments) {
      const attoEth = new BigNumber(Number(args.ethAmount)).times(_1_ETH);
      const attoCash = new BigNumber(Number(args.cashAmount)).times(_1_ETH);

      const user = await this.ensureUser();

      await user.addEthExchangeLiquidity(attoCash, attoEth);
    },
  });

  flash.addScript({
    name: 'deposit-relay',
    options: [
      {
        name: 'ethAmount',
        abbr: 'e',
        description: 'amount of ETH to provide to the exchange',
      },
      {
        name: 'relayHub',
        abbr: 'r',
        description: 'address to relay hub',
        required: true,
      },
    ],
    async call(this: FlashSession, args: FlashArguments) {
      const address = String(args.relayHub);
      const attoEth = args.ethAmount ? new BigNumber(Number(args.ethAmount)).times(_1_ETH) : new BigNumber(1).times(_1_ETH);

      const user = await this.ensureUser();

      await user.depositRelay(address, attoEth);
    },
  });

  flash.addScript({
    name: 'init-warp-sync',
    async call(this: FlashSession) {
      const user = await this.ensureUser();

      await user.initWarpSync(user.augur.contracts.universe.address);
    },
  });

  flash.addScript({
    name: 'eth-balance',
    options: [
      {
        name: 'target',
        abbr: 't',
        description: 'which account to check. defaults to current account',
      },
    ],
    async call(this: FlashSession, args: FlashArguments): Promise<BigNumber> {
      const target = args.target as string;
      const user = await this.ensureUser();
      const balance = await user.getEthBalance(target || this.account);
      this.log(balance.toFixed());
      return balance;
    },
  });

  flash.addScript({
    name: 'cash-balance',
    options: [
      {
        name: 'target',
        abbr: 't',
        description: 'which account to check. defaults to current account',
      },
    ],
    async call(this: FlashSession, args: FlashArguments): Promise<BigNumber> {
      const target = args.target as string;
      const user = await this.ensureUser();
      const balance = await user.getCashBalance(target || this.account);
      this.log(balance.toFixed());
      return balance;
    },
  });

  flash.addScript({
    name: 'rep-balance',
    options: [
      {
        name: 'target',
        abbr: 't',
        description: 'which account to check. defaults to current account',
      },
    ],
    async call(this: FlashSession, args: FlashArguments): Promise<BigNumber> {
      const target = args.target as string;
      const user = await this.ensureUser();
      const balance = await user.getRepBalance(target || this.account);
      this.log(balance.toFixed());
      return balance;
    },
  });

  flash.addScript({
    name: 'ping',
    ignoreNetwork: true,
    async call(this: FlashSession) {
      this.log('pong');
    },
  });
}<|MERGE_RESOLUTION|>--- conflicted
+++ resolved
@@ -2086,12 +2086,8 @@
       const fake = Boolean(args.fake);
       const detach = Boolean(args.detach);
 
-<<<<<<< HEAD
-      spawnSync('docker', ['pull', 'augurproject/safe-relay-service_web:latest']);
-=======
       spawnSync('docker', ['pull', '0xorg/mesh:latest']);
 
->>>>>>> a5dbc0b7
       this.log(`Deploy contracts: ${dev}`);
       this.log(`Use fake time: ${fake}`);
       this.log(`Detach: ${detach}`);
@@ -2118,10 +2114,6 @@
           await this.call(deployMethod, { createMarkets: true, parallel: true });
         }
 
-<<<<<<< HEAD
-        //await spawnSync('yarn', ['build']); // so UI etc will have the correct addresses
-
-=======
         this.log(`Building`);
         await spawnSync('yarn', ['build']); // so UI etc will have the correct addresses
 
@@ -2129,7 +2121,6 @@
         this.log(`Running GSN relayer`);
         spawn('yarn', ['run:gsn'], {stdio: 'inherit'});
 
->>>>>>> a5dbc0b7
         env = {
           ...process.env,
           ETHEREUM_CHAIN_ID: this.config.networkId,
@@ -2138,21 +2129,6 @@
         };
 
         this.log('Running dockers. Type ctrl-c to quit:');
-<<<<<<< HEAD
-        await spawnSync('yarn', ['workspace', '@augurproject/gnosis-relay-api', 'run-relay', '-d'], {
-          env,
-          stdio: 'inherit'
-        });
-        if (detach) return;
-
-        spawn('yarn', ['workspace', '@augurproject/gnosis-relay-api', 'relay-logs'], {env, stdio: 'inherit'});
-        await waitForSigint();
-      } finally {
-        this.log('Stopping geth');
-        await spawnSync('docker', ['kill', 'geth'], { stdio: 'inherit' });
-        this.log('Stopping relays');
-        await spawnSync('yarn', ['workspace', '@augurproject/gnosis-relay-api', 'kill-relay'], { env, stdio: 'inherit' });
-=======
         await spawnSync('docker-compose', ['-f', 'docker-compose.yml', 'up', '-d'], {
           env,
           stdio: 'inherit'
@@ -2170,7 +2146,6 @@
           await spawnSync('docker', ['kill', 'geth'], { stdio: 'inherit' });
           await spawn('docker-compose', ['-f', 'docker-compose.yml', 'down'], {env, stdio: 'inherit'});
         }
->>>>>>> a5dbc0b7
       }
     }
   });
