--- conflicted
+++ resolved
@@ -31,10 +31,6 @@
 import { BigNumber } from 'bignumber.js';
 import { spawn, spawnSync } from 'child_process';
 import { ethers } from 'ethers';
-<<<<<<< HEAD
-import { formatBytes32String } from 'ethers/utils';
-=======
->>>>>>> debe2f0b
 import * as CIDTool from 'cid-tool';
 
 import * as fs from 'fs';
@@ -48,10 +44,7 @@
   makeSigner,
   providerFromConfig,
   startGanacheServer,
-<<<<<<< HEAD
-=======
   makeDependencies,
->>>>>>> debe2f0b
 } from '..';
 import { _1_ETH, BASE_MNEMONIC } from '../constants';
 import { runChaosMonkey } from './chaos-monkey';
@@ -93,12 +86,6 @@
   waitForSigint,
   waitForSync,
 } from './util';
-<<<<<<< HEAD
-
-const compilerOutput = require('@augurproject/artifacts/build/contracts.json');
-
-const UNIVERSAL_RELAY_HUB_ADDRESS = '0xd216153c06e857cd7f72665e0af1d7d82172f494';
-=======
 import { ParaContractDeployer } from '@augurproject/core/build/libraries/ParaContractDeployer';
 import { ParaAugurDeployer } from '@augurproject/core/build/libraries/ParaAugurDeployer';
 
@@ -108,7 +95,6 @@
 const compilerOutput = require('@augurproject/artifacts/build/contracts.json');
 
 const MILLION = QUINTILLION.multipliedBy(1e7);
->>>>>>> debe2f0b
 
 export function addScripts(flash: FlashSession) {
   flash.addScript({
@@ -1214,12 +1200,8 @@
 
       const onChainShares = convertDisplayAmountToOnChainAmount(
         new BigNumber(String(args.amount)),
-<<<<<<< HEAD
-        new BigNumber(1000)
-=======
         new BigNumber(1000),
         new BigNumber(10**18),
->>>>>>> debe2f0b
       );
       const onChainPrice = convertDisplayPriceToOnChainPrice(
         new BigNumber(String(Number(args.price).toFixed(2))),
@@ -2210,7 +2192,6 @@
         warpSync: {
           createCheckpoints: useWarpSync,
           autoReport,
-<<<<<<< HEAD
         }
       });
 
@@ -2278,75 +2259,6 @@
         }
       });
 
-=======
-        }
-      });
-
-      // Create a wallet, print out private key and display public key.
-      let client;
-      const connector = new SingleThreadConnector();
-
-      if (!autoReport) {
-        client = await createClient(this.config, connector, undefined, undefined, true);
-      } else if (this.accounts === ACCOUNTS) {
-        console.log('Creating wallet.');
-        const wallet = ethers.Wallet.createRandom();
-
-        const keyfilePath = path.resolve(`./${wallet.address}.key`);
-        fs.writeFileSync(keyfilePath, wallet.privateKey, 'utf8');
-
-        console.log(`Transfer ETH the ${wallet.address} to auto-report on warp market.\nPrivate key written to ${keyfilePath}\n`);
-
-        client = await createClient(this.config, connector, wallet, undefined, true);
-      } else {
-        // User provided an account.
-        const provider = await providerFromConfig(this.config);
-        const signer = await makeSigner(this.accounts[0], provider);
-
-        client = await createClient(this.config, connector, signer, undefined);
-      }
-
-      const { api, sync } = await createServer(this.config, client);
-      connector.api = api;
-
-      if (useWarpSync && (pinUIPath || pinReportingUIPath)) {
-        const ipfs = await api.augur.warpController.ipfs;
-
-        if (pinUIPath) {
-          // Assume build exists.
-          const result = await ipfs.addFromFs(pinUIPath, { recursive: true });
-          const { hash } = result.pop();
-          const base32Hash = CIDTool.base32(hash);
-          console.log(`Pinning UI build at path ${pinUIPath} with CID1/base58 hash ${hash} (base32: ${base32Hash} )`);
-        }
-        if (pinReportingUIPath) {
-          // Assume build exists.
-          const result = await ipfs.addFromFs(pinReportingUIPath, { recursive: true });
-          const { hash } = result.pop();
-          const base32Hash = CIDTool.base32(hash);
-          console.log(`Pinning Reporting UI build at path ${pinReportingUIPath} with CID1/base58 hash ${hash} (base32: ${base32Hash} )`);
-        }
-      }
-
-      sync();
-
-      api.augur.events.once(SubscriptionEventName.NewBlock, async () => {
-        const { warpSyncHash } = await api.augur.warpSync.getLastWarpSyncData(api.augur.contracts.universe.address);
-        const warpSyncHash32 = warpSyncHash ? CIDTool.base32(warpSyncHash) : null;
-        console.log(`\n\nPrevious Warp Sync Hash: ${warpSyncHash} ( ${warpSyncHash32} )`);
-
-        // TODO fix: currently shows null instead of the actual current warp sync hash
-        //      would work if waiting for WarpSyncHashUpdated but that takes too long to trigger
-        const { state, hash } = await api.augur.getWarpSyncStatus();
-        const hash32 = hash ? CIDTool.base32(hash) : null;
-        console.log(`\n\nCurrent Warp Sync State: ${state} Hash: ${hash} ( ${hash32} )`);
-
-        if (showHashAndDie) {
-          process.exit(0);
-        }
-      });
-
->>>>>>> debe2f0b
       api.augur.events.on(SubscriptionEventName.WarpSyncHashUpdated, async () =>  {
           const { state, hash } = await api.augur.getWarpSyncStatus();
           console.log(`\n\nUpdated Warp Sync Info:\nState:\t${state}\nHash:\t${hash}`)
