import readline from 'readline';

export function waitForSigint(): Promise<void> {
  process.stdin.resume();
  return new Promise((resolve, reject) => {
    process.prependListener('SIGINT', () => {
      resolve();
    });
    process.prependListener('SIGTERM', () => {
      resolve();
    });
    process.prependListener('SIGHUP', () => {
      resolve();
    });
  });
<<<<<<< HEAD
=======
}

export function awaitUserInput(question: string): Promise<void> {
  const talker = readline.createInterface({
    input: process.stdin,
    output: process.stdout,
  });

  return new Promise((resolve) => {
    talker.question(question, () => {
      talker.close();
      resolve();
    });
  });
>>>>>>> a5dbc0b7
}

export function sleep(ms: number): Promise<void> {
  return new Promise((resolve) => {
    setTimeout(resolve, ms);
  })
}

export interface AddressFormatting {
  lower?: boolean;
  prefix?: boolean;
}

export function formatAddress(address: string, formatting: AddressFormatting): string {
  if (formatting.lower === true) {
    address = address.toLowerCase();
  }

  const hasPrefix = address.slice(0, 2) === '0x';
  if (formatting.prefix === true && !hasPrefix) {
    address = `0x${address}`;
  } else if (formatting.prefix === false && hasPrefix) {
    address = address.slice(2);
  }

  return address
}<|MERGE_RESOLUTION|>--- conflicted
+++ resolved
@@ -13,8 +13,6 @@
       resolve();
     });
   });
-<<<<<<< HEAD
-=======
 }
 
 export function awaitUserInput(question: string): Promise<void> {
@@ -29,7 +27,6 @@
       resolve();
     });
   });
->>>>>>> a5dbc0b7
 }
 
 export function sleep(ms: number): Promise<void> {
