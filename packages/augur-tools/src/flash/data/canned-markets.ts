import {
  AMERICAN_FOOTBALL,
  BASKETBALL,
  CRYPTO,
  ETHEREUM,
  FINANCE,
  GOLF,
  INDEXES,
  MENS_LEAGUES,
  NBA,
  NFL,
  NFL_DRAFT,
  PGA,
  POLITICS,
  SOCCER,
  SPORTS,
  Template,
  TEMPLATES,
  US_POLITICS,
  HOCKEY,
  groupTypes,
  MMA,
  ENTERTAINMENT,
  SOCIAL_MEDIA,
  TWITTER,
  PGA,
  POLITICS,
  SOCCER,
  SPORTS,
  Template,
  TEMPLATES,
  US_POLITICS,
  HOCKEY,
  groupTypes,
  MMA,
} from '@augurproject/artifacts';
import { formatBytes32String } from 'ethers/utils';
import moment from 'moment';
import { buildExtraInfo, getFilledInputs, fillInQuestion, getLongDescription } from '../../libs/templates';
import {
  inFiveMonths,
  inOneMonths,
  inSixMonths,
  inTenMonths,
  inThreeMonths,
  inTwoMonths,
  midnightTomorrow,
  thisYear,
  today,
} from '../time';
import { LIST_VALUES } from '../../templates-lists';

interface AskBid {
  shares: string;
  price: string;
}

interface BuySell {
  buy: AskBid[];
  sell: AskBid[];
}

export interface OrderBook {
  [outcome: string]: BuySell;
}

export const singleOutcomeAsks: AskBid[] = [
  { shares: '100.00', price: '0.31' },
  { shares: '200.00', price: '0.35' },
  { shares: '300.00', price: '0.40' },
];
export const singleOutcomeBids: AskBid[] = [
  { shares: '100.00', price: '0.30' },
  { shares: '200.00', price: '0.25' },
  { shares: '300.00', price: '0.19' },
];
const yesNoOrderBook: OrderBook = {
  1: {
    buy: singleOutcomeBids,
    sell: singleOutcomeAsks,
  },
  2: {
    buy: singleOutcomeBids,
    sell: singleOutcomeAsks,
  },
};

export interface ExtraInfo {
  categories: string[];
  description: string;
  tags: string[];
  longDescription?: string;
  _scalarDenomination?: string;
  template?: object;
}
export interface CannedMarket {
  marketType: string;
  creatorFeeDecimal?: string; // 0.10 for 10%, 0.01 for 1%, ...
  endTime: number;
  minPrice?: string;
  maxPrice?: string;
  tickSize?: string;
  outcomes?: string[];
  affiliateFeeDivisor: number;
  extraInfo: ExtraInfo;
  orderBook: OrderBook;
}

function massageMarkets(markets: CannedMarket[]): CannedMarket[] {
  return markets.map(
    (market): CannedMarket => {
      if (market.outcomes) {
        market.outcomes = market.outcomes.map(formatBytes32String);
      }
      return market;
    }
  );
}

export const cannedMarkets: CannedMarket[] = massageMarkets([
  {
    marketType: 'yesNo',
    endTime: inTenMonths.getTime() / 1000,
    affiliateFeeDivisor: 4,
    extraInfo: {
      categories: ['space'],
      description:
        'Will SpaceX successfully complete a Mars landing (manned or unmanned) by ' +
        inTenMonths.toDateString() +
        ' according to http://www.spacex.com?',
      tags: ['SpaceX', 'spaceflight'],
      longDescription: '',
    },
    orderBook: yesNoOrderBook,
  },
  {
    marketType: 'yesNo',
    endTime: inThreeMonths.getTime() / 1000,
    affiliateFeeDivisor: 4,
    extraInfo: {
      categories: ['augur'],
      description:
        "Will Augur's live release happen by " +
        inThreeMonths.toDateString() +
        ' according to https://augur.net?',
      tags: ['release date', 'Ethereum'],
      longDescription: '',
    },
    orderBook: yesNoOrderBook,
  },
  {
    marketType: 'scalar',
    endTime: midnightTomorrow.getTime() / 1000,
    minPrice: '-10',
    maxPrice: '120',
    tickSize: '0.1',
    affiliateFeeDivisor: 4,
    extraInfo: {
      categories: ['weather', 'temperature'],
      description:
        `High temperature (in degrees Fahrenheit) on ${today.toDateString()} at the San Francisco International Airport, as reported by Weather Underground (https://www.wunderground.com/history/airport/KSFO/) ` +
        [
          today.getUTCFullYear(),
          today.getUTCMonth() + 1,
          today.getUTCDate(),
        ].join('/') +
        '/DailyHistory.html',
      tags: ['weather', 'SFO'],
      longDescription: 'https://www.penny-arcade.com/comic/2001/12/12',
      _scalarDenomination: 'degrees Fahrenheit',
    },
    orderBook: {
      2: {
        buy: [
          { shares: '100.01', price: '24' },
          { shares: '200.01', price: '0' },
          { shares: '300.01', price: '-5' },
        ],
        sell: [
          { shares: '100.01', price: '25' },
          { shares: '200.01', price: '50' },
          { shares: '300.01', price: '51' },
        ],
      },
    },
  },
  {
    marketType: 'scalar',
    endTime: inFiveMonths.getTime() / 1000,
    minPrice: '600',
    maxPrice: '5000',
    tickSize: '.01',
    affiliateFeeDivisor: 4,
    extraInfo: {
      categories: ['science'],
      description:
        'Average tropospheric methane concentration (in parts-per-billion) on ' +
        inFiveMonths.toDateString() +
        ' according to https://www.esrl.noaa.gov/gmd/ccgg/trends_ch4',
      tags: ['climate', 'atmosphere'],
      longDescription:
        'Vast quantities of methane are normally locked into the Earth\'s crust on the continental plateaus in one of the many deposits consisting of compounds of methane hydrate, a solid precipitated combination of methane and water much like ice. Because the methane hydrates are unstable, except at cool temperatures and high (deep) pressures, scientists have observed smaller "burps" due to tectonic events. Studies suggest the huge release of natural gas could be a major climatological trigger, methane itself being a greenhouse gas many times more powerful than carbon dioxide. References: https://en.wikipedia.org/wiki/Anoxic_event, https://en.wikipedia.org/wiki/Atmospheric_methane, https://en.wikipedia.org/wiki/Clathrate_gun_hypothesis',
      _scalarDenomination: 'parts-per-billion',
    },
    orderBook: {},
  },
  {
    marketType: 'scalar',
    endTime: inSixMonths.getTime() / 1000,
    minPrice: '0',
    maxPrice: '30',
    tickSize: '1',
    affiliateFeeDivisor: 4,
    extraInfo: {
      categories: ['medicine'],
      description:
        'New antibiotics approved by the FDA on ' +
        inSixMonths.toDateString() +
        ' according to https://www.centerwatch.com/drug-information/fda-approved-drugs/year/' +
        thisYear,
      tags: ['science', 'antibiotics'],
      longDescription:
        'Will antibiotic pan-resistance lead to a massive resurgence of infectious diseases?',
    },
    orderBook: {
      2: {
        buy: [
          { shares: '100.01', price: '20' },
          { shares: '200.01', price: '18' },
          { shares: '300.01', price: '15' },
        ],
        sell: [
          { shares: '100.01', price: '21' },
          { shares: '200.01', price: '26' },
          { shares: '300.01', price: '29' },
        ],
      },
    },
  },
  {
    marketType: 'categorical',
    endTime: inOneMonths.getTime() / 1000,
    outcomes: [
      'cancer',
      'heart attacks',
      'infectious diseases',
      'starvation',
      'covid-19',
      'other',
    ],
    affiliateFeeDivisor: 4,
    extraInfo: {
      categories: ['science'],
      description:
        'What will be the number one killer in the United States by ' +
        inOneMonths.toDateString() +
        ' according to https://www.cdc.gov/nchs/nvss/deaths.htm?',
      tags: ['mortality', 'United States'],
    },
    orderBook: {
      1: {
        buy: singleOutcomeBids,
        sell: singleOutcomeAsks,
      },
      2: {
        buy: singleOutcomeBids,
        sell: singleOutcomeAsks,
      },
      3: {
        buy: singleOutcomeBids,
        sell: singleOutcomeAsks,
      },
      4: {
        buy: singleOutcomeBids,
        sell: singleOutcomeAsks,
      },
      5: {
        buy: singleOutcomeBids,
        sell: singleOutcomeAsks,
      },
      6: {
        buy: singleOutcomeBids,
        sell: singleOutcomeAsks,
      },
    },
  },
  {
    marketType: 'categorical',
    endTime: inTwoMonths.getTime() / 1000,
    outcomes: [
      'London',
      'New York',
      'Los Angeles',
      'San Francisco',
      'Tokyo',
      'Palo Alto',
      'Hong Kong',
    ],
    affiliateFeeDivisor: 4,
    extraInfo: {
      categories: ['housing'],
      description:
        'Which city will have the highest median single-family home price on ' +
        inTwoMonths.toDateString() +
        ' according to http://www.demographia.com?',
      tags: ['economy', 'bubble'],
    },
    orderBook: {
      1: {
        buy: singleOutcomeBids,
        sell: singleOutcomeAsks,
      },
      2: {
        buy: singleOutcomeBids,
        sell: singleOutcomeAsks,
      },
      3: {
        buy: singleOutcomeBids,
        sell: singleOutcomeAsks,
      },
      4: {
        buy: singleOutcomeBids,
        sell: singleOutcomeAsks,
      },
      5: {
        buy: singleOutcomeBids,
        sell: singleOutcomeAsks,
      },
      6: {
        buy: singleOutcomeBids,
        sell: singleOutcomeAsks,
      },
      7: {
        buy: singleOutcomeBids,
        sell: singleOutcomeAsks,
      },
    },
  },
]);

export const templatedCannedMarkets = (): CannedMarket[] => {
  const markets = [];

  const twitter = TEMPLATES[ENTERTAINMENT].children[SOCIAL_MEDIA].children[TWITTER]
    .templates as Template[];
  const twitterTemplate: Template = twitter[0];
  const twitterDate = moment().add(9, 'days');
  const twitterInputValues = ['realDonaldTrump', '999.9', 'Thousand', twitterDate.format('MMMM DD, YYYY')];
  let twitterInputs = getFilledInputs(twitterTemplate, twitterInputValues);
  twitterInputs[3].timestamp = twitterDate.unix();
  markets.push({
    marketType: 'yesNo',
    endTime: twitterDate.add(1, 'days').unix(),
    affiliateFeeDivisor: 0,
    creatorFeeDecimal: '0.01',
    extraInfo: {
      categories: [ENTERTAINMENT, SOCIAL_MEDIA,TWITTER ],
      description: fillInQuestion(twitterTemplate, twitterInputValues),
      tags: [],
      longDescription: getLongDescription(twitterTemplate),
      template: {
        hash: twitterTemplate.hash,
        question: twitterTemplate.question,
        inputs: twitterInputs,
      },
    },
    orderBook: yesNoOrderBook,
  });

  const usPoliticsTemplates = TEMPLATES[POLITICS].children[US_POLITICS]
    .templates as Template[];
  const template1: Template = usPoliticsTemplates[0];
  const usInputValues = ['Donald Trump', '2020'];
  markets.push({
    marketType: 'yesNo',
    endTime: inTenMonths.getTime() / 1000,
    affiliateFeeDivisor: 0,
    creatorFeeDecimal: '0.01',

    extraInfo: {
      categories: [POLITICS, US_POLITICS],
      description: fillInQuestion(template1, usInputValues),
      tags: [],
      longDescription: getLongDescription(template1),
      template: {
        hash: template1.hash,
        question: template1.question,
        inputs: getFilledInputs(template1, usInputValues),
      },
    },

    orderBook: yesNoOrderBook,
  });

  const finTemplates = TEMPLATES[FINANCE].children[INDEXES]
    .templates as Template[];
  const finTemplate: Template = finTemplates[0];
  const wed = 3;
  const finExpDate = moment()
    .day(wed)
    .add(1, 'weeks')
    .add(6, 'hours');
  const date = finExpDate.format('MMMM DD, YYYY');
  const finInputValues = ['Dow Jones Industrial Average', '15000', date];
  let finInputs = getFilledInputs(finTemplate, finInputValues);
  finInputs[2].timestamp = finExpDate.unix();
  markets.push({
    marketType: 'yesNo',
    endTime: finExpDate.add(1, 'days').unix(),
    affiliateFeeDivisor: 0,
    creatorFeeDecimal: '0.015',
<<<<<<< HEAD
    extraInfo: buildExtraInfo(finTemplate, finInputValues, [FINANCE, INDEXES]),
=======
    extraInfo: {
      categories: [FINANCE, INDEXES, 'Dow Jones Industrial Average'],
      description: fillInQuestion(finTemplate, finInputValues),
      longDescription: getLongDescription(finTemplate),
      template: {
        hash: finTemplate.hash,
        question: finTemplate.question,
        inputs: finInputs
      }
    },
>>>>>>> 8075fad1
    orderBook: yesNoOrderBook,
  });

  const fbTemplates = TEMPLATES[SPORTS].children[AMERICAN_FOOTBALL].children[
    NFL
  ].templates as Template[];
  const fbTemplate: Template = fbTemplates[3];
  const expDate = moment().add(3, 'weeks');
  const year = expDate.year();
  const unixEndTime = expDate.unix();
  const inputValues = ['Dallas Cowboys', '9', String(year)];
  markets.push({
    marketType: 'yesNo',
    endTime: unixEndTime,
    affiliateFeeDivisor: 0,
    creatorFeeDecimal: '0.01',
    extraInfo: buildExtraInfo(fbTemplate, inputValues, [
      SPORTS,
      AMERICAN_FOOTBALL,
      NFL,
    ]),
    orderBook: yesNoOrderBook,
  });

  const socTemplates = TEMPLATES[SPORTS].children[SOCCER].children[MENS_LEAGUES]
    .templates as Template[];
  const socTemplate: Template = socTemplates[0];
  const socExpDate = moment().add(3, 'weeks');
  const estTime = socExpDate.unix();
  const socEndTime = socExpDate.add(8, 'hours').unix();
  const socInputValues = [
    'English Premier League',
    'Liverpool',
    'Manchester United',
    String(estTime),
  ];
  const convertedMarkets = massageMarkets([
    {
      marketType: 'categorical',
      endTime: socEndTime,
      affiliateFeeDivisor: 0,
      creatorFeeDecimal: '0.01',
      outcomes: [
        'Liverpool',
        'Manchester United',
        'Draw',
        'Unofficial game/Cancelled',
      ],
      extraInfo: buildExtraInfo(socTemplate, socInputValues, [
        SPORTS,
        SOCCER,
        MENS_LEAGUES,
      ]),
      orderBook: {
        1: {
          buy: singleOutcomeBids,
          sell: singleOutcomeAsks,
        },
        2: {
          buy: singleOutcomeBids,
          sell: singleOutcomeAsks,
        },
        3: {
          buy: singleOutcomeBids,
          sell: singleOutcomeAsks,
        },
        4: {
          buy: singleOutcomeBids,
          sell: singleOutcomeAsks,
        },
      },
    },
  ]);

  markets.push(convertedMarkets[0]);

  const draftTemplates = TEMPLATES[SPORTS].children[AMERICAN_FOOTBALL].children[
    NFL_DRAFT
  ].templates as Template[];
  const draftTemplate: Template = draftTemplates[1];
  const draftExpDate = moment().add(4, 'weeks');
  const draftEstTime = draftExpDate.unix();
  const draftEndTime = draftExpDate.add(50, 'hours').unix();
  const draftInputValues = ['2020', 'Wide Receiver', String(draftEstTime)];

  const draftMarkets = massageMarkets([
    {
      marketType: 'categorical',
      endTime: draftEndTime,
      affiliateFeeDivisor: 0,
      creatorFeeDecimal: '0.01',
      outcomes: ['Jonny B', 'Eric C', 'Mac D', 'Linny Q', 'Other (Field)'],
      extraInfo: buildExtraInfo(draftTemplate, draftInputValues, [
        SPORTS,
        AMERICAN_FOOTBALL,
        NFL_DRAFT,
      ]),
      orderBook: {
        1: {
          buy: singleOutcomeBids,
          sell: singleOutcomeAsks,
        },
        2: {
          buy: singleOutcomeBids,
          sell: singleOutcomeAsks,
        },
        3: {
          buy: singleOutcomeBids,
          sell: singleOutcomeAsks,
        },
        4: {
          buy: singleOutcomeBids,
          sell: singleOutcomeAsks,
        },
      },
    },
  ]);

  markets.push(draftMarkets[0]);

  const golfTemplates = TEMPLATES[SPORTS].children[GOLF].children[PGA]
    .templates as Template[];
  const golfTemplate: Template = golfTemplates[3];
  const golfExpDate = moment().add(4, 'weeks');
  const golfYear = golfExpDate.year();
  const golfEstTime = golfExpDate.unix();
  const golfInputValues = [String(golfYear), 'PGA Championship'];
  const converteGolfdMarkets = massageMarkets([
    {
      marketType: 'categorical',
      endTime: golfEstTime,
      affiliateFeeDivisor: 0,
      creatorFeeDecimal: '0.01',
      outcomes: [
        'Dustin Johnson',
        'Tiger Woods',
        'Brooks Koepka',
        'Rory Mcllroy',
        'Jason Day',
        'Other (Field)',
        'No winner/Event cancelled',
      ],
      extraInfo: buildExtraInfo(golfTemplate, golfInputValues, [
        SPORTS,
        GOLF,
        PGA,
      ]),
      orderBook: {
        1: {
          buy: singleOutcomeBids,
          sell: singleOutcomeAsks,
        },
        2: {
          buy: singleOutcomeBids,
          sell: singleOutcomeAsks,
        },
        3: {
          buy: singleOutcomeBids,
          sell: singleOutcomeAsks,
        },
        4: {
          buy: singleOutcomeBids,
          sell: singleOutcomeAsks,
        },
        5: {
          buy: singleOutcomeBids,
          sell: singleOutcomeAsks,
        },
        6: {
          buy: singleOutcomeBids,
          sell: singleOutcomeAsks,
        },
      },
    },
  ]);

  markets.push(converteGolfdMarkets[0]);

  const cryptoTemplates = TEMPLATES[CRYPTO].children[ETHEREUM]
    .templates as Template[];
  const cryptoTemplate: Template = cryptoTemplates[2];
  const cryptoExpDate = moment().add(1, 'weeks');
  const cryptoInputValues = [
    'ETH/USD',
    cryptoExpDate.format('MMMM DD, YYYY'),
    'ETHUSD (crypto - Bittrex)',
  ];
  let cryptoInputs = getFilledInputs(cryptoTemplate, cryptoInputValues);
  cryptoInputs[1].timestamp = cryptoExpDate.unix();
  markets.push({
    marketType: 'scalar',
    endTime: cryptoExpDate.add(1, 'days').unix(),
    minPrice: '120',
    maxPrice: '200',
    tickSize: '0.01',
    affiliateFeeDivisor: 0,
    creatorFeeDecimal: '0.01',

    extraInfo: {
      categories: [CRYPTO, ETHEREUM, 'ETHUSD (crypto - Bittrex)'],
      description: fillInQuestion(cryptoTemplate, cryptoInputValues),
      tags: [],
      longDescription: getLongDescription(cryptoTemplate),
      template: {
        hash: cryptoTemplate.hash,
        question: cryptoTemplate.question,
        inputs: cryptoInputs,
      },
    },
    orderBook: {
      2: {
        buy: [
          { shares: '10.01', price: '131' },
          { shares: '20.01', price: '135' },
          { shares: '30.01', price: '140' },
        ],
        sell: [
          { shares: '10.01', price: '145' },
          { shares: '20.01', price: '150' },
          { shares: '30.01', price: '160' },
        ],
      },
    },
  });

  const bbTemplates = TEMPLATES[SPORTS].children[BASKETBALL].children[NBA]
    .templates as Template[];
  const bbTemplate: Template = bbTemplates[11];
  const bbExpDate = moment()
    .add(2, 'weeks')
    .add(8, 'hours');
  const bbDateYear = bbExpDate.format('YY');
  const bbYears = `20${bbDateYear}-${Number(bbDateYear) + 1}`;
  const bbInputValues = ['LA Lakers', bbYears];
  markets.push({
    marketType: 'scalar',
    endTime: bbExpDate.unix(),
    minPrice: '0',
    maxPrice: '82',
    tickSize: '0.1',
    affiliateFeeDivisor: 0,
    creatorFeeDecimal: '0.01',
    extraInfo: buildExtraInfo(bbTemplate, bbInputValues, [
      SPORTS,
      BASKETBALL,
      NBA,
    ]),
    orderBook: {
      2: {
        buy: [
          { shares: '10.01', price: '40' },
          { shares: '20.01', price: '45' },
          { shares: '30.01', price: '50' },
        ],
        sell: [
          { shares: '10.01', price: '51' },
          { shares: '20.01', price: '65' },
          { shares: '30.01', price: '60' },
        ],
      },
    },
  });

  return markets;
};

const calcDailyHockeyMarket = (): CannedMarket[] => {
  const estStartTime = moment().add(3, 'weeks');
  const unixEstStartTime = estStartTime.unix();
  const endTime = estStartTime.add(6, 'hours').unix();
  const hockeyTemplates = TEMPLATES[SPORTS].children[HOCKEY].templates as Template[];
  const teamA = LIST_VALUES.NHL_TEAMS[0];
  const teamB = LIST_VALUES.NHL_TEAMS[1];
  const moneyLine = hockeyTemplates.find(t => t.groupName === groupTypes.DAILY_MONEY_LINE);
  const spread = hockeyTemplates.find(t => t.groupName === groupTypes.DAILY_SPREAD);
  const overUnder = hockeyTemplates.find(t => t.groupName === groupTypes.DAILY_OVER_UNDER);
  const daily = [moneyLine, spread, overUnder];
  const inputValues = [
    [teamA, teamB, unixEstStartTime],
    [teamA, "2", teamB, unixEstStartTime],
    [teamA, teamB, "4", unixEstStartTime]
  ]

  const outcomeValues = [
    [teamA, teamB, `No Winner`],
    [`${teamA} -2.5`, `${teamB} +2.5`, `No Winner`],
    [`Over 4.5`, `Under 4.5`, `No Winner`],
  ]

  return daily.map((template, index) => ({
      marketType: 'categorical',
      endTime,
      affiliateFeeDivisor: 0,
      creatorFeeDecimal: '0.01',
      extraInfo: buildExtraInfo(template, inputValues[index], [
        SPORTS,
        HOCKEY,
        'Daily'
      ]),
      outcomes: outcomeValues[index],
      orderBook: {
        1: {
          buy: singleOutcomeBids,
          sell: singleOutcomeAsks,
        },
        2: {
          buy: singleOutcomeBids,
          sell: singleOutcomeAsks,
        },
        3: {
          buy: singleOutcomeBids,
          sell: singleOutcomeAsks,
        },
      },
    }));
}
<<<<<<< HEAD

const calcFuturesHockeyMarket = (): CannedMarket[] => {
  const estStartTime = moment().add(3, 'weeks');
  const endTime = estStartTime.unix();
  const hockeyTemplates = TEMPLATES[SPORTS].children[HOCKEY].templates as Template[];
  const templates = hockeyTemplates.filter(t => t.groupName === groupTypes.FUTURES);
  const inputValues = [
    [LIST_VALUES.YEAR_RANGE[0], LIST_VALUES.HOCKEY_EVENT[0]],
    [LIST_VALUES.YEAR_RANGE[0], LIST_VALUES.HOCKEY_AWARD[0]]
  ];
  const outcomes = [
    [...LIST_VALUES.NHL_TEAMS.slice(0,5), 'Other (Field)'],
    ['Joe Pavelski', 'Jonathan Toews', 'Carey Price', 'Erik Karlsson', 'Drew Doughty', 'Other (Field)'],
  ]
=======

const calcFuturesHockeyMarket = (): CannedMarket[] => {
  const estStartTime = moment().add(3, 'weeks');
  const endTime = estStartTime.unix();
  const hockeyTemplates = TEMPLATES[SPORTS].children[HOCKEY].templates as Template[];
  const templates = hockeyTemplates.filter(t => t.groupName === groupTypes.FUTURES);
  const inputValues = [
    [LIST_VALUES.YEAR_RANGE[0], LIST_VALUES.HOCKEY_EVENT[0]],
    [LIST_VALUES.YEAR_RANGE[0], LIST_VALUES.HOCKEY_AWARD[0]]
  ];
  const outcomes = [
    [...LIST_VALUES.NHL_TEAMS.slice(0,5), 'Other (Field)'],
    ['Joe Pavelski', 'Jonathan Toews', 'Carey Price', 'Erik Karlsson', 'Drew Doughty', 'Other (Field)'],
  ]
  return templates.map((template, index) => ({
    marketType: 'categorical',
    endTime,
    affiliateFeeDivisor: 0,
    creatorFeeDecimal: '0.01',
    extraInfo: buildExtraInfo(template, inputValues[index], [
      SPORTS,
      HOCKEY,
    ]),
    outcomes: outcomes[index],
    orderBook: {
      1: {
        buy: singleOutcomeBids,
        sell: singleOutcomeAsks,
      },
      2: {
        buy: singleOutcomeBids,
        sell: singleOutcomeAsks,
      },
      3: {
        buy: singleOutcomeBids,
        sell: singleOutcomeAsks,
      },
    },
  }));
}

const calcMMAMarkets = (): CannedMarket[] => {
  const estStartTime = moment().add(3, 'weeks');
  const unixEstStartTime = estStartTime.unix();
  const endTime = estStartTime.add(9, 'hours').unix();
  const templates = TEMPLATES[SPORTS].children[MMA].templates as Template[];
  const fighterA = 'Donald Cerrone';
  const fighterB = 'Anthony Pettis';
  const inputValues = [
    [fighterA, fighterB, unixEstStartTime],
    [fighterA, fighterB, '2', unixEstStartTime],
    [fighterA, fighterB, unixEstStartTime],
    [fighterA, fighterB, unixEstStartTime],
    [fighterA, fighterB, unixEstStartTime],
  ];
  const outcomes = [
    [fighterA, fighterB, 'Draw/No Contest'],
    ['Over 2.5', 'Under 2.5', 'No Contest'],
    [`${fighterA} by KO/TKO`, `${fighterA} by Submission`, `${fighterA} by Points`, `${fighterB} by KO/TKO`, `${fighterB} by Submission`, `${fighterB} by Points`, `Draw/No Contest`],
    ['KO/TKO', 'Submission', 'Points', 'No Contest'],
    ['Round 1', 'Round 2', 'Round 3', 'Round 4', 'Round 5', 'Goes the distance', 'No Contest'],
  ]

>>>>>>> 8075fad1
  return templates.map((template, index) => ({
    marketType: 'categorical',
    endTime,
    affiliateFeeDivisor: 0,
    creatorFeeDecimal: '0.01',
    extraInfo: buildExtraInfo(template, inputValues[index], [
      SPORTS,
<<<<<<< HEAD
      HOCKEY,
=======
      MMA,
>>>>>>> 8075fad1
    ]),
    outcomes: outcomes[index],
    orderBook: {
      1: {
        buy: singleOutcomeBids,
        sell: singleOutcomeAsks,
      },
      2: {
        buy: singleOutcomeBids,
        sell: singleOutcomeAsks,
      },
      3: {
        buy: singleOutcomeBids,
        sell: singleOutcomeAsks,
      },
    },
  }));
}

<<<<<<< HEAD
const calcMMAMarkets = (): CannedMarket[] => {
  const estStartTime = moment().add(3, 'weeks');
  const unixEstStartTime = estStartTime.unix();
  const endTime = estStartTime.add(9, 'hours').unix();
  const templates = TEMPLATES[SPORTS].children[MMA].templates as Template[];
  const fighterA = 'Donald Cerrone';
  const fighterB = 'Anthony Pettis';
  const inputValues = [
    [fighterA, fighterB, unixEstStartTime],
    [fighterA, fighterB, '2', unixEstStartTime],
    [fighterA, fighterB, unixEstStartTime],
    [fighterA, fighterB, unixEstStartTime],
    [fighterA, fighterB, unixEstStartTime],
  ];
  const outcomes = [
    [fighterA, fighterB, 'Draw/No Contest'],
    ['Over 2.5', 'Under 2.5', 'No Contest'],
    [`${fighterA} by KO/TKO`, `${fighterA} by Submission`, `${fighterA} by Points`, `${fighterB} by KO/TKO`, `${fighterB} by Submission`, `${fighterB} by Points`, `Draw/No Contest`],
    ['KO/TKO', 'Submission', 'Points', 'No Contest'],
    ['Round 1', 'Round 2', 'Round 3', 'Round 4', 'Round 5', 'Goes the distance', 'No Contest'],
  ]

  return templates.map((template, index) => ({
    marketType: 'categorical',
    endTime,
    affiliateFeeDivisor: 0,
    creatorFeeDecimal: '0.01',
    extraInfo: buildExtraInfo(template, inputValues[index], [
      SPORTS,
      MMA,
    ]),
    outcomes: outcomes[index],
    orderBook: {
      1: {
        buy: singleOutcomeBids,
        sell: singleOutcomeAsks,
      },
      2: {
        buy: singleOutcomeBids,
        sell: singleOutcomeAsks,
      },
      3: {
        buy: singleOutcomeBids,
        sell: singleOutcomeAsks,
      },
    },
  }));
}

=======
>>>>>>> 8075fad1
export const templatedCannedBettingMarkets = (): CannedMarket[] => {
  const markets = calcDailyHockeyMarket();
  const hockeyFutures = calcFuturesHockeyMarket();
  const mmaMarkets = calcMMAMarkets();
  return massageMarkets(markets.concat(hockeyFutures).concat(mmaMarkets));
};<|MERGE_RESOLUTION|>--- conflicted
+++ resolved
@@ -23,16 +23,6 @@
   ENTERTAINMENT,
   SOCIAL_MEDIA,
   TWITTER,
-  PGA,
-  POLITICS,
-  SOCCER,
-  SPORTS,
-  Template,
-  TEMPLATES,
-  US_POLITICS,
-  HOCKEY,
-  groupTypes,
-  MMA,
 } from '@augurproject/artifacts';
 import { formatBytes32String } from 'ethers/utils';
 import moment from 'moment';
@@ -376,7 +366,6 @@
     endTime: inTenMonths.getTime() / 1000,
     affiliateFeeDivisor: 0,
     creatorFeeDecimal: '0.01',
-
     extraInfo: {
       categories: [POLITICS, US_POLITICS],
       description: fillInQuestion(template1, usInputValues),
@@ -388,7 +377,6 @@
         inputs: getFilledInputs(template1, usInputValues),
       },
     },
-
     orderBook: yesNoOrderBook,
   });
 
@@ -409,9 +397,6 @@
     endTime: finExpDate.add(1, 'days').unix(),
     affiliateFeeDivisor: 0,
     creatorFeeDecimal: '0.015',
-<<<<<<< HEAD
-    extraInfo: buildExtraInfo(finTemplate, finInputValues, [FINANCE, INDEXES]),
-=======
     extraInfo: {
       categories: [FINANCE, INDEXES, 'Dow Jones Industrial Average'],
       description: fillInQuestion(finTemplate, finInputValues),
@@ -422,7 +407,6 @@
         inputs: finInputs
       }
     },
->>>>>>> 8075fad1
     orderBook: yesNoOrderBook,
   });
 
@@ -620,7 +604,6 @@
     tickSize: '0.01',
     affiliateFeeDivisor: 0,
     creatorFeeDecimal: '0.01',
-
     extraInfo: {
       categories: [CRYPTO, ETHEREUM, 'ETHUSD (crypto - Bittrex)'],
       description: fillInQuestion(cryptoTemplate, cryptoInputValues),
@@ -739,22 +722,6 @@
       },
     }));
 }
-<<<<<<< HEAD
-
-const calcFuturesHockeyMarket = (): CannedMarket[] => {
-  const estStartTime = moment().add(3, 'weeks');
-  const endTime = estStartTime.unix();
-  const hockeyTemplates = TEMPLATES[SPORTS].children[HOCKEY].templates as Template[];
-  const templates = hockeyTemplates.filter(t => t.groupName === groupTypes.FUTURES);
-  const inputValues = [
-    [LIST_VALUES.YEAR_RANGE[0], LIST_VALUES.HOCKEY_EVENT[0]],
-    [LIST_VALUES.YEAR_RANGE[0], LIST_VALUES.HOCKEY_AWARD[0]]
-  ];
-  const outcomes = [
-    [...LIST_VALUES.NHL_TEAMS.slice(0,5), 'Other (Field)'],
-    ['Joe Pavelski', 'Jonathan Toews', 'Carey Price', 'Erik Karlsson', 'Drew Doughty', 'Other (Field)'],
-  ]
-=======
 
 const calcFuturesHockeyMarket = (): CannedMarket[] => {
   const estStartTime = moment().add(3, 'weeks');
@@ -818,61 +785,6 @@
     ['Round 1', 'Round 2', 'Round 3', 'Round 4', 'Round 5', 'Goes the distance', 'No Contest'],
   ]
 
->>>>>>> 8075fad1
-  return templates.map((template, index) => ({
-    marketType: 'categorical',
-    endTime,
-    affiliateFeeDivisor: 0,
-    creatorFeeDecimal: '0.01',
-    extraInfo: buildExtraInfo(template, inputValues[index], [
-      SPORTS,
-<<<<<<< HEAD
-      HOCKEY,
-=======
-      MMA,
->>>>>>> 8075fad1
-    ]),
-    outcomes: outcomes[index],
-    orderBook: {
-      1: {
-        buy: singleOutcomeBids,
-        sell: singleOutcomeAsks,
-      },
-      2: {
-        buy: singleOutcomeBids,
-        sell: singleOutcomeAsks,
-      },
-      3: {
-        buy: singleOutcomeBids,
-        sell: singleOutcomeAsks,
-      },
-    },
-  }));
-}
-
-<<<<<<< HEAD
-const calcMMAMarkets = (): CannedMarket[] => {
-  const estStartTime = moment().add(3, 'weeks');
-  const unixEstStartTime = estStartTime.unix();
-  const endTime = estStartTime.add(9, 'hours').unix();
-  const templates = TEMPLATES[SPORTS].children[MMA].templates as Template[];
-  const fighterA = 'Donald Cerrone';
-  const fighterB = 'Anthony Pettis';
-  const inputValues = [
-    [fighterA, fighterB, unixEstStartTime],
-    [fighterA, fighterB, '2', unixEstStartTime],
-    [fighterA, fighterB, unixEstStartTime],
-    [fighterA, fighterB, unixEstStartTime],
-    [fighterA, fighterB, unixEstStartTime],
-  ];
-  const outcomes = [
-    [fighterA, fighterB, 'Draw/No Contest'],
-    ['Over 2.5', 'Under 2.5', 'No Contest'],
-    [`${fighterA} by KO/TKO`, `${fighterA} by Submission`, `${fighterA} by Points`, `${fighterB} by KO/TKO`, `${fighterB} by Submission`, `${fighterB} by Points`, `Draw/No Contest`],
-    ['KO/TKO', 'Submission', 'Points', 'No Contest'],
-    ['Round 1', 'Round 2', 'Round 3', 'Round 4', 'Round 5', 'Goes the distance', 'No Contest'],
-  ]
-
   return templates.map((template, index) => ({
     marketType: 'categorical',
     endTime,
@@ -900,8 +812,6 @@
   }));
 }
 
-=======
->>>>>>> 8075fad1
 export const templatedCannedBettingMarkets = (): CannedMarket[] => {
   const markets = calcDailyHockeyMarket();
   const hockeyFutures = calcFuturesHockeyMarket();
