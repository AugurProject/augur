--- conflicted
+++ resolved
@@ -10,11 +10,9 @@
   NBA,
   NFL,
   NFL_DRAFT,
-<<<<<<< HEAD
   ENTERTAINMENT,
   SOCIAL_MEDIA,
   TWITTER,
-=======
   PGA,
   POLITICS,
   SOCCER,
@@ -25,11 +23,10 @@
   HOCKEY,
   groupTypes,
   MMA,
->>>>>>> 19452029
 } from '@augurproject/artifacts';
 import { formatBytes32String } from 'ethers/utils';
 import moment from 'moment';
-import { buildExtraInfo, getFilledInputs } from '../../libs/templates';
+import { buildExtraInfo, getFilledInputs, fillInQuestion, getLongDescription } from '../../libs/templates';
 import {
   inFiveMonths,
   inOneMonths,
@@ -369,7 +366,7 @@
     endTime: inTenMonths.getTime() / 1000,
     affiliateFeeDivisor: 0,
     creatorFeeDecimal: '0.01',
-<<<<<<< HEAD
+
     extraInfo: {
       categories: [POLITICS, US_POLITICS],
       description: fillInQuestion(template1, usInputValues),
@@ -381,12 +378,7 @@
         inputs: getFilledInputs(template1, usInputValues),
       },
     },
-=======
-    extraInfo: buildExtraInfo(template1, usInputValues, [
-      'Politics',
-      'US Politics',
-    ]),
->>>>>>> 19452029
+
     orderBook: yesNoOrderBook,
   });
 
@@ -604,7 +596,6 @@
     tickSize: '0.01',
     affiliateFeeDivisor: 0,
     creatorFeeDecimal: '0.01',
-<<<<<<< HEAD
     extraInfo: {
       categories: [CRYPTO, ETHEREUM, 'ETHUSD (crypto - Bittrex)'],
       description: fillInQuestion(cryptoTemplate, cryptoInputValues),
@@ -616,13 +607,6 @@
         inputs: cryptoInputs,
       },
     },
-=======
-    extraInfo: buildExtraInfo(cryptoTemplate, cryptoInputValues, [
-      CRYPTO,
-      ETHEREUM,
-      'ETHUSD (crypto - Bittrex)',
-    ]),
->>>>>>> 19452029
     orderBook: {
       2: {
         buy: [
