--- conflicted
+++ resolved
@@ -173,10 +173,6 @@
         // account, configure it at this point.
         if (this.config.gsn.enabled) {
           await this.user.getOrCreateWallet();
-<<<<<<< HEAD
-          this.user.augur.setGasPrice(new BigNumber(20*10e9));
-=======
->>>>>>> a6cfd162
           this.user.setUseWallet(true);
           this.user.setUseRelay(true);
         } else if (approveCentralAuthority) {
