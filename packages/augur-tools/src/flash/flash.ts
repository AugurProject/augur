--- conflicted
+++ resolved
@@ -1,10 +1,5 @@
-<<<<<<< HEAD
-import { ContractAddresses, NetworkId } from '@augurproject/artifacts';
-import { NetworkConfiguration } from '@augurproject/core';
-=======
-import { NetworkId, SDKConfiguration, buildConfig } from '@augurproject/artifacts';
+import { SDKConfiguration } from '@augurproject/artifacts';
 import { EthersProvider } from '@augurproject/ethersjs-provider';
->>>>>>> 70737a11
 import {
   Connectors,
   createClient,
@@ -20,7 +15,6 @@
 import { Account } from '../constants';
 import { makeSigner } from '../libs/blockchain';
 import { ContractAPI } from '../libs/contract-api';
-import { EthersProvider } from '@augurproject/ethersjs-provider';
 
 configureDexieForNode(true);
 
@@ -127,13 +121,8 @@
     wireUpSdk: boolean|null = null,
     approveCentralAuthority = true,
     accountAddress: string|null = null,
-<<<<<<< HEAD
-    useZerox = false,
-    useGSN = false
-=======
     useZerox: boolean = null,
-    useGnosis: boolean = null,
->>>>>>> 70737a11
+    useGSN: boolean = null,
   ): Promise<ContractAPI> {
     if (typeof this.config?.addresses === 'undefined') {
       throw Error('ERROR: Must load contract addresses first.');
@@ -143,42 +132,14 @@
       throw new Error('ERROR: No provider');
     }
 
-<<<<<<< HEAD
-    const config: SDKConfiguration = {
-      networkId: (await this.provider.getNetworkId()) as NetworkId,
-      ethereum: {
-        http: network ? network.http : undefined, // NB(pg): Currently some tests don't pass in this config
-        rpcRetryCount: 5,
-        rpcRetryInterval: 0,
-        rpcConcurrency: 40
-      },
-      gsn: {
-        enabled: useGSN,
-      },
-      zeroX: {
-        rpc: {
-          enabled: useZerox,
-          ws: useZerox ? network.zeroxEndpoint : undefined
-        },
-        mesh: {
-          enabled: false
-        }
-      },
-      syncing: {
-        enabled: wireUpSdk
-      },
-      addresses: this.contractAddresses,
-    };
-=======
     // TODO respond if a sub-object does not exist -- config would be invalid
     if (useZerox !== null) {
       this.config.zeroX.rpc.enabled = useZerox;
     }
-    if (useGnosis !== null) {
-      this.config.gnosis.enabled = useGnosis;
-    }
-
->>>>>>> 70737a11
+    if (useGSN !== null) {
+      this.config.gsn.enabled = useGSN;
+    }
+
     // Initialize the user if this is the first time we are being called. This will create the provider and all of that jazz.
     if (!this.user) {
       console.log('--------- Connecting ---------');
@@ -186,13 +147,8 @@
       if (this.config?.zeroX?.rpc?.enabled) {
         console.log('ZeroX Enabled:', this.config.zeroX.rpc.ws);
       }
-<<<<<<< HEAD
-      if (config?.gsn?.enabled) {
+      if (this.config?.gsn?.enabled) {
         console.log('GSN Enabled');
-=======
-      if (this.config?.gnosis?.enabled) {
-        console.log('Gnosis Enabled:', this.config.gnosis.http);
->>>>>>> 70737a11
       }
 
       try {
@@ -216,23 +172,11 @@
 
         // IF we want this flash client to use a wallet associated with the past in
         // account, configure it at this point.
-<<<<<<< HEAD
-        if (config.gsn.enabled) {
+        if (this.config.gsn.enabled) {
           await this.user.getOrCreateWallet();
           this.user.augur.setGasPrice(new BigNumber(20*10e9));
           this.user.setUseWallet(true);
           this.user.setUseRelay(true);
-=======
-        if (this.config.gnosis.enabled) {
-          const safe = await this.user.getOrCreateSafe();
-          await this.user.faucetOnce(new BigNumber(1e21), safe);
-          const safeStatus = await this.user.getSafeStatus(safe);
-          console.log(`Safe ${safe}: ${safeStatus}`);
-          this.user.augur.setGasPrice(new BigNumber(90000));
-          this.user.setGnosisSafeAddress(safe);
-          this.user.setUseGnosisSafe(true);
-          this.user.setUseGnosisRelay(true);
->>>>>>> 70737a11
         } else if (approveCentralAuthority) {
           await this.user.approveCentralAuthority();
         }
