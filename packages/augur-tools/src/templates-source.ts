import {
  BASEBALL_EVENT_DEP_TEAMS,
  BASKETBALL_EVENT_DEP_TEAMS,
  CRYPTO_BTC_CURRENCY_MARKETS,
  CRYPTO_ETH_CURRENCY_MARKETS,
  CRYPTO_LTC_CURRENCY_MARKETS,
  ENTERTAINMENT_EVENT_DEP_TEAMS,
  FIN_EXCHANGES_CLOSING_OFFSETS,
  FIN_EXCHANGES_CURRENCIES,
  FIN_EXCHANGES_HOLIDAY_CLOSURES,
  FIN_INDEXES_CLOSING_OFFSETS,
  FIN_INDEXES_HOLIDAY_CLOSURES,
  FOOTBALL_EVENT_DEP_TEAMS,
  HOCKEY_EVENT_DEP_TEAMS,
  LIST_VALUES,
  NCAA_BASKETBALL_CONF_DEP_TEAMS,
  OLYMPIC_SUMMER_SPORT_EVENTS,
  OLYMPIC_WINTER_SPORT_EVENTS,
  SOCCER_LEAGUE_DEP_TEAMS,
  TENNIS_DOUBLES_EVENTS,
  TENNIS_SINGLES_EVENTS,
} from './templates-lists';
import {
  AMERICAN_FOOTBALL,
  AWARDS,
  BASEBALL,
  BASKETBALL,
  BITCOIN,
  BOXING,
  CAR_RACING,
  CRYPTO,
  CUSTOMIZED,
  DOUBLES,
  ENTERTAINMENT,
  ETHEREUM,
  EURO_TOUR,
  EVENT,
  FINANCE,
  GENDER,
  GOLF,
  groupTypes,
  HOCKEY,
  HORSE_RACING,
  INDEXES,
  LEAGUE_NAME,
  LITECOIN,
  LPGA,
  MEDICAL,
  MENS_LEAGUES,
  MMA,
  NBA,
  NBA_DRAFT,
  NCAA,
  NFL,
  NFL_DRAFT,
  OLYMPICS,
  PGA,
  POLITICS,
  REQUIRED,
  SET_GAME,
  SINGLES,
  SOCCER,
  SOCIAL_MEDIA,
  SPORTS,
  START_TIME,
  STATISTICS,
  STOCKS,
  SUB_EVENT,
  SUMMER,
  TEAM_A,
  TEAM_B,
  TemplateInputType,
  TENNIS,
  TEXT_PLACEHOLDERS,
  TV_MOVIES,
<<<<<<< HEAD
  US_POLITICS,
  ValidationType,
  WEEK_NO,
  WINTER,
  WNBA,
  WORLD,
  YEAR,
=======
  SOCIAL_MEDIA,
  TWITTER,
  INSTAGRAM,
>>>>>>> ad04fec4
} from './templates-template';

const YES_NO = 'YesNo';
const CATEGORICAL = 'Categorical';
const SCALAR = 'Scalar';

/*
  Add new templates or update templates here keeping the same strcuture as TEMPLATES.
  The template objects will be merge together to for one template object that is used by the UI.
  Update generate-templates.ts to include new template structures so that can be added.
  After new template structure is released create a TEMPLATE(X) where X is next number 3, 4, 5, ...
*/
export const TEMPLATES2 = {};

export const TEMPLATES = {
  [SPORTS]: {
    children: {
      [MMA]: {
        templates: [
          {
            marketType: CATEGORICAL,
            question: `MMA: [0] vs. [1], Who will win?`,
            example: `MMA: Donald Cerrone vs. Conor McGregor, Who will win?\nEstimated schedule start time: Jan 18, 2020 8:20 pm EST`,
            groupName: groupTypes.MONEY_LINE,
            inputs: [
              {
                id: 0,
                type: TemplateInputType.USER_DESCRIPTION_OUTCOME,
                groupKey: TEAM_A,
                placeholder: `Fighter A`,
              },
              {
                id: 1,
                type: TemplateInputType.USER_DESCRIPTION_OUTCOME,
                groupKey: TEAM_B,
                placeholder: `Fighter B`,
              },
              {
                id: 2,
                type: TemplateInputType.ADDED_OUTCOME,
                placeholder: `Draw/No Contest`,
              },
              {
                id: 3,
                type: TemplateInputType.ESTDATETIME,
                hoursAfterEst: 9,
                groupKey: START_TIME,
                placeholder: `Date time`,
              },
            ],
            resolutionRules: {
              [REQUIRED]: [
                {
                  text: `Market resolves based on the official result immediately following the fight. Later announcements, enquirers, or changes to the official result will not affect market settlement.`,
                },
                {
                  text: `If a fighter is substituted before the fight begins the market should resolve as "Draw/No Contest".`,
                },
                {
                  text: `If a fighter is disqualified during the fight, the opposing fighter should be declared the winner by KO/TKO. If both fighters are disqualified the market should resolve as "Draw/No Contest".`,
                },
                {
                  text: `If the fight is cancelled or will not be complete by the Event Expiration Time for any reason, the market should resolve as "Draw/No Contest".`,
                },
                {
                  text: `A draw can occur when the fight is either stopped before completion or after all rounds are completed and goes to the judges scorecards for decision. If the judges can not determine a winner, "Draw/No Contest" should be the winning outcome.`,
                },
              ],
            },
          },
          {
            marketType: CATEGORICAL,
            question: `MMA: [0] vs. [1] (O/U), [2].5 Rounds?`,
            example: `MMA: Donald Cerrone vs. Conor McGregor (O/U), 1.5 Rounds?\nEstimated schedule start time: Jan 18, 2020 8:20 pm EST`,
            groupName: groupTypes.OVER_UNDER,
            groupLineId: 2,
            inputs: [
              {
                id: 0,
                type: TemplateInputType.TEXT,
                groupKey: TEAM_A,
                placeholder: `Fighter A`,
              },
              {
                id: 1,
                type: TemplateInputType.TEXT,
                groupKey: TEAM_B,
                placeholder: `Fighter B`,
              },
              {
                id: 2,
                type: TemplateInputType.DROPDOWN,
                placeholder: `Round #`,
                values: LIST_VALUES.MMA_ROUNDS,
              },
              {
                id: 3,
                type: TemplateInputType.SUBSTITUTE_USER_OUTCOME,
                placeholder: `Over [2].5`,
              },
              {
                id: 4,
                type: TemplateInputType.SUBSTITUTE_USER_OUTCOME,
                placeholder: `Under [2].5`,
              },
              {
                id: 5,
                type: TemplateInputType.ADDED_OUTCOME,
                placeholder: `No Contest`,
              },
              {
                id: 6,
                type: TemplateInputType.ESTDATETIME,
                hoursAfterEst: 9,
                groupKey: START_TIME,
                placeholder: `Date time`,
              },
            ],
            resolutionRules: {
              [REQUIRED]: [
                {
                  text: `Market resolves based on the official result immediately following the fight. Later announcements, enquirers, or changes to the official result will not affect market settlement.`,
                },
                {
                  text: `If a fighter is substituted before the fight begins the market should resolve as "No Contest".`,
                },
                {
                  text: `If the fight is cancelled or will not be complete by the Event Expiration Time for any reason, the market should resolve as "No Contest".`,
                },
                {
                  text: `For settlement purposes where a half round is stated, 2 minutes 30 seconds of the respective round will define the half to determine over or under. Example: If Total Rounds 2.5 (O/U) is in market question, the midway point in Round 3 is the under/over line. If the fight is stopped at exactly 2 minutes 30 seconds of the round named in the market "over" should be the winning outcome.`,
                },
              ],
            },
          },
          {
            marketType: CATEGORICAL,
            question: `MMA: [0] vs. [1], Method of victory?`,
            example: `MMA: Donald Cerrone vs. Conor McGregor, Method of victory?\nEstimated schedule start time: Jan 18, 2020 8:20 pm EST`,
            groupName: groupTypes.FUTURES,
            inputs: [
              {
                id: 0,
                type: TemplateInputType.TEXT,
                groupKey: TEAM_A,
                placeholder: `Fighter A`,
              },
              {
                id: 1,
                type: TemplateInputType.TEXT,
                groupKey: TEAM_B,
                placeholder: `Fighter B`,
              },
              {
                id: 2,
                type: TemplateInputType.SUBSTITUTE_USER_OUTCOME,
                placeholder: `[0] by KO/TKO`,
              },
              {
                id: 3,
                type: TemplateInputType.SUBSTITUTE_USER_OUTCOME,
                placeholder: `[0] by Submission`,
              },
              {
                id: 4,
                type: TemplateInputType.SUBSTITUTE_USER_OUTCOME,
                placeholder: `[0] by Points`,
              },
              {
                id: 5,
                type: TemplateInputType.SUBSTITUTE_USER_OUTCOME,
                placeholder: `[1] by KO/TKO`,
              },
              {
                id: 6,
                type: TemplateInputType.SUBSTITUTE_USER_OUTCOME,
                placeholder: `[1] by Submission`,
              },
              {
                id: 7,
                type: TemplateInputType.SUBSTITUTE_USER_OUTCOME,
                placeholder: `[1] by Points`,
              },
              {
                id: 8,
                type: TemplateInputType.ADDED_OUTCOME,
                placeholder: `Draw/No Contest`,
              },
              {
                id: 9,
                type: TemplateInputType.ESTDATETIME,
                hoursAfterEst: 9,
                groupKey: START_TIME,
                placeholder: `Date time`,
              },
            ],
            resolutionRules: {
              [REQUIRED]: [
                {
                  text: `Market resolves based on the official result immediately following the fight. Later announcements, enquirers, or changes to the official result will not affect market settlement.`,
                },
                {
                  text: `If a fighter is substituted before the fight begins the market should resolve as "Draw/No Contest".`,
                },
                {
                  text: `If a fighter is disqualified during the fight, the opposing fighter should be declared the winner by KO/TKO. If both fighters are disqualified the market should resolve as "Draw/No Contest".`,
                },
                {
                  text: `If the fight is cancelled or will not be complete by the Event Expiration Time for any reason, the market should resolve as "Draw/No Contest".`,
                },
                {
                  text: `A draw can occur when the fight is either stopped before completion or after all rounds are completed and goes to the judges scorecards for decision. If the judges can not determine a winner, "Draw/No Contest" should be the winning outcome.`,
                },
                {
                  text: `If the fight goes to the judges scorecard before the scheduled number of rounds is completed then it should resolve as a "Points" victory to the winner.`,
                },
                {
                  text: `KO/TKO: 1. Referee stoppage while either/both fighters are standing or on the canvas, due to one fighter not intelligently defending themselves from strikes, or in a defenseless position. 2. Stoppage by doctor or a fighter’s corner/team. 3. A fighter retires due to injury.`,
                },
                {
                  text: `Submission: A Submission should be used when a fighter taps out, either verbally or physically.`,
                },
              ],
            },
          },
          {
            marketType: CATEGORICAL,
            question: `MMA: [0] vs. [1], How will fight end?`,
            example: `MMA UFC: Donald Cerrone vs. Conor McGregor, How will fight end?\nEstimated schedule start time: Jan 18, 2020 8:20 pm EST`,
            groupName: groupTypes.FUTURES,
            inputs: [
              {
                id: 0,
                type: TemplateInputType.TEXT,
                groupKey: TEAM_A,
                placeholder: `Fighter A`,
              },
              {
                id: 1,
                type: TemplateInputType.TEXT,
                groupKey: TEAM_B,
                placeholder: `Fighter B`,
              },
              {
                id: 2,
                type: TemplateInputType.SUBSTITUTE_USER_OUTCOME,
                placeholder: `KO/TKO`,
              },
              {
                id: 3,
                type: TemplateInputType.SUBSTITUTE_USER_OUTCOME,
                placeholder: `Submission`,
              },
              {
                id: 4,
                type: TemplateInputType.SUBSTITUTE_USER_OUTCOME,
                placeholder: `Points`,
              },
              {
                id: 5,
                type: TemplateInputType.ADDED_OUTCOME,
                placeholder: `No Contest`,
              },
              {
                id: 6,
                type: TemplateInputType.ESTDATETIME,
                hoursAfterEst: 9,
                groupKey: START_TIME,
                placeholder: `Date time`,
              },
            ],
            resolutionRules: {
              [REQUIRED]: [
                {
                  text: `Market resolves based on the official result immediately following the fight. Later announcements, enquirers, or changes to the official result will not affect market settlement.`,
                },
                {
                  text: `If a fighter is substituted before the fight begins the market should resolve as "No Contest".`,
                },
                {
                  text: `If a fighter is disqualified during the fight, the opposing fighter should be declared the winner by KO/TKO. If both fighters are disqualified the market should resolve as "No Contest".`,
                },
                {
                  text: `A draw can occur when the fight is either stopped before completion or after all rounds are completed and goes to the judges scorecards for decision. If the judges can not determine a winner, "No Contest" should be the winning outcome.`,
                },
                {
                  text: `If the fight is cancelled or will not be complete by the Event Expiration Time for any reason, the market should resolve as "No Contest".`,
                },
                {
                  text: `If the fight goes to the judges scorecard before the scheduled number of rounds is completed then it should resolve as a "Points" victory to the winner.`,
                },
                {
                  text: `KO/TKO: 1. Referee stoppage while either/both fighters are standing or on the canvas, due to one fighter not intelligently defending themselves from strikes, or in a defenseless position. 2. Stoppage by doctor or a fighter’s corner/team. 3. A fighter retires due to injury.`,
                },
                {
                  text: `Submission: A Submission should be used when a fighter taps out, either verbally or physically.`,
                },
              ],
            },
          },
          {
            marketType: CATEGORICAL,
            question: `MMA: [0] vs. [1], What round will the fight end?`,
            example: `MMA: Donald Cerrone vs. Conor McGregor, What round will the fight end?\nEstimated schedule start time: Jan 18, 2020 8:20 pm EST`,
            groupName: groupTypes.FUTURES,
            inputs: [
              {
                id: 0,
                type: TemplateInputType.TEXT,
                groupKey: TEAM_A,
                placeholder: `Fighter A`,
              },
              {
                id: 1,
                type: TemplateInputType.TEXT,
                groupKey: TEAM_B,
                placeholder: `Fighter B`,
              },
              {
                id: 2,
                type: TemplateInputType.SUBSTITUTE_USER_OUTCOME,
                placeholder: `Round 1`,
              },
              {
                id: 3,
                type: TemplateInputType.SUBSTITUTE_USER_OUTCOME,
                placeholder: `Round 2`,
              },
              {
                id: 4,
                type: TemplateInputType.SUBSTITUTE_USER_OUTCOME,
                placeholder: `Round 3`,
              },
              {
                id: 5,
                type: TemplateInputType.ADDED_OUTCOME,
                placeholder: `Round 4`,
              },
              {
                id: 6,
                type: TemplateInputType.ADDED_OUTCOME,
                placeholder: `Round 5`,
              },
              {
                id: 7,
                type: TemplateInputType.ADDED_OUTCOME,
                placeholder: `Goes the distance`,
              },
              {
                id: 8,
                type: TemplateInputType.ADDED_OUTCOME,
                placeholder: `No Contest`,
              },
              {
                id: 9,
                type: TemplateInputType.ESTDATETIME,
                hoursAfterEst: 9,
                groupKey: START_TIME,
                placeholder: `Date time`,
              },
            ],
            resolutionRules: {
              [REQUIRED]: [
                {
                  text: `Market resolves based on the official result immediately following the fight. Later announcements, enquirers, or changes to the official result will not affect market settlement.`,
                },
                {
                  text: `If a fighter is substituted before the fight begins the market should resolve as "No Contest".`,
                },
                {
                  text: `If the fight is cancelled or will not be complete by the Event Expiration Time for any reason, the market should resolve as "No Contest".`,
                },
                {
                  text: `A draw can occur when the fight is either stopped before completion or after all rounds are completed and goes to the judges scorecards for decision. If the judges can not determine a winner, "No Contest" should be the winning outcome.`,
                },
                {
                  text: `This is determined by any method when the fight ends. (e.g. KO, TKO, withdrawal, disqualification). If a fighter withdraws during the period between rounds, the fight is deemed to have ended in the previous round. If the fight completes all rounds and goes the the judges scorecards for decision, the market should resolve as "Goes the distance".`,
                },
              ],
            },
          },
        ],
      },
      [BOXING]: {
        templates: [
          {
            marketType: CATEGORICAL,
            question: `Boxing: [0] vs. [1], Who will win?`,
            example: `Boxing: Robert Helenius vs. Adam Kownacki, Who will win?\nEstimated schedule start time: Feb 10, 2020 8:20 pm EST`,
            groupName: groupTypes.MONEY_LINE,
            inputs: [
              {
                id: 0,
                type: TemplateInputType.USER_DESCRIPTION_OUTCOME,
                groupKey: TEAM_A,
                placeholder: `Fighter A`,
              },
              {
                id: 1,
                type: TemplateInputType.USER_DESCRIPTION_OUTCOME,
                groupKey: TEAM_B,
                placeholder: `Fighter B`,
              },
              {
                id: 2,
                type: TemplateInputType.ADDED_OUTCOME,
                placeholder: `Draw/No Contest`,
              },
              {
                id: 3,
                type: TemplateInputType.ESTDATETIME,
                hoursAfterEst: 9,
                groupKey: START_TIME,
                placeholder: `Date time`,
              },
            ],
            resolutionRules: {
              [REQUIRED]: [
                {
                  text: `Market resolves based on the official result immediately following the fight. Later announcements, enquirers, or changes to the official result will not affect market settlement.`,
                },
                {
                  text: `If a fighter is substituted before the fight begins the market should resolve as "Draw/No Contest".`,
                },
                {
                  text: `If a fighter is disqualified during the fight, the opposing fighter should be declared the winner by TKO. If both fighters are Disqualified the market should resolve as "Draw/No Contest".`,
                },
                {
                  text: `If the Fight is cancelled or will not be completed by the Event Expiration Time for any reason, the market should resolve as "Draw/No Contest".`,
                },
                {
                  text: `A Draw can occur when the fight is either stopped before completion or after all rounds are completed and goes to the judges scorecards for decision. If the judges can not determine a winner, "Draw/No Contest" should be the winning outcome.`,
                },
              ],
            },
          },
          {
            marketType: CATEGORICAL,
            question: `Boxing: [0] vs. [1] (O/U), [2].5 Rounds?`,
            example: `Boxing: Robert Helenius vs. Adam Kownacki (O/U), 5.5 Rounds?\nEstimated schedule start time: Jan 18, 2020 8:20 pm EST`,
            groupName: groupTypes.OVER_UNDER,
            groupLineId: 2,
            inputs: [
              {
                id: 0,
                type: TemplateInputType.TEXT,
                groupKey: TEAM_A,
                placeholder: `Fighter A`,
              },
              {
                id: 1,
                type: TemplateInputType.TEXT,
                groupKey: TEAM_B,
                placeholder: `Fighter B`,
              },
              {
                id: 2,
                type: TemplateInputType.DROPDOWN,
                placeholder: `Round #`,
                noSort: true,
                values: LIST_VALUES.BOXING_ROUNDS,
              },
              {
                id: 3,
                type: TemplateInputType.SUBSTITUTE_USER_OUTCOME,
                placeholder: `Over [2].5`,
              },
              {
                id: 4,
                type: TemplateInputType.SUBSTITUTE_USER_OUTCOME,
                placeholder: `Under [2].5`,
              },
              {
                id: 5,
                type: TemplateInputType.ADDED_OUTCOME,
                placeholder: `No Contest`,
              },
              {
                id: 6,
                type: TemplateInputType.ESTDATETIME,
                hoursAfterEst: 9,
                groupKey: START_TIME,
                placeholder: `Date time`,
              },
            ],
            resolutionRules: {
              [REQUIRED]: [
                {
                  text: `Market resolves based on the official result immediately following the fight. Later announcements, enquirers, or changes to the official result will not affect market settlement.`,
                },
                {
                  text: `If a fighter is substituted before the fight begins the market should resolve as "No Contest".`,
                },
                {
                  text: `If the Fight is cancelled or will not be completed by the Event Expiration Time for any reason, the market should resolve as "No Contest".`,
                },
                {
                  text: `For settlement purposes where a half round is stated a new round must be started to determine over or under. For Example: If Total Rounds 8.5 (O/U) is quoted, then Round 9 must start for Over to win. If a fighter withdraws during the period between rounds, the fight is deemed to have ended in the previous round.`,
                },
              ],
            },
          },
          {
            marketType: CATEGORICAL,
            question: `Boxing: [0] vs. [1], Method of victory?`,
            example: `Boxing: Robert Helenius vs. Adam Kownacki, Method of victory?\nEstimated schedule start time: Jan 18, 2020 8:20 pm EST`,
            groupName: groupTypes.FUTURES,
            inputs: [
              {
                id: 0,
                type: TemplateInputType.TEXT,
                groupKey: TEAM_A,
                placeholder: `Fighter A`,
              },
              {
                id: 1,
                type: TemplateInputType.TEXT,
                groupKey: TEAM_B,
                placeholder: `Fighter B`,
              },
              {
                id: 2,
                type: TemplateInputType.SUBSTITUTE_USER_OUTCOME,
                placeholder: `[0] by KO`,
              },
              {
                id: 3,
                type: TemplateInputType.SUBSTITUTE_USER_OUTCOME,
                placeholder: `[0] by TKO`,
              },
              {
                id: 4,
                type: TemplateInputType.SUBSTITUTE_USER_OUTCOME,
                placeholder: `[0] by Points`,
              },
              {
                id: 5,
                type: TemplateInputType.SUBSTITUTE_USER_OUTCOME,
                placeholder: `[1] by KO`,
              },
              {
                id: 6,
                type: TemplateInputType.SUBSTITUTE_USER_OUTCOME,
                placeholder: `[1] by TKO`,
              },
              {
                id: 7,
                type: TemplateInputType.SUBSTITUTE_USER_OUTCOME,
                placeholder: `[1] by Points`,
              },
              {
                id: 8,
                type: TemplateInputType.ADDED_OUTCOME,
                placeholder: `Draw/No Contest`,
              },
              {
                id: 9,
                type: TemplateInputType.ESTDATETIME,
                hoursAfterEst: 9,
                groupKey: START_TIME,
                placeholder: `Date time`,
              },
            ],
            resolutionRules: {
              [REQUIRED]: [
                {
                  text: `Market resolves based on the official result immediately following the fight. Later announcements, enquirers, or changes to the official result will not affect market settlement.`,
                },
                {
                  text: `If a fighter is substituted before the fight begins the market should resolve as "Draw/No Contest".`,
                },
                {
                  text: `If a fighter is disqualified during the fight, the opposing fighter should be declared the winner by TKO. If both fighters are Disqualified the market should resolve as "Draw/No Contest".`,
                },
                {
                  text: `If the Fight is cancelled or will not be completed by the Event Expiration Time for any reason, the market should resolve as "Draw/No Contest".`,
                },
                {
                  text: `A Draw can occur when the fight is either stopped before completion or after all rounds are completed and goes to the judges scorecards for decision. If the judges can not determine a winner, "Draw/No Contest" should be the winning outcome.`,
                },
                {
                  text: `If the fight goes to the judges scorecard before the scheduled number of rounds is completed then the market should resolve as "Points" victory to the winner.`,
                },
                {
                  text: `KO Stoppage: KO is used when a boxer does NOT stand up after a 10 count.`,
                },
                {
                  text: `TKO Stoppage: TKO is used when a fighter is knocked down 3 times in a round, if the referee steps in to stop the fight, official attending physicians or the boxers corner stop the fight.`,
                },
              ],
            },
          },
          {
            marketType: CATEGORICAL,
            question: `Boxing: [0] vs. [1], How will fight end?`,
            example: `Boxing: Robert Helenius vs. Adam Kownacki, How will fight end?\nEstimated schedule start time: Jan 18, 2020 8:20 pm EST`,
            groupName: groupTypes.FUTURES,
            inputs: [
              {
                id: 0,
                type: TemplateInputType.TEXT,
                groupKey: TEAM_A,
                placeholder: `Fighter A`,
              },
              {
                id: 1,
                type: TemplateInputType.TEXT,
                groupKey: TEAM_B,
                placeholder: `Fighter B`,
              },
              {
                id: 2,
                type: TemplateInputType.SUBSTITUTE_USER_OUTCOME,
                placeholder: `KO`,
              },
              {
                id: 3,
                type: TemplateInputType.SUBSTITUTE_USER_OUTCOME,
                placeholder: `TKO`,
              },
              {
                id: 4,
                type: TemplateInputType.SUBSTITUTE_USER_OUTCOME,
                placeholder: `Points`,
              },
              {
                id: 5,
                type: TemplateInputType.ADDED_OUTCOME,
                placeholder: `No Contest`,
              },
              {
                id: 6,
                type: TemplateInputType.ESTDATETIME,
                hoursAfterEst: 9,
                groupKey: START_TIME,
                placeholder: `Date time`,
              },
            ],
            resolutionRules: {
              [REQUIRED]: [
                {
                  text: `Market resolves based on the official result immediately following the fight. Later announcements, enquirers, or changes to the official result will not affect market settlement.`,
                },
                {
                  text: `If a fighter is substituted before the fight begins the market should resolve as "No Contest".`,
                },
                {
                  text: `If a fighter is disqualified during the fight, the opposing fighter should be declared the winner by TKO. If both fighters are Disqualified the market should resolve as "No Contest".`,
                },
                {
                  text: `If the Fight is cancelled or will not be completed by the Event Expiration Time for any reason, the market should resolve as "No Contest".`,
                },
                {
                  text: `If the fight is determined to be a draw, market should resolve as "Points".`,
                },
                {
                  text: `If the fight goes to the judges scorecard before the scheduled number of rounds is completed then the market should resolve as "Points".`,
                },
              ],
            },
          },
          {
            marketType: CATEGORICAL,
            question: `Boxing: [0] vs. [1], What round will the fight end?`,
            example: `Boxing: Robert Helenius vs. Adam Kownacki, What round will the fight end?\nEstimated schedule start time: Jan 18, 2020 8:20 pm EST`,
            groupName: groupTypes.FUTURES,
            inputs: [
              {
                id: 0,
                type: TemplateInputType.TEXT,
                groupKey: TEAM_A,
                placeholder: `Fighter A`,
              },
              {
                id: 1,
                type: TemplateInputType.TEXT,
                groupKey: TEAM_B,
                placeholder: `Fighter B`,
              },
              {
                id: 2,
                type: TemplateInputType.SUBSTITUTE_USER_OUTCOME,
                placeholder: `Round 1-3`,
              },
              {
                id: 3,
                type: TemplateInputType.SUBSTITUTE_USER_OUTCOME,
                placeholder: `Round 4-6`,
              },
              {
                id: 4,
                type: TemplateInputType.SUBSTITUTE_USER_OUTCOME,
                placeholder: `Round 7-9`,
              },
              {
                id: 5,
                type: TemplateInputType.ADDED_OUTCOME,
                placeholder: `Round 10-12`,
              },
              {
                id: 6,
                type: TemplateInputType.ADDED_OUTCOME,
                placeholder: `Goes the Distance`,
              },
              {
                id: 7,
                type: TemplateInputType.ADDED_OUTCOME,
                placeholder: `No Contest`,
              },
              {
                id: 8,
                type: TemplateInputType.ESTDATETIME,
                hoursAfterEst: 9,
                groupKey: START_TIME,
                placeholder: `Date time`,
              },
            ],
            resolutionRules: {
              [REQUIRED]: [
                {
                  text: `Market resolves based on the official result immediately following the fight. Later announcements, enquirers, or changes to the official result will not affect market settlement.`,
                },
                {
                  text: `If a fighter is substituted before the fight begins the market should resolve as "No Contest".`,
                },
                {
                  text: `If the Fight is cancelled or will not be completed by the Event Expiration Time for any reason, the market should resolve as "No Contest".`,
                },
                {
                  text: `This is determined by any method when the fight ends. (e.g. KO, TKO, withdrawal, disqualification). If a fighter withdraws during the period between rounds, the fight is deemed to have ended in the previous round. If the fight completes all rounds and goes the the judges scorecards for decision, the market should resolve as "Goes the distance".`,
                },
              ],
            },
          },
        ],
      },
      [CAR_RACING]: {
        templates: [
          {
            marketType: CATEGORICAL,
            question: `NASCAR [0] [1]: Winner?`,
            example: `NASCAR 2020 Daytona 500: Winner?\nEstimated schedule start time: Sept 19, 2020 1:00 pm EST`,
            groupName: groupTypes.MONEY_LINE,
            inputs: [
              {
                id: 0,
                type: TemplateInputType.DROPDOWN,
                placeholder: `Year`,
                groupKey: YEAR,
                values: LIST_VALUES.YEARS,
              },
              {
                id: 1,
                type: TemplateInputType.DROPDOWN,
                placeholder: `Event`,
                values: LIST_VALUES.NASCAR_EVENTS,
                groupKey: EVENT,
                categoryDestId: 2,
              },
              {
                id: 2,
                type: TemplateInputType.ESTDATETIME,
                hoursAfterEst: 24,
                groupKey: START_TIME,
                placeholder: `Date time`,
              },
              {
                id: 3,
                type: TemplateInputType.ADDED_OUTCOME,
                placeholder: `Other (Field)`,
              },
              {
                id: 4,
                type: TemplateInputType.ADDED_OUTCOME,
                placeholder: `No Contest`,
              },
            ],
            resolutionRules: {
              [REQUIRED]: [
                {
                  text: `Market should resolve after the race conclusion once the winner is verified by officials and standing on the podium. Official results reflecting any changes, disqualifications or position penalties after the podium presentation will not be recognized for the market resolution purposes.`,
                },
                {
                  text: `Market settlement can be effected by event being shortened due to weather conditions or other situations if deemed by official governing association.`,
                },
                {
                  text: `If the Race is cancelled or is postponed for any reason and will not be completed before the event expiration time for this market, market should resolve as "No Contest".`,
                },
                {
                  text: `If an alternate driver replaces a driver during the race, then the new driver will replace the old driver in all finishing positions.`,
                },
                {
                  text: `Should an event/race/session/lap/heat be restarted from the beginning, markets will stand and should be settled according to the result issued after the restart.`,
                },
                {
                  text: `If the winning Racer is not one of the outcomes listed, market should resolve as "Other (Field)".`,
                },
              ],
            },
          },
          {
            marketType: CATEGORICAL,
            question: `NASCAR [0] [1]: [2] vs. [3]: Who will finish better?`,
            example: `NASCAR 2020 Daytona 500: Who will finish better?\nEstimated schedule start time: Sept 19, 2020 1:00 pm EST`,
            groupName: groupTypes.FUTURES,
            inputs: [
              {
                id: 0,
                type: TemplateInputType.DROPDOWN,
                placeholder: `Year`,
                groupKey: YEAR,
                values: LIST_VALUES.YEARS,
              },
              {
                id: 1,
                type: TemplateInputType.DROPDOWN,
                placeholder: `Event`,
                values: LIST_VALUES.NASCAR_EVENTS,
                groupKey: EVENT,
                categoryDestId: 2,
              },
              {
                id: 2,
                type: TemplateInputType.USER_DESCRIPTION_OUTCOME,
                groupKey: TEAM_A,
                placeholder: `Racer A`,
              },
              {
                id: 3,
                type: TemplateInputType.USER_DESCRIPTION_OUTCOME,
                groupKey: TEAM_B,
                placeholder: `Racer B`,
              },
              {
                id: 4,
                type: TemplateInputType.ADDED_OUTCOME,
                placeholder: `No Contest`,
              },
              {
                id: 5,
                type: TemplateInputType.ESTDATETIME,
                hoursAfterEst: 24,
                groupKey: START_TIME,
                placeholder: `Date time`,
              },
            ],
            resolutionRules: {
              [REQUIRED]: [
                {
                  text: `Market should resolve after the race conclusion once the winner is verified by officials and standing on the podium. Official results reflecting any changes, disqualifications or position penalties after the podium presentation will not be recognized for the market resolution purposes.`,
                },
                {
                  text: `Market settlement can be effected by event being shortened due to weather conditions or other situations if deemed by official governing association.`,
                },
                {
                  text: `If the Race is cancelled or is postponed for any reason and will not be completed before the event expiration time for this market, market should resolve as "No Contest".`,
                },
                {
                  text: `If an alternate driver replaces a driver during the race, then the new driver will replace the old driver in all Head to head match-ups and finishing positions.`,
                },
                {
                  text: `Should an event/race/session/lap/heat be restarted from the beginning, markets will stand and should be settled according to the result issued after the restart.`,
                },
                {
                  text: `Both drivers must start the race for head to head match-ups to be considered action. If one or both drivers do not start the race the market should resolve as "No Contest".`,
                },
                {
                  text: `If a driver does not finish the race for any reason (including disqualifications), the opposing driver should be declared the winner.`,
                },
                {
                  text: `If both Drivers do not finish the race for any reason (including disqualifications), the driver who completed more laps should be declared the winner. If both racers were disqualified at the same time or come in at same place (tie), the market should resolve as "No Contest"`,
                },
              ],
            },
          },
          {
            marketType: CATEGORICAL,
            question: `NASCAR [0] CUP Series Championship Winner?`,
            example: `NASCAR 2020 CUP Series Championship Winner?\nEstimated schedule start time: Sept 19, 2020 1:00 pm EST`,
            groupName: groupTypes.FUTURES,
            inputs: [
              {
                id: 0,
                type: TemplateInputType.DROPDOWN,
                placeholder: `Year`,
                groupKey: YEAR,
                values: LIST_VALUES.YEARS,
              },
              {
                id: 2,
                type: TemplateInputType.ADDED_OUTCOME,
                placeholder: `Other (Field)`,
              },
            ],
            resolutionRules: {
              [REQUIRED]: [
                {
                  text: `If the winning Racer is not one of the outcomes listed, market should resolve as "Other (Field)".`,
                },
                {
                  text: `The NASCAR Cup Series Drivers' Championship is awarded to the most successful NASCAR Cup Series racing car driver over a season, as determined by a points system based on race results. The winner can only be determined after the completion of the final race of the year and points for the season have been calculated.`,
                },
                {
                  text: `If the season is officially cancelled and event named in the market is not played, this market should resolve as "Invalid".`,
                },
                {
                  text: `If Nascar suspends play and starts up again at a later date, and the winner of the event named in the market is determined before the Market’s Event Expiration begins, this market is still valid and should be settled accordingly.`,
                },
                {
                  text: `If Nascar suspends play and starts up again at a later date, and the winner of the event named in the market is determined after the Market’s Event Expiration begins, this market should resolve as "Invalid".`,
                },
              ],
            },
          },
        ],
      },
      [GOLF]: {
        children: {
          [PGA]: {
            templates: [
              {
                marketType: YES_NO,
                question: `PGA: Will [0] win the [1] [2]?`,
                example: `PGA: Will Tiger Woods win the 2020 PGA Championship?`,
                inputs: [
                  {
                    id: 0,
                    type: TemplateInputType.TEXT,
                    placeholder: TEXT_PLACEHOLDERS.SINGLE_PLAYER,
                  },
                  {
                    id: 1,
                    type: TemplateInputType.DROPDOWN,
                    placeholder: `Year`,
                    values: LIST_VALUES.YEARS,
                  },
                  {
                    id: 2,
                    type: TemplateInputType.DROPDOWN,
                    placeholder: `Event`,
                    values: LIST_VALUES.GOLF_PGA_EVENT,
                    categoryDestId: 2,
                  },
                ],
                resolutionRules: {
                  [REQUIRED]: [
                    {
                      text: `If a player fails to start a tournament or a match or withdraws early or is disqualified, the market should resolve as 'No'`,
                    },
                    {
                      text: `If a tournament or match is cancelled or postponed and will not be completed before the market's Event Expiration time, the market should resolve as 'No'.`,
                    },
                    {
                      text:
                        'Includes regulation, any play-offs and sudden death',
                    },
                    {
                      text: `This market is intended to be about a Single Person, if this is not the case, this market should settle as 'Invalid'.`,
                    },
                  ],
                },
              },
              {
                marketType: YES_NO,
                question: `PGA: Will [0] make the cut at the [1] [2]?`,
                example: `PGA: Will Tiger Woods make the cut at the 2020 PGA Championship?`,
                inputs: [
                  {
                    id: 0,
                    type: TemplateInputType.TEXT,
                    placeholder: TEXT_PLACEHOLDERS.SINGLE_PLAYER,
                  },
                  {
                    id: 1,
                    type: TemplateInputType.DROPDOWN,
                    placeholder: `Year`,
                    values: LIST_VALUES.YEARS,
                  },
                  {
                    id: 2,
                    type: TemplateInputType.DROPDOWN,
                    placeholder: `Event`,
                    values: LIST_VALUES.GOLF_PGA_EVENT,
                    categoryDestId: 2,
                  },
                ],
                resolutionRules: {
                  [REQUIRED]: [
                    {
                      text: `If a player fails to start a tournament or a match or withdraws early or is disqualified, the market should resolve as 'No'`,
                    },
                    {
                      text: `If a tournament or match is cancelled the market should resolve as 'No'. If the tournament is postponed and not be completed before the market's Event Expiration time, but the player named officially made the cut, noted by the tournament association, then the outcome should resolve as Yes.`,
                    },
                    {
                      text: `This market is intended to be about a Single Person, if this is not the case, this market should settle as 'Invalid'.`,
                    },
                  ],
                },
              },
              {
                marketType: YES_NO,
                question: `PGA: Will the United States Team win the [0] Presidents Cup?`,
                example: `PGA: Will the United States Team win the 2020 Presidents Cup?`,
                inputs: [
                  {
                    id: 0,
                    type: TemplateInputType.DROPDOWN,
                    placeholder: `Year`,
                    values: LIST_VALUES.YEARS,
                  },
                ],
                resolutionRules: {
                  [REQUIRED]: [
                    {
                      text: `If team fails to start a tournament or a match or withdraws early or is disqualified, the market should resolve as 'No'`,
                    },
                    {
                      text: `If a tournament or match is cancelled the market should resolve as 'No'. If the tournament is postponed and not be completed before the market's Event Expiration time, but the player named officially made the cut, noted by the tournament association, then the outcome should resolve as Yes.`,
                    },
                  ],
                },
              },
              {
                marketType: CATEGORICAL,
                question: `PGA: Which golfer will win the [0] [1]?`,
                example: `PGA: Which golfer will win the 2020 PGA Championship?`,
                groupName: groupTypes.FUTURES,
                inputs: [
                  {
                    id: 0,
                    type: TemplateInputType.DROPDOWN,
                    placeholder: `Year`,
                    groupKey: YEAR,
                    values: LIST_VALUES.YEARS,
                  },
                  {
                    id: 1,
                    type: TemplateInputType.DROPDOWN,
                    placeholder: `Event`,
                    groupKey: EVENT,
                    values: LIST_VALUES.GOLF_PGA_EVENT,
                    categoryDestId: 2,
                  },
                  {
                    id: 2,
                    type: TemplateInputType.ADDED_OUTCOME,
                    placeholder: `Other (Field)`,
                  },
                  {
                    id: 3,
                    type: TemplateInputType.ADDED_OUTCOME,
                    placeholder: `No winner/Event cancelled`,
                  },
                ],
                resolutionRules: {
                  [REQUIRED]: [
                    {
                      text: `If a tournament or match is cancelled or postponed and will not be completed before the market's Event Expiration time, the market should resolve as 'No winner/Event Cancelled'.`,
                    },
                    {
                      text:
                        'Includes regulation, any play-offs and sudden death',
                    },
                    {
                      text: `If winner is not listed as a market outcome, market should resolve as "Other (Field)"`,
                    },
                  ],
                },
              },
              {
                marketType: CATEGORICAL,
                question: `PGA: Which team will win the [0] Presidents Cup?`,
                example: `PGA: Which team will win the 2020 Presidents Cup?`,
                groupName: groupTypes.FUTURES,
                noAdditionalUserOutcomes: true,
                inputs: [
                  {
                    id: 0,
                    type: TemplateInputType.DROPDOWN,
                    placeholder: `Year`,
                    groupKey: YEAR,
                    values: LIST_VALUES.YEARS,
                  },
                  {
                    id: 1,
                    type: TemplateInputType.ADDED_OUTCOME,
                    placeholder: `No winner/Event cancelled`,
                  },
                  {
                    id: 2,
                    type: TemplateInputType.ADDED_OUTCOME,
                    placeholder: `United States Team`,
                  },
                  {
                    id: 3,
                    type: TemplateInputType.ADDED_OUTCOME,
                    placeholder: `International Team`,
                  },
                ],
                resolutionRules: {
                  [REQUIRED]: [
                    {
                      text: `If a tournament or match is cancelled or postponed and will not be completed before the market's Event Expiration time, the market should resolve as 'No winner/Event Cancelled'.`,
                    },
                    {
                      text: `Only one team can be listed per outcome, if not then the market should resolve as 'Invalid'`,
                    },
                    {
                      text: `This market is intended to have two teams, United States verse International, if not the case this market should resolve as 'Invalid'`,
                    },
                    {
                      text:
                        'Includes regulation, any play-offs and sudden death',
                    },
                  ],
                },
              },
            ],
          },
          [EURO_TOUR]: {
            templates: [
              {
                marketType: YES_NO,
                question: `Euro Tour: Will [0] win the [1] [2]?`,
                example: `Euro Tour: Will Rory Mcllroy win the 2020 Omega Dubai Dessert Classic?`,
                inputs: [
                  {
                    id: 0,
                    type: TemplateInputType.TEXT,
                    placeholder: TEXT_PLACEHOLDERS.SINGLE_PLAYER,
                  },
                  {
                    id: 1,
                    type: TemplateInputType.DROPDOWN,
                    placeholder: `Year`,
                    values: LIST_VALUES.YEARS,
                  },
                  {
                    id: 2,
                    type: TemplateInputType.DROPDOWN,
                    placeholder: `Event`,
                    values: LIST_VALUES.GOLF_EURO_EVENT,
                    categoryDestId: 2,
                  },
                ],
                resolutionRules: {
                  [REQUIRED]: [
                    {
                      text: `If a player fails to start a tournament or a match or withdraws early or is disqualified, the market should resolve as 'No'`,
                    },
                    {
                      text: `If a tournament or match is cancelled or postponed and will not be completed before the market's Event Expiration time, the market should resolve as 'No'.`,
                    },
                    {
                      text:
                        'Includes regulation, any play-offs and sudden death',
                    },
                    {
                      text: `This market is intended to be about a Single Person, if this is not the case, this market should settle as 'Invalid'.`,
                    },
                  ],
                },
              },
              {
                marketType: YES_NO,
                question: `Euro Tour: Will [0] make the cut at the [1] [2]?`,
                example: `Euro Tour: Will Rory Mcllroy make the cut at the 2020 Omega Dubai Dessert Classic?`,
                inputs: [
                  {
                    id: 0,
                    type: TemplateInputType.TEXT,
                    placeholder: TEXT_PLACEHOLDERS.SINGLE_PLAYER,
                  },
                  {
                    id: 1,
                    type: TemplateInputType.DROPDOWN,
                    placeholder: `Year`,
                    values: LIST_VALUES.YEARS,
                  },
                  {
                    id: 2,
                    type: TemplateInputType.DROPDOWN,
                    placeholder: `Event`,
                    values: LIST_VALUES.GOLF_EURO_EVENT,
                    categoryDestId: 2,
                  },
                ],
                resolutionRules: {
                  [REQUIRED]: [
                    {
                      text: `If a player fails to start a tournament or a match or withdraws early or is disqualified, the market should resolve as 'No'`,
                    },
                    {
                      text: `If a tournament or match is cancelled the market should resolve as 'No'. If the tournament is postponed and not be completed before the market's Event Expiration time, but the player named officially made the cut, noted by the tournament association, then the outcome should resolve as Yes.`,
                    },
                    {
                      text: `This market is intended to be about a Single Person, if this is not the case, this market should settle as 'Invalid'.`,
                    },
                  ],
                },
              },
              {
                marketType: YES_NO,
                question: `Euro Tour: Will the United States Team win the [0] Ryders Cup?`,
                example: `Euro Tour: Will the United States Team win the 2020 Ryders Cup?`,
                inputs: [
                  {
                    id: 0,
                    type: TemplateInputType.DROPDOWN,
                    placeholder: `Year`,
                    values: LIST_VALUES.YEARS,
                  },
                ],
                resolutionRules: {
                  [REQUIRED]: [
                    {
                      text: `If team fails to start a tournament or a match or withdraws early or is disqualified, the market should resolve as 'No'`,
                    },
                    {
                      text: `If a tournament or match is cancelled the market should resolve as 'No'. If the tournament is postponed and not be completed before the market's Event Expiration time, but the player named officially made the cut, noted by the tournament association, then the outcome should resolve as Yes.`,
                    },
                  ],
                },
              },
              {
                marketType: CATEGORICAL,
                question: `Euro Tour: Which golfer will win the [0] [1]?`,
                example: `Euro Tour: Which golfer will win the 2020 Omega Dubai Dessert Classic?`,
                groupName: groupTypes.FUTURES,
                inputs: [
                  {
                    id: 0,
                    type: TemplateInputType.DROPDOWN,
                    placeholder: `Year`,
                    groupKey: YEAR,
                    values: LIST_VALUES.YEARS,
                  },
                  {
                    id: 1,
                    type: TemplateInputType.DROPDOWN,
                    placeholder: `Event`,
                    groupKey: EVENT,
                    values: LIST_VALUES.GOLF_EURO_EVENT,
                    categoryDestId: 2,
                  },
                  {
                    id: 2,
                    type: TemplateInputType.ADDED_OUTCOME,
                    placeholder: `Other (Field)`,
                  },
                  {
                    id: 3,
                    type: TemplateInputType.ADDED_OUTCOME,
                    placeholder: `No winner/Event cancelled`,
                  },
                ],
                resolutionRules: {
                  [REQUIRED]: [
                    {
                      text: `If a tournament or match is cancelled or postponed and will not be completed before the market's Event Expiration time, the market should resolve as 'No winner/Event Cancelled'.`,
                    },
                    {
                      text:
                        'Includes regulation, any play-offs and sudden death',
                    },
                    {
                      text: `If winner is not listed as a market outcome, market should resolve as "Other (Field)"`,
                    },
                  ],
                },
              },
              {
                marketType: CATEGORICAL,
                question: `Euro Tour: Which golf team will win the [0] Ryders Cup?`,
                example: `Euro Tour: Which golf team will win the 2020 Ryders Cup?`,
                groupName: groupTypes.FUTURES,
                noAdditionalUserOutcomes: true,
                inputs: [
                  {
                    id: 0,
                    type: TemplateInputType.DROPDOWN,
                    placeholder: `Year`,
                    groupKey: YEAR,
                    values: LIST_VALUES.YEARS,
                  },
                  {
                    id: 1,
                    type: TemplateInputType.ADDED_OUTCOME,
                    placeholder: `United States Team`,
                  },
                  {
                    id: 2,
                    type: TemplateInputType.ADDED_OUTCOME,
                    placeholder: `European Team`,
                  },
                  {
                    id: 3,
                    type: TemplateInputType.ADDED_OUTCOME,
                    placeholder: `No winner/Event cancelled`,
                  },
                ],
                resolutionRules: {
                  [REQUIRED]: [
                    {
                      text: `If a tournament or match is cancelled or postponed and will not be completed before the market's Event Expiration time, the market should resolve as 'No winner/Event Cancelled'.`,
                    },
                    {
                      text: `Only one team can be listed per outcome, if not then the market should resolve as 'Invalid'`,
                    },
                    {
                      text: `This market is intended to have two teams, United States verse European, if not the case this market should resolve as 'Invalid'`,
                    },
                    {
                      text:
                        'Includes regulation, any play-offs and sudden death',
                    },
                  ],
                },
              },
            ],
          },
          [LPGA]: {
            templates: [
              {
                marketType: YES_NO,
                question: `LPGA: Will [0] win the [1] [2]?`,
                example: `LPGA: Will Lexi Thompson win the 2020 U.S. Women's Open?`,
                inputs: [
                  {
                    id: 0,
                    type: TemplateInputType.TEXT,
                    placeholder: TEXT_PLACEHOLDERS.SINGLE_PLAYER,
                  },
                  {
                    id: 1,
                    type: TemplateInputType.DROPDOWN,
                    placeholder: `Year`,
                    values: LIST_VALUES.YEARS,
                  },
                  {
                    id: 2,
                    type: TemplateInputType.DROPDOWN,
                    placeholder: `Event`,
                    values: LIST_VALUES.GOLF_LPGA_EVENT,
                    categoryDestId: 2,
                  },
                ],
                resolutionRules: {
                  [REQUIRED]: [
                    {
                      text: `If a player fails to start a tournament or a match or withdraws early or is disqualified, the market should resolve as 'No'`,
                    },
                    {
                      text: `If a tournament or match is cancelled or postponed and will not be completed before the market's Event Expiration time, the market should resolve as 'No'.`,
                    },
                    {
                      text:
                        'Includes regulation, any play-offs and sudden death',
                    },
                    {
                      text: `This market is intended to be about a Single Person, if this is not the case, this market should settle as 'Invalid'.`,
                    },
                  ],
                },
              },
              {
                marketType: YES_NO,
                question: `LPGA: Will [0] make the cut at the [1] [2]?`,
                example: `LPGA: Will Lexi Thompson make the cut at the 2020 U.S. Women's Open?`,
                inputs: [
                  {
                    id: 0,
                    type: TemplateInputType.TEXT,
                    placeholder: TEXT_PLACEHOLDERS.SINGLE_PLAYER,
                  },
                  {
                    id: 1,
                    type: TemplateInputType.DROPDOWN,
                    placeholder: `Year`,
                    values: LIST_VALUES.YEARS,
                  },
                  {
                    id: 2,
                    type: TemplateInputType.DROPDOWN,
                    placeholder: `Event`,
                    values: LIST_VALUES.GOLF_LPGA_EVENT,
                    categoryDestId: 2,
                  },
                ],
                resolutionRules: {
                  [REQUIRED]: [
                    {
                      text: `If a player fails to start a tournament or a match or withdraws early or is disqualified, the market should resolve as 'No'`,
                    },
                    {
                      text: `If a tournament or match is cancelled the market should resolve as 'No'. If the tournament is postponed and not be completed before the market's Event Expiration time, but the player named officially made the cut, noted by the tournament association, then the outcome should resolve as Yes.`,
                    },
                    {
                      text: `This market is intended to be about a Single Person, if this is not the case, this market should settle as 'Invalid'.`,
                    },
                  ],
                },
              },
              {
                marketType: CATEGORICAL,
                question: `LPGA: Which golfer will win the [0] [1]?`,
                example: `LPGA: Which golfer will win the 2020 U.S. Women's Open?`,
                groupName: groupTypes.FUTURES,
                inputs: [
                  {
                    id: 0,
                    type: TemplateInputType.DROPDOWN,
                    placeholder: `Year`,
                    groupKey: YEAR,
                    values: LIST_VALUES.YEARS,
                  },
                  {
                    id: 1,
                    type: TemplateInputType.DROPDOWN,
                    placeholder: `Event`,
                    groupKey: EVENT,
                    values: LIST_VALUES.GOLF_LPGA_EVENT,
                    categoryDestId: 2,
                  },
                  {
                    id: 2,
                    type: TemplateInputType.ADDED_OUTCOME,
                    placeholder: `Other (Field)`,
                  },
                  {
                    id: 3,
                    type: TemplateInputType.ADDED_OUTCOME,
                    placeholder: `No winner/Event cancelled`,
                  },
                ],
                resolutionRules: {
                  [REQUIRED]: [
                    {
                      text: `If a tournament or match is cancelled or postponed and will not be completed before the market's Event Expiration time, the market should resolve as 'No winner/Event Cancelled'.`,
                    },
                    {
                      text:
                        'Includes regulation, any play-offs and sudden death',
                    },
                    {
                      text: `If winner is not listed as a market outcome, market should resolve as "Other (Field)"`,
                    },
                  ],
                },
              },
            ],
          },
        },
      },
      [HOCKEY]: {
        templates: [
          {
            marketType: YES_NO,
            question: `NHL: Will the [0] win vs. the [1]?`,
            example: `NHL: Will the St Louis Blues win vs. the Dallas Stars?\nEstimated schedule start time: Sept 19, 2019 8:20 pm EST`,
            inputs: [
              {
                id: 0,
                type: TemplateInputType.DROPDOWN,
                placeholder: `Team A`,
                values: LIST_VALUES.NHL_TEAMS,
              },
              {
                id: 1,
                type: TemplateInputType.DROPDOWN,
                placeholder: `Team B`,
                values: LIST_VALUES.NHL_TEAMS,
              },
              {
                id: 2,
                type: TemplateInputType.ESTDATETIME,
                hoursAfterEst: 6,
                placeholder: `Date time`,
              },
            ],
            resolutionRules: {
              [REQUIRED]: [
                {
                  text: `Includes any Regulation, overtime and any shoot-outs. `,
                },
                {
                  text: `The game must go 55 minutes or more to be considered official. If it does not, the game will be considered unofficial and 'No' should be deemed the winning outcome.`,
                },
                {
                  text: `If game is not played market should resolve as 'No'`,
                },
              ],
            },
          },
          {
            marketType: YES_NO,
            question: `NHL: Will the [0] & [1] score [2] or more combined goals?`,
            example: `NHL: Will the NY Rangers & Dallas Stars score 5 or more combined goals?\nEstimated schedule start time: Sept 19, 2019 8:20 pm EST`,
            inputs: [
              {
                id: 0,
                type: TemplateInputType.DROPDOWN,
                placeholder: `Team A`,
                values: LIST_VALUES.NHL_TEAMS,
              },
              {
                id: 1,
                type: TemplateInputType.DROPDOWN,
                placeholder: `Team B`,
                values: LIST_VALUES.NHL_TEAMS,
              },
              {
                id: 2,
                type: TemplateInputType.TEXT,
                validationType: ValidationType.WHOLE_NUMBER,
                placeholder: `Whole #`,
              },
              {
                id: 3,
                type: TemplateInputType.ESTDATETIME,
                hoursAfterEst: 6,
                placeholder: `Date time`,
              },
            ],
            resolutionRules: {
              [REQUIRED]: [
                {
                  text: `Includes any Regulation, overtime and any shoot-outs.`,
                },
                {
                  text: `The game must go 55 minutes or more to be considered official. If it does not, the game will be considered unofficial and 'No' should be deemed the winning outcome.`,
                },
                {
                  text: `If game is not played market should resolve as 'No'`,
                },
              ],
            },
          },
          {
            marketType: YES_NO,
            question: `NHL: Will the [0] win the [1] Stanley Cup?`,
            example: `NHL: Will the Montreal Canadiens win the 2019-20 Stanley Cup?`,
            inputs: [
              {
                id: 0,
                type: TemplateInputType.DROPDOWN,
                placeholder: `Team`,
                values: LIST_VALUES.NHL_TEAMS,
              },
              {
                id: 1,
                type: TemplateInputType.DROPDOWN,
                placeholder: `Year Range`,
                values: LIST_VALUES.YEAR_RANGE,
              },
            ],
            resolutionRules: {
              [REQUIRED]: [
                {
                  text: `If the season is officially cancelled and no Stanley Cup is played, this market should resolve as 'No'`,
                },
                {
                  text: `If the league suspends play and starts up again at a later date, and the winner of the Stanley Cup is determined before the Market’s Event Expiration begins, this market is still valid and should be settled accordingly.`,
                },
                {
                  text: `If the league suspends play and starts up again at a later date, and the winner of the Stanley Cup is determined after the Market’s Event Expiration begins, this market should resolve as 'Invalid'.`,
                },
              ],
            },
          },
          {
            marketType: CATEGORICAL,
            question: `NHL: Which team will win: [0] vs. [1]?`,
            example: `NHL: Which Team will win: NY Rangers vs. NJ Devils?\nEstimated schedule start time: Sept 19, 2019 8:20 pm EST`,
            groupName: groupTypes.MONEY_LINE_MEGA,
            inputs: [
              {
                id: 0,
                type: TemplateInputType.USER_DESCRIPTION_DROPDOWN_OUTCOME,
                placeholder: `Team A`,
                groupKey: TEAM_A,
                values: LIST_VALUES.NHL_TEAMS,
              },
              {
                id: 1,
                type: TemplateInputType.USER_DESCRIPTION_DROPDOWN_OUTCOME,
                placeholder: `Team B`,
                groupKey: TEAM_B,
                values: LIST_VALUES.NHL_TEAMS,
              },
              {
                id: 2,
                type: TemplateInputType.ESTDATETIME,
                hoursAfterEst: 6,
                groupKey: START_TIME,
                placeholder: `Date time`,
              },
              {
                id: 3,
                type: TemplateInputType.ADDED_OUTCOME,
                placeholder: `No Winner`,
              },
            ],
            resolutionRules: {
              [REQUIRED]: [
                {
                  text: `Include Regulation, overtime and any shoot-outs.`,
                },
                {
                  text: `The game must go 55 minutes or more to be considered official, if not market should resolve as 'No Winner'`,
                },
                {
                  text: `If game is not played market should resolve as 'No Winner'`,
                },
              ],
            },
          },
          {
            marketType: CATEGORICAL,
            question: `NHL (Goal Spread): [0] to win by more than [1].5 goals over the [2]?`,
            example: `NHL (Goal Spread): St Louis Blues to win by more than 2.5 goals over the NY Rangers?\nEstimated schedule start time: Sept 19, 2019 1:00 pm EST`,
            groupName: groupTypes.SPREAD_MEGA,
            inputs: [
              {
                id: 0,
                type: TemplateInputType.DROPDOWN,
                placeholder: `Team A`,
                groupKey: TEAM_A,
                values: LIST_VALUES.NHL_TEAMS,
              },
              {
                id: 1,
                type: TemplateInputType.TEXT,
                validationType: ValidationType.WHOLE_NUMBER,
                placeholder: `Whole #`,
              },
              {
                id: 2,
                type: TemplateInputType.DROPDOWN,
                placeholder: `Team B`,
                groupKey: TEAM_B,
                values: LIST_VALUES.NHL_TEAMS,
              },
              {
                id: 3,
                type: TemplateInputType.ESTDATETIME,
                hoursAfterEst: 6,
                groupKey: START_TIME,
                placeholder: `Date time`,
              },
              {
                id: 4,
                type: TemplateInputType.SUBSTITUTE_USER_OUTCOME,
                placeholder: `[0] -[1].5`,
              },
              {
                id: 5,
                type: TemplateInputType.SUBSTITUTE_USER_OUTCOME,
                placeholder: `[2] +[1].5`,
              },
              {
                id: 6,
                type: TemplateInputType.ADDED_OUTCOME,
                placeholder: `No Winner`,
              },
            ],
            resolutionRules: {
              [REQUIRED]: [
                {
                  text: `If the game is not played market should resolve as 'No Winner'`,
                },
                {
                  text: `Include Regulation, overtime and any shoot-outs`,
                },
                {
                  text: `The game must go 55 minutes or more to be considered official if not, market should resolve as 'No winner'`,
                },
              ],
            },
          },
          {
            marketType: CATEGORICAL,
            question: `NHL (O/U): [0] vs. [1]: Total goals scored; Over/Under [2].5?`,
            example: `NHL (O/U): St Louis Blues vs. NY Rangers: Total goals scored Over/Under 4.5?\nEstimated schedule start time: Sept 19, 2019 1:00 pm EST`,
            groupName: groupTypes.OVER_UNDER_MEGA,
            groupLineId: 2,
            inputs: [
              {
                id: 0,
                type: TemplateInputType.DROPDOWN,
                placeholder: `Team A`,
                groupKey: TEAM_A,
                values: LIST_VALUES.NHL_TEAMS,
              },
              {
                id: 1,
                type: TemplateInputType.DROPDOWN,
                placeholder: `Team B`,
                groupKey: TEAM_B,
                values: LIST_VALUES.NHL_TEAMS,
              },
              {
                id: 2,
                type: TemplateInputType.TEXT,
                validationType: ValidationType.WHOLE_NUMBER,
                placeholder: `Whole #`,
              },
              {
                id: 3,
                type: TemplateInputType.ESTDATETIME,
                hoursAfterEst: 6,
                groupKey: START_TIME,
                placeholder: `Date time`,
              },
              {
                id: 4,
                type: TemplateInputType.ADDED_OUTCOME,
                placeholder: `No Winner`,
              },
              {
                id: 5,
                type: TemplateInputType.SUBSTITUTE_USER_OUTCOME,
                placeholder: `Over [2].5`,
              },
              {
                id: 6,
                type: TemplateInputType.SUBSTITUTE_USER_OUTCOME,
                placeholder: `Under [2].5`,
              },
            ],
            resolutionRules: {
              [REQUIRED]: [
                {
                  text: `If the game is not played market should resolve as 'No Winner'`,
                },
                {
                  text: `Include Regulation, overtime and any shoot-outs`,
                },
                {
                  text: `The game must go 55 minutes or more to be considered official if not, market should resolve as 'No winner'`,
                },
              ],
            },
          },
          {
            marketType: CATEGORICAL,
            question: `Which NHL team will win the [0] [1]?`,
            example: `Which NHL team will win the 2019-20 Stanley Cup?`,
            groupName: groupTypes.FUTURES,
            inputs: [
              {
                id: 0,
                type: TemplateInputType.DROPDOWN,
                placeholder: `Year`,
                groupKey: YEAR,
                values: LIST_VALUES.YEAR_RANGE,
              },
              {
                id: 1,
                type: TemplateInputType.DROPDOWN,
                placeholder: `Event`,
                groupKey: EVENT,
                values: LIST_VALUES.HOCKEY_EVENT,
                categoryDestId: 2,
              },
              {
                id: 2,
                type: TemplateInputType.ADDED_OUTCOME,
                placeholder: `Other (Field)`,
              },
              {
                id: 3,
                type: TemplateInputType.USER_DESCRIPTION_DROPDOWN_OUTCOME_DEP,
                inputSourceId: 1,
                placeholder: `Select Team`,
                values: HOCKEY_EVENT_DEP_TEAMS,
              },
            ],
            resolutionRules: {
              [REQUIRED]: [
                {
                  text: `If winner is not listed as a market outcome, market should resolve as "Other (Field)"`,
                },
                {
                  text: `If the season is officially cancelled and the event named in market is not played, this market should resolve as 'Invalid'`,
                },
                {
                  text: `If the league suspends play and starts up again at a later date, and the winner of the event named in market is determined before the Market’s Event Expiration begins, this market is still valid and should be settled accordingly.`,
                },
                {
                  text: `If the league suspends play and starts up again at a later date, and the winner of the event named in market is determined after the Market’s Event Expiration begins, this market should resolve as 'Invalid'.`,
                },
              ],
            },
          },
          {
            marketType: CATEGORICAL,
            question: `Which NHL player will win the [0] [1]?`,
            example: `Which NHL player will win the 2019-20 Calder Trophy?`,
            groupName: groupTypes.FUTURES,
            inputs: [
              {
                id: 0,
                type: TemplateInputType.DROPDOWN,
                placeholder: `Year Range`,
                groupKey: YEAR,
                values: LIST_VALUES.YEAR_RANGE,
              },
              {
                id: 1,
                type: TemplateInputType.DROPDOWN,
                placeholder: `Award`,
                groupKey: EVENT,
                values: LIST_VALUES.HOCKEY_AWARD,
              },
              {
                id: 2,
                type: TemplateInputType.ADDED_OUTCOME,
                placeholder: `Other (Field)`,
              },
            ],
            resolutionRules: {
              [REQUIRED]: [
                {
                  text: `If winner is not listed as a market outcome, market should resolve as "Other (Field)"`,
                },
                {
                  text: `If the award in the market question is not awarded for any reason by event expiration, this market should resolve as 'Invalid'`,
                },
              ],
            },
          },
          {
            marketType: SCALAR,
            question: `NHL: Total number of wins the [0] will finish [1] regular season with?`,
            example: `NHL: Total number of wins the LA Kings will finish 2019-20 regular season with?`,
            denomination: 'wins',
            tickSize: 0.1,
            minPrice: 0,
            maxPrice: 82,
            inputs: [
              {
                id: 0,
                type: TemplateInputType.DROPDOWN,
                placeholder: `Team`,
                values: LIST_VALUES.NHL_TEAMS,
              },
              {
                id: 1,
                type: TemplateInputType.DROPDOWN,
                placeholder: `Year Range`,
                values: LIST_VALUES.YEAR_RANGE,
              },
            ],
            resolutionRules: {
              [REQUIRED]: [
                {
                  text: `Regular Season win totals are for regular season games ONLY and will not include any play-in, playoffs, or championship games`,
                },
                {
                  text: `Market should resolve as whole number value of wins`,
                },
                {
                  text: `If the season is officially cancelled, the number of wins at the time the league officially stopped should be used to determine the resolution of the market.`,
                },
                {
                  text: `If the league suspends play and starts up again at a later date, the total amount of games won at the conclusion of the regular season should be used, as long as the regular season concludes before the Market’s Event Expiration begins.`,
                },
                {
                  text: `If the league's regular season will not conclude before the Market’s Event Expiration time begins for any reason, this market should resolve as 'Invalid'.`,
                },
              ],
            },
          },
        ],
      },
      [HORSE_RACING]: {
        templates: [
          {
            marketType: YES_NO,
            question: `Will [0] win the [1] [2]?`,
            example: `Will American Pharoah win the 2020 Triple Crown?`,
            inputs: [
              {
                id: 0,
                type: TemplateInputType.TEXT,
                placeholder: TEXT_PLACEHOLDERS.SINGLE_HORSE,
              },
              {
                id: 1,
                type: TemplateInputType.DROPDOWN,
                placeholder: `Year`,
                values: LIST_VALUES.YEARS,
              },
              {
                id: 2,
                type: TemplateInputType.DROPDOWN,
                placeholder: `Event`,
                values: LIST_VALUES.HORSE_RACING_EVENT,
                categoryDestId: 2,
              },
            ],
            resolutionRules: {
              [REQUIRED]: [
                {
                  text: `If the horse named in the market is scratched and does NOT run, including the cancellation of the race, or is disqualified for any reason, the market should resolve as 'No'.`,
                },
                {
                  text: `This market is intended to be about a Single Horse, if this is not the case, this market should settle as 'Invalid'.`,
                },
              ],
            },
          },
          {
            marketType: CATEGORICAL,
            question: `Which horse will win the [0] [1]?`,
            example: `Which horse will win the 2020 Kentucky Derby?`,
            groupName: groupTypes.FUTURES,
            inputs: [
              {
                id: 0,
                type: TemplateInputType.DROPDOWN,
                placeholder: `Year`,
                groupKey: YEAR,
                values: LIST_VALUES.YEARS,
              },
              {
                id: 1,
                type: TemplateInputType.DROPDOWN,
                placeholder: `Event`,
                groupKey: EVENT,
                values: LIST_VALUES.HORSE_RACING_EVENT,
                categoryDestId: 2,
              },
              {
                id: 2,
                type: TemplateInputType.ADDED_OUTCOME,
                placeholder: `Other (Field)`,
              },
              {
                id: 2,
                type: TemplateInputType.ADDED_OUTCOME,
                placeholder: `No Winner`,
              },
            ],
            resolutionRules: {
              [REQUIRED]: [
                {
                  text: `If the winning horse is not one of the outcomes listed, market should resolve as "Other (Field)"`,
                },
                {
                  text: `If the Race is cancelled for any reason or is postponed and will not be completed before the event expiration time for this market starts, market should resolve as 'No Winner'`,
                },
                {
                  text: `If a horse is disqualified after being determined the winner: If the disqualification occurs before the market's event expiration time begins, and another horse is named the winner, the new horse should be reported the official winner.`,
                },
                {
                  text: `If a horse is disqualified after being determined the winner: If the disqualification occurs after the market's event expiration, the disqualified horse will still be named the winner of the market.`,
                },
              ],
            },
          },
        ],
      },
      [TENNIS]: {
        children: {
          [SINGLES]: {
            templates: [
              {
                marketType: YES_NO,
                question: `[0] Singles Tennis: Will [1] win the [2] [3]?`,
                example: `Men's Singles Tennis: Will Roger Federer win the 2020 Wimbledon?`,
                inputs: [
                  {
                    id: 0,
                    type: TemplateInputType.DROPDOWN_QUESTION_DEP,
                    placeholder: `Men's/Women's`,
                    inputDestIds: [3],
                    values: LIST_VALUES.MENS_WOMENS,
                    inputDestValues: TENNIS_SINGLES_EVENTS,
                  },
                  {
                    id: 1,
                    type: TemplateInputType.TEXT,
                    placeholder: TEXT_PLACEHOLDERS.SINGLE_PLAYER,
                  },
                  {
                    id: 2,
                    type: TemplateInputType.DROPDOWN,
                    placeholder: `Year`,
                    values: LIST_VALUES.YEARS,
                  },
                  {
                    id: 3,
                    type: TemplateInputType.DROPDOWN,
                    defaultLabel: `Select Men's/Women's First`,
                    placeholder: `Event`,
                    categoryDestId: 2,
                    values: [],
                  },
                ],
                resolutionRules: {
                  [REQUIRED]: [
                    {
                      text: `If a player fails to start a tournament or a match or withdraws early or is disqualified, the market should resolve as 'No'`,
                    },
                    {
                      text: `This market is intended to be about a Single Person, if this is not the case, this market should settle as 'Invalid'.`,
                    },
                    {
                      text: `If the match is postponed and concludes after markets event expiration the market should resolve as 'No'`,
                    },
                  ],
                },
              },
              {
                marketType: CATEGORICAL,
                question: `[0] Singles Tennis: Which player will win the [1] [2]?`,
                example: `Men's Singles Tennis: Which player will win the 2020 Australian Open?`,
                groupName: groupTypes.FUTURES,
                inputs: [
                  {
                    id: 0,
                    type: TemplateInputType.DROPDOWN_QUESTION_DEP,
                    placeholder: `Men's/Women's`,
                    groupKey: GENDER,
                    inputDestIds: [2],
                    values: LIST_VALUES.MENS_WOMENS,
                    inputDestValues: TENNIS_SINGLES_EVENTS,
                  },
                  {
                    id: 1,
                    type: TemplateInputType.DROPDOWN,
                    placeholder: `Year`,
                    groupKey: YEAR,
                    values: LIST_VALUES.YEARS,
                  },
                  {
                    id: 2,
                    type: TemplateInputType.DROPDOWN,
                    defaultLabel: `Select Men's/Women's First`,
                    placeholder: `Event`,
                    groupKey: EVENT,
                    values: [],
                    categoryDestId: 2,
                  },
                  {
                    id: 3,
                    type: TemplateInputType.ADDED_OUTCOME,
                    placeholder: `Other (Field)`,
                  },
                  {
                    id: 4,
                    type: TemplateInputType.ADDED_OUTCOME,
                    placeholder: `No winner/Event Cancelled`,
                  },
                ],
                resolutionRules: {
                  [REQUIRED]: [
                    {
                      text: `If a player is disqualified or withdraws before the match is complete, the player moving forward to the next round should be declared the winner`,
                    },
                    {
                      text: `If winner is not listed as a market outcome, market should resolve as "Other (Field)"`,
                    },
                    {
                      text: `If a Tournament or Event is cancelled or postponed and will not be completed before the market's Event Expiration time, the market should resolve as 'No winner/Event Cancelled'`,
                    },
                  ],
                },
              },
              {
                marketType: CATEGORICAL,
                question: `[0] Singles Tennis [1] [2]: Who will win Set number [3], [4] vs. [5]?`,
                example: `Men's Singles Tennis 2020 French Open: Who will win Set number 3, Novak Djokovic vs. Rafael Nadal?`,
                groupName: groupTypes.MONEY_LINE,
                inputs: [
                  {
                    id: 0,
                    type: TemplateInputType.DROPDOWN_QUESTION_DEP,
                    placeholder: `Men's/Women's`,
                    groupKey: GENDER,
                    inputDestIds: [2],
                    values: LIST_VALUES.MENS_WOMENS,
                    inputDestValues: TENNIS_SINGLES_EVENTS,
                  },
                  {
                    id: 1,
                    type: TemplateInputType.DROPDOWN,
                    placeholder: `Year`,
                    groupKey: YEAR,
                    values: LIST_VALUES.YEARS,
                  },
                  {
                    id: 2,
                    type: TemplateInputType.DROPDOWN,
                    defaultLabel: `Select Men's/Women's First`,
                    placeholder: `Event`,
                    groupKey: EVENT,
                    categoryDestId: 2,
                    values: [],
                  },
                  {
                    id: 3,
                    type: TemplateInputType.DROPDOWN,
                    placeholder: `Set Number`,
                    groupKey: SET_GAME,
                    values: LIST_VALUES.TENNIS_MATCH_SETS,
                  },
                  {
                    id: 4,
                    type: TemplateInputType.USER_DESCRIPTION_OUTCOME,
                    groupKey: TEAM_A,
                    placeholder: `Player A`,
                  },
                  {
                    id: 5,
                    type: TemplateInputType.USER_DESCRIPTION_OUTCOME,
                    groupKey: TEAM_B,
                    placeholder: `Player B`,
                  },

                  {
                    id: 6,
                    type: TemplateInputType.ADDED_OUTCOME,
                    placeholder: `No winner/Event Cancelled`,
                  },
                  {
                    id: 7,
                    type: TemplateInputType.ESTDATETIME,
                    hoursAfterEst: 9,
                    groupKey: START_TIME,
                    placeholder: `Date time`,
                  },
                ],
                resolutionRules: {
                  [REQUIRED]: [
                    {
                      text: `If the set named in the market question is not played for any reason, the market should resolve as 'No winner/Event Cancelled'`,
                    },
                    {
                      text: `If a match is started and is postponed for any reason and will not be completed before the Event Expiration begins the market should resolve as 'No winner/Event Cancelled'`,
                    },
                    {
                      text: `If a player is disqualified or withdraws during the set named in the market question, the player moving forward to the next round should be declared the winner`,
                    },
                  ],
                },
              },
              {
                marketType: CATEGORICAL,
                question: `[0] Singles Tennis [1] [2] (O/U), [3] vs. [4]: Total [5] played in a match; Over/Under [6].5?`,
                example: `Men's Singles Tennis 2020 French Open (O/U), Novak Djokovic vs. Rafael Nadal: Total games played in a match; Over/Under 15.5?`,
                groupName: groupTypes.OVER_UNDER,
                groupLineId: 6,
                inputs: [
                  {
                    id: 0,
                    type: TemplateInputType.DROPDOWN_QUESTION_DEP,
                    placeholder: `Men's/Women's`,
                    groupKey: GENDER,
                    inputDestIds: [2],
                    values: LIST_VALUES.MENS_WOMENS,
                    inputDestValues: TENNIS_SINGLES_EVENTS,
                  },
                  {
                    id: 1,
                    type: TemplateInputType.DROPDOWN,
                    placeholder: `Year`,
                    groupKey: YEAR,
                    values: LIST_VALUES.YEARS,
                  },
                  {
                    id: 2,
                    type: TemplateInputType.DROPDOWN,
                    defaultLabel: `Select Men's/Women's First`,
                    placeholder: `Event`,
                    groupKey: EVENT,
                    categoryDestId: 2,
                    values: [],
                  },
                  {
                    id: 3,
                    type: TemplateInputType.TEXT,
                    placeholder: `Player A`,
                    groupKey: TEAM_A,
                  },
                  {
                    id: 4,
                    type: TemplateInputType.TEXT,
                    placeholder: `Player B`,
                    groupKey: TEAM_B,
                  },
                  {
                    id: 5,
                    type: TemplateInputType.DROPDOWN,
                    placeholder: `games/sets`,
                    values: LIST_VALUES.TENNIS_GAMES_SETS,
                    groupKey: SET_GAME,
                  },
                  {
                    id: 6,
                    type: TemplateInputType.TEXT,
                    validationType: ValidationType.WHOLE_NUMBER,
                    placeholder: `Whole #`,
                  },
                  {
                    id: 7,
                    type: TemplateInputType.ADDED_OUTCOME,
                    placeholder: `No winner/Not Played`,
                  },
                  {
                    id: 8,
                    type: TemplateInputType.SUBSTITUTE_USER_OUTCOME,
                    placeholder: `Over [6].5`,
                  },
                  {
                    id: 9,
                    type: TemplateInputType.SUBSTITUTE_USER_OUTCOME,
                    placeholder: `Under [6].5`,
                  },
                  {
                    id: 10,
                    type: TemplateInputType.ESTDATETIME,
                    hoursAfterEst: 9,
                    groupKey: START_TIME,
                    placeholder: `Date time`,
                  },
                ],
                resolutionRules: {
                  [REQUIRED]: [
                    {
                      text: `If the match is not played for any reason the market should resolve as 'No winner/Not Played'`,
                    },
                    {
                      text: `If a match is started and is postponed for any reason and will not be completed before the Event Expiration begins the market should resolve as 'No winner/Not Played'`,
                    },
                    {
                      text: `If the match is started and a player is disqualified or withdraws for any reason, and a player/team moves forward or is declared the winner, the final results should be based off of when the match was stopped.`,
                    },
                  ],
                },
              },
              {
                marketType: CATEGORICAL,
                question: `[0] Single Tennis: [1] [2] Match play winner: [3] vs. [4]?`,
                example: `Men's Single Tennis: 2020 Wimbledon Match play winner between Roger Federer vs. Rafael Nadal?`,
                groupName: groupTypes.FUTURES,
                inputs: [
                  {
                    id: 0,
                    type: TemplateInputType.DROPDOWN_QUESTION_DEP,
                    placeholder: `Men's/Women's`,
                    groupKey: GENDER,
                    inputDestIds: [2],
                    values: LIST_VALUES.MENS_WOMENS,
                    inputDestValues: TENNIS_SINGLES_EVENTS,
                  },
                  {
                    id: 1,
                    type: TemplateInputType.DROPDOWN,
                    placeholder: `Year`,
                    groupKey: YEAR,
                    values: LIST_VALUES.YEARS,
                  },
                  {
                    id: 2,
                    type: TemplateInputType.DROPDOWN,
                    defaultLabel: `Select Men's/Women's First`,
                    placeholder: `Event`,
                    groupKey: EVENT,
                    categoryDestId: 2,
                    values: [],
                  },
                  {
                    id: 3,
                    type: TemplateInputType.USER_DESCRIPTION_OUTCOME,
                    placeholder: `Player A`,
                    groupKey: TEAM_A,
                  },
                  {
                    id: 4,
                    type: TemplateInputType.USER_DESCRIPTION_OUTCOME,
                    placeholder: `Player B`,
                    groupKey: TEAM_B,
                  },
                  {
                    id: 5,
                    type: TemplateInputType.ADDED_OUTCOME,
                    placeholder: `No winner/Not Played`,
                  },
                  {
                    id: 6,
                    type: TemplateInputType.ESTDATETIME,
                    hoursAfterEst: 9,
                    placeholder: `Date time`,
                  },
                ],
                resolutionRules: {
                  [REQUIRED]: [
                    {
                      text: `If a player is disqualified or withdraws before the match is complete, the player moving forward to the next round should be declared the winner.`,
                    },
                    {
                      text: `If a player fails to start a tournament or a match, or the match was not able to start for any reason, the market should resolve as 'No winner/Not Played'.`,
                    },
                    {
                      text: `If the match is not played for any reason, or is terminated prematurely with both players willing and able to play, the market should resolve as 'No winner/Not Played'.`,
                    },
                    {
                      text: `If the match is postponed and concludes after markets event expiration the market should resolve as 'No winner/Not Played'`,
                    },
                  ],
                },
              },
            ],
          },
          [DOUBLES]: {
            templates: [
              {
                marketType: YES_NO,
                question: `[0] Doubles Tennis: Will [1] win the [2] [3]?`,
                example: `Men's Double Tennis: Will Juan Sebastin/Robert Farah win the 2020 Wimbledon?`,
                inputs: [
                  {
                    id: 0,
                    type: TemplateInputType.DROPDOWN_QUESTION_DEP,
                    placeholder: `Men's/Women's/Mixed`,
                    inputDestIds: [3],
                    values: LIST_VALUES.TENNIS_MENS_WOMENS,
                    inputDestValues: TENNIS_DOUBLES_EVENTS,
                  },
                  {
                    id: 1,
                    type: TemplateInputType.TEXT,
                    placeholder: TEXT_PLACEHOLDERS.MULTIPLE_PLAYER,
                  },
                  {
                    id: 2,
                    type: TemplateInputType.DROPDOWN,
                    placeholder: `Year`,
                    values: LIST_VALUES.YEARS,
                  },
                  {
                    id: 3,
                    type: TemplateInputType.DROPDOWN,
                    defaultLabel: `Select Men's/Women's/Mixed First`,
                    placeholder: `Event`,
                    categoryDestId: 2,
                    values: [],
                  },
                ],
                resolutionRules: {
                  [REQUIRED]: [
                    {
                      text: `If either pairing fails to start a tournament or a match or withdraws early or is disqualified, the market should resolve as 'No'`,
                    },
                    {
                      text: `This market is intended to be about a two player team (pairing), if this is not the case, this market should settle as 'Invalid'.`,
                    },
                    {
                      text: `If the match is postponed and concludes after markets event expiration the market should resolve as 'No'`,
                    },
                  ],
                },
              },
              {
                marketType: CATEGORICAL,
                question: `[0] Doubles Tennis: Which player/player will win the [1] [2]?`,
                example: `Men's Doubles Tennis: Which player/player will win the 2020 Australian Open?`,
                groupName: groupTypes.FUTURES,
                inputs: [
                  {
                    id: 0,
                    type: TemplateInputType.DROPDOWN_QUESTION_DEP,
                    placeholder: `Men's/Women's/Mixed`,
                    groupKey: GENDER,
                    inputDestIds: [2],
                    values: LIST_VALUES.TENNIS_MENS_WOMENS,
                    inputDestValues: TENNIS_DOUBLES_EVENTS,
                  },
                  {
                    id: 1,
                    type: TemplateInputType.DROPDOWN,
                    placeholder: `Year`,
                    groupKey: YEAR,
                    values: LIST_VALUES.YEARS,
                  },
                  {
                    id: 2,
                    type: TemplateInputType.DROPDOWN,
                    defaultLabel: `Select Men's/Women's/Mixed First`,
                    placeholder: `Event`,
                    groupKey: EVENT,
                    categoryDestId: 2,
                    values: [],
                  },
                  {
                    id: 3,
                    type: TemplateInputType.ADDED_OUTCOME,
                    placeholder: `Other (Field)`,
                  },
                  {
                    id: 4,
                    type: TemplateInputType.ADDED_OUTCOME,
                    placeholder: `No winner/Event Cancelled`,
                  },
                ],
                resolutionRules: {
                  [REQUIRED]: [
                    {
                      text: `If either pairing is disqualified or withdraws before the match is complete, the player moving forward to the next round should be declared the winner`,
                    },
                    {
                      text: `If winner is not listed as a market outcome, market should resolve as "Other (Field)"`,
                    },
                    {
                      text: `This market each outcome is a two player team (pairing), if this is not the case, this market should settle as 'Invalid.'`,
                    },
                    {
                      text: `If a Tournament or Event is cancelled or postponed and will not be completed before the market's Event Expiration time, the market should resolve as 'No winner/Event Cancelled'`,
                    },
                  ],
                },
              },
              {
                marketType: CATEGORICAL,
                question: `[0] Doubles Tennis [1] [2]: Who will win Set number [3], [4] vs. [5]?`,
                example: `Men's Doubles Tennis 2020 French Open: Who will win Set number 3, Kevin Krawietz/Andreas Mies vs. Bob Bryan/Mike Bryan?`,
                groupName: groupTypes.MONEY_LINE,
                inputs: [
                  {
                    id: 0,
                    type: TemplateInputType.DROPDOWN_QUESTION_DEP,
                    placeholder: `Men's/Women's/Mixed`,
                    groupKey: GENDER,
                    inputDestIds: [2],
                    values: LIST_VALUES.TENNIS_MENS_WOMENS,
                    inputDestValues: TENNIS_DOUBLES_EVENTS,
                  },
                  {
                    id: 1,
                    type: TemplateInputType.DROPDOWN,
                    placeholder: `Year`,
                    groupKey: YEAR,
                    values: LIST_VALUES.YEARS,
                  },
                  {
                    id: 2,
                    type: TemplateInputType.DROPDOWN,
                    defaultLabel: `Select Men's/Women's First`,
                    placeholder: `Event`,
                    groupKey: EVENT,
                    categoryDestId: 2,
                    values: [],
                  },
                  {
                    id: 3,
                    type: TemplateInputType.DROPDOWN,
                    placeholder: `Set Number`,
                    groupKey: SET_GAME,
                    values: LIST_VALUES.TENNIS_MATCH_SETS,
                  },
                  {
                    id: 4,
                    type: TemplateInputType.USER_DESCRIPTION_OUTCOME,
                    placeholder: `Player/Player A`,
                    groupKey: TEAM_A,
                  },
                  {
                    id: 5,
                    type: TemplateInputType.USER_DESCRIPTION_OUTCOME,
                    placeholder: `Player/Player B`,
                    groupKey: TEAM_B,
                  },
                  {
                    id: 6,
                    type: TemplateInputType.ADDED_OUTCOME,
                    placeholder: `No winner/Not Played`,
                  },
                  {
                    id: 7,
                    type: TemplateInputType.ESTDATETIME,
                    hoursAfterEst: 9,
                    groupKey: START_TIME,
                    placeholder: `Date time`,
                  },
                ],
                resolutionRules: {
                  [REQUIRED]: [
                    {
                      text: `If the set named in the market question is not played for any reason, the market should resolve as 'No winner/Not Played'`,
                    },
                    {
                      text: `If a match is started and is postponed for any reason and will not be completed before the Event Expiration begins the market should resolve as 'No winner/Not Played'`,
                    },
                    {
                      text: `If a team is disqualified or withdraws during the set named in the market question, the team moving forward to the next round should be declared the winner`,
                    },
                    {
                      text: `If the match is postponed and concludes after markets event expiration the market should resolve as 'No Winner/Not Played'`,
                    },
                  ],
                },
              },
              {
                marketType: CATEGORICAL,
                question: `[0] Doubles Tennis [1] [2] (O/U), [3] vs. [4]: Total [5] played in a match; Over/Under [6].5?`,
                example: `Men's Doubles Tennis 2020 French Open (O/U), Kevin Krawietz/Andreas Mies vs. Bob Bryan/Mike Bryan: Total games played in a match; Over/Under 15.5?`,
                groupName: groupTypes.OVER_UNDER,
                groupLineId: 6,
                inputs: [
                  {
                    id: 0,
                    type: TemplateInputType.DROPDOWN_QUESTION_DEP,
                    placeholder: `Men's/Women's/Mixed`,
                    groupKey: GENDER,
                    inputDestIds: [2],
                    values: LIST_VALUES.MENS_WOMENS,
                    inputDestValues: TENNIS_DOUBLES_EVENTS,
                  },
                  {
                    id: 1,
                    type: TemplateInputType.DROPDOWN,
                    placeholder: `Year`,
                    groupKey: YEAR,
                    values: LIST_VALUES.YEARS,
                  },
                  {
                    id: 2,
                    type: TemplateInputType.DROPDOWN,
                    defaultLabel: `Select Men's/Women's First`,
                    placeholder: `Event`,
                    groupKey: EVENT,
                    categoryDestId: 2,
                    values: [],
                  },
                  {
                    id: 3,
                    type: TemplateInputType.TEXT,
                    placeholder: `Player/Player A`,
                    groupKey: TEAM_A,
                  },
                  {
                    id: 4,
                    type: TemplateInputType.TEXT,
                    placeholder: `Player/Player B`,
                    groupKey: TEAM_B,
                  },
                  {
                    id: 5,
                    type: TemplateInputType.DROPDOWN,
                    placeholder: `games/sets`,
                    groupKey: SET_GAME,
                    values: LIST_VALUES.TENNIS_GAMES_SETS,
                  },
                  {
                    id: 6,
                    type: TemplateInputType.TEXT,
                    validationType: ValidationType.WHOLE_NUMBER,
                    placeholder: `Whole #`,
                  },
                  {
                    id: 7,
                    type: TemplateInputType.ADDED_OUTCOME,
                    placeholder: `No winner/Not Played`,
                  },
                  {
                    id: 8,
                    type: TemplateInputType.SUBSTITUTE_USER_OUTCOME,
                    placeholder: `Over [6].5`,
                  },
                  {
                    id: 9,
                    type: TemplateInputType.SUBSTITUTE_USER_OUTCOME,
                    placeholder: `Under [6].5`,
                  },
                  {
                    id: 10,
                    type: TemplateInputType.ESTDATETIME,
                    hoursAfterEst: 9,
                    groupKey: START_TIME,
                    placeholder: `Date time`,
                  },
                ],
                resolutionRules: {
                  [REQUIRED]: [
                    {
                      text: `If the match is not played for any reason the market should resolve as 'No winner/Not Played'`,
                    },
                    {
                      text: `If a match is started and is postponed for any reason and will not be completed before the Event Expiration begins the market should resolve as 'No winner/Not Played'`,
                    },
                    {
                      text: `If the match is started and a player is disqualified or withdraws for any reason, and a player/team moves forward or is declared the winner, the final results should be based off of when the match was stopped.`,
                    },
                    {
                      text: `If the match is postponed and concludes after markets event expiration the market should resolve as 'No Winner/Not Played'`,
                    },
                  ],
                },
              },
              {
                marketType: CATEGORICAL,
                question: `[0] Doubles Tennis: [1] [2] Match play winner: [3] vs. [4]?`,
                example: `Men's Doubles Tennis: 2020 Wimbledon Match play winner between Kevin Krawietz/Andreas Mies vs. Bob Bryan/Mike Bryan?`,
                groupName: groupTypes.MONEY_LINE,
                inputs: [
                  {
                    id: 0,
                    type: TemplateInputType.DROPDOWN_QUESTION_DEP,
                    placeholder: `Men's/Women's/Mixed`,
                    groupKey: GENDER,
                    inputDestIds: [2],
                    values: LIST_VALUES.TENNIS_MENS_WOMENS,
                    inputDestValues: TENNIS_DOUBLES_EVENTS,
                  },
                  {
                    id: 1,
                    type: TemplateInputType.DROPDOWN,
                    placeholder: `Year`,
                    groupKey: YEAR,
                    values: LIST_VALUES.YEARS,
                  },
                  {
                    id: 2,
                    type: TemplateInputType.DROPDOWN,
                    defaultLabel: `Select Men's/Women's/Mixed First`,
                    placeholder: `Event`,
                    groupKey: EVENT,
                    categoryDestId: 2,
                    values: [],
                  },
                  {
                    id: 3,
                    type: TemplateInputType.USER_DESCRIPTION_OUTCOME,
                    placeholder: `Player/Player A`,
                    groupKey: TEAM_A,
                  },
                  {
                    id: 4,
                    type: TemplateInputType.USER_DESCRIPTION_OUTCOME,
                    placeholder: `Player/Player B`,
                    groupKey: TEAM_B,
                  },
                  {
                    id: 5,
                    type: TemplateInputType.ADDED_OUTCOME,
                    placeholder: `No winner/Not Played`,
                  },
                  {
                    id: 6,
                    type: TemplateInputType.ESTDATETIME,
                    hoursAfterEst: 9,
                    groupKey: START_TIME,
                    placeholder: `Date time`,
                  },
                ],
                resolutionRules: {
                  [REQUIRED]: [
                    {
                      text: `If either pairing is disqualified or withdraws before the match is complete, the player moving forward to the next round should be declared the winner.`,
                    },
                    {
                      text: `If either pairing fails to start a tournament or a match, or the match was not able to start for any reason, the market should resolve as 'No winner/Not Played'.`,
                    },
                    {
                      text: `If the match is not played for any reason, or is terminated prematurely with both players willing and able to play, the market should resolve as 'No winner/Not Played'.`,
                    },
                    {
                      text: `This market each outcome is a two player team (pairing), if this is not the case, this market should settle as 'Invalid'.`,
                    },
                    {
                      text: `If the match is postponed and concludes after markets event expiration the market should resolve as 'No Winner/Not Played'`,
                    },
                  ],
                },
              },
            ],
          },
        },
      },
      [SOCCER]: {
        children: {
          [MENS_LEAGUES]: {
            templates: [
              {
                marketType: CATEGORICAL,
                question: `Men's [0]: Which team will win: [1] vs. [2]?`,
                example: `Men's English Premier League: Which team will win: Manchester City vs. Manchester United?\nEstimated schedule start time: Sept 19, 2019 8:20 pm EST`,
                groupName: groupTypes.MONEY_LINE,
                inputs: [
                  {
                    id: 0,
                    type: TemplateInputType.DROPDOWN_QUESTION_DEP,
                    placeholder: `League`,
                    groupKey: LEAGUE_NAME,
                    inputDestIds: [1, 2],
                    values: LIST_VALUES.SOCCER_LEAGUES,
                    inputDestValues: SOCCER_LEAGUE_DEP_TEAMS,
                    categoryDestId: 2,
                  },
                  {
                    id: 1,
                    type: TemplateInputType.DROPDOWN,
                    placeholder: `Team A`,
                    groupKey: TEAM_A,
                    defaultLabel: `Select League First`,
                    inputSourceId: 0,
                    values: [],
                  },
                  {
                    id: 2,
                    type: TemplateInputType.DROPDOWN,
                    placeholder: `Team B`,
                    groupKey: TEAM_B,
                    defaultLabel: `Select League First`,
                    inputSourceId: 0,
                    values: [],
                  },
                  {
                    id: 3,
                    type: TemplateInputType.ESTDATETIME,
                    hoursAfterEst: 6,
                    groupKey: START_TIME,
                    placeholder: `Date time`,
                  },
                  {
                    id: 4,
                    type: TemplateInputType.ADDED_OUTCOME,
                    placeholder: `Draw`,
                  },
                  {
                    id: 5,
                    type: TemplateInputType.ADDED_OUTCOME,
                    placeholder: `Unofficial game/Cancelled`,
                  },
                  {
                    id: 6,
                    type: TemplateInputType.SUBSTITUTE_USER_OUTCOME,
                    placeholder: `[1]`,
                  },
                  {
                    id: 7,
                    type: TemplateInputType.SUBSTITUTE_USER_OUTCOME,
                    placeholder: `[2]`,
                  },
                ],
                resolutionRules: {
                  [REQUIRED]: [
                    {
                      text: `Includes Regulation and any added injury or stoppage time only. Does NOT include any Overtime or Penalty shoot-out.`,
                    },
                    {
                      text: `If the match concludes and is deemed an official game, meaning more than 90% of the scheduled match has been completed and the score ends in a tie, the market should resolve as 'Draw'.`,
                    },
                    {
                      text: `If the game is NOT played or is not deemed an official game, meaning, less than 90% of the scheduled match had been completed, the market should resolve as 'Unofficial game/Cancelled'.`,
                    },
                    {
                      text: `If the game is postponed and concludes after markets event expiration the market should resolve as 'Unofficial game/Cancelled'`,
                    },
                  ],
                },
              },
              {
                marketType: CATEGORICAL,
                question: `Men's [0] (Point Spread): [1] to win by more than [2].5 goals over [3]?`,
                example: `Men's Ligue 1 (France): Marseille to win by more than 1.5 goals over Lyon?\nEstimated schedule start time: Sept 19, 2019 1:00 pm EST`,
                groupName: groupTypes.SPREAD,
                groupLineId: 2,
                inputs: [
                  {
                    id: 0,
                    type: TemplateInputType.DROPDOWN_QUESTION_DEP,
                    placeholder: `League`,
                    groupKey: LEAGUE_NAME,
                    inputDestIds: [1, 3],
                    values: LIST_VALUES.SOCCER_LEAGUES,
                    inputDestValues: SOCCER_LEAGUE_DEP_TEAMS,
                    categoryDestId: 2,
                  },
                  {
                    id: 1,
                    type: TemplateInputType.DROPDOWN,
                    placeholder: `Team A`,
                    groupKey: TEAM_A,
                    defaultLabel: `Select League First`,
                    inputSourceId: 0,
                    values: [],
                  },
                  {
                    id: 2,
                    type: TemplateInputType.TEXT,
                    validationType: ValidationType.WHOLE_NUMBER,
                    placeholder: `Whole #`,
                  },
                  {
                    id: 3,
                    type: TemplateInputType.DROPDOWN,
                    placeholder: `Team B`,
                    groupKey: TEAM_B,
                    defaultLabel: `Select League First`,
                    inputSourceId: 0,
                    values: [],
                  },
                  {
                    id: 4,
                    type: TemplateInputType.ESTDATETIME,
                    hoursAfterEst: 6,
                    groupKey: START_TIME,
                    placeholder: `Date time`,
                  },
                  {
                    id: 5,
                    type: TemplateInputType.SUBSTITUTE_USER_OUTCOME,
                    placeholder: `[1] -[2].5`,
                  },
                  {
                    id: 6,
                    type: TemplateInputType.SUBSTITUTE_USER_OUTCOME,
                    placeholder: `[3] +[2].5`,
                  },
                  {
                    id: 7,
                    type: TemplateInputType.ADDED_OUTCOME,
                    placeholder: `Unofficial game/Cancelled`,
                  },
                ],
                resolutionRules: {
                  [REQUIRED]: [
                    {
                      text: `Includes Regulation and any added injury or stoppage time and does include any Overtime or Penalty shoot-out.`,
                    },
                    {
                      text: `If the game is NOT played or is not deemed an official game, meaning, less than 90% of the scheduled match had been completed, the market should resolve as 'Unofficial game/Cancelled'.`,
                    },
                    {
                      text: `This market is intended to be about a Single Team verse Single Team, if this is not the case, this market should settle as 'Invalid'.`,
                    },
                    {
                      text: `If the game is postponed and concludes after markets event expiration the market should resolve as 'Unofficial game/Cancelled'`,
                    },
                  ],
                },
              },
              {
                marketType: CATEGORICAL,
                question: `Men's [0] (O/U): [1] vs. [2]: Total goals scored; Over/Under [3].5?`,
                example: `Men's MLS (USA) (O/U): Real Madrid vs. Manchester United: Total goals scored Over/Under 4.5?\nEstimated schedule start time: Sept 19, 2019 1:00 pm EST`,
                groupName: groupTypes.OVER_UNDER,
                groupLineId: 3,
                inputs: [
                  {
                    id: 0,
                    type: TemplateInputType.DROPDOWN_QUESTION_DEP,
                    placeholder: `League`,
                    groupKey: LEAGUE_NAME,
                    inputDestIds: [1, 2],
                    values: LIST_VALUES.SOCCER_LEAGUES,
                    inputDestValues: SOCCER_LEAGUE_DEP_TEAMS,
                    categoryDestId: 2,
                  },
                  {
                    id: 1,
                    type: TemplateInputType.DROPDOWN,
                    placeholder: `Team A`,
                    groupKey: TEAM_A,
                    defaultLabel: `Select League First`,
                    inputSourceId: 0,
                    values: [],
                  },
                  {
                    id: 2,
                    type: TemplateInputType.DROPDOWN,
                    placeholder: `Team B`,
                    groupKey: TEAM_B,
                    defaultLabel: `Select League First`,
                    inputSourceId: 0,
                    values: [],
                  },
                  {
                    id: 3,
                    type: TemplateInputType.TEXT,
                    validationType: ValidationType.WHOLE_NUMBER,
                    placeholder: `Whole #`,
                  },
                  {
                    id: 4,
                    type: TemplateInputType.ESTDATETIME,
                    hoursAfterEst: 6,
                    groupKey: START_TIME,
                    placeholder: `Date time`,
                  },
                  {
                    id: 5,
                    type: TemplateInputType.SUBSTITUTE_USER_OUTCOME,
                    placeholder: `Over [3].5`,
                  },
                  {
                    id: 6,
                    type: TemplateInputType.SUBSTITUTE_USER_OUTCOME,
                    placeholder: `Under [3].5`,
                  },
                  {
                    id: 7,
                    type: TemplateInputType.ADDED_OUTCOME,
                    placeholder: `Unofficial game/Cancelled`,
                  },
                ],
                resolutionRules: {
                  [REQUIRED]: [
                    {
                      text: `Includes Regulation and any added injury or stoppage time only. Does NOT include any Overtime or Penalty shoot-out`,
                    },
                    {
                      text: `If the game is NOT played or is not deemed an official game, meaning, less than 90% of the scheduled match had been completed, the market should resolve as 'Unofficial game/Cancelled'`,
                    },
                    {
                      text: `This market is intended to be about a Single Team verse Single Team, if this is not the case, this market should settle as 'Invalid'.`,
                    },
                    {
                      text: `If the game is postponed and concludes after markets event expiration the market should resolve as 'Unofficial game/Cancelled'`,
                    },
                  ],
                },
              },
            ],
          },
          [CUSTOMIZED]: {
            templates: [
              {
                marketType: CATEGORICAL,
                question: `[0] Football (Soccer): Which team will win: [1] vs. [2]?`,
                example: `Men's Football (Soccer): Which team will win: Real Madrid vs. Manchester United?\nEstimated schedule start time: Sept 19, 2019 8:20 pm EST`,
                inputs: [
                  {
                    id: 0,
                    type: TemplateInputType.DROPDOWN,
                    placeholder: `Men's / Women's`,
                    values: LIST_VALUES.MENS_WOMENS,
                  },
                  {
                    id: 1,
                    type: TemplateInputType.USER_DESCRIPTION_OUTCOME,
                    placeholder: `Team A`,
                  },
                  {
                    id: 2,
                    type: TemplateInputType.USER_DESCRIPTION_OUTCOME,
                    placeholder: `Team B`,
                  },
                  {
                    id: 3,
                    type: TemplateInputType.ESTDATETIME,
                    hoursAfterEst: 6,
                    placeholder: `Date time`,
                  },
                  {
                    id: 4,
                    type: TemplateInputType.ADDED_OUTCOME,
                    placeholder: `Draw`,
                  },
                  {
                    id: 5,
                    type: TemplateInputType.ADDED_OUTCOME,
                    placeholder: `Unofficial game/Cancelled`,
                  },
                ],
                resolutionRules: {
                  [REQUIRED]: [
                    {
                      text: `Includes Regulation and any added injury or stoppage time only. Does NOT include any Overtime or Penalty shoot-out.`,
                    },
                    {
                      text: `If the match concludes and is deemed an official game, meaning more than 90% of the scheduled match has been completed and the score ends in a tie, the market should resolve as 'Draw'.`,
                    },
                    {
                      text: `If the game is NOT played or is not deemed an official game, meaning, less than 90% of the scheduled match had been completed, the market should resolve as 'Unofficial game/Cancelled'.`,
                    },
                    {
                      text: `If the game is postponed and concludes after markets event expiration the market should resolve as 'Unofficial game/Cancelled'`,
                    },
                  ],
                },
              },
              {
                marketType: CATEGORICAL,
                question: `[0] Football (Soccer) (Point Spread): [1] to win by more than [2].5 goals over [3]?`,
                example: `Men's Football (Soccer) (Point Spread): Real Madrid to win by more than 1.5 goals over Manchester United?\nEstimated schedule start time: Sept 19, 2019 1:00 pm EST`,
                inputs: [
                  {
                    id: 0,
                    type: TemplateInputType.DROPDOWN,
                    placeholder: `Men's / Women's`,
                    values: LIST_VALUES.MENS_WOMENS,
                  },
                  {
                    id: 1,
                    type: TemplateInputType.TEXT,
                    placeholder: `Team A`,
                  },
                  {
                    id: 2,
                    type: TemplateInputType.TEXT,
                    validationType: ValidationType.WHOLE_NUMBER,
                    placeholder: `Whole #`,
                  },
                  {
                    id: 3,
                    type: TemplateInputType.TEXT,
                    placeholder: `Team B`,
                  },
                  {
                    id: 4,
                    type: TemplateInputType.ESTDATETIME,
                    hoursAfterEst: 6,
                    placeholder: `Date time`,
                  },
                  {
                    id: 5,
                    type: TemplateInputType.SUBSTITUTE_USER_OUTCOME,
                    placeholder: `[1] -[2].5`,
                  },
                  {
                    id: 6,
                    type: TemplateInputType.SUBSTITUTE_USER_OUTCOME,
                    placeholder: `[3] +[2].5`,
                  },
                  {
                    id: 7,
                    type: TemplateInputType.ADDED_OUTCOME,
                    placeholder: `Unofficial game/Cancelled`,
                  },
                ],
                resolutionRules: {
                  [REQUIRED]: [
                    {
                      text: `Includes Regulation and any added injury or stoppage time only. Does NOT include any Overtime or Penalty shoot-out.`,
                    },
                    {
                      text: `If the game is NOT played or is not deemed an official game, meaning, less than 90% of the scheduled match had been completed, the market should resolve as 'Unofficial game/Cancelled'.`,
                    },
                    {
                      text: `This market is intended to be about a Single Team verse Single Team, if this is not the case, this market should settle as 'Invalid'.`,
                    },
                    {
                      text: `If the game is postponed and concludes after markets event expiration the market should resolve as 'Unofficial game/Cancelled'`,
                    },
                  ],
                },
              },
              {
                marketType: CATEGORICAL,
                question: `[0] Football (Soccer) (O/U): [1] vs. [2]: Total goals scored; Over/Under [3].5?`,
                example: `Men's Football (Soccer) (O/U): Real Madrid vs. Manchester United: Total goals scored Over/Under 4.5?\nEstimated schedule start time: Sept 19, 2019 1:00 pm EST`,
                inputs: [
                  {
                    id: 0,
                    type: TemplateInputType.DROPDOWN,
                    placeholder: `Men's / Women's`,
                    values: LIST_VALUES.MENS_WOMENS,
                  },
                  {
                    id: 1,
                    type: TemplateInputType.TEXT,
                    placeholder: `Team A`,
                  },
                  {
                    id: 2,
                    type: TemplateInputType.TEXT,
                    placeholder: `Team B`,
                  },
                  {
                    id: 3,
                    type: TemplateInputType.TEXT,
                    validationType: ValidationType.WHOLE_NUMBER,
                    placeholder: `Whole #`,
                  },
                  {
                    id: 4,
                    type: TemplateInputType.ESTDATETIME,
                    hoursAfterEst: 6,
                    placeholder: `Date time`,
                  },
                  {
                    id: 5,
                    type: TemplateInputType.SUBSTITUTE_USER_OUTCOME,
                    placeholder: `Over [3].5`,
                  },
                  {
                    id: 6,
                    type: TemplateInputType.SUBSTITUTE_USER_OUTCOME,
                    placeholder: `Under [3].5`,
                  },
                  {
                    id: 7,
                    type: TemplateInputType.ADDED_OUTCOME,
                    placeholder: `Unofficial game/Cancelled`,
                  },
                ],
                resolutionRules: {
                  [REQUIRED]: [
                    {
                      text: `Includes Regulation and any added injury or stoppage time only. Does NOT include any Overtime or Penalty shoot-out`,
                    },
                    {
                      text: `If the game is NOT played or is not deemed an official game, meaning, less than 90% of the scheduled match had been completed, the market should resolve as 'Unofficial game/Cancelled'`,
                    },
                    {
                      text: `This market is intended to be about a Single Team verse Single Team, if this is not the case, this market should settle as 'Invalid'.`,
                    },
                    {
                      text: `If the game is postponed and concludes after markets event expiration the market should resolve as 'Unofficial game/Cancelled'`,
                    },
                  ],
                },
              },
            ],
          },
        },
      },
      [BASKETBALL]: {
        children: {
          [NBA]: {
            templates: [
              {
                marketType: YES_NO,
                question: `NBA: Will the [0] win vs. the [1]?`,
                example: `NBA: Will the Los Angeles Lakers win vs. the Golden State Warriors?\nEstimated schedule start time: Sept 19, 2019 9:00 pm EST`,
                inputs: [
                  {
                    id: 0,
                    type: TemplateInputType.DROPDOWN,
                    placeholder: `Team A`,
                    values: LIST_VALUES.NBA_TEAMS,
                  },
                  {
                    id: 1,
                    type: TemplateInputType.DROPDOWN,
                    placeholder: `Team B`,
                    values: LIST_VALUES.NBA_TEAMS,
                  },
                  {
                    id: 2,
                    type: TemplateInputType.ESTDATETIME,
                    hoursAfterEst: 6,
                    placeholder: `Date time`,
                  },
                ],
                resolutionRules: {
                  [REQUIRED]: [
                    { text: `Includes Regulation and Overtime` },
                    {
                      text: `If the game is not played, the market should resolve as "NO"'`,
                    },
                    {
                      text: `At least 43 minutes of play must have elapsed for the game to be deemed official.  If less than 43 minutes of play have been completed, the game is not considered official game and the market should resolve as 'No'`,
                    },
                  ],
                },
              },
              {
                marketType: YES_NO,
                question: `NBA: Will the [0] win vs. the [1] by [2] or more points?`,
                example: `NBA: Will the Los Angeles Lakers win vs. the Golden State Warriors by 5 or more points?\nEstimated schedule start time: Sept 19, 2019 9:00 pm EST`,
                inputs: [
                  {
                    id: 0,
                    type: TemplateInputType.DROPDOWN,
                    placeholder: `Team A`,
                    values: LIST_VALUES.NBA_TEAMS,
                  },
                  {
                    id: 1,
                    type: TemplateInputType.DROPDOWN,
                    placeholder: `Team B`,
                    values: LIST_VALUES.NBA_TEAMS,
                  },
                  {
                    id: 2,
                    type: TemplateInputType.TEXT,
                    validationType: ValidationType.WHOLE_NUMBER,
                    placeholder: `Whole #`,
                  },
                  {
                    id: 3,
                    type: TemplateInputType.ESTDATETIME,
                    hoursAfterEst: 6,
                    placeholder: `Date time`,
                  },
                ],
                resolutionRules: {
                  [REQUIRED]: [
                    { text: `Includes Regulation and Overtime` },
                    {
                      text: `If the game is not played, the market should resolve as "NO"'`,
                    },
                    {
                      text: `At least 43 minutes of play must have elapsed for the game to be deemed official.  If less than 43 minutes of play have been completed, the game is not considered official game and the market should resolve as 'No'`,
                    },
                  ],
                },
              },
              {
                marketType: YES_NO,
                question: `NBA: Will the [0] & the [1] score [2] or more combined points?`,
                example: `NBA: Will the Los Angeles Lakers & the Golden State Warriors score 172 or more combined points?\nEstimated schedule start time: Sept 19, 2019 9:00 pm EST`,
                inputs: [
                  {
                    id: 0,
                    type: TemplateInputType.DROPDOWN,
                    placeholder: `Team A`,
                    values: LIST_VALUES.NBA_TEAMS,
                  },
                  {
                    id: 1,
                    type: TemplateInputType.DROPDOWN,
                    placeholder: `Team B`,
                    values: LIST_VALUES.NBA_TEAMS,
                  },
                  {
                    id: 2,
                    type: TemplateInputType.TEXT,
                    validationType: ValidationType.WHOLE_NUMBER,
                    placeholder: `Whole #`,
                  },
                  {
                    id: 3,
                    type: TemplateInputType.ESTDATETIME,
                    hoursAfterEst: 6,
                    placeholder: `Date time`,
                  },
                ],
                resolutionRules: {
                  [REQUIRED]: [
                    { text: `Includes Regulation and Overtime` },
                    {
                      text: `If the game is not played, the market should resolve as "NO"'`,
                    },
                    {
                      text: `At least 43 minutes of play must have elapsed for the game to be deemed official.  If less than 43 minutes of play have been completed, the game is not considered official game and the market should resolve as 'No'`,
                    },
                  ],
                },
              },
              {
                marketType: YES_NO,
                question: `NBA: Will the [0] win the [1] NBA Championship?`,
                example: `NBA: Will the Golden State Warriors win the 2019-20 NBA Championship?`,
                inputs: [
                  {
                    id: 0,
                    type: TemplateInputType.DROPDOWN,
                    placeholder: `Team`,
                    values: LIST_VALUES.NBA_TEAMS,
                  },
                  {
                    id: 1,
                    type: TemplateInputType.DROPDOWN,
                    placeholder: `Year Range`,
                    values: LIST_VALUES.YEAR_RANGE,
                  },
                ],
                resolutionRules: {
                  [REQUIRED]: [
                    {
                      text: `If the season is officially cancelled and no Championship is played, this market should resolve as 'No'`,
                    },
                    {
                      text: `If the league suspends play and starts up again at a later date, and the winner of the Championship is determined before the Market’s Event Expiration begins, this market is still valid and should be settled accordingly.`,
                    },
                    {
                      text: `If the league suspends play and starts up again at a later date, and the winner of the Championship is determined after the Market’s Event Expiration begins, this market should resolve as 'Invalid'.`,
                    },
                  ],
                },
              },
              {
                marketType: YES_NO,
                question: `NBA: Will [0] win the [1] [2] award?`,
                example: `NBA: Will Steph Curry win the 2019-20 NBA Most Valuable Player award?`,
                inputs: [
                  {
                    id: 0,
                    type: TemplateInputType.TEXT,
                    placeholder: TEXT_PLACEHOLDERS.SINGLE_PLAYER,
                  },
                  {
                    id: 1,
                    type: TemplateInputType.DROPDOWN,
                    placeholder: `Year`,
                    values: LIST_VALUES.YEAR_RANGE,
                  },
                  {
                    id: 2,
                    type: TemplateInputType.DROPDOWN,
                    placeholder: `Award`,
                    values: LIST_VALUES.NBA_BASKETBALL_AWARD,
                  },
                ],
                resolutionRules: {
                  [REQUIRED]: [
                    {
                      text: `In the event of an award given to more than 1 player. If the player mentioned in the market is one of the players who wins the award, the market should resolve as "Yes".`,
                    },
                    {
                      text: `This market is intended to be about a Single Person, if this is not the case, this market should settle as 'Invalid'.`,
                    },
                    {
                      text: `If the award in the market question is not awarded for any reason by event expiration, this market should resolve as 'No'.`,
                    },
                  ],
                },
              },
              {
                marketType: CATEGORICAL,
                question: `NBA: Which team will win: [0] vs. [1]?`,
                example: `NBA: Which Team will win: Brooklyn Nets vs. NY Knicks?\nEstimated schedule start time: Sept 19, 2019 8:20 pm EST`,
                groupName: groupTypes.MONEY_LINE_MEGA,
                inputs: [
                  {
                    id: 0,
                    type: TemplateInputType.USER_DESCRIPTION_DROPDOWN_OUTCOME,
                    placeholder: `Team A`,
                    groupKey: TEAM_A,
                    values: LIST_VALUES.NBA_TEAMS,
                  },
                  {
                    id: 1,
                    type: TemplateInputType.USER_DESCRIPTION_DROPDOWN_OUTCOME,
                    placeholder: `Team B`,
                    groupKey: TEAM_B,
                    values: LIST_VALUES.NBA_TEAMS,
                  },
                  {
                    id: 2,
                    type: TemplateInputType.ADDED_OUTCOME,
                    placeholder: `No Winner`,
                  },
                  {
                    id: 3,
                    type: TemplateInputType.ESTDATETIME,
                    hoursAfterEst: 6,
                    groupKey: START_TIME,
                    placeholder: `Date time`,
                  },
                ],
                resolutionRules: {
                  [REQUIRED]: [
                    {
                      text: `Includes Regulation and Overtime`,
                    },
                    {
                      text: `At least 43 minutes of play must have elapsed for the game to be deemed official. If the game is not played or if less than 43 minutes of play have been completed, the game is not considered an official game and the market should resolve as 'No Winner'`,
                    },
                  ],
                },
              },
              {
                marketType: CATEGORICAL,
                question: `NBA (Point Spread): [0] to win by more than [1].5 points over the [2]?`,
                example: `NBA (Point Spread): Brooklyn Nets to win by more than 10.5 points over the NY Knicks?\nEstimated schedule start time: Sept 19, 2019 8:20 pm EST`,
                groupName: groupTypes.SPREAD_MEGA,
                inputs: [
                  {
                    id: 0,
                    type: TemplateInputType.DROPDOWN,
                    placeholder: `Team A`,
                    groupKey: TEAM_A,
                    values: LIST_VALUES.NBA_TEAMS,
                  },
                  {
                    id: 1,
                    type: TemplateInputType.TEXT,
                    validationType: ValidationType.WHOLE_NUMBER,
                    placeholder: `Whole #`,
                  },
                  {
                    id: 2,
                    type: TemplateInputType.DROPDOWN,
                    placeholder: `Team B`,
                    groupKey: TEAM_B,
                    values: LIST_VALUES.NBA_TEAMS,
                  },
                  {
                    id: 3,
                    type: TemplateInputType.ADDED_OUTCOME,
                    placeholder: `No Winner`,
                  },
                  {
                    id: 4,
                    type: TemplateInputType.SUBSTITUTE_USER_OUTCOME,
                    placeholder: `[0] -[1].5`,
                  },
                  {
                    id: 5,
                    type: TemplateInputType.SUBSTITUTE_USER_OUTCOME,
                    placeholder: `[2] +[1].5`,
                  },
                  {
                    id: 4,
                    type: TemplateInputType.ESTDATETIME,
                    hoursAfterEst: 6,
                    groupKey: START_TIME,
                    placeholder: `Date time`,
                  },
                ],
                resolutionRules: {
                  [REQUIRED]: [
                    {
                      text: `Includes Regulation and Overtime`,
                    },
                    {
                      text: `At least 43 minutes of play must have elapsed for the game to be deemed official. If the game is not played or if less than 43 minutes of play have been completed, the game is not considered an official game and the market should resolve as 'No Winner'`,
                    },
                  ],
                },
              },
              {
                marketType: CATEGORICAL,
                question: `NBA (O/U): [0] vs. [1]: Total Points scored; Over/Under [2].5?`,
                example: `NBA (O/U): Brooklyn Nets vs. NY Knicks: Total Points scored: Over/Under 164.5?\nEstimated schedule start time: Sept 19, 2019 1:00 pm EST`,
                groupName: groupTypes.OVER_UNDER_MEGA,
                groupLineId: 2,
                inputs: [
                  {
                    id: 0,
                    type: TemplateInputType.DROPDOWN,
                    placeholder: `Team A`,
                    groupKey: TEAM_A,
                    values: LIST_VALUES.NBA_TEAMS,
                  },
                  {
                    id: 1,
                    type: TemplateInputType.DROPDOWN,
                    placeholder: `Team B`,
                    groupKey: TEAM_B,
                    values: LIST_VALUES.NBA_TEAMS,
                  },
                  {
                    id: 2,
                    type: TemplateInputType.TEXT,
                    validationType: ValidationType.WHOLE_NUMBER,
                    placeholder: `Whole #`,
                  },
                  {
                    id: 3,
                    type: TemplateInputType.ESTDATETIME,
                    hoursAfterEst: 6,
                    groupKey: START_TIME,
                    placeholder: `Date time`,
                  },
                  {
                    id: 4,
                    type: TemplateInputType.ADDED_OUTCOME,
                    placeholder: `No Winner`,
                  },
                  {
                    id: 5,
                    type: TemplateInputType.SUBSTITUTE_USER_OUTCOME,
                    placeholder: `Over [2].5`,
                  },
                  {
                    id: 6,
                    type: TemplateInputType.SUBSTITUTE_USER_OUTCOME,
                    placeholder: `Under [2].5`,
                  },
                ],
                resolutionRules: {
                  [REQUIRED]: [
                    {
                      text: `Include Regulation and Overtime`,
                    },
                    {
                      text: `At least 43 minutes of play must have elapsed for the game to be deemed official. If the game is not played or if less than 43 minutes of play have been completed, the game is not considered an official game and the market should resolve as 'No Winner'`,
                    },
                  ],
                },
              },
              {
                marketType: CATEGORICAL,
                question: `Which NBA team will win the [0] [1]?`,
                example: `Which NBA team will win the 2019-20 Western Conference Finals?`,
                groupName: groupTypes.FUTURES,
                inputs: [
                  {
                    id: 0,
                    type: TemplateInputType.DROPDOWN,
                    placeholder: `Year Range`,
                    groupKey: YEAR,
                    values: LIST_VALUES.YEAR_RANGE,
                  },
                  {
                    id: 1,
                    type: TemplateInputType.DROPDOWN,
                    placeholder: `Event`,
                    groupKey: EVENT,
                    values: LIST_VALUES.BASKETBALL_EVENT,
                    categoryDestId: 2,
                  },
                  {
                    id: 2,
                    type: TemplateInputType.ADDED_OUTCOME,
                    placeholder: `Other (Field)`,
                  },
                  {
                    id: 3,
                    type:
                      TemplateInputType.USER_DESCRIPTION_DROPDOWN_OUTCOME_DEP,
                    inputSourceId: 1,
                    placeholder: `Select Team`,
                    values: BASKETBALL_EVENT_DEP_TEAMS,
                  },
                ],
                resolutionRules: {
                  [REQUIRED]: [
                    {
                      text: `If winner is not listed as a market outcome, market should resolve as "Other (Field)"`,
                    },
                    {
                      text: `If the season is officially cancelled and event named in the market is not played, this market should resolve as 'Invalid'`,
                    },
                    {
                      text: `If the league suspends play and starts up again at a later date, and the winner of the event named in the market is determined before the Market’s Event Expiration begins, this market is still valid and should be settled accordingly.`,
                    },
                    {
                      text: `If the league suspends play and starts up again at a later date, and the winner of the event named in the market is determined after the Market’s Event Expiration begins, this market should resolve as 'Invalid'.`,
                    },
                  ],
                },
              },
              {
                marketType: CATEGORICAL,
                question: `Which NBA player will win the [0] [1] award?`,
                example: `Which NBA player will win the 2019-20 Most Valuable Player award?`,
                groupName: groupTypes.FUTURES,
                inputs: [
                  {
                    id: 0,
                    type: TemplateInputType.DROPDOWN,
                    placeholder: `Year Range`,
                    groupKey: YEAR,
                    values: LIST_VALUES.YEAR_RANGE,
                  },
                  {
                    id: 1,
                    type: TemplateInputType.DROPDOWN,
                    placeholder: `Award`,
                    groupKey: EVENT,
                    values: LIST_VALUES.NBA_BASKETBALL_AWARD,
                  },
                  {
                    id: 2,
                    type: TemplateInputType.ADDED_OUTCOME,
                    placeholder: `Other (Field)`,
                  },
                ],
                resolutionRules: {
                  [REQUIRED]: [
                    {
                      text: `In the event of an award is given to more than 1 player. The player who averaged the most points per game (determined to the first decimal place, meaning a player averaging 36.1 points per game would win over the player averaging 36 points per game) for the regular the season will be the tie breaker. In the event of an additional tie, The regular season Field Goal % will be the final tie breaker.`,
                    },
                    {
                      text: `If winner is not listed as a market outcome, market should resolve as "Other (Field)"`,
                    },
                    {
                      text: `If the award in the market question is not awarded for any reason, by the start of event expiration, this market should resolve as 'Invalid'`,
                    },
                  ],
                },
              },
              {
                marketType: CATEGORICAL,
                question: `NBA: Which Player will have the most [0] at the end of the the [1] regular season?`,
                example: `NBA: Which Player will have the most Points scored at the end of the the 2019-20 regular season?`,
                groupName: groupTypes.FUTURES,
                inputs: [
                  {
                    id: 0,
                    type: TemplateInputType.DROPDOWN,
                    placeholder: `Action`,
                    groupKey: EVENT,
                    values: LIST_VALUES.BASKETBALL_ACTION,
                  },
                  {
                    id: 1,
                    type: TemplateInputType.DROPDOWN,
                    placeholder: `Year Range`,
                    groupKey: YEAR,
                    values: LIST_VALUES.YEAR_RANGE,
                  },
                  {
                    id: 2,
                    type: TemplateInputType.ADDED_OUTCOME,
                    placeholder: `Other (Field)`,
                  },
                ],
                resolutionRules: {
                  [REQUIRED]: [
                    {
                      text: `Results are determined to the first decimal place, meaning a player averaging 10.6 rebounds per game is higher than a player averaging 10.0.`,
                    },
                    {
                      text: `In the event of a tie between two players these rules will be used to determine the winner: For points scored, field goal % should be used as the tie breaker.`,
                    },
                    {
                      text: `For the most rebounds, the player with the total most offensive rebounds, should be used as a tie breaker.`,
                    },
                    {
                      text: `For most total Assists, The player with the "Least" amount of turnovers should be used as the tie breaker.`,
                    },
                    {
                      text: `For most made 3-pointers, the player with the highest 3 point %, should be used as the tie breaker.`,
                    },
                    {
                      text: `If winner is not listed as a market outcome, market should resolve as "Other (Field)"`,
                    },
                    {
                      text: `If the season is officially cancelled, the statistic at the time the league officially stopped should be used to determine the resolution of the market.`,
                    },
                    {
                      text: `If the league suspends play and starts up again at a later date, statistic at the conclusion of the regular season should be used, as long as the regular season concludes before the Market’s Event Expiration begins.`,
                    },
                    {
                      text: `If the league suspends play and play is not concluded before the Market’s Event Expiration time begins for any reason, this market should resolve as 'Invalid'.`,
                    },
                  ],
                },
              },
              {
                marketType: SCALAR,
                question: `NBA: Total number of wins the [0] will finish the [1] regular season with?`,
                example: `NBA: Total number of wins the NY Knicks will finish the 2019-20 regular season with?`,
                denomination: 'wins',
                tickSize: 0.1,
                minPrice: 0,
                maxPrice: 82,
                inputs: [
                  {
                    id: 0,
                    type: TemplateInputType.DROPDOWN,
                    placeholder: `Team`,
                    values: LIST_VALUES.NBA_TEAMS,
                  },
                  {
                    id: 1,
                    type: TemplateInputType.DROPDOWN,
                    placeholder: `Year Range`,
                    values: LIST_VALUES.YEAR_RANGE,
                  },
                ],
                resolutionRules: {
                  [REQUIRED]: [
                    {
                      text: `Regular Season win totals are for regular season games ONLY and will not include any play-in, playoffs, or championship games`,
                    },
                    {
                      text: `Market should resolve as whole number value of wins`,
                    },
                    {
                      text: `If the season is officially cancelled, the number of wins at the time the league officially stopped should be used to determine the resolution of the market.`,
                    },
                    {
                      text: `If the league suspends play and starts up again at a later date, the total amount of games won at the conclusion of the regular season should be used, as long as the regular season concludes before the Market’s Event Expiration begins.`,
                    },
                    {
                      text: `If the league's regular season will not conclude before the Market’s Event Expiration time begins for any reason, this market should resolve as 'Invalid'.`,
                    },
                  ],
                },
              },
            ],
          },
          [NBA_DRAFT]: {
            templates: [
              {
                marketType: CATEGORICAL,
                question: `[0] NBA Draft: Who will be the [1] overall pick?`,
                example: `2020 NBA Draft: Who will be the 1st overall pick?\nEstimated schedule start time: Sept 19, 2020 1:00 pm EST`,
                groupName: groupTypes.FUTURES,
                inputs: [
                  {
                    id: 0,
                    type: TemplateInputType.DROPDOWN,
                    placeholder: `Year`,
                    groupKey: YEAR,
                    values: LIST_VALUES.YEARS,
                  },
                  {
                    id: 1,
                    type: TemplateInputType.DROPDOWN,
                    placeholder: `pick number`,
                    groupKey: EVENT,
                    values: LIST_VALUES.DRAFT_PICK_NUMBER,
                  },
                  {
                    id: 2,
                    type: TemplateInputType.ESTDATETIME,
                    hoursAfterEst: 6,
                    groupKey: START_TIME,
                    placeholder: `Date time`,
                  },
                  {
                    id: 3,
                    type: TemplateInputType.ADDED_OUTCOME,
                    placeholder: `Other (Field)`,
                  },
                ],
                resolutionRules: {
                  [REQUIRED]: [
                    {
                      text: `Outcomes are determined by the player selected at the time of the "Pick". Trades which occur after a player is selected do not impact the results. For example, to determine the winner of the first pick in the draft...If a player was selected with the first pick in the draft and was then traded to the team with the 3rd pick. The original player selected first would be the winning outcome.`,
                    },
                    {
                      text: `If winner is not listed as a market outcome, market should resolve as "Other (Field)"`,
                    },
                    {
                      text: `If the event in the market question is not determined for any reason, by event expiration, this market should resolve as "Invalid".`,
                    },
                  ],
                },
              },
              {
                marketType: CATEGORICAL,
                question: `[0] NBA Draft: The First draft pick by the [1]?`,
                example: `2020 NBA Draft: The First draft pick by the LA Lakers?\nEstimated schedule start time: Sept 19, 2020 1:00 pm EST`,
                groupName: groupTypes.FUTURES,
                inputs: [
                  {
                    id: 0,
                    type: TemplateInputType.DROPDOWN,
                    placeholder: `Year`,
                    groupKey: YEAR,
                    values: LIST_VALUES.YEARS,
                  },
                  {
                    id: 1,
                    type: TemplateInputType.DROPDOWN,
                    placeholder: `Team`,
                    groupKey: TEAM_A,
                    values: LIST_VALUES.NBA_TEAMS,
                  },
                  {
                    id: 2,
                    type: TemplateInputType.ESTDATETIME,
                    hoursAfterEst: 8,
                    groupKey: START_TIME,
                    placeholder: `Date time`,
                  },
                  {
                    id: 3,
                    type: TemplateInputType.ADDED_OUTCOME,
                    placeholder: `Other (Field)`,
                  },
                ],
                resolutionRules: {
                  [REQUIRED]: [
                    {
                      text: `Outcomes are determined by the player selected at the time of the "Pick". Trades which occur after a player is selected do not impact the results. For example, to determine the winner of the first pick in the draft...If a player was selected with the first pick in the draft and was then traded to the team with the 3rd pick. The original player selected first would be the winning outcome.`,
                    },
                    {
                      text: `If winner is not listed as a market outcome, market should resolve as "Other (Field)"`,
                    },
                    {
                      text: `If the event in the market question is not determined for any reason, by event expiration, this market should resolve as "Invalid".`,
                    },
                  ],
                },
              },
              {
                marketType: CATEGORICAL,
                question: `[0] NBA Draft(O/U): When will [1] be selected? Over/Under, Pick [2].5?`,
                example: `2020 NBA Draft(O/U): When will Tua Tagovailoa be selected? Over/Under, Pick 2.5?\nEstimated schedule start time: Sept 19, 2020 1:00 pm EST`,
                groupName: groupTypes.OVER_UNDER,
                groupLineId: 2,
                inputs: [
                  {
                    id: 0,
                    type: TemplateInputType.DROPDOWN,
                    placeholder: `Year`,
                    groupKey: YEAR,
                    noSort: true,
                    values: LIST_VALUES.YEARS,
                  },
                  {
                    id: 1,
                    type: TemplateInputType.TEXT,
                    placeholder: `Person's Name`,
                    groupKey: TEAM_A,
                  },
                  {
                    id: 2,
                    type: TemplateInputType.TEXT,
                    validationType: ValidationType.WHOLE_NUMBER,
                    placeholder: `Whole #`,
                  },
                  {
                    id: 3,
                    type: TemplateInputType.ESTDATETIME,
                    hoursAfterEst: 8,
                    groupKey: START_TIME,
                    placeholder: `Date time`,
                  },
                  {
                    id: 4,
                    type: TemplateInputType.SUBSTITUTE_USER_OUTCOME,
                    placeholder: `Over [2].5`,
                  },
                  {
                    id: 5,
                    type: TemplateInputType.SUBSTITUTE_USER_OUTCOME,
                    placeholder: `Under [2].5`,
                  },
                ],
                resolutionRules: {
                  [REQUIRED]: [
                    {
                      text: `Outcomes are determined by the player selected at the time of the "Pick". Trades which occur after a player is selected do not impact the results.`,
                    },
                    {
                      text: `If the event in the market question is not determined for any reason, by event expiration, this market should resolve as "Invalid".`,
                    },
                    {
                      text: `If player is not selected "Over #.5" should be the winning outcome`,
                    },
                  ],
                },
              },
            ],
          },
          [WNBA]: {
            templates: [
              {
                marketType: YES_NO,
                question: `WNBA: Will the [0] win vs. the [1]?`,
                example: `WNBA: Will the Los Angeles Sparks win vs. the New York Liberty?\nEstimated schedule start time: Sept 19, 2019 9:00 pm EST`,
                inputs: [
                  {
                    id: 0,
                    type: TemplateInputType.DROPDOWN,
                    placeholder: `Team A`,
                    values: LIST_VALUES.WNBA_TEAMS,
                  },
                  {
                    id: 1,
                    type: TemplateInputType.DROPDOWN,
                    placeholder: `Team B`,
                    values: LIST_VALUES.WNBA_TEAMS,
                  },
                  {
                    id: 2,
                    type: TemplateInputType.ESTDATETIME,
                    hoursAfterEst: 6,
                    placeholder: `Date time`,
                  },
                ],
                resolutionRules: {
                  [REQUIRED]: [
                    { text: `Includes Regulation and Overtime` },
                    {
                      text: `If the game is not played, the market should resolve as "NO"'`,
                    },
                    {
                      text: `At least 35 minutes of play must have elapsed for the game to be deemed official.  If less than 35 minutes of play have been completed, the game is not considered official game and the market should resolve as 'No'`,
                    },
                  ],
                },
              },
              {
                marketType: YES_NO,
                question: `WNBA: Will the [0] win vs. the [1] by [2] or more points?`,
                example: `WNBA: Will the Los Angeles Sparks win vs. the New York Liberty by 5 or more points?\nEstimated schedule start time: Sept 19, 2019 9:00 pm EST`,
                inputs: [
                  {
                    id: 0,
                    type: TemplateInputType.DROPDOWN,
                    placeholder: `Team A`,
                    values: LIST_VALUES.WNBA_TEAMS,
                  },
                  {
                    id: 1,
                    type: TemplateInputType.DROPDOWN,
                    placeholder: `Team B`,
                    values: LIST_VALUES.WNBA_TEAMS,
                  },
                  {
                    id: 2,
                    type: TemplateInputType.TEXT,
                    validationType: ValidationType.WHOLE_NUMBER,
                    placeholder: `Whole #`,
                  },
                  {
                    id: 3,
                    type: TemplateInputType.ESTDATETIME,
                    hoursAfterEst: 6,
                    placeholder: `Date time`,
                  },
                ],
                resolutionRules: {
                  [REQUIRED]: [
                    { text: `Includes Regulation and Overtime` },
                    {
                      text: `If the game is not played, the market should resolve as "NO"'`,
                    },
                    {
                      text: `At least 35 minutes of play must have elapsed for the game to be deemed official.  If less than 35 minutes of play have been completed, the game is not considered official game and the market should resolve as 'No'`,
                    },
                  ],
                },
              },
              {
                marketType: YES_NO,
                question: `WNBA: Will the [0] & [1] score [2] or more combined points?`,
                example: `WNBA: Will the Los Angeles Sparks & the New York Liberty score 172 or more combined points?\nEstimated schedule start time: Sept 19, 2019 9:00 pm EST`,
                inputs: [
                  {
                    id: 0,
                    type: TemplateInputType.DROPDOWN,
                    placeholder: `Team A`,
                    values: LIST_VALUES.WNBA_TEAMS,
                  },
                  {
                    id: 1,
                    type: TemplateInputType.DROPDOWN,
                    placeholder: `Team B`,
                    values: LIST_VALUES.WNBA_TEAMS,
                  },
                  {
                    id: 2,
                    type: TemplateInputType.TEXT,
                    validationType: ValidationType.WHOLE_NUMBER,
                    placeholder: `Whole #`,
                  },
                  {
                    id: 3,
                    type: TemplateInputType.ESTDATETIME,
                    hoursAfterEst: 6,
                    placeholder: `Date time`,
                  },
                ],
                resolutionRules: {
                  [REQUIRED]: [
                    { text: `Includes Regulation and Overtime` },
                    {
                      text: `If the game is not played, the market should resolve as "NO"'`,
                    },
                    {
                      text: `At least 35 minutes of play must have elapsed for the game to be deemed official.  If less than 35 minutes of play have been completed, the game is not considered official game and the market should resolve as 'No'`,
                    },
                  ],
                },
              },
              {
                marketType: YES_NO,
                question: `WNBA: Will the [0] win the [1] WNBA Championship?`,
                example: `WNBA: Will the Los Angeles Sparks win the 2019-20 WNBA Championship?`,
                inputs: [
                  {
                    id: 0,
                    type: TemplateInputType.DROPDOWN,
                    placeholder: `Team`,
                    values: LIST_VALUES.WNBA_TEAMS,
                  },
                  {
                    id: 1,
                    type: TemplateInputType.DROPDOWN,
                    placeholder: `Year Range`,
                    values: LIST_VALUES.YEAR_RANGE,
                  },
                ],
                resolutionRules: {
                  [REQUIRED]: [
                    {
                      text: `If the season is officially cancelled and no Championship is played, this market should resolve as 'No'`,
                    },
                    {
                      text: `If the league suspends play and starts up again at a later date, and the winner of the Championship is determined before the Market’s Event Expiration begins, this market is still valid and should be settled accordingly.`,
                    },
                    {
                      text: `If the league suspends play and starts up again at a later date, and the winner of the Championship is determined after the Market’s Event Expiration begins, this market should resolve as 'Invalid'.`,
                    },
                  ],
                },
              },
              {
                marketType: YES_NO,
                question: `WNBA: Will [0] win the [1] [2] award?`,
                example: `WNBA: Will Maya Moore win the 2019-20 WNBA Most Valuable Player award?`,
                inputs: [
                  {
                    id: 0,
                    type: TemplateInputType.TEXT,
                    placeholder: TEXT_PLACEHOLDERS.SINGLE_PLAYER,
                  },
                  {
                    id: 1,
                    type: TemplateInputType.DROPDOWN,
                    placeholder: `Year`,
                    values: LIST_VALUES.YEAR_RANGE,
                  },
                  {
                    id: 2,
                    type: TemplateInputType.DROPDOWN,
                    placeholder: `Award`,
                    values: LIST_VALUES.NBA_BASKETBALL_AWARD,
                  },
                ],
                resolutionRules: {
                  [REQUIRED]: [
                    {
                      text: `In the event of an award given to more than 1 player. If the player mentioned in the market is one of the players who wins the award, the market should resolve as "Yes".`,
                    },
                    {
                      text: `This market is intended to be about a Single Person, if this is not the case, this market should settle as 'Invalid'.`,
                    },
                    {
                      text: `If the award in the market question is not awarded for any reason by event expiration, this market should resolve as 'No'.`,
                    },
                  ],
                },
              },
              {
                marketType: CATEGORICAL,
                question: `WNBA: Which team will win: [0] vs. [1]?`,
                example: `WNBA: Which Team will win: Phoenix Mercury vs. Seattle Storm?\nEstimated schedule start time: Sept 19, 2019 8:20 pm EST`,
                groupName: groupTypes.MONEY_LINE_MEGA,
                inputs: [
                  {
                    id: 0,
                    type: TemplateInputType.USER_DESCRIPTION_DROPDOWN_OUTCOME,
                    placeholder: `Team A`,
                    groupKey: TEAM_A,
                    values: LIST_VALUES.WNBA_TEAMS,
                  },
                  {
                    id: 1,
                    type: TemplateInputType.USER_DESCRIPTION_DROPDOWN_OUTCOME,
                    placeholder: `Team B`,
                    groupKey: TEAM_B,
                    values: LIST_VALUES.WNBA_TEAMS,
                  },
                  {
                    id: 2,
                    type: TemplateInputType.ADDED_OUTCOME,
                    placeholder: `No Winner`,
                  },
                  {
                    id: 2,
                    type: TemplateInputType.ESTDATETIME,
                    hoursAfterEst: 6,
                    groupKey: START_TIME,
                    placeholder: `Date time`,
                  },
                ],
                resolutionRules: {
                  [REQUIRED]: [
                    {
                      text: `Includes Regulation and Overtime`,
                    },
                    {
                      text: `At least 35 minutes of play must have elapsed for the game to be deemed official. If game is not played or if less than 35 minutes of play have been completed, the game is not considered an official game the market should resolve as 'No Winner'`,
                    },
                  ],
                },
              },
              {
                marketType: CATEGORICAL,
                question: `WNBA (Point Spread): [0] to win by more than [1].5 points over the [2]?`,
                example: `WNBA (Point Spread): Phoenix Mercury to win by more than 10.5 points over the Seattle Storm?\nEstimated schedule start time: Sept 19, 2019 8:20 pm EST`,
                groupName: groupTypes.SPREAD_MEGA,
                inputs: [
                  {
                    id: 0,
                    type: TemplateInputType.DROPDOWN,
                    placeholder: `Team A`,
                    groupKey: TEAM_A,
                    values: LIST_VALUES.WNBA_TEAMS,
                  },
                  {
                    id: 1,
                    type: TemplateInputType.TEXT,
                    validationType: ValidationType.WHOLE_NUMBER,
                    placeholder: `Whole #`,
                  },
                  {
                    id: 2,
                    type: TemplateInputType.DROPDOWN,
                    placeholder: `Team B`,
                    groupKey: TEAM_B,
                    values: LIST_VALUES.WNBA_TEAMS,
                  },
                  {
                    id: 3,
                    type: TemplateInputType.ADDED_OUTCOME,
                    placeholder: `No Winner`,
                  },
                  {
                    id: 4,
                    type: TemplateInputType.ESTDATETIME,
                    hoursAfterEst: 6,
                    groupKey: START_TIME,
                    placeholder: `Date time`,
                  },
                  {
                    id: 5,
                    type: TemplateInputType.SUBSTITUTE_USER_OUTCOME,
                    placeholder: `[0] -[1].5`,
                  },
                  {
                    id: 6,
                    type: TemplateInputType.SUBSTITUTE_USER_OUTCOME,
                    placeholder: `[2] +[1].5`,
                  },
                ],
                resolutionRules: {
                  [REQUIRED]: [
                    {
                      text: `Includes Regulation and Overtime`,
                    },
                    {
                      text: `At least 35 minutes of play must have elapsed for the game to be deemed official. If game is not played or if less than 35 minutes of play have been completed, the game is not considered an official game the market should resolve as 'No Winner'`,
                    },
                  ],
                },
              },
              {
                marketType: CATEGORICAL,
                question: `WNBA (O/U): [0] vs. [1]: Total Points scored; Over/Under [2].5?`,
                example: `WNBA (O/U): Phoenix Mercury vs. Seattle Storm: Total Points scored: Over/Under 164.5?\nEstimated schedule start time: Sept 19, 2019 1:00 pm EST`,
                groupName: groupTypes.OVER_UNDER_MEGA,
                groupLineId: 2,
                inputs: [
                  {
                    id: 0,
                    type: TemplateInputType.DROPDOWN,
                    placeholder: `Team A`,
                    groupKey: TEAM_A,
                    values: LIST_VALUES.WNBA_TEAMS,
                  },
                  {
                    id: 1,
                    type: TemplateInputType.DROPDOWN,
                    placeholder: `Team B`,
                    groupKey: TEAM_B,
                    values: LIST_VALUES.WNBA_TEAMS,
                  },
                  {
                    id: 2,
                    type: TemplateInputType.TEXT,
                    validationType: ValidationType.WHOLE_NUMBER,
                    placeholder: `Whole #`,
                  },
                  {
                    id: 3,
                    type: TemplateInputType.ESTDATETIME,
                    hoursAfterEst: 6,
                    groupKey: START_TIME,
                    placeholder: `Date time`,
                  },
                  {
                    id: 4,
                    type: TemplateInputType.ADDED_OUTCOME,
                    placeholder: `No Winner`,
                  },
                  {
                    id: 5,
                    type: TemplateInputType.SUBSTITUTE_USER_OUTCOME,
                    placeholder: `Over [2].5`,
                  },
                  {
                    id: 6,
                    type: TemplateInputType.SUBSTITUTE_USER_OUTCOME,
                    placeholder: `Under [2].5`,
                  },
                ],
                resolutionRules: {
                  [REQUIRED]: [
                    { text: `Include Regulation and Overtime` },
                    {
                      text: `At least 35 minutes of play must have elapsed for the game to be deemed official. If game is not played or if less than 35 minutes of play have been completed, the game is not considered an official game the market should resolve as 'No Winner'`,
                    },
                  ],
                },
              },
              {
                marketType: CATEGORICAL,
                question: `Which WNBA team will win the [0] Championship?`,
                example: `Which WNBA team will win the 2019-20 Championship?`,
                groupName: groupTypes.FUTURES,
                inputs: [
                  {
                    id: 0,
                    type: TemplateInputType.DROPDOWN,
                    placeholder: `Year`,
                    groupKey: YEAR,
                    values: LIST_VALUES.YEAR_RANGE,
                  },
                  {
                    id: 1,
                    type: TemplateInputType.ADDED_OUTCOME,
                    placeholder: `Other (Field)`,
                  },
                  {
                    id: 2,
                    type: TemplateInputType.USER_DROPDOWN_OUTCOME,
                    placeholder: `Select Team`,
                    values: LIST_VALUES.WNBA_TEAMS,
                  },
                ],
                resolutionRules: {
                  [REQUIRED]: [
                    {
                      text: `If winner is not listed as a market outcome, market should resolve as "Other (Field)"`,
                    },
                    {
                      text: `If the season is officially cancelled and no Championship is played, this market should resolve as 'Invalid'`,
                    },
                    {
                      text: `If the league suspends play and starts up again at a later date, and the winner of the Championship is determined before the Market’s Event Expiration begins, this market is still valid and should be settled accordingly.`,
                    },
                    {
                      text: `If the league suspends play and starts up again at a later date, and the winner of the Championship is determined after the Market’s Event Expiration begins, this market should resolve as 'Invalid'.`,
                    },
                  ],
                },
              },
              {
                marketType: CATEGORICAL,
                question: `Which WNBA player will win the [0] [1] award?`,
                example: `Which WNBA player will win the 2019-20 Most Valuable Player award?`,
                groupName: groupTypes.FUTURES,
                inputs: [
                  {
                    id: 0,
                    type: TemplateInputType.DROPDOWN,
                    placeholder: `Year Range`,
                    groupKey: YEAR,
                    values: LIST_VALUES.YEAR_RANGE,
                  },
                  {
                    id: 1,
                    type: TemplateInputType.DROPDOWN,
                    placeholder: `Award`,
                    groupKey: EVENT,
                    values: LIST_VALUES.WNBA_BASKETBALL_AWARD,
                  },
                  {
                    id: 2,
                    type: TemplateInputType.ADDED_OUTCOME,
                    placeholder: `Other (Field)`,
                  },
                ],
                resolutionRules: {
                  [REQUIRED]: [
                    {
                      text: `In the event of an award is given to more than 1 player. The player who averaged the most points per game (determined to the first decimal place, meaning a player averaging 36.1 points per game would win over the player averaging 36 points per game) for the regular the season will be the tie breaker. In the event of an additional tie, The regular season Field Goal % will be the final tie breaker.`,
                    },
                    {
                      text: `If winner is not listed as a market outcome, market should resolve as "Other (Field)"`,
                    },
                    {
                      text: `If the award in the market question is not awarded for any reason by event expiration, this market should resolve as 'Invalid'`,
                    },
                  ],
                },
              },
              {
                marketType: CATEGORICAL,
                question: `WNBA: Which Player will have the most [0] at the end of the the [1] regular season?`,
                example: `WNBA: Which Player will have the most Points scored at the end of the the 2019-20 regular season?`,
                groupName: groupTypes.FUTURES,
                inputs: [
                  {
                    id: 0,
                    type: TemplateInputType.DROPDOWN,
                    placeholder: `Action`,
                    groupKey: EVENT,
                    values: LIST_VALUES.BASKETBALL_ACTION,
                  },
                  {
                    id: 1,
                    type: TemplateInputType.DROPDOWN,
                    placeholder: `Year Range`,
                    groupKey: YEAR,
                    values: LIST_VALUES.YEAR_RANGE,
                  },
                  {
                    id: 2,
                    type: TemplateInputType.ADDED_OUTCOME,
                    placeholder: `Other (Field)`,
                  },
                ],
                resolutionRules: {
                  [REQUIRED]: [
                    {
                      text: `Results are determined to the first decimal place, meaning a player averaging 10.6 rebounds per game is higher than a player averaging 10.0.`,
                    },
                    {
                      text: `In the event of a tie between two players these rules will be used to determine the winner: For points scored, field goal % should be used as the tie breaker.`,
                    },
                    {
                      text: `For the most rebounds, the player with the total most offensive rebounds, should be used as a tie breaker.`,
                    },
                    {
                      text: `For most total Assists, The player with the "Least" amount of turnovers should be used as the tie breaker.`,
                    },
                    {
                      text: `For most made 3-pointers, the player with the highest 3 point %, should be used as the tie breaker.`,
                    },
                    {
                      text: `If winner is not listed as a market outcome, market should resolve as "Other (Field)"`,
                    },
                    {
                      text: `If the season is officially cancelled, the statistic at the time the league officially stopped should be used to determine the resolution of the market.`,
                    },
                    {
                      text: `If the league suspends play and starts up again at a later date, statistic at the conclusion of the regular season should be used, as long as the regular season concludes before the Market’s Event Expiration begins.`,
                    },
                    {
                      text: `If the league suspends play and play is not concluded before the Market’s Event Expiration time begins for any reason, this market should resolve as 'Invalid'.`,
                    },
                  ],
                },
              },
              {
                marketType: SCALAR,
                question: `WNBA: Total number of wins [0] will finish [1] regular season with?`,
                example: `WNBA: Total number of wins New York Liberty will finish 2019-20 regular season with?`,
                denomination: 'wins',
                tickSize: 0.1,
                minPrice: 0,
                maxPrice: 36,
                inputs: [
                  {
                    id: 0,
                    type: TemplateInputType.DROPDOWN,
                    placeholder: `Team`,
                    values: LIST_VALUES.WNBA_TEAMS,
                  },
                  {
                    id: 1,
                    type: TemplateInputType.DROPDOWN,
                    placeholder: `Year Range`,
                    values: LIST_VALUES.YEAR_RANGE,
                  },
                ],
                resolutionRules: {
                  [REQUIRED]: [
                    {
                      text: `Regular Season win totals are for regular season games ONLY and will not include any play-in, playoffs, or championship games`,
                    },
                    {
                      text: `Market should resolve as whole number value of wins`,
                    },
                    {
                      text: `If the season is officially cancelled, the number of wins at the time the league officially stopped should be used to determine the resolution of the market.`,
                    },
                    {
                      text: `If the league suspends play and starts up again at a later date, the total amount of games won at the conclusion of the regular season should be used, as long as the regular season concludes before the Market’s Event Expiration begins.`,
                    },
                    {
                      text: `If the league's regular season will not conclude before the Market’s Event Expiration time begins for any reason, this market should resolve as 'Invalid'.`,
                    },
                  ],
                },
              },
            ],
          },
          [NCAA]: {
            templates: [
              {
                marketType: YES_NO,
                question: `NCAA [0] BB: Will [1] win vs. [2] basketball?`,
                example: `NCAA Men's BB: Will Duke win vs. Kentucky?\nEstimated schedule start time: Sept 19, 2019 9:00 pm EST`,
                inputs: [
                  {
                    id: 0,
                    type: TemplateInputType.DROPDOWN,
                    placeholder: `Men's / Women's`,
                    values: LIST_VALUES.MENS_WOMENS,
                  },
                  {
                    id: 1,
                    type: TemplateInputType.DROPDOWN,
                    placeholder: `Team A`,
                    values: LIST_VALUES.NCAA_BASKETBALL_TEAMS,
                  },
                  {
                    id: 2,
                    type: TemplateInputType.DROPDOWN,
                    placeholder: `Team B`,
                    values: LIST_VALUES.NCAA_BASKETBALL_TEAMS,
                  },
                  {
                    id: 3,
                    type: TemplateInputType.ESTDATETIME,
                    hoursAfterEst: 6,
                    placeholder: `Date time`,
                  },
                ],
                resolutionRules: {
                  [REQUIRED]: [
                    { text: `Includes Regulation and Overtime` },
                    {
                      text: `If the game is not played, the market should resolve as 'No' `,
                    },
                    {
                      text: `At least 35 minutes of play must have elapsed for the game to be deemed official.  If less than 35 minutes of play have been completed, the game is not considered official game and the market should resolve as 'No'`,
                    },
                  ],
                },
              },
              {
                marketType: YES_NO,
                question: `NCAA [0] BB: Will [1] win vs. [2] by [3] or more points?`,
                example: `NCAA Men's BB: Will Duke Blue Devils win vs. Kentucky Wildcats by 3 or more points?\nEstimated schedule start time: Sept 19, 2019 9:00 pm EST`,
                inputs: [
                  {
                    id: 0,
                    type: TemplateInputType.DROPDOWN,
                    placeholder: `Men's / Women's`,
                    values: LIST_VALUES.MENS_WOMENS,
                  },
                  {
                    id: 1,
                    type: TemplateInputType.DROPDOWN,
                    placeholder: `Team A`,
                    values: LIST_VALUES.NCAA_BASKETBALL_TEAMS,
                  },
                  {
                    id: 2,
                    type: TemplateInputType.DROPDOWN,
                    placeholder: `Team B`,
                    values: LIST_VALUES.NCAA_BASKETBALL_TEAMS,
                  },
                  {
                    id: 3,
                    type: TemplateInputType.TEXT,
                    validationType: ValidationType.WHOLE_NUMBER,
                    placeholder: `Whole #`,
                  },
                  {
                    id: 4,
                    type: TemplateInputType.ESTDATETIME,
                    hoursAfterEst: 6,
                    placeholder: `Date time`,
                  },
                ],
                resolutionRules: {
                  [REQUIRED]: [
                    { text: `Includes Regulation and Overtime` },
                    {
                      text: `If the game is not played, the market should resolve as 'No' `,
                    },
                    {
                      text: `At least 35 minutes of play must have elapsed for the game to be deemed official.  If less than 35 minutes of play have been completed, the game is not considered official game and the market should resolve as 'No'`,
                    },
                  ],
                },
              },
              {
                marketType: YES_NO,
                question: `NCAA [0] BB: Will [1] & [2] score [3] or more combined points?`,
                example: `NCAA Men'sBB: Will UNC & Arizona score 142 or more combined points?\nEstimated schedule start time: Sept 19, 2019 9:00 pm EST`,
                inputs: [
                  {
                    id: 0,
                    type: TemplateInputType.DROPDOWN,
                    placeholder: `Men's / Women's`,
                    values: LIST_VALUES.MENS_WOMENS,
                  },
                  {
                    id: 1,
                    type: TemplateInputType.DROPDOWN,
                    placeholder: `Team A`,
                    values: LIST_VALUES.NCAA_BASKETBALL_TEAMS,
                  },
                  {
                    id: 2,
                    type: TemplateInputType.DROPDOWN,
                    placeholder: `Team B`,
                    values: LIST_VALUES.NCAA_BASKETBALL_TEAMS,
                  },
                  {
                    id: 3,
                    type: TemplateInputType.TEXT,
                    validationType: ValidationType.WHOLE_NUMBER,
                    placeholder: `Whole #`,
                  },
                  {
                    id: 4,
                    type: TemplateInputType.ESTDATETIME,
                    hoursAfterEst: 6,
                    placeholder: `Date time`,
                  },
                ],
                resolutionRules: {
                  [REQUIRED]: [
                    { text: `Include Regulation and Overtime` },
                    {
                      text: `At least 35 minutes of play must have elapsed for the game to be deemed official. If less than 35 minutes of play have been completed, the game is not considered official game and the market should resolve as 'No'`,
                    },
                    {
                      text: `If game is not played market should resolve as 'No'`,
                    },
                  ],
                },
              },
              {
                marketType: YES_NO,
                question: `NCAA [0] BB: Will [0] win the [1] NCAA National Championship?`,
                example: `NCAA Men's BB: Will Villanova win the 2020 NCAA National Championship?`,
                inputs: [
                  {
                    id: 0,
                    type: TemplateInputType.DROPDOWN,
                    placeholder: `Men's / Women's`,
                    values: LIST_VALUES.MENS_WOMENS,
                  },
                  {
                    id: 1,
                    type: TemplateInputType.DROPDOWN,
                    placeholder: `Team`,
                    values: LIST_VALUES.NCAA_BASKETBALL_TEAMS,
                  },
                  {
                    id: 2,
                    type: TemplateInputType.DROPDOWN,
                    placeholder: `Year`,
                    values: LIST_VALUES.YEARS,
                  },
                ],
                resolutionRules: {
                  [REQUIRED]: [
                    {
                      text: `If the season is officially cancelled and no Championship is played, this market should resolve as 'No'`,
                    },
                    {
                      text: `If the league suspends play and starts up again at a later date, and the winner of the Championship is determined before the Market’s Event Expiration begins, this market is still valid and should be settled accordingly.`,
                    },
                    {
                      text: `If the league suspends play and starts up again at a later date, and the winner of the Championship is determined after the Market’s Event Expiration begins, this market should resolve as 'Invalid'.`,
                    },
                  ],
                },
              },
              {
                marketType: YES_NO,
                question: `NCAA [0] BB: Will [1] make the [2] [3]?`,
                example: `NCAA Men's BB: Will USC make the 2020 Final Four?`,
                inputs: [
                  {
                    id: 0,
                    type: TemplateInputType.DROPDOWN,
                    placeholder: `Men's / Women's`,
                    values: LIST_VALUES.MENS_WOMENS,
                  },
                  {
                    id: 1,
                    type: TemplateInputType.DROPDOWN,
                    placeholder: `Team`,
                    values: LIST_VALUES.NCAA_BASKETBALL_TEAMS,
                  },
                  {
                    id: 2,
                    type: TemplateInputType.DROPDOWN,
                    placeholder: `Year`,
                    values: LIST_VALUES.YEARS,
                  },
                  {
                    id: 3,
                    type: TemplateInputType.DROPDOWN,
                    placeholder: `Event`,
                    values: LIST_VALUES.NCAA_BASKETBALL_EVENTS,
                    categoryDestId: 2,
                  },
                ],
                resolutionRules: {
                  [REQUIRED]: [
                    {
                      text: `If the season is officially cancelled and the event named in the market is not played, this market should resolve as 'No'`,
                    },
                    {
                      text: `If the league suspends play and starts up again at a later date, and the winner of the event named in the market is determined before the Market’s Event Expiration begins, this market is still valid and should be settled accordingly.`,
                    },
                    {
                      text: `If the league suspends play and starts up again at a later date, and the winner of the event named in the market is determined after the Market’s Event Expiration begins, this market should resolve as 'Invalid'.`,
                    },
                  ],
                },
              },
              {
                marketType: CATEGORICAL,
                question: `NCAA [0] BB: Which team will win: [1] vs. [2]?`,
                example: `NCAA Men's BB: Which Team will win: Duke vs. Kentucky?\nEstimated schedule start time: Sept 19, 2019 8:20 pm EST`,
                groupName: groupTypes.MONEY_LINE_MEGA,
                inputs: [
                  {
                    id: 0,
                    type: TemplateInputType.DROPDOWN,
                    placeholder: `Men's / Women's`,
                    groupKey: GENDER,
                    values: LIST_VALUES.MENS_WOMENS,
                  },
                  {
                    id: 1,
                    type: TemplateInputType.USER_DESCRIPTION_DROPDOWN_OUTCOME,
                    placeholder: `Team A`,
                    groupKey: TEAM_A,
                    values: LIST_VALUES.NCAA_BASKETBALL_TEAMS,
                  },
                  {
                    id: 2,
                    type: TemplateInputType.USER_DESCRIPTION_DROPDOWN_OUTCOME,
                    placeholder: `Team B`,
                    groupKey: TEAM_B,
                    values: LIST_VALUES.NCAA_BASKETBALL_TEAMS,
                  },
                  {
                    id: 3,
                    type: TemplateInputType.ESTDATETIME,
                    hoursAfterEst: 6,
                    groupKey: START_TIME,
                    placeholder: `Date time`,
                  },
                  {
                    id: 4,
                    type: TemplateInputType.ADDED_OUTCOME,
                    placeholder: `No Winner`,
                  },
                ],
                resolutionRules: {
                  [REQUIRED]: [
                    {
                      text: `Includes Regulation and Overtime`,
                    },
                    {
                      text: `At least 35 minutes of play must have elapsed for the game to be deemed official. If less than 35 minutes of play have been completed, the game is not considered official game and the market should resolve as 'No Winner'`,
                    },
                    {
                      text: `If game is not played market should resolve as 'No Winner'`,
                    },
                  ],
                },
              },
              {
                marketType: CATEGORICAL,
                question: `NCAA [0] BB (Point Spread): [1] to win by more than [2].5 points over [3]?`,
                example: `NCAA Men's BB (Point Spread): Duke to win by more than 10.5 points over Kentucky?\nEstimated schedule start time: Sept 19, 2019 8:20 pm EST`,
                groupName: groupTypes.SPREAD_MEGA,
                inputs: [
                  {
                    id: 0,
                    type: TemplateInputType.DROPDOWN,
                    placeholder: `Men's / Women's`,
                    groupKey: GENDER,
                    values: LIST_VALUES.MENS_WOMENS,
                  },
                  {
                    id: 1,
                    type: TemplateInputType.DROPDOWN,
                    placeholder: `Team A`,
                    groupKey: TEAM_A,
                    values: LIST_VALUES.NCAA_BASKETBALL_TEAMS,
                  },
                  {
                    id: 2,
                    type: TemplateInputType.TEXT,
                    validationType: ValidationType.WHOLE_NUMBER,
                    placeholder: `Whole #`,
                  },
                  {
                    id: 3,
                    type: TemplateInputType.DROPDOWN,
                    placeholder: `Team B`,
                    groupKey: TEAM_B,
                    values: LIST_VALUES.NCAA_BASKETBALL_TEAMS,
                  },
                  {
                    id: 4,
                    type: TemplateInputType.ESTDATETIME,
                    hoursAfterEst: 6,
                    groupKey: START_TIME,
                    placeholder: `Date time`,
                  },
                  {
                    id: 5,
                    type: TemplateInputType.ADDED_OUTCOME,
                    placeholder: `No Winner`,
                  },
                  {
                    id: 6,
                    type: TemplateInputType.SUBSTITUTE_USER_OUTCOME,
                    placeholder: `[1] -[2].5`,
                  },
                  {
                    id: 7,
                    type: TemplateInputType.SUBSTITUTE_USER_OUTCOME,
                    placeholder: `[3] +[2].5`,
                  },
                ],
                resolutionRules: {
                  [REQUIRED]: [
                    {
                      text: `Includes Regulation and Overtime`,
                    },
                    {
                      text: `At least 35 minutes of play must have elapsed for the game to be deemed official. If less than 35 minutes of play have been completed, the game is not considered official game and the market should resolve as 'No Winner'`,
                    },
                    {
                      text: `If game is not played market should resolve as 'No Winner'`,
                    },
                  ],
                },
              },
              {
                marketType: CATEGORICAL,
                question: `NCAA [0] BB (O/U): [1] vs. [2]: Total Points scored; Over/Under [3].5?`,
                example: `NCAA Men's BB (O/U): Duke vs. Arizona: Total Points scored: Over/Under 164.5?\nEstimated schedule start time: Sept 19, 2019 1:00 pm EST`,
                groupName: groupTypes.OVER_UNDER_MEGA,
                groupLineId: 3,
                inputs: [
                  {
                    id: 0,
                    type: TemplateInputType.DROPDOWN,
                    placeholder: `Men's / Women's`,
                    groupKey: GENDER,
                    values: LIST_VALUES.MENS_WOMENS,
                  },
                  {
                    id: 1,
                    type: TemplateInputType.DROPDOWN,
                    placeholder: `Team A`,
                    groupKey: TEAM_A,
                    values: LIST_VALUES.NCAA_BASKETBALL_TEAMS,
                  },
                  {
                    id: 2,
                    type: TemplateInputType.DROPDOWN,
                    placeholder: `Team B`,
                    groupKey: TEAM_B,
                    values: LIST_VALUES.NCAA_BASKETBALL_TEAMS,
                  },
                  {
                    id: 3,
                    type: TemplateInputType.TEXT,
                    validationType: ValidationType.WHOLE_NUMBER,
                    placeholder: `Whole #`,
                  },
                  {
                    id: 4,
                    type: TemplateInputType.ESTDATETIME,
                    hoursAfterEst: 6,
                    groupKey: START_TIME,
                    placeholder: `Date time`,
                  },
                  {
                    id: 5,
                    type: TemplateInputType.ADDED_OUTCOME,
                    placeholder: `No Winner`,
                  },
                  {
                    id: 6,
                    type: TemplateInputType.SUBSTITUTE_USER_OUTCOME,
                    placeholder: `Over [2].5`,
                  },
                  {
                    id: 7,
                    type: TemplateInputType.SUBSTITUTE_USER_OUTCOME,
                    placeholder: `Under [2].5`,
                  },
                ],
                resolutionRules: {
                  [REQUIRED]: [
                    {
                      text: `Includes Regulation and Overtime`,
                    },
                    {
                      text: `At least 35 minutes of play must have elapsed for the game to be deemed official. If less than 35 minutes of play have been completed, the game is not considered official game and the market should resolve as 'No Winner'`,
                    },
                  ],
                },
              },
              {
                marketType: CATEGORICAL,
                question: `NCAA [0] BB: Which college basketball team will win the [1] [2] tournament?`,
                example: `NCAA Men's BB: Which college basketball team will win the 2020 ACC tournament?`,
                groupName: groupTypes.FUTURES,
                inputs: [
                  {
                    id: 0,
                    type: TemplateInputType.DROPDOWN,
                    placeholder: `Men's/Women's`,
                    groupKey: GENDER,
                    values: LIST_VALUES.MENS_WOMENS,
                  },
                  {
                    id: 1,
                    type: TemplateInputType.DROPDOWN,
                    placeholder: `Year`,
                    groupKey: YEAR,
                    values: LIST_VALUES.YEARS,
                  },
                  {
                    id: 2,
                    type: TemplateInputType.DROPDOWN,
                    placeholder: `Conference`,
                    groupKey: EVENT,
                    values: LIST_VALUES.NCAA_BASKETBALL_CONF,
                  },
                  {
                    id: 3,
                    type: TemplateInputType.ADDED_OUTCOME,
                    placeholder: `Other (Field)`,
                  },
                  {
                    id: 4,
                    type:
                      TemplateInputType.USER_DESCRIPTION_DROPDOWN_OUTCOME_DEP,
                    inputSourceId: 2,
                    placeholder: `Select Team`,
                    values: NCAA_BASKETBALL_CONF_DEP_TEAMS,
                  },
                ],
                resolutionRules: {
                  [REQUIRED]: [
                    {
                      text: `The winner is determined by the team who wins their conference tournament championship game`,
                    },
                    {
                      text: `If winner is not listed as a market outcome, market should resolve as "Other (Field)"`,
                    },
                    {
                      text: `If the season is officially cancelled and the event in the market not is played, this market should resolve as 'Invalid'`,
                    },
                    {
                      text: `If the league suspends play and starts up again at a later date, and the winner of the event in the market is determined before the Market’s Event Expiration begins, this market is still valid and should be settled accordingly.`,
                    },
                    {
                      text: `If the league suspends play and starts up again at a later date, and the winner of the event in the market is determined after the Market’s Event Expiration begins, this market should resolve as 'Invalid'.`,
                    },
                  ],
                },
              },
              {
                marketType: CATEGORICAL,
                question: `NCAA [0] BB: Which college basketball team will win the [1] D1 National Championship?`,
                example: `NCAA Men's BB: Which college basketball team will win the 2020 National Championship?\nEstimated schedule start time: Sept 19, 2019 8:20 pm EST`,
                groupName: groupTypes.FUTURES,
                inputs: [
                  {
                    id: 0,
                    type: TemplateInputType.DROPDOWN,
                    placeholder: `Men's / Women's`,
                    groupKey: GENDER,
                    values: LIST_VALUES.MENS_WOMENS,
                  },
                  {
                    id: 1,
                    type: TemplateInputType.DROPDOWN,
                    placeholder: `Year`,
                    groupKey: YEAR,
                    values: LIST_VALUES.YEARS,
                  },
                  {
                    id: 2,
                    type: TemplateInputType.ADDED_OUTCOME,
                    placeholder: `Other (Field)`,
                  },
                  {
                    id: 3,
                    type: TemplateInputType.USER_DROPDOWN_OUTCOME,
                    placeholder: `Select Team`,
                    values: LIST_VALUES.NCAA_BASKETBALL_TEAMS,
                  },
                  {
                    id: 4,
                    type: TemplateInputType.ESTDATETIME,
                    hoursAfterEst: 6,
                    groupKey: START_TIME,
                    placeholder: `Date time`,
                  },
                ],
                resolutionRules: {
                  [REQUIRED]: [
                    {
                      text: `If winner is not listed as a market outcome, market should resolve as "Other (Field)"`,
                    },
                    {
                      text: `If the season is officially cancelled and no Championship is played, this market should resolve as 'Invalid'`,
                    },
                    {
                      text: `If the league suspends play and starts up again at a later date, and the winner of the Championship is determined before the Market’s Event Expiration begins, this market is still valid and should be settled accordingly.`,
                    },
                    {
                      text: `If the league suspends play and starts up again at a later date, and the winner of the Championship is determined after the Market’s Event Expiration begins, this market should resolve as 'Invalid'.`,
                    },
                  ],
                },
              },
            ],
          },
        },
      },
      [BASEBALL]: {
        templates: [
          {
            marketType: YES_NO,
            question: `MLB: Will the [0] win the [1] [2]?`,
            example: `MLB: Will the NY Yankees win the 2020 World Series?`,
            inputs: [
              {
                id: 0,
                type: TemplateInputType.DROPDOWN,
                placeholder: `Team`,
                defaultLabel: `Select Event First`,
                values: [],
              },
              {
                id: 1,
                type: TemplateInputType.DROPDOWN,
                placeholder: `Year`,
                values: LIST_VALUES.YEARS,
              },
              {
                id: 2,
                type: TemplateInputType.DROPDOWN_QUESTION_DEP,
                placeholder: `Event`,
                inputDestIds: [0],
                values: LIST_VALUES.BASEBALL_EVENT,
                inputDestValues: BASEBALL_EVENT_DEP_TEAMS,
                categoryDestId: 2,
              },
            ],
            resolutionRules: {
              [REQUIRED]: [
                {
                  text: `If the season is officially cancelled and event in market is not played, this market should resolve as 'No'`,
                },
                {
                  text: `If the league suspends play and starts up again at a later date, and the winner of the event in market is determined before the Market’s Event Expiration begins, this market is still valid and should be settled accordingly.`,
                },
                {
                  text: `If the league suspends play and starts up again at a later date, and the winner of the event in market is determined after the Market’s Event Expiration begins, this market should resolve as 'Invalid'.`,
                },
              ],
            },
          },
          {
            marketType: CATEGORICAL,
            question: `MLB: Which team will win: [0] vs. [1]?`,
            example: `MLB: Which Team will win: Yankees vs. Red Sox?\nEstimated schedule start time: Sept 19, 2019 8:20 pm EST`,
            groupName: groupTypes.MONEY_LINE_MEGA,
            inputs: [
              {
                id: 0,
                type: TemplateInputType.USER_DESCRIPTION_DROPDOWN_OUTCOME,
                placeholder: `Team A`,
                groupKey: TEAM_A,
                values: LIST_VALUES.MLB_TEAMS,
              },
              {
                id: 1,
                type: TemplateInputType.USER_DESCRIPTION_DROPDOWN_OUTCOME,
                placeholder: `Team B`,
                groupKey: TEAM_B,
                values: LIST_VALUES.MLB_TEAMS,
              },
              {
                id: 2,
                type: TemplateInputType.ESTDATETIME,
                hoursAfterEst: 9,
                groupKey: START_TIME,
                placeholder: `Date time`,
              },
              {
                id: 3,
                type: TemplateInputType.ADDED_OUTCOME,
                placeholder: `No Winner`,
              },
            ],
            resolutionRules: {
              [REQUIRED]: [
                {
                  text: `In the event of a shortened game, results are official after (and, unless otherwise stated, bets shall be settled subject to the completion of) 5 innings of play, or 4.5 innings should the home team be leading at the commencement of the bottom of the 5th innings. Should a game be called, if the result is official in accordance with this rule, the winner will be determined by the score/stats after the last full inning completed (unless the home team score to tie, or take the lead in the bottom half of the inning, in which circumstances the winner is determined by the score/stats at the time the game is suspended). If the game does not reach the "official time limit", or ends in a tie, the market should resolve as 'No Winner'`,
                },
                {
                  text: `If event is postponed and concludes after markets event expiration the market should resolve as 'No Winner'`,
                },
                {
                  text: `If the game is not played market should resolve as 'No Winner'`,
                },
                {
                  text: `Extra innings count towards settlement purposes`,
                },
              ],
            },
          },
          {
            marketType: CATEGORICAL,
            question: `MLB (Run Spread): [0] to win by more than [1].5 runs over the [2]?`,
            example: `MLB (Run Spread): NY Yankees to win by more than 2.5 runs over the Boston Red Sox?\nEstimated schedule start time: Sept 19, 2019 1:00 pm EST`,
            groupName: groupTypes.SPREAD_MEGA,
            inputs: [
              {
                id: 0,
                type: TemplateInputType.DROPDOWN,
                placeholder: `Team A`,
                groupKey: TEAM_A,
                values: LIST_VALUES.MLB_TEAMS,
              },
              {
                id: 1,
                type: TemplateInputType.TEXT,
                validationType: ValidationType.WHOLE_NUMBER,
                placeholder: `Whole #`,
              },
              {
                id: 2,
                type: TemplateInputType.DROPDOWN,
                placeholder: `Team B`,
                groupKey: TEAM_B,
                values: LIST_VALUES.MLB_TEAMS,
              },
              {
                id: 3,
                type: TemplateInputType.ESTDATETIME,
                hoursAfterEst: 9,
                groupKey: START_TIME,
                placeholder: `Date time`,
              },
              {
                id: 4,
                type: TemplateInputType.ADDED_OUTCOME,
                placeholder: `No Winner`,
              },
              {
                id: 5,
                type: TemplateInputType.SUBSTITUTE_USER_OUTCOME,
                placeholder: `[0] -[1].5`,
              },
              {
                id: 6,
                type: TemplateInputType.SUBSTITUTE_USER_OUTCOME,
                placeholder: `[2] +[1].5`,
              },
            ],
            resolutionRules: {
              [REQUIRED]: [
                {
                  text: `In the event of a shortened game, results are official after (and, unless otherwise stated, bets shall be settled subject to the completion of) 5 innings of play, or 4.5 innings should the home team be leading at the commencement of the bottom of the 5th innings. Should a game be called, if the result is official in accordance with this rule, the winner will be determined by the score/stats after the last full inning completed (unless the home team score to tie, or take the lead in the bottom half of the inning, in which circumstances the winner is determined by the score/stats at the time the game is suspended). If the game does not reach the "official time limit", or ends in a tie, the market should resolve as 'No Winner'`,
                },
                {
                  text: `If event is postponed and concludes after markets event expiration the market should resolve as 'No Winner'`,
                },
                {
                  text: `If the game is not played market should resolve as 'No Winner'`,
                },
                {
                  text: `Extra innings count towards settlement purposes`,
                },
              ],
            },
          },
          {
            marketType: CATEGORICAL,
            question: `MLB (O/U): [0] vs. [1]: Total Runs scored; Over/Under [2].5?`,
            example: `MLB (O/U): NY Yankees vs. Boston Red Sox: Total Runs scored; Over/Under 9.5?\nEstimated schedule start time: Sept 19, 2019 1:00 pm EST`,
            groupName: groupTypes.OVER_UNDER_MEGA,
            groupLineId: 2,
            inputs: [
              {
                id: 0,
                type: TemplateInputType.DROPDOWN,
                placeholder: `Team A`,
                groupKey: TEAM_A,
                values: LIST_VALUES.MLB_TEAMS,
              },
              {
                id: 1,
                type: TemplateInputType.DROPDOWN,
                placeholder: `Team B`,
                groupKey: TEAM_B,
                values: LIST_VALUES.MLB_TEAMS,
              },
              {
                id: 2,
                type: TemplateInputType.TEXT,
                validationType: ValidationType.WHOLE_NUMBER,
                placeholder: `Whole #`,
              },
              {
                id: 3,
                type: TemplateInputType.ESTDATETIME,
                hoursAfterEst: 9,
                groupKey: START_TIME,
                placeholder: `Date time`,
              },
              {
                id: 4,
                type: TemplateInputType.ADDED_OUTCOME,
                placeholder: `No Winner`,
              },
              {
                id: 5,
                type: TemplateInputType.SUBSTITUTE_USER_OUTCOME,
                placeholder: `Over [2].5`,
              },
              {
                id: 6,
                type: TemplateInputType.SUBSTITUTE_USER_OUTCOME,
                placeholder: `Under [2].5`,
              },
            ],
            resolutionRules: {
              [REQUIRED]: [
                {
                  text: `In the event of a shortened game, results are official after (and, unless otherwise stated, bets shall be settled subject to the completion of) 5 innings of play, or 4.5 innings should the home team be leading at the commencement of the bottom of the 5th innings. Should a game be called, if the result is official in accordance with this rule, the winner will be determined by the score/stats after the last full inning completed (unless the home team score to tie, or take the lead in the bottom half of the inning, in which circumstances the winner is determined by the score/stats at the time the game is suspended). If the game does not reach the "official time limit", or ends in a tie, the market should resolve as 'No Winner'`,
                },
                {
                  text: `If event is postponed and concludes after markets event expiration the market should resolve as 'No Winner'`,
                },
                {
                  text: `If the game is not played market should resolve as 'No Winner'`,
                },
                {
                  text: `Extra innings count towards settlement purposes`,
                },
              ],
            },
          },
          {
            marketType: CATEGORICAL,
            question: `Which MLB team will win the [0] [1]?`,
            example: `Which MLB team will win the 2020 World Series?`,
            groupName: groupTypes.FUTURES,
            inputs: [
              {
                id: 0,
                type: TemplateInputType.DROPDOWN,
                placeholder: `Year`,
                groupKey: YEAR,
                values: LIST_VALUES.YEARS,
              },
              {
                id: 1,
                type: TemplateInputType.DROPDOWN,
                placeholder: `Event`,
                groupKey: EVENT,
                values: LIST_VALUES.BASEBALL_EVENT,
                categoryDestId: 2,
              },
              {
                id: 2,
                type: TemplateInputType.ADDED_OUTCOME,
                placeholder: `Other (Field)`,
              },
              {
                id: 3,
                type: TemplateInputType.USER_DESCRIPTION_DROPDOWN_OUTCOME_DEP,
                inputSourceId: 1,
                placeholder: `Select Team`,
                values: BASEBALL_EVENT_DEP_TEAMS,
              },
            ],
            resolutionRules: {
              [REQUIRED]: [
                {
                  text: `If winner is not listed as a market outcome, market should resolve as "Other (Field)"`,
                },
                {
                  text: `If the season is officially cancelled and the event in the market not is played, this market should resolve as 'Invalid'`,
                },
                {
                  text: `If the league suspends play and starts up again at a later date, and the winner of the event in the market is determined before the Market’s Event Expiration begins, this market is still valid and should be settled accordingly.`,
                },
                {
                  text: `If the league suspends play and starts up again at a later date, and the winner of the event in the market is determined after the Market’s Event Expiration begins, this market should resolve as 'Invalid'.`,
                },
              ],
            },
          },
          {
            marketType: CATEGORICAL,
            question: `MLB: Which player will win the [0] [1]?`,
            example: `MLB: Which Player will win the 2019 American League Cy Young award?`,
            groupName: groupTypes.FUTURES,
            inputs: [
              {
                id: 0,
                type: TemplateInputType.DROPDOWN,
                placeholder: `Year`,
                groupKey: YEAR,
                values: LIST_VALUES.YEARS,
              },
              {
                id: 1,
                type: TemplateInputType.DROPDOWN,
                placeholder: `Award`,
                groupKey: EVENT,
                values: LIST_VALUES.BASEBALL_AWARDS,
              },
              {
                id: 2,
                type: TemplateInputType.ADDED_OUTCOME,
                placeholder: `Other (Field)`,
              },
            ],
            resolutionRules: {
              [REQUIRED]: [
                {
                  text: `If winner is not listed as a market outcome, market should resolve as "Other (Field)"`,
                },
                {
                  text: `If the award in the market question is not awarded for any reason by event expiration, this market should resolve as 'Invalid'`,
                },
              ],
            },
          },
          {
            marketType: SCALAR,
            question: `MLB: Total number of wins the [0] will finish the [1] regular season with?`,
            example: `MLB: Total number of wins the LA Dodgers will finish the 2019 regular season with?`,
            denomination: 'wins',
            tickSize: 0.1,
            minPrice: 0,
            maxPrice: 162,
            inputs: [
              {
                id: 0,
                type: TemplateInputType.DROPDOWN,
                placeholder: `Team`,
                values: LIST_VALUES.MLB_TEAMS,
              },
              {
                id: 1,
                type: TemplateInputType.DROPDOWN,
                placeholder: `Year`,
                values: LIST_VALUES.YEARS,
              },
            ],
            resolutionRules: {
              [REQUIRED]: [
                {
                  text: `Regular Season win totals are for regular season games ONLY and will not include any play-in, playoffs, or championship games.`,
                },
                {
                  text: `Market should resolve as whole number value of wins`,
                },
                {
                  text: `If the season is officially cancelled, the number of wins at the time the league officially stopped should be used to determine the resolution of the market.`,
                },
                {
                  text: `If the league suspends play and starts up again at a later date, the total amount of games won at the conclusion of the regular season should be used, as long as the regular season concludes before the Market’s Event Expiration begins.`,
                },
                {
                  text: `If the league's regular season will not conclude before the Market’s Event Expiration time begins for any reason, this market should resolve as 'Invalid'.`,
                },
              ],
            },
          },
        ],
      },
      [OLYMPICS]: {
        children: {
          [SUMMER]: {
            templates: [
              {
                marketType: YES_NO,
                question: `Olympics [0]: Will [1] win a gold medal in [2] at the [3] Summer Olympics?`,
                example: `Olympics Swimming: Will Norway win a gold medal in 50m Freestyle (Men/Women) at the 2020 Summer Olympics?`,
                inputs: [
                  {
                    id: 0,
                    type: TemplateInputType.DROPDOWN_QUESTION_DEP,
                    placeholder: `Sport`,
                    inputDestIds: [2],
                    values: LIST_VALUES.OLYMPIC_SUMMER_SPORTS,
                    inputDestValues: OLYMPIC_SUMMER_SPORT_EVENTS,
                    categoryDestId: 2,
                  },
                  {
                    id: 1,
                    type: TemplateInputType.DROPDOWN,
                    placeholder: `Country`,
                    values: LIST_VALUES.OLYMPIC_COUNTRIES,
                  },
                  {
                    id: 2,
                    type: TemplateInputType.DROPDOWN,
                    defaultLabel: `Select Sport First`,
                    values: [],
                    placeholder: `Event`,
                  },
                  {
                    id: 3,
                    type: TemplateInputType.DROPDOWN,
                    placeholder: `Year`,
                    values: LIST_VALUES.SUMMER_OLYMPIC_YEARS,
                  },
                ],
                resolutionRules: {
                  [REQUIRED]: [
                    {
                      text: `If the event is not played market should resolve as 'No'`,
                    },
                  ],
                },
              },
              {
                marketType: YES_NO,
                question: `Olympics [0]: Will [1] win more [2] medals than [3] at the [4] Summer Olympics?`,
                example: `Olympics Swimming: Will Norway win more gold medals than Belgium at the 2020 Summer Olympics`,
                inputs: [
                  {
                    id: 0,
                    type: TemplateInputType.DROPDOWN,
                    placeholder: `Sport`,
                    values: LIST_VALUES.OLYMPIC_SUMMER_SPORTS,
                    categoryDestId: 2,
                  },
                  {
                    id: 1,
                    type: TemplateInputType.DROPDOWN,
                    placeholder: `Country`,
                    values: LIST_VALUES.OLYMPIC_COUNTRIES,
                  },
                  {
                    id: 2,
                    type: TemplateInputType.DROPDOWN,
                    values: LIST_VALUES.OLYMPIC_MEDALS,
                    placeholder: `Medal type`,
                  },
                  {
                    id: 3,
                    type: TemplateInputType.DROPDOWN,
                    placeholder: `Country`,
                    values: LIST_VALUES.OLYMPIC_COUNTRIES,
                  },
                  {
                    id: 4,
                    type: TemplateInputType.DROPDOWN,
                    placeholder: `Year`,
                    values: LIST_VALUES.SUMMER_OLYMPIC_YEARS,
                  },
                ],
                resolutionRules: {
                  [REQUIRED]: [
                    {
                      text: `If the event is not played market should resolve as 'No'`,
                    },
                  ],
                },
              },
              {
                marketType: YES_NO,
                question: `Olympics [0]: Will [1] break the [2] Record in [3] at the [4] Summer Olympics?`,
                example: `Olympics Swimming: Will Michael Phelps break the world Record in 100m Freestyle (Men/Women)	at the 2020 Summer Olympics`,
                inputs: [
                  {
                    id: 0,
                    type: TemplateInputType.DROPDOWN_QUESTION_DEP,
                    placeholder: `Sport`,
                    inputDestIds: [3],
                    values: LIST_VALUES.OLYMPIC_SUMMER_SPORTS,
                    inputDestValues: OLYMPIC_SUMMER_SPORT_EVENTS,
                    categoryDestId: 2,
                  },
                  {
                    id: 1,
                    type: TemplateInputType.TEXT,
                    placeholder: `Single person's name`,
                  },
                  {
                    id: 2,
                    type: TemplateInputType.DROPDOWN,
                    values: LIST_VALUES.OLYMPIC_LIST,
                    placeholder: `World/Olympic`,
                  },
                  {
                    id: 3,
                    type: TemplateInputType.DROPDOWN,
                    defaultLabel: `Select Sport First`,
                    values: [],
                    placeholder: `Event`,
                  },
                  {
                    id: 4,
                    type: TemplateInputType.DROPDOWN,
                    placeholder: `Year`,
                    values: LIST_VALUES.SUMMER_OLYMPIC_YEARS,
                  },
                ],
                resolutionRules: {
                  [REQUIRED]: [
                    {
                      text: `If the event is not played market should resolve as 'No'`,
                    },
                    {
                      text: `If the person does not compete the market should resolve as 'No'`,
                    },
                    {
                      text: `If the person breaks the record and is disqualified before event expiration the market should resolve as 'No'`,
                    },
                    {
                      text: `If the person breaks the record and is disqualified after event expiration the market should resolve as 'Yes'`,
                    },
                  ],
                },
              },
              {
                marketType: YES_NO,
                question: `Olympics [0]: Will [1] win [2] medal in [3] at the [4] Summer Olympics?`,
                example: `Olympics Swimming: Will Michael Phelps win a gold medial in 100m Freestyle (Men/Women) at the 2020 Summer Olympics`,
                inputs: [
                  {
                    id: 0,
                    type: TemplateInputType.DROPDOWN_QUESTION_DEP,
                    placeholder: `Sport`,
                    inputDestIds: [3],
                    values: LIST_VALUES.OLYMPIC_SUMMER_SPORTS,
                    inputDestValues: OLYMPIC_SUMMER_SPORT_EVENTS,
                    categoryDestId: 2,
                  },
                  {
                    id: 1,
                    type: TemplateInputType.TEXT,
                    placeholder: `Single person's name`,
                  },
                  {
                    id: 2,
                    type: TemplateInputType.DROPDOWN,
                    values: LIST_VALUES.OLYMPIC_LIST_MEDAL,
                    placeholder: `Any/a Gold`,
                  },
                  {
                    id: 3,
                    type: TemplateInputType.DROPDOWN,
                    defaultLabel: `Select Sport First`,
                    values: [],
                    placeholder: `Event`,
                  },
                  {
                    id: 4,
                    type: TemplateInputType.DROPDOWN,
                    placeholder: `Year`,
                    values: LIST_VALUES.SUMMER_OLYMPIC_YEARS,
                  },
                ],
                resolutionRules: {
                  [REQUIRED]: [
                    {
                      text: `If the event is not played market should resolve as 'No'`,
                    },
                    {
                      text: `If the person does not compete the market should resolve as 'No'`,
                    },
                    {
                      text: `If the person wins and is disqualified before event expiration the market should resolve as 'No'`,
                    },
                    {
                      text: `If the person wins and is disqualified after event expiration the market should resolve as 'Yes'`,
                    },
                  ],
                },
              },
              {
                marketType: CATEGORICAL,
                question: `Olympics: Which country will win the most [0] medals at the [1] Summer Olympics?`,
                example: `Olympics: Which country will win the most Gold medals at the 2020 Summer Olympics`,
                groupName: groupTypes.FUTURES,
                inputs: [
                  {
                    id: 0,
                    type: TemplateInputType.DROPDOWN,
                    values: LIST_VALUES.OLYMPIC_MEDALS,
                    groupKey: EVENT,
                    placeholder: `Medal type`,
                  },
                  {
                    id: 1,
                    type: TemplateInputType.DROPDOWN,
                    placeholder: `Year`,
                    groupKey: YEAR,
                    values: LIST_VALUES.SUMMER_OLYMPIC_YEARS,
                  },
                  {
                    id: 2,
                    type: TemplateInputType.ADDED_OUTCOME,
                    placeholder: `Field (Any other team)`,
                  },
                  {
                    id: 3,
                    type: TemplateInputType.USER_DROPDOWN_OUTCOME,
                    placeholder: `Select Country`,
                    values: LIST_VALUES.OLYMPIC_COUNTRIES,
                  },
                ],
                resolutionRules: {
                  [REQUIRED]: [
                    {
                      text: `If the event does not take place this market should resolve as 'Invalid'`,
                    },
                    {
                      text: `Metal count is determined at event expiration, if event expiration is before the completion of the games this market should resolve as 'Invalid'`,
                    },
                  ],
                },
              },
              {
                marketType: CATEGORICAL,
                question: `Olympics [0]: Which country will win the Gold medal in [1] at the [2] Summer Olympics?`,
                example: `Olympics Tennis: Which country will win the Gold medal in Singles (Men/Women) at the 2020 Summer Olympics`,
                groupName: groupTypes.FUTURES,
                inputs: [
                  {
                    id: 0,
                    type: TemplateInputType.DROPDOWN_QUESTION_DEP,
                    placeholder: `Sport`,
                    groupKey: EVENT,
                    inputDestIds: [1],
                    values: LIST_VALUES.OLYMPIC_SUMMER_SPORTS,
                    inputDestValues: OLYMPIC_SUMMER_SPORT_EVENTS,
                    categoryDestId: 2,
                  },
                  {
                    id: 1,
                    type: TemplateInputType.DROPDOWN,
                    defaultLabel: `Select Sport First`,
                    values: [],
                    placeholder: `Event`,
                    groupKey: SUB_EVENT,
                  },
                  {
                    id: 2,
                    type: TemplateInputType.DROPDOWN,
                    placeholder: `Year`,
                    groupKey: YEAR,
                    values: LIST_VALUES.SUMMER_OLYMPIC_YEARS,
                  },
                  {
                    id: 3,
                    type: TemplateInputType.ADDED_OUTCOME,
                    placeholder: `Field (Any other team)`,
                  },
                  {
                    id: 4,
                    type: TemplateInputType.USER_DROPDOWN_OUTCOME,
                    placeholder: `Select Country`,
                    values: LIST_VALUES.OLYMPIC_COUNTRIES,
                  },
                ],
                resolutionRules: {
                  [REQUIRED]: [
                    {
                      text: `If the event does not take place this market should resolve as 'Invalid'`,
                    },
                    {
                      text: `If the country wins and is disqualified after event expiration the original result should stand`,
                    },
                  ],
                },
              },
              {
                marketType: SCALAR,
                question: `How many [0] medals will [1] finish with in the [2] Summer Olympics?`,
                example: `How many Gold medals will Norway finish with in the 2020 Summer Olympics?`,
                denomination: 'medals',
                tickSize: 0.1,
                minPrice: 0,
                maxPrice: 250,
                inputs: [
                  {
                    id: 0,
                    type: TemplateInputType.DROPDOWN,
                    values: LIST_VALUES.OLYMPIC_MEDALS,
                    placeholder: `Medal type`,
                  },
                  {
                    id: 1,
                    type: TemplateInputType.DROPDOWN,
                    placeholder: `Country`,
                    values: LIST_VALUES.OLYMPIC_COUNTRIES,
                  },
                  {
                    id: 2,
                    type: TemplateInputType.DROPDOWN,
                    placeholder: `Year`,
                    values: LIST_VALUES.SUMMER_OLYMPIC_YEARS,
                  },
                ],
                resolutionRules: {
                  [REQUIRED]: [
                    {
                      text: `If the event does not take place this market should resolve as 'Invalid'`,
                    },
                    {
                      text: `Metal count is determined at event expiration, if event expiration is before the completion of the games this market should resolve as 'Invalid'`,
                    },
                    {
                      text: `Market should resolve as whole number value of metals`,
                    },
                  ],
                },
              },
            ],
          },
          [WINTER]: {
            templates: [
              {
                marketType: YES_NO,
                question: `Olympics [0]: Will [1] win a gold medal in [2] at the [3] Winter Olympics?`,
                example: `Olympics Snowboarding: Will Norway win a gold medal in 50m Freestyle (Men/Women) at the 2020 Winter Olympics?`,
                inputs: [
                  {
                    id: 0,
                    type: TemplateInputType.DROPDOWN_QUESTION_DEP,
                    placeholder: `Sport`,
                    inputDestIds: [2],
                    values: LIST_VALUES.OLYMPIC_WINTER_SPORTS,
                    inputDestValues: OLYMPIC_WINTER_SPORT_EVENTS,
                    categoryDestId: 2,
                  },
                  {
                    id: 1,
                    type: TemplateInputType.DROPDOWN,
                    placeholder: `Country`,
                    values: LIST_VALUES.OLYMPIC_COUNTRIES,
                  },
                  {
                    id: 2,
                    type: TemplateInputType.DROPDOWN,
                    defaultLabel: `Select Sport First`,
                    values: [],
                    placeholder: `Event`,
                  },
                  {
                    id: 3,
                    type: TemplateInputType.DROPDOWN,
                    placeholder: `Year`,
                    values: LIST_VALUES.WINTER_OLYMPIC_YEARS,
                  },
                ],
                resolutionRules: {
                  [REQUIRED]: [
                    {
                      text: `If the event is not played market should resolve as 'No'`,
                    },
                  ],
                },
              },
              {
                marketType: YES_NO,
                question: `Olympics [0]: Will [1] win more [2] medals than [3] at the [4] Summer Olympics?`,
                example: `Olympics Snowboarding: Will Netherlands win more gold medals than Belgium at the 2020 Summer Olympics`,
                inputs: [
                  {
                    id: 0,
                    type: TemplateInputType.DROPDOWN,
                    placeholder: `Sport`,
                    values: LIST_VALUES.OLYMPIC_WINTER_SPORTS,
                    categoryDestId: 2,
                  },
                  {
                    id: 1,
                    type: TemplateInputType.DROPDOWN,
                    placeholder: `Country`,
                    values: LIST_VALUES.OLYMPIC_COUNTRIES,
                  },
                  {
                    id: 2,
                    type: TemplateInputType.DROPDOWN,
                    values: LIST_VALUES.OLYMPIC_MEDALS,
                    placeholder: `Medal type`,
                  },
                  {
                    id: 3,
                    type: TemplateInputType.DROPDOWN,
                    placeholder: `Country`,
                    values: LIST_VALUES.OLYMPIC_COUNTRIES,
                  },
                  {
                    id: 4,
                    type: TemplateInputType.DROPDOWN,
                    placeholder: `Year`,
                    values: LIST_VALUES.WINTER_OLYMPIC_YEARS,
                  },
                ],
                resolutionRules: {
                  [REQUIRED]: [
                    {
                      text: `If the event is not played market should resolve as 'No'`,
                    },
                  ],
                },
              },
              {
                marketType: YES_NO,
                question: `Olympics [0]: Will [1] break the [2] Record in [3] at the [4] Winter Olympics?`,
                example: `Olympics Snowboarding: Will Shaun White break the world Record in 100m Freestyle (Men/Women)	at the 2020 Winter Olympics`,
                inputs: [
                  {
                    id: 0,
                    type: TemplateInputType.DROPDOWN_QUESTION_DEP,
                    placeholder: `Sport`,
                    inputDestIds: [3],
                    values: LIST_VALUES.OLYMPIC_WINTER_SPORTS,
                    inputDestValues: OLYMPIC_WINTER_SPORT_EVENTS,
                    categoryDestId: 2,
                  },
                  {
                    id: 1,
                    type: TemplateInputType.TEXT,
                    placeholder: `Single person's name`,
                  },
                  {
                    id: 2,
                    type: TemplateInputType.DROPDOWN,
                    values: LIST_VALUES.OLYMPIC_LIST,
                    placeholder: `World/Olympic`,
                  },
                  {
                    id: 3,
                    type: TemplateInputType.DROPDOWN,
                    defaultLabel: `Select Sport First`,
                    values: [],
                    placeholder: `Event`,
                  },
                  {
                    id: 4,
                    type: TemplateInputType.DROPDOWN,
                    placeholder: `Year`,
                    values: LIST_VALUES.WINTER_OLYMPIC_YEARS,
                  },
                ],
                resolutionRules: {
                  [REQUIRED]: [
                    {
                      text: `If the event is not played market should resolve as 'No'`,
                    },
                    {
                      text: `If the person does not compete the market should resolve as 'No'`,
                    },
                    {
                      text: `If the person breaks the record and is disqualified before event expiration the market should resolve as 'No'`,
                    },
                    {
                      text: `If the person breaks the record and is disqualified after event expiration the market should resolve as 'Yes'`,
                    },
                  ],
                },
              },
              {
                marketType: YES_NO,
                question: `Olympics [0]: Will [1] win [2] medal in [3] at the [4] Winter Olympics?`,
                example: `Olympics Snowboarding: Will Shaun Whitee win a gold medial in Big Air (Mens/Womens) at the 2020 Winter Olympics`,
                inputs: [
                  {
                    id: 0,
                    type: TemplateInputType.DROPDOWN_QUESTION_DEP,
                    placeholder: `Sport`,
                    inputDestIds: [3],
                    values: LIST_VALUES.OLYMPIC_WINTER_SPORTS,
                    inputDestValues: OLYMPIC_WINTER_SPORT_EVENTS,
                    categoryDestId: 2,
                  },
                  {
                    id: 1,
                    type: TemplateInputType.TEXT,
                    placeholder: `Single person's name`,
                  },
                  {
                    id: 2,
                    type: TemplateInputType.DROPDOWN,
                    values: LIST_VALUES.OLYMPIC_LIST_MEDAL,
                    placeholder: `Any/a Gold`,
                  },
                  {
                    id: 3,
                    type: TemplateInputType.DROPDOWN,
                    defaultLabel: `Select Sport First`,
                    values: [],
                    placeholder: `Event`,
                  },
                  {
                    id: 4,
                    type: TemplateInputType.DROPDOWN,
                    placeholder: `Year`,
                    values: LIST_VALUES.WINTER_OLYMPIC_YEARS,
                  },
                ],
                resolutionRules: {
                  [REQUIRED]: [
                    {
                      text: `If the event is not played market should resolve as 'No'`,
                    },
                    {
                      text: `If the person does not compete the market should resolve as 'No'`,
                    },
                    {
                      text: `If the person wins and is disqualified before event expiration the market should resolve as 'No'`,
                    },
                    {
                      text: `If the person wins and is disqualified after event expiration the market should resolve as 'Yes'`,
                    },
                  ],
                },
              },
              {
                marketType: CATEGORICAL,
                question: `Olympics: Which country will win the most [0] medals at the [1] Winter Olympics?`,
                example: `Olympics: Which country will win the most Gold medals at the 2020 Winter Olympics`,
                groupName: groupTypes.FUTURES,
                inputs: [
                  {
                    id: 0,
                    type: TemplateInputType.DROPDOWN,
                    values: LIST_VALUES.OLYMPIC_MEDALS,
                    placeholder: `Medal type`,
                    groupKey: EVENT,
                  },
                  {
                    id: 1,
                    type: TemplateInputType.DROPDOWN,
                    placeholder: `Year`,
                    groupKey: YEAR,
                    values: LIST_VALUES.WINTER_OLYMPIC_YEARS,
                  },
                  {
                    id: 2,
                    type: TemplateInputType.ADDED_OUTCOME,
                    placeholder: `Field (Any other team)`,
                  },
                  {
                    id: 3,
                    type: TemplateInputType.USER_DROPDOWN_OUTCOME,
                    placeholder: `Select Country`,
                    values: LIST_VALUES.OLYMPIC_COUNTRIES,
                  },
                ],
                resolutionRules: {
                  [REQUIRED]: [
                    {
                      text: `If the event does not take place this market should resolve as 'Invalid'`,
                    },
                    {
                      text: `Metal count is determined at event expiration, if event expiration is before the completion of the games this market should resolve as 'Invalid'`,
                    },
                  ],
                },
              },
              {
                marketType: CATEGORICAL,
                question: `Olympics [0]: Which country will win the Gold medal in [1] at the [2] Winter Olympics?`,
                example: `Olympics Curling: Which country will win the Gold medal in mens at the 2020 Winter Olympics`,
                groupName: groupTypes.FUTURES,
                inputs: [
                  {
                    id: 0,
                    type: TemplateInputType.DROPDOWN_QUESTION_DEP,
                    placeholder: `Sport`,
                    groupKey: EVENT,
                    inputDestIds: [1],
                    values: LIST_VALUES.OLYMPIC_WINTER_SPORTS,
                    inputDestValues: OLYMPIC_WINTER_SPORT_EVENTS,
                    categoryDestId: 2,
                  },
                  {
                    id: 1,
                    type: TemplateInputType.DROPDOWN,
                    defaultLabel: `Select Sport First`,
                    values: [],
                    placeholder: `Event`,
                    groupKey: SUB_EVENT,
                  },
                  {
                    id: 2,
                    type: TemplateInputType.DROPDOWN,
                    placeholder: `Year`,
                    groupKey: YEAR,
                    values: LIST_VALUES.WINTER_OLYMPIC_YEARS,
                  },
                  {
                    id: 3,
                    type: TemplateInputType.ADDED_OUTCOME,
                    placeholder: `Field (Any other team)`,
                  },
                  {
                    id: 4,
                    type: TemplateInputType.USER_DROPDOWN_OUTCOME,
                    placeholder: `Select Country`,
                    values: LIST_VALUES.OLYMPIC_COUNTRIES,
                  },
                ],
                resolutionRules: {
                  [REQUIRED]: [
                    {
                      text: `If the event does not take place this market should resolve as 'Invalid'`,
                    },
                    {
                      text: `If the country wins and is disqualified after event expiration the original result should stand`,
                    },
                  ],
                },
              },
              {
                marketType: SCALAR,
                question: `How many [0] medals will [1] finish with in the [2] Winter Olympics?`,
                example: `How many Gold medals will Norway finish with in the 2020 Winter Olympics?`,
                denomination: 'medals',
                tickSize: 0.1,
                minPrice: 0,
                maxPrice: 250,
                inputs: [
                  {
                    id: 0,
                    type: TemplateInputType.DROPDOWN,
                    values: LIST_VALUES.OLYMPIC_MEDALS,
                    placeholder: `Medal type`,
                  },
                  {
                    id: 1,
                    type: TemplateInputType.DROPDOWN,
                    placeholder: `Country`,
                    values: LIST_VALUES.OLYMPIC_COUNTRIES,
                  },
                  {
                    id: 2,
                    type: TemplateInputType.DROPDOWN,
                    placeholder: `Year`,
                    values: LIST_VALUES.WINTER_OLYMPIC_YEARS,
                  },
                ],
                resolutionRules: {
                  [REQUIRED]: [
                    {
                      text: `If the event does not take place this market should resolve as 'Invalid'`,
                    },
                    {
                      text: `Metal count is determined at event expiration, if event expiration is before the completion of the games this market should resolve as 'Invalid'`,
                    },
                    {
                      text: `Market should resolve as whole number value of medals`,
                    },
                  ],
                },
              },
            ],
          },
        },
      },
      [AMERICAN_FOOTBALL]: {
        children: {
          [NFL]: {
            templates: [
              {
                marketType: YES_NO,
                question: `NFL [0]: Will the [1] win vs. the [2]?`,
                example: `NFL Week 1: Will the NY Giants win vs. the New England Patriots?\nEstimated schedule start time: Sept 19, 2019 1:00 pm EST`,
                inputs: [
                  {
                    id: 0,
                    type: TemplateInputType.DROPDOWN,
                    placeholder: `Week #`,
                    noSort: true,
                    values: LIST_VALUES.NFL_WEEK_NUM,
                  },
                  {
                    id: 1,
                    type: TemplateInputType.DROPDOWN,
                    placeholder: `Team A`,
                    values: LIST_VALUES.NFL_TEAMS,
                  },
                  {
                    id: 2,
                    type: TemplateInputType.DROPDOWN,
                    placeholder: `Team B`,
                    values: LIST_VALUES.NFL_TEAMS,
                  },
                  {
                    id: 3,
                    type: TemplateInputType.ESTDATETIME,
                    hoursAfterEst: 8,
                    placeholder: `Date time`,
                  },
                ],
                resolutionRules: {
                  [REQUIRED]: [
                    { text: `Include Regulation and Overtime` },
                    {
                      text: `If the game ends in a tie, the market should resolve as 'No' as Team A did NOT win vs. team B`,
                    },
                    {
                      text: `At least 55 minutes of play must have elapsed for the game to be deemed official. If less than 55 minutes of play have been completed, there is no official winner of the game and the market should resolve as 'No'`,
                    },
                    {
                      text: `If the game is not played market should resolve as 'No'`,
                    },
                  ],
                },
              },
              {
                marketType: YES_NO,
                question: `NFL [0]: Will the [1] win vs. the [2] by [3] or more points?`,
                example: `NFL Week 1: Will the NY Giants win vs. the New England Patriots by 3 or more points?\nEstimated schedule start time: Sept 19, 2019 1:00 pm EST`,
                inputs: [
                  {
                    id: 0,
                    type: TemplateInputType.DROPDOWN,
                    placeholder: `Week #`,
                    noSort: true,
                    values: LIST_VALUES.NFL_WEEK_NUM,
                  },
                  {
                    id: 1,
                    type: TemplateInputType.DROPDOWN,
                    placeholder: `Team A`,
                    values: LIST_VALUES.NFL_TEAMS,
                  },
                  {
                    id: 2,
                    type: TemplateInputType.DROPDOWN,
                    placeholder: `Team B`,
                    values: LIST_VALUES.NFL_TEAMS,
                  },
                  {
                    id: 3,
                    type: TemplateInputType.TEXT,
                    validationType: ValidationType.WHOLE_NUMBER,
                    placeholder: `Whole #`,
                  },
                  {
                    id: 4,
                    type: TemplateInputType.ESTDATETIME,
                    hoursAfterEst: 8,
                    placeholder: `Date time`,
                  },
                ],
                resolutionRules: {
                  [REQUIRED]: [
                    { text: `Include Regulation and Overtime` },
                    {
                      text: `At least 55 minutes of play must have elapsed for the game to be deemed official. If game is not played or if less than 55 minutes of play have been completed, there is no official winner of the game and the market should resolve as 'No'`,
                    },
                    {
                      text: `If the game is not played market should resolve as 'No'`,
                    },
                  ],
                },
              },
              {
                marketType: YES_NO,
                question: `NFL [0]: Will the [1] & [2] score [3] or more combined points?`,
                example: `NFL Week 1: Will the NY Giants & the New England Patriots score 44 or more combined points?\nEstimated schedule start time: Sept 19, 2019 1:00 pm EST`,
                inputs: [
                  {
                    id: 0,
                    type: TemplateInputType.DROPDOWN,
                    placeholder: `Week #`,
                    noSort: true,
                    values: LIST_VALUES.NFL_WEEK_NUM,
                  },
                  {
                    id: 1,
                    type: TemplateInputType.DROPDOWN,
                    placeholder: `Team A`,
                    values: LIST_VALUES.NFL_TEAMS,
                  },
                  {
                    id: 2,
                    type: TemplateInputType.DROPDOWN,
                    placeholder: `Team B`,
                    values: LIST_VALUES.NFL_TEAMS,
                  },
                  {
                    id: 3,
                    type: TemplateInputType.TEXT,
                    validationType: ValidationType.WHOLE_NUMBER,
                    placeholder: `Whole #`,
                  },
                  {
                    id: 4,
                    type: TemplateInputType.ESTDATETIME,
                    hoursAfterEst: 8,
                    placeholder: `Date time`,
                  },
                ],
                resolutionRules: {
                  [REQUIRED]: [
                    { text: `Include Regulation and Overtime` },
                    {
                      text: `At least 55 minutes of play must have elapsed for the game to be deemed official. If less than 55 minutes of play have been completed, there is no official winner of the game and the market should resolve as 'No'`,
                    },
                    {
                      text: `If the game is not played market should resolve as 'No'`,
                    },
                  ],
                },
              },
              {
                marketType: YES_NO,
                question: `NFL: Will the [0] have [1] or more regular season wins in [2]?`,
                example: `NFL: Will the Dallas Cowboys have 9 or more regular season wins in 2019?`,
                inputs: [
                  {
                    id: 0,
                    type: TemplateInputType.DROPDOWN,
                    placeholder: `Team`,
                    values: LIST_VALUES.NFL_TEAMS,
                  },
                  {
                    id: 1,
                    type: TemplateInputType.TEXT,
                    validationType: ValidationType.WHOLE_NUMBER,
                    placeholder: `Whole #`,
                  },
                  {
                    id: 2,
                    type: TemplateInputType.DROPDOWN,
                    placeholder: `Year`,
                    values: LIST_VALUES.YEARS,
                  },
                ],
                resolutionRules: {
                  [REQUIRED]: [
                    {
                      text: `Regular Season win totals are for regular season games ONLY and will not include any play-in, playoffs, or championship games`,
                    },
                    {
                      text: `If the season is officially cancelled, the number of wins at the time the league officially stopped should be used to determine the resolution of the market.`,
                    },
                    {
                      text: `If the league suspends play and starts up again at a later date, the total amount of games won at the conclusion of the regular season should be used, as long as the regular season concludes before the Market’s Event Expiration begins.`,
                    },
                    {
                      text: `If the league's regular season will not conclude before the Market’s Event Expiration time begins for any reason, this market should resolve as 'Invalid'.`,
                    },
                  ],
                },
              },
              {
                marketType: YES_NO,
                question: `NFL: Will the [0] win SuperBowl [1]?`,
                example: `NFL: Will the NY Giants win Superbowl LIV (54th)?`,
                inputs: [
                  {
                    id: 0,
                    type: TemplateInputType.DROPDOWN,
                    placeholder: `Team`,
                    values: LIST_VALUES.NFL_TEAMS,
                  },
                  {
                    id: 1,
                    type: TemplateInputType.DROPDOWN,
                    placeholder: `Numeral`,
                    values: LIST_VALUES.NFL_SUPER_BOWL,
                  },
                ],
                resolutionRules: {
                  [REQUIRED]: [
                    {
                      text: `If the season is officially cancelled and no SuperBowl is played, this market should resolve as 'No'`,
                    },
                    {
                      text: `If the league suspends play and starts up again at a later date, and the winner of the SuperBowl is determined before the Market’s Event Expiration begins, this market is still valid and should be settled accordingly.`,
                    },
                    {
                      text: `If the league suspends play and starts up again at a later date, and the winner of the SuperBowl is determined after the Market’s Event Expiration begins, this market should resolve as 'Invalid'.`,
                    },
                  ],
                },
              },
              {
                marketType: YES_NO,
                question: `NFL: Will [0] win the [1] [2] award?`,
                example: `NFL: Will Patrick Mahomes win the 2019-20 MVP award?`,
                inputs: [
                  {
                    id: 0,
                    type: TemplateInputType.TEXT,
                    placeholder: TEXT_PLACEHOLDERS.SINGLE_PLAYER,
                  },
                  {
                    id: 1,
                    type: TemplateInputType.DROPDOWN,
                    placeholder: `Year/Year`,
                    values: LIST_VALUES.YEAR_RANGE,
                  },
                  {
                    id: 2,
                    type: TemplateInputType.DROPDOWN,
                    placeholder: `Select Award`,
                    values: LIST_VALUES.FOOTBALL_AWARDS,
                    categoryDestId: 2,
                  },
                ],
                resolutionRules: {
                  [REQUIRED]: [
                    {
                      text: `This market is intended to be about a Single Person, if this is not the case, this market should settle as 'Invalid'.`,
                    },
                    {
                      text: `If the award in the market question is not awarded for any reason by event expiration, this market should resolve as 'No'.`,
                    },
                  ],
                },
              },
              {
                marketType: CATEGORICAL,
                question: `[0]: Which NFL Team will win: [1] vs. [2]?`,
                example: ` Week 1: Which NFL Team will win: NY Giants vs. New England Patriots?\nEstimated schedule start time: Sept 19, 2019 1:00 pm EST`,
                groupName: groupTypes.MONEY_LINE_MEGA,
                inputs: [
                  {
                    id: 0,
                    groupKey: WEEK_NO,
                    type: TemplateInputType.DROPDOWN,
                    placeholder: `Week #`,
                    noSort: true,
                    values: LIST_VALUES.NFL_WEEK_NUM,
                  },
                  {
                    id: 1,
                    type: TemplateInputType.USER_DESCRIPTION_DROPDOWN_OUTCOME,
                    placeholder: `Team A`,
                    groupKey: TEAM_A,
                    values: LIST_VALUES.NFL_TEAMS,
                  },
                  {
                    id: 2,
                    type: TemplateInputType.USER_DESCRIPTION_DROPDOWN_OUTCOME,
                    placeholder: `Team B`,
                    groupKey: TEAM_B,
                    values: LIST_VALUES.NFL_TEAMS,
                  },
                  {
                    id: 3,
                    type: TemplateInputType.ESTDATETIME,
                    hoursAfterEst: 8,
                    groupKey: START_TIME,
                    placeholder: `Date time`,
                  },
                  {
                    id: 4,
                    type: TemplateInputType.ADDED_OUTCOME,
                    placeholder: `Tie/No Winner`,
                  },
                ],
                resolutionRules: {
                  [REQUIRED]: [
                    { text: `Include Regulation and Overtime` },
                    {
                      text: `At least 55 minutes of play must have elapsed for the game to be deemed official. If less than 55 minutes of play have been completed, there is no official winner of the game and the market should resolve as "Tie/No Winner"`,
                    },
                    {
                      text: `If the game is not played market should resolve as "Tie/No Winner"`,
                    },
                  ],
                },
              },
              {
                marketType: CATEGORICAL,
                question: `NFL (Point Spread) [0]: [1] to win by more than [2].5 points over [3]?`,
                example: `NFL (Point Spread) Week 1: Seattle Seahawks to win by more than 10.5 points over Dallas Cowboys?\nEstimated schedule start time: Sept 19, 2019 1:00 pm EST`,
                groupName: groupTypes.SPREAD_MEGA,
                inputs: [
                  {
                    id: 0,
                    groupKey: WEEK_NO,
                    type: TemplateInputType.DROPDOWN,
                    placeholder: `Week #`,
                    noSort: true,
                    values: LIST_VALUES.NFL_WEEK_NUM,
                  },
                  {
                    id: 1,
                    type: TemplateInputType.DROPDOWN,
                    placeholder: `Team A`,
                    groupKey: TEAM_A,
                    values: LIST_VALUES.NFL_TEAMS,
                  },
                  {
                    id: 2,
                    type: TemplateInputType.TEXT,
                    validationType: ValidationType.WHOLE_NUMBER,
                    placeholder: `Whole #`,
                  },
                  {
                    id: 3,
                    type: TemplateInputType.DROPDOWN,
                    placeholder: `Team B`,
                    groupKey: TEAM_B,
                    values: LIST_VALUES.NFL_TEAMS,
                  },
                  {
                    id: 4,
                    type: TemplateInputType.ESTDATETIME,
                    hoursAfterEst: 8,
                    groupKey: START_TIME,
                    placeholder: `Date time`,
                  },
                  {
                    id: 5,
                    type: TemplateInputType.ADDED_OUTCOME,
                    placeholder: `No Winner`,
                  },
                  {
                    id: 6,
                    type: TemplateInputType.SUBSTITUTE_USER_OUTCOME,
                    placeholder: `[1] -[2].5`,
                  },
                  {
                    id: 7,
                    type: TemplateInputType.SUBSTITUTE_USER_OUTCOME,
                    placeholder: `[3] +[2].5`,
                  },
                ],
                resolutionRules: {
                  [REQUIRED]: [
                    { text: `Include Regulation and Overtime` },
                    {
                      text: `At least 55 minutes of play must have elapsed for the game to be deemed official. If less than 55 minutes of play have been completed, there is no official winner of the game and the market should resolve as 'No Winner'`,
                    },
                    {
                      text: `If the game is not played market should resolve as 'No Winner'`,
                    },
                  ],
                },
              },
              {
                marketType: CATEGORICAL,
                question: `NFL (O/U) [0]: [1] vs. [2]: Total points scored; Over/Under [3].5?`,
                example: `NFL (O/U) Week 1: NY Giants vs. Dallas Cowboys: Total points scored: Over/Under 56.5?\nEstimated schedule start time: Sept 19, 2019 1:00 pm EST`,
                groupName: groupTypes.OVER_UNDER_MEGA,
                groupLineId: 3,
                inputs: [
                  {
                    id: 0,
                    type: TemplateInputType.DROPDOWN,
                    placeholder: `Week #`,
                    groupKey: WEEK_NO,
                    noSort: true,
                    values: LIST_VALUES.NFL_WEEK_NUM,
                  },
                  {
                    id: 1,
                    type: TemplateInputType.DROPDOWN,
                    placeholder: `Team A`,
                    groupKey: TEAM_A,
                    values: LIST_VALUES.NFL_TEAMS,
                  },
                  {
                    id: 2,
                    type: TemplateInputType.DROPDOWN,
                    placeholder: `Team B`,
                    groupKey: TEAM_B,
                    values: LIST_VALUES.NFL_TEAMS,
                  },
                  {
                    id: 3,
                    type: TemplateInputType.TEXT,
                    validationType: ValidationType.WHOLE_NUMBER,
                    placeholder: `Whole #`,
                  },
                  {
                    id: 4,
                    type: TemplateInputType.ESTDATETIME,
                    hoursAfterEst: 8,
                    groupKey: START_TIME,
                    placeholder: `Date time`,
                  },
                  {
                    id: 5,
                    type: TemplateInputType.ADDED_OUTCOME,
                    placeholder: `No Winner`,
                  },
                  {
                    id: 6,
                    type: TemplateInputType.SUBSTITUTE_USER_OUTCOME,
                    placeholder: `Over [3].5`,
                  },
                  {
                    id: 7,
                    type: TemplateInputType.SUBSTITUTE_USER_OUTCOME,
                    placeholder: `Under [3].5`,
                  },
                ],
                resolutionRules: {
                  [REQUIRED]: [
                    { text: `Include Regulation and Overtime` },
                    {
                      text: `At least 55 minutes of play must have elapsed for the game to be deemed official. If less than 55 minutes of play have been completed, there is no official winner of the game and the market should resolve as 'No Winner'`,
                    },
                    {
                      text: `If the game is not played market should resolve as 'No Winner'`,
                    },
                  ],
                },
              },
              {
                marketType: CATEGORICAL,
                question: `Which NFL team will win the [0] [1]?`,
                example: `Which NFL team will win the 2020 AFC Championship game?`,
                groupName: groupTypes.FUTURES,
                inputs: [
                  {
                    id: 0,
                    type: TemplateInputType.DROPDOWN,
                    placeholder: `Year`,
                    groupKey: YEAR,
                    values: LIST_VALUES.YEARS,
                  },
                  {
                    id: 1,
                    type: TemplateInputType.DROPDOWN,
                    placeholder: `Event`,
                    groupKey: EVENT,
                    values: LIST_VALUES.FOOTBALL_EVENT,
                    categoryDestId: 2,
                  },
                  {
                    id: 2,
                    type: TemplateInputType.ADDED_OUTCOME,
                    placeholder: `Other (Field)`,
                  },
                  {
                    id: 3,
                    type:
                      TemplateInputType.USER_DESCRIPTION_DROPDOWN_OUTCOME_DEP,
                    inputSourceId: 1,
                    placeholder: `Select Team`,
                    values: FOOTBALL_EVENT_DEP_TEAMS,
                  },
                ],
                resolutionRules: {
                  [REQUIRED]: [
                    {
                      text: `If winner is not listed as a market outcome, market should resolve as "Other (Field)"`,
                    },
                    {
                      text: `If the season is officially cancelled and the event in the market not is played, this market should resolve as 'Invalid'`,
                    },
                    {
                      text: `If the league suspends play and starts up again at a later date, and the winner of the event in the market is determined before the Market’s Event Expiration begins, this market is still valid and should be settled accordingly.`,
                    },
                    {
                      text: `If the league suspends play and starts up again at a later date, and the winner of the event in the market is determined after the Market’s Event Expiration begins, this market should resolve as 'Invalid'.`,
                    },
                  ],
                },
              },
              {
                marketType: CATEGORICAL,
                question: `Which NFL player will win the [0] season [1] award?`,
                example: `Which NFL player will win the 2019-20 season Most Valuable Player award?`,
                groupName: groupTypes.FUTURES,
                inputs: [
                  {
                    id: 0,
                    type: TemplateInputType.DROPDOWN,
                    placeholder: `Year`,
                    groupKey: YEAR,
                    values: LIST_VALUES.YEAR_RANGE,
                  },
                  {
                    id: 1,
                    type: TemplateInputType.DROPDOWN,
                    placeholder: `Award`,
                    groupKey: EVENT,
                    values: LIST_VALUES.FOOTBALL_AWARDS,
                  },
                  {
                    id: 2,
                    type: TemplateInputType.ADDED_OUTCOME,
                    placeholder: `Other (Field)`,
                  },
                ],
                resolutionRules: {
                  [REQUIRED]: [
                    {
                      text: `If winner is not listed as a market outcome, market should resolve as "Other (Field)"`,
                    },
                    {
                      text: `If the award in the market question is not awarded for any reason by event expiration, this market should resolve as 'Invalid'`,
                    },
                  ],
                },
              },
              {
                marketType: SCALAR,
                question: `NFL: Total number of wins [0] will finish [1] regular season with?`,
                example: `NFL: Total number of wins NY Giants will finish 2019 regular season with?`,
                denomination: 'wins',
                tickSize: 0.1,
                minPrice: 0,
                maxPrice: 17,
                inputs: [
                  {
                    id: 0,
                    type: TemplateInputType.DROPDOWN,
                    placeholder: `Team`,
                    values: LIST_VALUES.NFL_TEAMS,
                  },
                  {
                    id: 1,
                    type: TemplateInputType.DROPDOWN,
                    placeholder: `Year`,
                    values: LIST_VALUES.YEARS,
                  },
                ],
                resolutionRules: {
                  [REQUIRED]: [
                    {
                      text: `Regular Season win totals are for regular season games ONLY and will not include any play-in, playoffs, or championship games`,
                    },
                    {
                      text: `Market should resolve as whole number value of wins`,
                    },
                    {
                      text: `If the season is officially cancelled, the number of wins at the time the league officially stopped should be used to determine the resolution of the market.`,
                    },
                    {
                      text: `If the league suspends play and starts up again at a later date, the total amount of games won at the conclusion of the regular season should be used, as long as the regular season concludes before the Market’s Event Expiration begins.`,
                    },
                    {
                      text: `If the league's regular season will not conclude before the Market’s Event Expiration time begins for any reason, this market should resolve as 'Invalid'.`,
                    },
                  ],
                },
              },
            ],
          },
          [NFL_DRAFT]: {
            templates: [
              {
                marketType: CATEGORICAL,
                question: `[0] NFL Draft: Who will be the [1] overall pick?`,
                example: `2020 NFL Draft: Who will be the 1st overall pick?\nEstimated schedule start time: Sept 19, 2020 1:00 pm EST`,
                groupName: groupTypes.FUTURES,
                inputs: [
                  {
                    id: 0,
                    type: TemplateInputType.DROPDOWN,
                    placeholder: `Year`,
                    groupKey: YEAR,
                    values: LIST_VALUES.YEARS,
                  },
                  {
                    id: 1,
                    type: TemplateInputType.DROPDOWN,
                    placeholder: `pick number`,
                    groupKey: EVENT,
                    values: LIST_VALUES.DRAFT_PICK_NUMBER,
                  },
                  {
                    id: 2,
                    type: TemplateInputType.ESTDATETIME,
                    hoursAfterEst: 6,
                    placeholder: `Date time`,
                  },
                  {
                    id: 3,
                    type: TemplateInputType.ADDED_OUTCOME,
                    placeholder: `Other (Field)`,
                  },
                ],
                resolutionRules: {
                  [REQUIRED]: [
                    {
                      text: `Outcomes are determined by the player selected at the time of the "Pick". Trades which occur after a player is selected do not impact the results. For example, to determine the winner of the first pick in the draft...If a player was selected with the first pick in the draft and was then traded to the team with the 3rd pick. The original player selected first would be the winning outcome.`,
                    },
                    {
                      text: `If winner is not listed as a market outcome, market should resolve as "Other (Field)"`,
                    },
                    {
                      text: `If the event in the market question is not determined for any reason, by event expiration, this market should resolve as "Invalid".`,
                    },
                  ],
                },
              },
              {
                marketType: CATEGORICAL,
                question: `[0] NFL Draft: Who will be the first [1] selected?`,
                example: `2020 NFL Draft: Who will be the first Quarterback selected?\nEstimated schedule start time: Sept 19, 2020 1:00 pm EST`,
                groupName: groupTypes.FUTURES,
                inputs: [
                  {
                    id: 0,
                    type: TemplateInputType.DROPDOWN,
                    placeholder: `Year`,
                    groupKey: YEAR,
                    values: LIST_VALUES.YEARS,
                  },
                  {
                    id: 1,
                    type: TemplateInputType.DROPDOWN,
                    placeholder: `position`,
                    groupKey: EVENT,
                    values: LIST_VALUES.NFL_DRAFT_POSITIONS,
                    categoryDestId: 2,
                  },
                  {
                    id: 2,
                    type: TemplateInputType.ESTDATETIME,
                    hoursAfterEst: 48,
                    groupKey: START_TIME,
                    placeholder: `Date time`,
                  },
                  {
                    id: 3,
                    type: TemplateInputType.ADDED_OUTCOME,
                    placeholder: `Other (Field)`,
                  },
                ],
                resolutionRules: {
                  [REQUIRED]: [
                    {
                      text: `Outcomes are determined by the player selected at the time of the "Pick". Trades which occur after a player is selected do not impact the results. For example, to determine the winner of the first pick in the draft...If a player was selected with the first pick in the draft and was then traded to the team with the 3rd pick. The original player selected first would be the winning outcome.`,
                    },
                    {
                      text: `If winner is not listed as a market outcome, market should resolve as "Other (Field)"`,
                    },
                    {
                      text: `If the event in the market question is not determined for any reason, by event expiration, this market should resolve as "Invalid".`,
                    },
                  ],
                },
              },
              {
                marketType: CATEGORICAL,
                question: `[0] NFL Draft: The First draft pick by the [1]?`,
                example: `2020 NFL Draft: The First draft pick by the NY Giants?\nEstimated schedule start time: Sept 19, 2020 1:00 pm EST`,
                groupName: groupTypes.FUTURES,
                inputs: [
                  {
                    id: 0,
                    type: TemplateInputType.DROPDOWN,
                    placeholder: `Year`,
                    groupKey: YEAR,
                    values: LIST_VALUES.YEARS,
                  },
                  {
                    id: 1,
                    type: TemplateInputType.DROPDOWN,
                    placeholder: `Team`,
                    groupKey: TEAM_A,
                    values: LIST_VALUES.NFL_TEAMS,
                  },
                  {
                    id: 2,
                    type: TemplateInputType.ESTDATETIME,
                    hoursAfterEst: 48,
                    groupKey: START_TIME,
                    placeholder: `Date time`,
                  },
                  {
                    id: 3,
                    type: TemplateInputType.ADDED_OUTCOME,
                    placeholder: `Other (Field)`,
                  },
                ],
                resolutionRules: {
                  [REQUIRED]: [
                    {
                      text: `Outcomes are determined by the player selected at the time of the "Pick". Trades which occur after a player is selected do not impact the results. For example, to determine the winner of the first pick in the draft...If a player was selected with the first pick in the draft and was then traded to the team with the 3rd pick. The original player selected first would be the winning outcome.`,
                    },
                    {
                      text: `If winner is not listed as a market outcome, market should resolve as "Other (Field)"`,
                    },
                    {
                      text: `If the event in the market question is not determined for any reason, by event expiration, this market should resolve as "Invalid".`,
                    },
                  ],
                },
              },
              {
                marketType: CATEGORICAL,
                question: `[0] NFL Draft(O/U): [1].5 Total [2] drafted in Round 1?`,
                example: `2020 NFL Draft(O/U): 5.5 Total Quarterbacks drafted in Round 1?\nEstimated schedule start time: Sept 19, 2020 1:00 pm EST`,
                groupName: groupTypes.OVER_UNDER,
                groupLineId: 1,
                inputs: [
                  {
                    id: 0,
                    type: TemplateInputType.DROPDOWN,
                    placeholder: `Year`,
                    groupKey: YEAR,
                    noSort: true,
                    values: LIST_VALUES.YEARS,
                  },
                  {
                    id: 1,
                    type: TemplateInputType.TEXT,
                    validationType: ValidationType.WHOLE_NUMBER,
                    placeholder: `Whole #`,
                  },
                  {
                    id: 2,
                    type: TemplateInputType.DROPDOWN,
                    placeholder: `Positions`,
                    groupKey: EVENT,
                    values: LIST_VALUES.NFL_DRAFT_TOTAL_POSITIONS,
                  },
                  {
                    id: 3,
                    type: TemplateInputType.ESTDATETIME,
                    hoursAfterEst: 6,
                    groupKey: START_TIME,
                    placeholder: `Date time`,
                  },
                  {
                    id: 4,
                    type: TemplateInputType.SUBSTITUTE_USER_OUTCOME,
                    placeholder: `Over [1].5`,
                  },
                  {
                    id: 5,
                    type: TemplateInputType.SUBSTITUTE_USER_OUTCOME,
                    placeholder: `Under [1].5`,
                  },
                ],
                resolutionRules: {
                  [REQUIRED]: [
                    {
                      text: `Outcomes are determined by the player selected at the time of the "Pick". Trades which occur after a player is selected do not impact the results. For example, If a QB was selected in the first round and was later traded for another player in the 2nd round. The QB would count towards the first round total.`,
                    },
                    {
                      text: `If the event in the market question is not determined for any reason, by event expiration, this market should resolve as "Invalid".`,
                    },
                  ],
                },
              },
              {
                marketType: CATEGORICAL,
                question: `[0] NFL Draft(O/U): When will [1] be selected? Over/Under, Pick [2].5?`,
                example: `2020 NFL Draft(O/U): When will Tua Tagovailoa be selected? Over/Under, Pick 2.5?\nEstimated schedule start time: Sept 19, 2020 1:00 pm EST`,
                groupName: groupTypes.OVER_UNDER,
                groupLineId: 2,
                inputs: [
                  {
                    id: 0,
                    type: TemplateInputType.DROPDOWN,
                    placeholder: `Year`,
                    groupKey: YEAR,
                    noSort: true,
                    values: LIST_VALUES.YEARS,
                  },
                  {
                    id: 1,
                    type: TemplateInputType.TEXT,
                    placeholder: `Person's Name`,
                    groupKey: TEAM_A,
                  },
                  {
                    id: 2,
                    type: TemplateInputType.TEXT,
                    validationType: ValidationType.WHOLE_NUMBER,
                    placeholder: `Whole #`,
                  },
                  {
                    id: 3,
                    type: TemplateInputType.ESTDATETIME,
                    hoursAfterEst: 48,
                    groupKey: START_TIME,
                    placeholder: `Date time`,
                  },
                  {
                    id: 4,
                    type: TemplateInputType.SUBSTITUTE_USER_OUTCOME,
                    placeholder: `Over [2].5`,
                  },
                  {
                    id: 5,
                    type: TemplateInputType.SUBSTITUTE_USER_OUTCOME,
                    placeholder: `Under [2].5`,
                  },
                ],
                resolutionRules: {
                  [REQUIRED]: [
                    {
                      text: `Outcomes are determined by the player selected at the time of the "Pick". Trades which occur after a player is selected do not impact the results. For example, If a QB was selected in the first round and was later traded for another player in the 2nd round. The QB would count towards the first round total.`,
                    },
                    {
                      text: `If the event in the market question is not determined for any reason, by event expiration, this market should resolve as "Invalid".`,
                    },
                    {
                      text: `If player is not selected "Over #.5" should be the winning outcome`,
                    },
                  ],
                },
              },
            ],
          },
          [NCAA]: {
            templates: [
              {
                marketType: YES_NO,
                question: `NCAA FB [0]: Will [1] win vs. [2]?`,
                example: `NCAA FB Week 1: Will Alabama Crimson Tide win vs. Florida Gators?\nEstimated schedule start time: Sept 19, 2019 1:00 pm EST`,
                inputs: [
                  {
                    id: 0,
                    type: TemplateInputType.DROPDOWN,
                    placeholder: `Week #`,
                    noSort: true,
                    values: LIST_VALUES.NCAA_WEEK_NUM,
                  },
                  {
                    id: 1,
                    type: TemplateInputType.DROPDOWN,
                    placeholder: `Team A`,
                    values: LIST_VALUES.NCAA_FOOTBALL_TEAMS,
                  },
                  {
                    id: 2,
                    type: TemplateInputType.DROPDOWN,
                    placeholder: `Team B`,
                    values: LIST_VALUES.NCAA_FOOTBALL_TEAMS,
                  },
                  {
                    id: 3,
                    type: TemplateInputType.ESTDATETIME,
                    hoursAfterEst: 6,
                    placeholder: `Date time`,
                  },
                ],
                resolutionRules: {
                  [REQUIRED]: [
                    { text: `Includes Regulation and Overtime` },
                    {
                      text: `If the game is not played, the market should resolve as 'NO' as Team A did NOT win vs. team B`,
                    },
                    {
                      text: `At least 55 minutes of play must have elapsed for the game to be deemed official. If less than 55 minutes of play have been completed, there is no official winner of the game and the market should resolve as 'No'`,
                    },
                  ],
                },
              },
              {
                marketType: YES_NO,
                question: `NCAA FB [0]: Will [1] win vs. [2] by [3] or more points?`,
                example: `NCAA FB Week 1: Will Alabama Crimson Tide win vs. Florida Gators by 7 or more points?\nEstimated schedule start time: Sept 19, 2019 1:00 pm EST`,
                inputs: [
                  {
                    id: 0,
                    type: TemplateInputType.DROPDOWN,
                    placeholder: `Week #`,
                    noSort: true,
                    values: LIST_VALUES.NCAA_WEEK_NUM,
                  },
                  {
                    id: 1,
                    type: TemplateInputType.DROPDOWN,
                    placeholder: `Team A`,
                    values: LIST_VALUES.NCAA_FOOTBALL_TEAMS,
                  },
                  {
                    id: 2,
                    type: TemplateInputType.DROPDOWN,
                    placeholder: `Team B`,
                    values: LIST_VALUES.NCAA_FOOTBALL_TEAMS,
                  },
                  {
                    id: 3,
                    type: TemplateInputType.TEXT,
                    validationType: ValidationType.WHOLE_NUMBER,
                    placeholder: `Whole #`,
                  },
                  {
                    id: 4,
                    type: TemplateInputType.ESTDATETIME,
                    hoursAfterEst: 6,
                    placeholder: `Date time`,
                  },
                ],
                resolutionRules: {
                  [REQUIRED]: [
                    { text: `Includes Regulation and Overtime` },
                    {
                      text: `If the game is not played, the market should resolve as 'No'`,
                    },
                    {
                      text: `At least 55 minutes of play must have elapsed for the game to be deemed official. If less than 55 minutes of play have been completed, there is no official winner of the game and the market should resolve as 'No'`,
                    },
                  ],
                },
              },
              {
                marketType: YES_NO,
                question: `NCAA FB [0]: Will [1] & [2] score [3] or more combined points?`,
                example: `NCAA FB Week 1: Will USC & UCLA score 51 or more combined points?\nEstimated schedule start time: Sept 19, 2019 1:00 pm EST`,
                inputs: [
                  {
                    id: 0,
                    type: TemplateInputType.DROPDOWN,
                    placeholder: `Week #`,
                    noSort: true,
                    values: LIST_VALUES.NCAA_WEEK_NUM,
                  },
                  {
                    id: 1,
                    type: TemplateInputType.DROPDOWN,
                    placeholder: `Team A`,
                    values: LIST_VALUES.NCAA_FOOTBALL_TEAMS,
                  },
                  {
                    id: 2,
                    type: TemplateInputType.DROPDOWN,
                    placeholder: `Team B`,
                    values: LIST_VALUES.NCAA_FOOTBALL_TEAMS,
                  },
                  {
                    id: 3,
                    type: TemplateInputType.TEXT,
                    validationType: ValidationType.WHOLE_NUMBER,
                    placeholder: `Whole #`,
                  },
                  {
                    id: 4,
                    type: TemplateInputType.ESTDATETIME,
                    hoursAfterEst: 6,
                    placeholder: `Date time`,
                  },
                ],
                resolutionRules: {
                  [REQUIRED]: [
                    { text: `Includes Regulation and Overtime` },
                    {
                      text: `If the game is not played, the market should resolve as 'No'`,
                    },
                    {
                      text: `At least 55 minutes of play must have elapsed for the game to be deemed official.  If less than 55 minutes of play have been completed, there is no official winner of the game and the market should resolve as 'No'`,
                    },
                  ],
                },
              },
              {
                marketType: CATEGORICAL,
                question: `NCAA FB [0]: Which College Football Team will win: [1] vs. [2]?`,
                example: `NCAA FB Week 1: Which College Football Team will win: Alabama vs. Michigan?\nEstimated schedule start time: Sept 19, 2019 1:00 pm EST`,
                groupName: groupTypes.MONEY_LINE_MEGA,
                inputs: [
                  {
                    id: 0,
                    type: TemplateInputType.DROPDOWN,
                    placeholder: `Week #`,
                    groupKey: WEEK_NO,
                    noSort: true,
                    values: LIST_VALUES.NCAA_WEEK_NUM,
                  },
                  {
                    id: 1,
                    type: TemplateInputType.USER_DESCRIPTION_DROPDOWN_OUTCOME,
                    placeholder: `Team A`,
                    groupKey: TEAM_A,
                    values: LIST_VALUES.NCAA_FOOTBALL_TEAMS,
                  },
                  {
                    id: 2,
                    type: TemplateInputType.USER_DESCRIPTION_DROPDOWN_OUTCOME,
                    placeholder: `Team B`,
                    groupKey: TEAM_B,
                    values: LIST_VALUES.NCAA_FOOTBALL_TEAMS,
                  },
                  {
                    id: 3,
                    type: TemplateInputType.ESTDATETIME,
                    hoursAfterEst: 6,
                    groupKey: START_TIME,
                    placeholder: `Date time`,
                  },
                  {
                    id: 4,
                    type: TemplateInputType.ADDED_OUTCOME,
                    placeholder: `No Winner`,
                  },
                ],
                resolutionRules: {
                  [REQUIRED]: [
                    { text: `Includes Regulation and Overtime` },
                    {
                      text: `If the game is not played, the market should resolve as "NO Winner' as Team A did NOT win vs. team B`,
                    },
                    {
                      text: `At least 55 minutes of play must have elapsed for the game to be deemed official.  If less than 55 minutes of play have been completed, there is no official winner of the game and the market should resolve as 'No Winner'`,
                    },
                  ],
                },
              },
              {
                marketType: CATEGORICAL,
                question: `NCAA FB (Point Spread) [0]: [1] to win by more than [2].5 points over [3]?`,
                example: `NCAA FB (Point Spread) Week 1: Alabama to win by more than 10.5 points over Michigan?\nEstimated schedule start time: Sept 19, 2019 1:00 pm EST`,
                groupName: groupTypes.SPREAD_MEGA,
                inputs: [
                  {
                    id: 0,
                    type: TemplateInputType.DROPDOWN,
                    placeholder: `Week #`,
                    groupKey: WEEK_NO,
                    noSort: true,
                    values: LIST_VALUES.NCAA_WEEK_NUM,
                  },
                  {
                    id: 1,
                    type: TemplateInputType.DROPDOWN,
                    placeholder: `Team A`,
                    groupKey: TEAM_A,
                    values: LIST_VALUES.NCAA_FOOTBALL_TEAMS,
                  },
                  {
                    id: 2,
                    type: TemplateInputType.TEXT,
                    validationType: ValidationType.WHOLE_NUMBER,
                    placeholder: `Whole #`,
                  },
                  {
                    id: 3,
                    type: TemplateInputType.DROPDOWN,
                    placeholder: `Team B`,
                    groupKey: TEAM_B,
                    values: LIST_VALUES.NCAA_FOOTBALL_TEAMS,
                  },
                  {
                    id: 4,
                    type: TemplateInputType.ESTDATETIME,
                    hoursAfterEst: 6,
                    groupKey: START_TIME,
                    placeholder: `Date time`,
                  },
                  {
                    id: 5,
                    type: TemplateInputType.ADDED_OUTCOME,
                    placeholder: `No Winner`,
                  },
                  {
                    id: 6,
                    type: TemplateInputType.SUBSTITUTE_USER_OUTCOME,
                    placeholder: `[1] -[2].5`,
                  },
                  {
                    id: 7,
                    type: TemplateInputType.SUBSTITUTE_USER_OUTCOME,
                    placeholder: `[3] +[2].5`,
                  },
                ],
                resolutionRules: {
                  [REQUIRED]: [
                    { text: `Includes Regulation and Overtime` },
                    {
                      text: `If the game is not played, the market should resolve as 'No Winner'`,
                    },
                    {
                      text: `At least 55 minutes of play must have elapsed for the game to be deemed official. If less than 55 minutes of play have been completed, there is no official winner of the game and the market should resolve as 'No Winner'`,
                    },
                  ],
                },
              },
              {
                marketType: CATEGORICAL,
                question: `NCAA FB (O/U) [0]: [1] vs. [2]: Total points scored; Over/Under [3].5?`,
                example: `NCAA FB (O/U) Week 1: Alabama vs. Michigan: Total points scored: Over/Under 56.5?\nEstimated schedule start time: Sept 19, 2019 1:00 pm EST`,
                groupName: groupTypes.OVER_UNDER_MEGA,
                groupLineId: 3,
                inputs: [
                  {
                    id: 0,
                    type: TemplateInputType.DROPDOWN,
                    placeholder: `Week #`,
                    groupKey: WEEK_NO,
                    noSort: true,
                    values: LIST_VALUES.NCAA_WEEK_NUM,
                  },
                  {
                    id: 1,
                    type: TemplateInputType.DROPDOWN,
                    placeholder: `Team A`,
                    groupKey: TEAM_A,
                    values: LIST_VALUES.NCAA_FOOTBALL_TEAMS,
                  },
                  {
                    id: 2,
                    type: TemplateInputType.DROPDOWN,
                    placeholder: `Team B`,
                    groupKey: TEAM_B,
                    values: LIST_VALUES.NCAA_FOOTBALL_TEAMS,
                  },
                  {
                    id: 3,
                    type: TemplateInputType.TEXT,
                    validationType: ValidationType.WHOLE_NUMBER,
                    placeholder: `Whole #`,
                  },
                  {
                    id: 4,
                    type: TemplateInputType.ESTDATETIME,
                    hoursAfterEst: 6,
                    groupKey: START_TIME,
                    placeholder: `Date time`,
                  },
                  {
                    id: 5,
                    type: TemplateInputType.ADDED_OUTCOME,
                    placeholder: `No Winner`,
                  },
                  {
                    id: 6,
                    type: TemplateInputType.SUBSTITUTE_USER_OUTCOME,
                    placeholder: `Over [3].5`,
                  },
                  {
                    id: 7,
                    type: TemplateInputType.SUBSTITUTE_USER_OUTCOME,
                    placeholder: `Under [3].5`,
                  },
                ],
                resolutionRules: {
                  [REQUIRED]: [
                    { text: `Includes Regulation and Overtime` },
                    {
                      text: `If the game is not played, the market should resolve as 'NO Winner'`,
                    },
                    {
                      text: `At least 55 minutes of play must have elapsed for the game to be deemed official.  If less than 55 minutes of play have been completed, there is no official winner of the game and the market should resolve as 'No Winner'`,
                    },
                  ],
                },
              },
              {
                marketType: CATEGORICAL,
                question: `Which college football team will win [0] National Championship?`,
                example: `Which college football team will win 2020 National Championship?`,
                groupName: groupTypes.FUTURES,
                inputs: [
                  {
                    id: 0,
                    type: TemplateInputType.DROPDOWN,
                    placeholder: `Year`,
                    groupKey: YEAR,
                    values: LIST_VALUES.YEARS,
                  },
                  {
                    id: 1,
                    type: TemplateInputType.DROPDOWN,
                    placeholder: `Event`,
                    groupKey: EVENT,
                    values: LIST_VALUES.NCAA_FOOTBALL_EVENT,
                    categoryDestId: 2,
                  },
                  {
                    id: 2,
                    type: TemplateInputType.ADDED_OUTCOME,
                    placeholder: `Other (Field)`,
                  },
                  {
                    id: 3,
                    type: TemplateInputType.USER_DROPDOWN_OUTCOME,
                    placeholder: `Select Team`,
                    values: LIST_VALUES.NCAA_FOOTBALL_TEAMS,
                  },
                ],
                resolutionRules: {
                  [REQUIRED]: [
                    {
                      text: `If winner is not listed as a market outcome, market should resolve as "Other (Field)"`,
                    },
                    {
                      text: `If the season is officially cancelled and no Championship is played, this market should resolve as 'Invalid'`,
                    },
                    {
                      text: `If the league suspends play and starts up again at a later date, and the winner of the Championship is determined before the Market’s Event Expiration begins, this market is still valid and should be settled accordingly.`,
                    },
                    {
                      text: `If the league suspends play and starts up again at a later date, and the winner of the Championship is determined after the Market’s Event Expiration begins, this market should resolve as 'Invalid'.`,
                    },
                  ],
                },
              },
              {
                marketType: CATEGORICAL,
                question: `Which college football player will win the [0] Heisman Trophy?`,
                example: `Which college football player will win the 2020 Heisman Trophy?`,
                groupName: groupTypes.FUTURES,
                inputs: [
                  {
                    id: 0,
                    type: TemplateInputType.DROPDOWN,
                    placeholder: `Year`,
                    groupKey: YEAR,
                    values: LIST_VALUES.YEARS,
                  },
                  {
                    id: 1,
                    type: TemplateInputType.ADDED_OUTCOME,
                    placeholder: `Other (Field)`,
                  },
                ],
                resolutionRules: {
                  [REQUIRED]: [
                    {
                      text: `If winner is not listed as a market outcome, market should resolve as 'Other (Field)'`,
                    },
                    {
                      text: `If the award in the market question is not awarded for any reason by event expiration, this market should resolve as 'Invalid'`,
                    },
                  ],
                },
              },
              {
                marketType: SCALAR,
                question: `NCAA FB: Total number of wins [0] will finish the [1] regular season with?`,
                example: `NCAA FB: Total number of wins Michigan Wolverines will finish the 2019 regular season with?`,
                denomination: 'wins',
                tickSize: 0.1,
                minPrice: 0,
                maxPrice: 12,
                inputs: [
                  {
                    id: 0,
                    type: TemplateInputType.DROPDOWN,
                    placeholder: `Team`,
                    values: LIST_VALUES.NCAA_FOOTBALL_TEAMS,
                  },
                  {
                    id: 1,
                    type: TemplateInputType.DROPDOWN,
                    placeholder: `Year`,
                    values: LIST_VALUES.YEARS,
                  },
                ],
                resolutionRules: {
                  [REQUIRED]: [
                    {
                      text: `Regular Season win totals are for regular season games ONLY and will not include any play-in, playoffs, or championship games`,
                    },
                    {
                      text: `Market should resolve as whole number value of wins`,
                    },
                    {
                      text: `If the season is officially cancelled, the number of wins at the time the league officially stopped should be used to determine the resolution of the market.`,
                    },
                    {
                      text: `If the league suspends play and starts up again at a later date, the total amount of games won at the conclusion of the regular season should be used, as long as the regular season concludes before the Market’s Event Expiration begins.`,
                    },
                    {
                      text: `If the league's regular season will not conclude before the Market’s Event Expiration time begins for any reason, this market should resolve as 'Invalid'.`,
                    },
                  ],
                },
              },
            ],
          },
        },
      },
    },
  },
  [POLITICS]: {
    children: {
      [US_POLITICS]: {
        templates: [
          {
            marketType: YES_NO,
            question: `Will [0] win the [1] U.S. Presidential election?`,
            example: `Will Donald Trump win the 2020 U.S. Presidential election?`,
            inputs: [
              {
                id: 0,
                type: TemplateInputType.TEXT,
                placeholder: TEXT_PLACEHOLDERS.SINGLE_CANDIDATE,
              },
              {
                id: 1,
                type: TemplateInputType.DROPDOWN,
                placeholder: `Year`,
                values: LIST_VALUES.PRES_YEARS,
              },
            ],
            resolutionRules: {
              [REQUIRED]: [
                {
                  text: `The winning candidate will have at least 270 electoral votes to win the presidential election.`,
                },
                {
                  text: `This market is intended to be about a Single Candidate, if this is not the case, this market should settle as 'Invalid'.`,
                },
              ],
            },
          },
          {
            marketType: YES_NO,
            question: `Will [0] win the [1] [2] U.S. Presidential nomination?`,
            example: `Will Elizabeth Warren win the 2020 Democratic U.S. Presidential nomination?`,
            inputs: [
              {
                id: 0,
                type: TemplateInputType.TEXT,
                placeholder: TEXT_PLACEHOLDERS.SINGLE_CANDIDATE,
              },
              {
                id: 1,
                type: TemplateInputType.DROPDOWN,
                placeholder: `Year`,
                values: LIST_VALUES.PRES_YEARS,
              },
              {
                id: 2,
                type: TemplateInputType.DROPDOWN,
                placeholder: `Party`,
                values: LIST_VALUES.POL_PARTY,
              },
            ],
            resolutionRules: {
              [REQUIRED]: [
                {
                  text: `The candidate who receives a majority of the party's delegates wins their party's nomination.`,
                },
                {
                  text: `This market is intended to be about a Single Candidate, if this is not the case, this market should settle as 'Invalid'.`,
                },
              ],
            },
          },
          {
            marketType: YES_NO,
            question: `Will [0] run for [1] by [2]?`,
            example: `Will Oprah Winfrey run for U.S. President by December 31, 2019 1 pm EST`,
            inputs: [
              {
                id: 0,
                type: TemplateInputType.TEXT,
                placeholder: TEXT_PLACEHOLDERS.SINGLE_CANDIDATE,
              },
              {
                id: 1,
                type: TemplateInputType.DROPDOWN,
                placeholder: `Office`,
                values: LIST_VALUES.OFFICES,
              },
              {
                id: 2,
                type: TemplateInputType.DATETIME,
                placeholder: `Specific Datetime`,
                label: `Specific Datetime`,
                sublabel: `Specify date time for event`,
              },
            ],
            resolutionRules: {
              [REQUIRED]: [
                {
                  text: `House, Senate and presidential candidates must register a Statement of Candidacy for the specific office and electioin cycle with the Federal Election Commission`,
                },
                {
                  text: `Vice-President nomination is selected by the political party, replacement of nomination will not change market results, because person had been nominated. Declining nomination is not considered nominated`,
                },
                {
                  text: `This market is intended to be about a Single Candidate, if this is not the case, this market should settle as 'Invalid'.`,
                },
              ],
            },
          },
          {
            marketType: YES_NO,
            question: `Will a woman be elected U.S. President in the [0] Presidential election?`,
            example: `Will a woman be elected U.S. President in the 2020 Presidential election?`,
            inputs: [
              {
                id: 0,
                type: TemplateInputType.DROPDOWN,
                placeholder: `Year`,
                values: LIST_VALUES.PRES_YEARS,
              },
            ],
            resolutionRules: {
              [REQUIRED]: [
                {
                  text: `The winning candidate will have at least 270 electoral votes to win the presidential election.`,
                },
                {
                  text:
                    'The candidate elected president shall be biologically female.',
                },
              ],
            },
          },
          {
            marketType: YES_NO,
            question: `Will [0] be impeached by [1]?`,
            example: `Will Donald Trump be impeached by December 31, 2019 11:59 pm EST`,
            inputs: [
              {
                id: 0,
                type: TemplateInputType.TEXT,
                placeholder: TEXT_PLACEHOLDERS.SINGLE_PERSON_NAME,
              },
              {
                id: 1,
                type: TemplateInputType.DATETIME,
                placeholder: `Specific Datetime`,
                label: `Specific Datetime`,
                sublabel: `Specify date time for event`,
              },
            ],
            resolutionRules: {
              [REQUIRED]: [
                {
                  text: `The U.S. House of Representatives shall, by simple majority vote, approve or pass one or more articles of impeachment.`,
                },
                {
                  text: `The Senate's judgment or decision, whether to be convicted, acquitted or removed from office does not change market results.`,
                },
              ],
            },
          },
          {
            marketType: YES_NO,
            question: `Will [0] be federally charged by [1]?`,
            example: `Will Al Capone be federal charged by December 31, 2020 11:59 pm EST`,
            inputs: [
              {
                id: 0,
                type: TemplateInputType.TEXT,
                placeholder: TEXT_PLACEHOLDERS.SINGLE_PERSON_NAME,
              },
              {
                id: 1,
                type: TemplateInputType.DATESTART,
                daysAfterDateStart: 1,
                placeholder: `Day of Year`,
              },
            ],
            resolutionRules: {
              [REQUIRED]: [
                {
                  text: `Person named shall be indicted or otherwise formally charged with a U.S. federal crime, as publicly confirmed on or before date by 11:59PM eastern time in market question by an authorized representative of the charging agency(ies) or judicial venue(s).`,
                },
              ],
            },
          },
          {
            marketType: CATEGORICAL,
            question: `Which party will win the [0] U.S. Presidential election?`,
            example: `Which party will win the 2020 U.S. Presidential election?`,
            inputs: [
              {
                id: 0,
                type: TemplateInputType.DROPDOWN,
                placeholder: `Year`,
                values: LIST_VALUES.PRES_YEARS,
              },
              {
                id: 1,
                type: TemplateInputType.ADDED_OUTCOME,
                placeholder: `Other (Field)`,
              },
              {
                id: 2,
                type: TemplateInputType.SUBSTITUTE_USER_OUTCOME,
                placeholder: `Democratic Party`,
              },
              {
                id: 3,
                type: TemplateInputType.SUBSTITUTE_USER_OUTCOME,
                placeholder: `Republican Party`,
              },
            ],
            resolutionRules: {
              [REQUIRED]: [
                {
                  text: `The winning party will win the majority of 270 electoral votes.`,
                },
                {
                  text: `If winner is not listed as a market outcome, market should resolve as "Other (Field)"`,
                },
              ],
            },
          },
          {
            marketType: CATEGORICAL,
            question: `Who will win the [0] U.S. Presidential election?`,
            example: `Who will win the 2020 U.S. Presidential election?`,
            inputs: [
              {
                id: 0,
                type: TemplateInputType.DROPDOWN,
                placeholder: `Year`,
                values: LIST_VALUES.PRES_YEARS,
              },
              {
                id: 1,
                type: TemplateInputType.ADDED_OUTCOME,
                placeholder: `Other (Field)`,
              },
            ],
            resolutionRules: {
              [REQUIRED]: [
                {
                  text: `The winning candidate will have at least 270 electoral votes to win the presidential election.`,
                },
                {
                  text: `If winner is not listed as a market outcome, market should resolve as "Other (Field)"`,
                },
              ],
            },
          },
          {
            marketType: CATEGORICAL,
            question: `Who will be the [0] nominee for [1] [2]?`,
            example: `Who will be the Republican nominee for 2020 U.S. Vice-President?`,
            inputs: [
              {
                id: 0,
                type: TemplateInputType.DROPDOWN,
                placeholder: `Party`,
                values: LIST_VALUES.POL_PARTY,
              },
              {
                id: 1,
                type: TemplateInputType.DROPDOWN,
                placeholder: `Year`,
                values: LIST_VALUES.YEARS,
              },
              {
                id: 2,
                type: TemplateInputType.DROPDOWN,
                placeholder: `Office`,
                values: LIST_VALUES.PRES_OFFICES,
              },
              {
                id: 3,
                type: TemplateInputType.ADDED_OUTCOME,
                placeholder: `Other (Field)`,
              },
            ],
            resolutionRules: {
              [REQUIRED]: [
                {
                  text: `The candidate who receives a majority of the party's delegates wins their party's nomination.`,
                },
                {
                  text: `If winner is not listed as a market outcome, market should resolve as "Other (Field)"`,
                },
              ],
            },
          },
          {
            marketType: CATEGORICAL,
            question: `Which party will win [0] in the [1] U.S. Presidential election?`,
            example: `Which party will win Michigan in the 2020 U.S. Presidential election?`,
            inputs: [
              {
                id: 0,
                type: TemplateInputType.DROPDOWN,
                placeholder: `State`,
                values: LIST_VALUES.US_STATES,
              },
              {
                id: 1,
                type: TemplateInputType.DROPDOWN,
                placeholder: `Year`,
                values: LIST_VALUES.PRES_YEARS,
              },
              {
                id: 2,
                type: TemplateInputType.ADDED_OUTCOME,
                placeholder: `Other (Field)`,
              },
            ],
            resolutionRules: {
              [REQUIRED]: [
                {
                  text: `The winning outcome is the party which controls the majority of seats, according to the results of the election, not determined by the current controlling party at event expiration.`,
                },
                {
                  text: `If winner is not listed as a market outcome, market should resolve as "Other (Field)"`,
                },
              ],
            },
          },
          {
            marketType: CATEGORICAL,
            question: `Which party will control the [0] after the [1] election?`,
            example: `Which party will control the U.S House of Representatives after the 2020 election?`,
            inputs: [
              {
                id: 0,
                type: TemplateInputType.DROPDOWN,
                placeholder: `Office`,
                values: LIST_VALUES.POL_HOUSE_SENATE_OFFICE,
              },
              {
                id: 1,
                type: TemplateInputType.DROPDOWN,
                placeholder: `Year`,
                values: LIST_VALUES.YEARS,
              },
              {
                id: 2,
                type: TemplateInputType.ADDED_OUTCOME,
                placeholder: `Other (Field)`,
              },
              {
                id: 3,
                type: TemplateInputType.SUBSTITUTE_USER_OUTCOME,
                placeholder: `Democratic Party`,
              },
              {
                id: 4,
                type: TemplateInputType.SUBSTITUTE_USER_OUTCOME,
                placeholder: `Republican Party`,
              },
            ],
            resolutionRules: {
              [REQUIRED]: [
                {
                  text: `The winning outcome is the party which controls the majority of seats, following the results of the election, not determined by the current controlling party at event expiration`,
                },
                {
                  text: `If winner is not listed as a market outcome, market should resolve as "Other (Field)"`,
                },
              ],
            },
          },
          {
            marketType: CATEGORICAL,
            question: `Who will win the [0] [1] [2] primary for U.S. Presidential election?`,
            example: `Who will win the 2020 South Carolina Democratic primary for U.S Presidential election?`,
            inputs: [
              {
                id: 0,
                type: TemplateInputType.DROPDOWN,
                placeholder: `Year`,
                values: LIST_VALUES.PRES_YEARS,
              },
              {
                id: 1,
                type: TemplateInputType.DROPDOWN,
                placeholder: `State`,
                values: LIST_VALUES.US_STATES,
              },
              {
                id: 2,
                type: TemplateInputType.DROPDOWN,
                placeholder: `Party`,
                values: LIST_VALUES.POL_PARTY,
              },
              {
                id: 3,
                type: TemplateInputType.ADDED_OUTCOME,
                placeholder: `Other (Field)`,
              },
              {
                id: 4,
                type: TemplateInputType.ADDED_OUTCOME,
                placeholder: `No winner/Event cancelled`,
              },
            ],
            resolutionRules: {
              [REQUIRED]: [
                {
                  text: `If the primary does not take place the market should resolve as "No winner/Event cancelled"`,
                },
                {
                  text: `The winner of the primary is the candidate recognized and/or announced by the state`,
                },
                {
                  text: `If winner is not listed as a market outcome, market should resolve as "Other (Field)"`,
                },
              ],
            },
          },
          {
            marketType: CATEGORICAL,
            question: `Who will win the [0] [1] [2] caucus for U.S. Presidential election?`,
            example: `Who will win the 2020 South Carolina Democratic caucus for U.S Presidential election?`,
            inputs: [
              {
                id: 0,
                type: TemplateInputType.DROPDOWN,
                placeholder: `Year`,
                values: LIST_VALUES.PRES_YEARS,
              },
              {
                id: 1,
                type: TemplateInputType.DROPDOWN,
                placeholder: `State`,
                values: LIST_VALUES.US_STATES,
              },
              {
                id: 2,
                type: TemplateInputType.DROPDOWN,
                placeholder: `Party`,
                values: LIST_VALUES.POL_PARTY,
              },
              {
                id: 3,
                type: TemplateInputType.ADDED_OUTCOME,
                placeholder: `Other (Field)`,
              },
              {
                id: 4,
                type: TemplateInputType.ADDED_OUTCOME,
                placeholder: `No winner/Event cancelled`,
              },
            ],
            resolutionRules: {
              [REQUIRED]: [
                {
                  text: `If the caucus does not take place the market should resolve as "No winner/Event cancelled"`,
                },
                {
                  text: `The winner of the caucus is the candidate recognized and/or announced by the political party`,
                },
                {
                  text: `If winner is not listed as a market outcome, market should resolve as "Other (Field)"`,
                },
              ],
            },
          },
        ],
      },
      [WORLD]: {
        templates: [
          {
            marketType: YES_NO,
            question: `Will [0] be [1] of [2] on [3]?`,
            example: `Will Kim Jong Un be Supreme Leader of North Korea on December 31, 2019 11:59 pm EST`,
            inputs: [
              {
                id: 0,
                type: TemplateInputType.TEXT,
                placeholder: TEXT_PLACEHOLDERS.SINGLE_PERSON_NAME,
              },
              {
                id: 1,
                type: TemplateInputType.DROPDOWN,
                placeholder: `Position`,
                values: LIST_VALUES.POL_POSITION,
              },
              {
                id: 2,
                type: TemplateInputType.TEXT,
                placeholder: `Location`,
              },
              {
                id: 3,
                type: TemplateInputType.DATETIME,
                placeholder: `Specific Datetime`,
                label: `Specific Datetime`,
                sublabel: `Specify date time for event`,
              },
            ],
            resolutionRules: {
              [REQUIRED]: [
                {
                  text: `If location/country does not have the stated position in market, market should resolve as 'No'`,
                },
                {
                  text: `This market is intended to be about a Single Person and a Single Location, if this is not the case, this market should settle as 'Invalid'.`,
                },
              ],
            },
          },
          {
            marketType: YES_NO,
            question: `Will [0] be impeached by [1]?`,
            example: `Will Benjamin Netanyahu be impeached be December 31, 2019 11:59 pm EST`,
            inputs: [
              {
                id: 0,
                type: TemplateInputType.TEXT,
                placeholder: TEXT_PLACEHOLDERS.SINGLE_PERSON_NAME,
              },
              {
                id: 1,
                type: TemplateInputType.DATETIME,
                placeholder: `Specific Datetime`,
                label: `Specific Datetime`,
                sublabel: `Specify date time for event`,
              },
            ],
            resolutionRules: {
              [REQUIRED]: [
                {
                  text:
                    "Rules of impeachment is dictated by the person's location/country government",
                },
                {
                  text: `This market is intended to be about a Single Person, if this is not the case, this market should settle as 'Invalid'.`,
                },
              ],
            },
          },
          {
            marketType: YES_NO,
            question: `Will Pope [0] vacate papacy by [1]?`,
            example: `Will Pope Francis vacate papacy by be December 31, 2019 11:59 pm EST`,
            inputs: [
              {
                id: 0,
                type: TemplateInputType.TEXT,
                placeholder: TEXT_PLACEHOLDERS.SINGLE_PERSON_NAME,
              },
              {
                id: 1,
                type: TemplateInputType.DATETIME,
                placeholder: `Specific Datetime`,
                label: `Specific Datetime`,
                sublabel: `Specify date time for event`,
              },
            ],
            resolutionRules: {
              [REQUIRED]: [
                {
                  text:
                    'If person mentioned in question shall cease to hold the office of papacy for any reason',
                },
                {
                  text:
                    'Announcement of future resignation does not count as leaving the office, until actual resignation takes effect',
                },
                {
                  text: `This market is intended to be about a Single Person, if this is not the case, this market should settle as 'Invalid'.`,
                },
              ],
            },
          },
          {
            marketType: CATEGORICAL,
            question: `Who will be [0] of [1] by [2]?`,
            example: `Who be Supreme Leader of North Korea on December 31, 2019 11:59 pm EST`,
            inputs: [
              {
                id: 0,
                type: TemplateInputType.DROPDOWN,
                placeholder: `Position`,
                values: LIST_VALUES.POL_POSITION,
              },
              {
                id: 1,
                type: TemplateInputType.TEXT,
                placeholder: `Location`,
              },
              {
                id: 2,
                type: TemplateInputType.DATETIME,
                placeholder: `Specific Datetime`,
                label: `Specific Datetime`,
                sublabel: `Specify date time for event`,
              },
              {
                id: 3,
                type: TemplateInputType.ADDED_OUTCOME,
                placeholder: `Other (Field)`,
              },
            ],
            resolutionRules: {
              [REQUIRED]: [
                {
                  text: `If location/country does not have the stated position in market, market should resolve as "Invalid"`,
                },
                {
                  text: `If winner is not listed as a market outcome, market should resolve as "Other (Field)"`,
                },
                {
                  text: `If the country named in the market question has multiple people with the same title, the market should resolve as 'Invalid'`,
                },
                {
                  text: `This market is intended to be about a Single Location, if this is not the case, this market should settle as 'Invalid'.`,
                },
              ],
            },
          },
        ],
      },
    },
  },
  [FINANCE]: {
    children: {
      [STATISTICS]: {
        templates: [
          {
            marketType: CATEGORICAL,
            question: `Will the seasonally adjusted national Unemployment Rate for [0] [1] be [2]% or higher according to the US Bureau Labor of Statistics?`,
            example: `Will the seasonally adjusted national Unemployment Rate for September 2020 be 5% or higher according to the US Bureau Labor of Statistics?`,
            inputs: [
              {
                id: 0,
                type: TemplateInputType.DROPDOWN,
                placeholder: `Month`,
                eventExpEndNextMonth: true,
                yearDropdown: 1,
                values: LIST_VALUES.MONTHS,
                noSort: true,
              },
              {
                id: 1,
                type: TemplateInputType.DROPDOWN,
                placeholder: `Year`,
                eventExpEndNextMonth: true,
                values: LIST_VALUES.YEARS,
                monthDropdown: 0,
              },
              {
                id: 2,
                type: TemplateInputType.TEXT,
                placeholder: `Number`,
                validationType: ValidationType.NUMBER_ONE_DECIMAL,
              },
              {
                id: 3,
                type: TemplateInputType.SUBSTITUTE_USER_OUTCOME,
                placeholder: `[2]% or Higher`,
              },
              {
                id: 4,
                type: TemplateInputType.SUBSTITUTE_USER_OUTCOME,
                placeholder: `Below [2]%`,
              },
            ],
            resolutionRules: {
              [REQUIRED]: [
                {
                  text: `Settlement is found using the US Bureau Labor of Statistics website (https://www.bls.gov/). You can go directly to https://data.bls.gov/timeseries/LNS14000000 to find the market settlement number, go to the Year/Month stated in the market question in the chart.`,
                },
              ],
            },
          },
          {
            marketType: SCALAR,
            question: `What will the seasonally adjusted national Unemployment Rate be for [0] [1] according to the US Bureau Labor of Statistics?`,
            example: `What will the seasonally adjusted national Unemployment Rate be for September 2020 according to the US Bureau Labor of Statistics?`,
            inputs: [
              {
                id: 0,
                type: TemplateInputType.DROPDOWN,
                placeholder: `Month`,
                eventExpEndNextMonth: true,
                yearDropdown: 1,
                values: LIST_VALUES.MONTHS,
                noSort: true,
              },
              {
                id: 1,
                type: TemplateInputType.DROPDOWN,
                placeholder: `Year`,
                eventExpEndNextMonth: true,
                values: LIST_VALUES.YEARS,
                monthDropdown: 0,
              },
            ],
            tickSize: 0.1,
            minPrice: 0,
            maxPrice: 30,
            denomination: '%',
            resolutionRules: {
              [REQUIRED]: [
                {
                  text: `Settlement is found using the US Bureau Labor of Statistics website (https://www.bls.gov/). You can go directly to https://data.bls.gov/timeseries/LNS14000000 to find the market settlement number, go to the Year/Month stated in the market question in the chart.`,
                },
              ],
            },
          },
        ],
      },
      [STOCKS]: {
        templates: [
          {
            marketType: YES_NO,
            question: `Will [0] ([1]) close on or above [2] on the [3] on [4]?`,
            example: `Will Apple (AAPL) close on or above 200 on then Nasdaq (traded in USD) on September 1, 2020?`,
            inputs: [
              {
                id: 0,
                type: TemplateInputType.TEXT,
                placeholder: TEXT_PLACEHOLDERS.INDIVIDUAL_STOCK_OR_ETF_NAME,
              },
              {
                id: 1,
                type: TemplateInputType.TEXT,
                placeholder: TEXT_PLACEHOLDERS.INDIVIDUAL_STOCK_OR_ETF_SYMBOL,
              },
              {
                id: 2,
                type: TemplateInputType.TEXT,
                placeholder: `Value #`,
                validationType: ValidationType.NUMBER,
              },
              {
                id: 3,
                type: TemplateInputType.DROPDOWN,
                placeholder: `Exchange`,
                values: LIST_VALUES.FIN_STOCK_EXCHANGES,
              },
              {
                id: 4,
                type: TemplateInputType.DATEYEAR,
                placeholder: `Day of Year`,
                validationType: ValidationType.NOWEEKEND_HOLIDAYS,
              },
              {
                id: 5,
                type: TemplateInputType.DATEYEAR_CLOSING,
                placeholder: ``,
                inputDateYearId: 4,
                inputSourceId: 3,
                inputTimeOffset: FIN_EXCHANGES_CLOSING_OFFSETS,
                holidayClosures: FIN_EXCHANGES_HOLIDAY_CLOSURES,
              },
            ],
            resolutionRules: {
              [REQUIRED]: [
                {
                  text: `Closing date is determined by the location of the exchange, where the stock is traded`,
                },
                {
                  text: `Trading denomination is determined by the exchange the stock is traded on`,
                },
                {
                  text: `If trading day in market question is a weekend or holiday when exchange is not open this market should resolve as 'Invalid'`,
                },
                {
                  text: `If stock trading name and ticker symbol is not used in the market question, the market should resolve as 'Invalid'`,
                },
                {
                  text: `If the stock mentioned in the market question is not traded on the exchange, this market should resolve as 'Invalid'.`,
                },
                {
                  text: `This market is intended to be about a Individual Stock or ETF Ticker Symbol, if this is not the case, this market should settle as 'Invalid'.`,
                },
              ],
            },
          },
          {
            marketType: YES_NO,
            question: `Will [0] ([1]) exceed [2] on the [3], anytime between the opening on [4] and the close on [5]?`,
            example: `Will Apple (AAPL) exceed 250 on the Nasdaq (traded in USD) anytime between the opening on June 1, 2020 and the close on September 1, 2020?`,
            inputs: [
              {
                id: 0,
                type: TemplateInputType.TEXT,
                placeholder: TEXT_PLACEHOLDERS.INDIVIDUAL_STOCK_OR_ETF_NAME,
              },
              {
                id: 1,
                type: TemplateInputType.TEXT,
                placeholder: TEXT_PLACEHOLDERS.INDIVIDUAL_STOCK_OR_ETF_SYMBOL,
              },
              {
                id: 2,
                type: TemplateInputType.TEXT,
                placeholder: `Value #`,
                validationType: ValidationType.NUMBER,
              },
              {
                id: 3,
                type: TemplateInputType.DROPDOWN,
                placeholder: `Exchange`,
                values: LIST_VALUES.FIN_STOCK_EXCHANGES,
              },
              {
                id: 4,
                type: TemplateInputType.DATEYEAR,
                placeholder: `Start Day of Year`,
                validationType: ValidationType.NOWEEKEND_HOLIDAYS,
              },
              {
                id: 5,
                dateAfterId: 3,
                type: TemplateInputType.DATEYEAR,
                placeholder: `End Day of Year`,
                validationType: ValidationType.NOWEEKEND_HOLIDAYS,
              },
              {
                id: 6,
                type: TemplateInputType.DATEYEAR_CLOSING,
                placeholder: ``,
                inputDateYearId: 5,
                inputSourceId: 3,
                inputTimeOffset: FIN_EXCHANGES_CLOSING_OFFSETS,
                holidayClosures: FIN_EXCHANGES_HOLIDAY_CLOSURES,
              },
            ],
            resolutionRules: {
              [REQUIRED]: [
                {
                  text: `Trading dates are determined by the location of the exchange, where the stock is traded`,
                },
                {
                  text: `Trading denomination is determined by the exchange the stock is traded on`,
                },
                {
                  text: `If trading day in market question is a weekend or holiday when exchange is not open this market should resolve as 'Invalid'`,
                },
                {
                  text: `If stock trading name and ticker symbol is not used in the market question, the market should resolve as 'Invalid'`,
                },
                {
                  text: `If the stock mentioned in the market question is not traded on the exchange, this market should resolve as 'Invalid'.`,
                },
                {
                  text: `This market is intended to be about a Individual Stock or ETF Name, if this is not the case, this market should settle as 'Invalid'.`,
                },
              ],
            },
          },
          {
            marketType: SCALAR,
            question: `What will [0] ([1]) close at on the [2] on [3]?`,
            example: `What will Apple (AAPL) close at on the Nasdaq (traded in USD) on December 31, 2019?`,
            denomination: 'currency',
            inputs: [
              {
                id: 0,
                type: TemplateInputType.TEXT,
                placeholder: TEXT_PLACEHOLDERS.INDIVIDUAL_STOCK_OR_ETF_NAME,
              },
              {
                id: 1,
                type: TemplateInputType.TEXT,
                placeholder: TEXT_PLACEHOLDERS.INDIVIDUAL_STOCK_OR_ETF_SYMBOL,
              },
              {
                id: 2,
                type: TemplateInputType.DROPDOWN,
                placeholder: `Exchange`,
                values: LIST_VALUES.FIN_STOCK_EXCHANGES,
                denomination: FIN_EXCHANGES_CURRENCIES,
              },
              {
                id: 3,
                type: TemplateInputType.DATEYEAR,
                placeholder: `Day of Year`,
                validationType: ValidationType.NOWEEKEND_HOLIDAYS,
              },
              {
                id: 4,
                type: TemplateInputType.DATEYEAR_CLOSING,
                placeholder: ``,
                inputDateYearId: 3,
                inputSourceId: 2,
                inputTimeOffset: FIN_EXCHANGES_CLOSING_OFFSETS,
                holidayClosures: FIN_EXCHANGES_HOLIDAY_CLOSURES,
              },
            ],
            resolutionRules: {
              [REQUIRED]: [
                {
                  text: `Closing date is determined by the location of the exchange, where the stock is traded`,
                },
                {
                  text: `Trading denomination is determined by the exchange the stock is traded on`,
                },
                {
                  text: `If trading day in market question is a weekend or holiday when exchange is not open this market should resolve as 'Invalid'`,
                },
                {
                  text: `If stock trading name and ticker symbol is not used in the market question, the market should resolve as 'Invalid'`,
                },
                {
                  text: `If the stock mentioned in the market question is not traded on the exchange, this market should resolve as 'Invalid'.`,
                },
                {
                  text: `This market is intended to be about a Individual Stock or ETF Ticker Symbol, if this is not the case, this market should settle as 'Invalid'.`,
                },
              ],
            },
          },
        ],
      },
      [INDEXES]: {
        templates: [
          {
            marketType: YES_NO,
            question: `Will the [0] close on or above [1] on [2]?`,
            example: `Will the Dow Jones Industrial Average close on or above 28,000.00 on September 20, 2019?`,
            inputs: [
              {
                id: 0,
                type: TemplateInputType.DROPDOWN,
                placeholder: `Index`,
                values: LIST_VALUES.FIN_INDEXES,
              },
              {
                id: 1,
                type: TemplateInputType.TEXT,
                placeholder: `Value #`,
                validationType: ValidationType.NUMBER,
              },
              {
                id: 2,
                type: TemplateInputType.DATEYEAR,
                placeholder: `Day of Year`,
                validationType: ValidationType.NOWEEKEND_HOLIDAYS,
              },
              {
                id: 3,
                type: TemplateInputType.DATEYEAR_CLOSING,
                placeholder: ``,
                inputDateYearId: 2,
                inputSourceId: 0,
                inputTimeOffset: FIN_INDEXES_CLOSING_OFFSETS,
                holidayClosures: FIN_INDEXES_HOLIDAY_CLOSURES,
              },
            ],
            resolutionRules: {
              [REQUIRED]: [
                {
                  text: `Closing date is determined by the location of the exchange, where the underlying stocks for the index are traded`,
                },
                {
                  text: `If trading day in market question is a weekend or holiday when exchange is not open this market should resolve as 'Invalid'`,
                },
              ],
            },
          },
          {
            marketType: SCALAR,
            question: `What will the [0] close at on [2]?`,
            example: `What will the S&P 500 close at on December 31, 2019?`,
            denomination: 'value',
            inputs: [
              {
                id: 0,
                type: TemplateInputType.DROPDOWN,
                placeholder: `Index`,
                values: LIST_VALUES.FIN_INDEXES,
              },
              {
                id: 2,
                type: TemplateInputType.DATEYEAR,
                placeholder: `Day of Year`,
                validationType: ValidationType.NOWEEKEND_HOLIDAYS,
              },
              {
                id: 3,
                type: TemplateInputType.DATEYEAR_CLOSING,
                placeholder: ``,
                inputDateYearId: 2,
                inputSourceId: 0,
                inputTimeOffset: FIN_INDEXES_CLOSING_OFFSETS,
                holidayClosures: FIN_INDEXES_HOLIDAY_CLOSURES,
              },
            ],
            resolutionRules: {
              [REQUIRED]: [
                {
                  text: `Closing date is determined by the location of the exchange, where the underlying stocks for the index are traded`,
                },
                {
                  text: `If trading day in market question is a weekend or holiday when exchange is not open this market should resolve as 'Invalid'`,
                },
              ],
            },
          },
        ],
      },
    },
  },
  [ENTERTAINMENT]: {
    children: {
      [AWARDS]: {
        templates: [
          {
            marketType: YES_NO,
            question: `Will [0] host the [1] [2]?`,
            example: `Will Billy Crystal host the 2019 Academy Awards?`,
            inputs: [
              {
                id: 0,
                type: TemplateInputType.TEXT,
                placeholder: TEXT_PLACEHOLDERS.SINGLE_PERSON_NAME,
              },
              {
                id: 1,
                type: TemplateInputType.DROPDOWN,
                placeholder: `Year`,
                values: LIST_VALUES.YEARS,
              },
              {
                id: 2,
                type: TemplateInputType.DROPDOWN,
                placeholder: `Event`,
                values: LIST_VALUES.ENTERTAINMENT_EVENT,
                categoryDestId: 1,
              },
            ],
            resolutionRules: {
              [REQUIRED]: [
                {
                  text:
                    'If more than one person hosts the event and the person named in the market is one of the multiple hosts, the market should resolve as "Yes"',
                },
                {
                  text: `Person has to officially host the event in order for the market to resolve as "Yes", not just named as host`,
                },
                {
                  text: `If event does not occur the market should resolve as 'No'`,
                },
                {
                  text: `This market is intended to be about a Single Person, if this is not the case, this market should settle as 'Invalid'.`,
                },
              ],
            },
          },
          {
            marketType: YES_NO,
            question: `Will [0] win an award for [1] at the [2] [3]?`,
            example: `Will Leonardo DiCaprio win an award for Best Actor at the 2016 Academy Awards?`,
            inputs: [
              {
                id: 0,
                type: TemplateInputType.TEXT,
                placeholder:
                  TEXT_PLACEHOLDERS.SINGLE_PERSON_OR_GROUP_OR_MOVIE_TITLE,
              },
              {
                id: 1,
                type: TemplateInputType.DROPDOWN,
                defaultLabel: `Select Event First`,
                placeholder: `Award`,
                values: [],
              },
              {
                id: 2,
                type: TemplateInputType.DROPDOWN,
                placeholder: `Year`,
                values: LIST_VALUES.YEARS,
              },
              {
                id: 3,
                type: TemplateInputType.DROPDOWN_QUESTION_DEP,
                placeholder: `Event`,
                inputDestIds: [1],
                values: LIST_VALUES.ENTERTAINMENT_EVENT,
                inputDestValues: ENTERTAINMENT_EVENT_DEP_TEAMS,
                categoryDestId: 1,
              },
            ],
            resolutionRules: {
              [REQUIRED]: [
                {
                  text:
                    'If more than one person wins the award and the person named in the market is one of the named, the market should resolve as "Yes"',
                },
                {
                  text: `If event does not occur the market should resolve as 'No'`,
                },
                {
                  text: `This market is intended to be about a Single Person, if this is not the case, this market should settle as 'Invalid'.`,
                },
              ],
            },
          },
          {
            marketType: CATEGORICAL,
            question: `Who will host the [0] [1]?`,
            example: `Who wll host the 2020 Emmy Awards?`,
            inputs: [
              {
                id: 0,
                type: TemplateInputType.DROPDOWN,
                placeholder: `Year`,
                values: LIST_VALUES.YEARS,
              },
              {
                id: 1,
                type: TemplateInputType.DROPDOWN,
                placeholder: `Event`,
                values: LIST_VALUES.ENTERTAINMENT_EVENT,
                categoryDestId: 1,
              },
              {
                id: 2,
                type: TemplateInputType.ADDED_OUTCOME,
                placeholder: `Multiple Hosts`,
              },
              {
                id: 3,
                type: TemplateInputType.ADDED_OUTCOME,
                placeholder: `Other (Field)`,
              },
            ],
            resolutionRules: {
              [REQUIRED]: [
                {
                  text:
                    'The market should resolve as "multiple hosts" if more than one of the possible outcomes hosts the event. If only one of the potential outcomes hosts with multiple people, then the individual outcome would be the winner.',
                },
                {
                  text: `If winner is not listed as a market outcome, market should resolve as "Other (Field)"`,
                },
                {
                  text: ` If the event does not take place or if the results of the event do not occur by the Event Expiration time, this market should resolve as "Invalid"`,
                },
              ],
            },
          },
          {
            marketType: CATEGORICAL,
            question: `Who will win [0] in the [1] [2]?`,
            example: `Who will win Best Pop Vocal Album in the 2020 Grammy Awards?`,
            inputs: [
              {
                id: 0,
                type: TemplateInputType.DROPDOWN,
                defaultLabel: `Select Event First`,
                placeholder: `Award`,
                values: [],
              },
              {
                id: 1,
                type: TemplateInputType.DROPDOWN,
                placeholder: `Year`,
                values: LIST_VALUES.YEARS,
              },
              {
                id: 2,
                type: TemplateInputType.DROPDOWN_QUESTION_DEP,
                placeholder: `Event`,
                inputDestIds: [0],
                values: LIST_VALUES.ENTERTAINMENT_EVENT,
                inputDestValues: ENTERTAINMENT_EVENT_DEP_TEAMS,
                categoryDestId: 1,
              },
              {
                id: 3,
                type: TemplateInputType.ADDED_OUTCOME,
                placeholder: `Other (Field)`,
              },
            ],
            resolutionRules: {
              [REQUIRED]: [
                {
                  text: `If winner is not listed as a market outcome, market should resolve as "Other (Field)"`,
                },
                {
                  text: ` If the event does not take place or if the results of the event do not occur by the Event Expiration time, this market should resolve as "Invalid"`,
                },
              ],
            },
          },
        ],
      },
      [TV_MOVIES]: {
        templates: [
          {
            marketType: YES_NO,
            question: `Will the total gross for [0] be $[1] USD or more on domestic opening weekend of [2] in the US, according to www.boxofficemojo.com?`,
            example: `Will the total gross for Avengers: Endgame gross 350 million USD or more on domestic opening weekend of April 22, 2019 in the US, according to www.boxofficemojo.com?`,
            inputs: [
              {
                id: 0,
                type: TemplateInputType.TEXT,
                placeholder: TEXT_PLACEHOLDERS.INDIVIDUAL_MOVIE_TITLE,
              },
              {
                id: 1,
                type: TemplateInputType.TEXT,
                placeholder: `Total Gross sales`,
              },
              {
                id: 2,
                type: TemplateInputType.DATEYEAR,
                validationType:
                  ValidationType.EXP_DATE_TUESDAY_AFTER_MOVIE_NO_FRIDAY,
                placeholder: `Opening day`,
              },
            ],
            resolutionRules: {
              [REQUIRED]: [
                {
                  text: `Gross total should include the first Friday through Sunday of the movie release and does not include extra days due to holidays`,
                },
                {
                  text: `This market is intended to be about a Single Movie, if this is not the case, this market should settle as 'Invalid'.`,
                },
                {
                  text:
                    'If www.boxofficemojo.com is down or not available use www.the-numbers.com to determine domestic US total gross of movie.',
                },
              ],
            },
          },
          {
            marketType: YES_NO,
            question: `Head-to-Head: Will [0] on domestic opening weekend of [1] in the US gross more than [2] on its opening weekend in US, according to www.boxofficemojo.com?`,
            example: `Head-to-Head: Will Avengers: Endgame on domestic opening weekend of April 22, 2019 gross more than Avengers: Age of Ultron on its opening weekend in the US, according to www.boxofficemojo.com?`,
            inputs: [
              {
                id: 0,
                type: TemplateInputType.TEXT,
                placeholder: TEXT_PLACEHOLDERS.INDIVIDUAL_MOVIE_TITLE,
              },
              {
                id: 1,
                type: TemplateInputType.DATEYEAR,
                validationType:
                  ValidationType.EXP_DATE_TUESDAY_AFTER_MOVIE_NO_FRIDAY,
                placeholder: `Opening day`,
              },
              {
                id: 2,
                type: TemplateInputType.TEXT,
                placeholder: TEXT_PLACEHOLDERS.INDIVIDUAL_MOVIE_TITLE,
              },
            ],
            resolutionRules: {
              [REQUIRED]: [
                {
                  text:
                    'Gross total should include the first Friday through Sunday of the movie release and does not include extra days due to holidays',
                },
                {
                  text: `This market is intended to be about a Single Movie compared to another uniquely identifiable Single Movie, if this is not the case, this market should settle as 'Invalid'.`,
                },
                {
                  text:
                    'If www.boxofficemojo.com is down or not available use www.the-numbers.com to determine domestic US total gross of movies.',
                },
              ],
            },
          },
        ],
      },
      [SOCIAL_MEDIA]: {
        children: {
          [TWITTER]: {
            templates: [
              {
                marketType: YES_NO,
                question: `Twitter: Will @[0] have [1] [2] or more twitter followers on [3], according to www.socialblade.com?`,
                example: `Twitter: Will @elonmusk have 50 million or more twitter followers on September 12, 2020, according to www.socialblade.com?`,
                inputs: [
                  {
                    id: 0,
                    type: TemplateInputType.TEXT,
                    validationType: ValidationType.SOCIAL,
                    placeholder:
                      TEXT_PLACEHOLDERS.TWITTER_HANDLE,
                  },
                  {
                    id: 1,
                    type: TemplateInputType.TEXT,
                    validationType: ValidationType.WHOLE_NUMBER,
                    placeholder: `Number`,
                  },
                  {
                    id: 2,
                    type: TemplateInputType.DROPDOWN,
                    values: LIST_VALUES.AMOUNT_UNITS,
                    placeholder: `Amount Unit`,
                  },
                  {
                    id: 3,
                    type: TemplateInputType.DATESTART,
                    daysAfterDateStart: 2,
                    placeholder: `Day of Year`,
                  },
                ],
                resolutionRules: {
                  [REQUIRED]: [
                    {
                      text: `To find the results: In the header of the page. Select "Twitter" from the drop down menu. Then enter the twitter handle in the search bar. Scroll down the page until you reach the section that says "Twitter Stats Summary/ User Statistics for (account named). Find the date named in the market question and get the larger number under the "Followers" section (number will not have a +/-). Settlement should be based off of this number.`,
                    },
                    {
                      text: 'If the twitter handle named in the market does not exist, the market should resolve as "Invalid".',
                    }
                  ],
                },
              },
              {
                marketType: CATEGORICAL,
                question: `Twitter: Will @[0] have [1] or more new tweets on [2], according to www.socialblade.com?`,
                example: `Twitter: Will @elonmusk have 10 or more new tweets on September 12, 2020, according to www.socialblade.com?`,
                inputs: [
                  {
                    id: 0,
                    type: TemplateInputType.TEXT,
                    validationType: ValidationType.SOCIAL,
                    placeholder:
                      TEXT_PLACEHOLDERS.TWITTER_HANDLE,
                  },
                  {
                    id: 1,
                    type: TemplateInputType.TEXT,
                    validationType: ValidationType.WHOLE_NUMBER,
                    placeholder: `Number`,
                  },
                  {
                    id: 2,
                    type: TemplateInputType.DATESTART,
                    daysAfterDateStart: 2,
                    placeholder: `Day of Year`,
                  },
                  {
                    id: 3,
                    type: TemplateInputType.SUBSTITUTE_USER_OUTCOME,
                    placeholder: `[1] or more`,
                  },
                  {
                    id: 4,
                    type: TemplateInputType.SUBSTITUTE_USER_OUTCOME,
                    placeholder: `less than [1]`,
                  },
                ],
                resolutionRules: {
                  [REQUIRED]: [
                    {
                      text: `To find the results: In the header of the page. Select "Twitter" from the drop down menu. Then enter the twitter handle in the search bar. Scroll down the page until you reach the section that says "Twitter Stats Summary/ User Statistics for (account named). Find the date named in the market question and get the number under the "Media" section, number will have a +/-, if no number value is 0. Settlement should be based off of this number.`,
                    },
                    {
                      text: 'If the twitter handle named in the market does not exist, the market should resolve as "Invalid".',
                    }
                  ],
                },
              },
            ],
          },
          [INSTAGRAM]: {
            templates: [
              {
                marketType: YES_NO,
                question: `Instagram: Will [0] have [1] [2] or more followers on [3], according to www.socialblade.com?`,
                example: `Instagram: Will therock have 200 million or more followers on September 12, 2020, according to www.socialblade.com?`,
                inputs: [
                  {
                    id: 0,
                    type: TemplateInputType.TEXT,
                    validationType: ValidationType.SOCIAL,
                    placeholder:
                      TEXT_PLACEHOLDERS.INSTAGRAM_ACCOUNT,
                  },
                  {
                    id: 1,
                    type: TemplateInputType.TEXT,
                    validationType: ValidationType.WHOLE_NUMBER,
                    placeholder: `Number`,
                  },
                  {
                    id: 2,
                    type: TemplateInputType.DROPDOWN,
                    values: LIST_VALUES.AMOUNT_UNITS,
                    placeholder: `Amount Unit`,
                  },
                  {
                    id: 3,
                    type: TemplateInputType.DATESTART,
                    daysAfterDateStart: 2,
                    placeholder: `Day of Year`,
                  },
                ],
                resolutionRules: {
                  [REQUIRED]: [
                    {
                      text: `To find the results: In the header of the page. Select "Instagram" from the drop down menu. Then enter the instagram account in the search bar. Scroll down the page until you reach the section that says "Instagram Stats Summary/ User Statistics for (account named). Find the date named in the market question and get the larger number under the "Followers" section (number will not have a +/-). Settlement should be based off of this number.`,
                    },
                    {
                      text: 'If the instagram account named in the market does not exist, the market should resolve as "Invalid".',
                    }
                  ],
                },
              },
              {
                marketType: CATEGORICAL,
                question: `Instagram: Will [0] have [1] or more new posts on [2], according to www.socialblade.com?`,
                example: `Instagram: Will therock have 2 or more new posts on September 12, 2020, according to www.socialblade.com?`,
                inputs: [
                  {
                    id: 0,
                    type: TemplateInputType.TEXT,
                    validationType: ValidationType.SOCIAL,
                    placeholder:
                      TEXT_PLACEHOLDERS.INSTAGRAM_ACCOUNT,
                  },
                  {
                    id: 1,
                    type: TemplateInputType.TEXT,
                    validationType: ValidationType.WHOLE_NUMBER,
                    placeholder: `Number`,
                  },
                  {
                    id: 2,
                    type: TemplateInputType.DATESTART,
                    daysAfterDateStart: 2,
                    placeholder: `Day of Year`,
                  },
                  {
                    id: 3,
                    type: TemplateInputType.SUBSTITUTE_USER_OUTCOME,
                    placeholder: `[1] or more`,
                  },
                  {
                    id: 4,
                    type: TemplateInputType.SUBSTITUTE_USER_OUTCOME,
                    placeholder: `less than [1]`,
                  },
                ],
                resolutionRules: {
                  [REQUIRED]: [
                    {
                      text: `To find the results: In the header of the page. Select "Instagram" from the drop down menu. Then enter the instagram account in the search bar. Scroll down the page until you reach the section that says "Instagram Stats Summary/ User Statistics for (account named). Find the date named in the market question and get the number under the "Media" section, number will have a +/-, if no number value is 0. Settlement should be based off of this number.`,
                    },
                    {
                      text: 'If the instagram account named in the market does not exist, the market should resolve as "Invalid".',
                    }
                  ],
                },
              },
            ],
          },
        },
      },
    },
  },
  [CRYPTO]: {
    children: {
      [BITCOIN]: {
        templates: [
          {
            marketType: YES_NO,
            question: `Will the price of [0] open at or above [1] on [2], according to TradingView.com "[3]"?`,
            example: `Will the price of BTC/USD open at or above 8000 on December 31, 2019, according to TradingView.com "BTCUSD (crypto - Coinbase)"?`,
            inputs: [
              {
                id: 0,
                type: TemplateInputType.DROPDOWN_QUESTION_DEP,
                placeholder: `Token Pair`,
                inputDestIds: [3],
                values: LIST_VALUES.BTC_CURRENCY_PAIRS,
                inputDestValues: CRYPTO_BTC_CURRENCY_MARKETS,
              },
              {
                id: 1,
                type: TemplateInputType.TEXT,
                placeholder: `Value #`,
                validationType: ValidationType.NUMBER,
              },
              {
                id: 2,
                type: TemplateInputType.DATESTART,
                daysAfterDateStart: 1,
                placeholder: `Day of Year`,
              },
              {
                id: 3,
                type: TemplateInputType.DROPDOWN,
                defaultLabel: `Select Pair First`,
                placeholder: `Market Source`,
                values: [],
                categoryDestId: 2,
              },
            ],
            resolutionRules: {
              [REQUIRED]: [
                {
                  text: `Use ticker symbol search for token pair (ie BTCUSD), find exchange that corresponds to market question. Navigate to Full-featured daily chart, Opening price is determined on the date in the market question on tradingview.com.`,
                },
                {
                  text: `Opening price can also be found on tradingview using the hourly chart for the date in the market question at UTC (0) 00:00`,
                },
                {
                  text: `If the trading pair market isn't available on tradingview.com, refer to the actual exchange. For example, if Coinbase's tradingview.com data feed is unavailable, find the opening price on Coinbase's exchange by using the hourly candlestick chart adjusting for local timezone offset. In order to find equivalent 00:00 UTC-0 hourly candlestick for December 16th, go to hourly candelstick for 00:00 December 16th, then count backwards or forwards the number of candlesticks depending on local time zone offset. If local timezone offset is UTC -5 move back 5 candlesticks to find the Open Price for 19:00 December 15th hourly candlestick.`,
                },
              ],
            },
          },
          {
            marketType: YES_NO,
            question: `Will the price of [0], exceed [1] anytime between the open of [2] and close of [3], according to TradingView.com "[4]"?`,
            example: `Will the price of BTC/USD exceed 8000 anytime between the open of September 1, 2019 and close of December 31, 2019, according to TradingView.com "BTCUSD (crypto - Coinbase)"?`,
            inputs: [
              {
                id: 0,
                type: TemplateInputType.DROPDOWN_QUESTION_DEP,
                placeholder: `Token Pair`,
                inputDestIds: [4],
                values: LIST_VALUES.BTC_CURRENCY_PAIRS,
                inputDestValues: CRYPTO_BTC_CURRENCY_MARKETS,
              },
              {
                id: 1,
                type: TemplateInputType.TEXT,
                placeholder: `Value #`,
                validationType: ValidationType.NUMBER,
              },
              {
                id: 2,
                type: TemplateInputType.DATESTART,
                daysAfterDateStart: 1,
                placeholder: `Day of Year`,
              },
              {
                id: 3,
                dateAfterId: 2,
                type: TemplateInputType.DATEYEAR,
                placeholder: `Day of Year`,
              },
              {
                id: 4,
                type: TemplateInputType.DROPDOWN,
                defaultLabel: `Select Pair First`,
                placeholder: `Market Source`,
                values: [],
                categoryDestId: 2,
              },
            ],
            resolutionRules: {
              [REQUIRED]: [
                {
                  text: `Use ticker symbol search for token pair (ie BTCUSD), find exchange that corresponds to market question. Navigate to Full-featured daily chart, Opening price is determined on the date in the market question on tradingview.com.`,
                },
                {
                  text: `Opening price can also be found on tradingview using the hourly chart for the date in the market question at UTC (0) 00:00`,
                },
                {
                  text: `If the trading pair market isn't available on tradingview.com, refer to the actual exchange. For example, if Coinbase's tradingview.com data feed is unavailable, find the opening price on Coinbase's exchange by using the hourly candlestick chart adjusting for local timezone offset. In order to find equivalent 00:00 UTC-0 hourly candlestick for December 16th, go to hourly candelstick for 00:00 December 16th, then count backwards or forwards the number of candlesticks depending on local time zone offset. If local timezone offset is UTC -5 move back 5 candlesticks to find the Open Price for 19:00 December 15th hourly candlestick.`,
                },
              ],
            },
          },
          {
            marketType: SCALAR,
            question: `What price will [0] open at on [1], according to TradingView.com "[2]"?`,
            example: `What price will BTC/USD open at on December 31, 2019, according to TradingView.com for "BTCUSD (crypto - Coinbase)"?`,
            denomination: 'Price',
            inputs: [
              {
                id: 0,
                type: TemplateInputType.DROPDOWN_QUESTION_DEP,
                placeholder: `Token Pair`,
                inputDestIds: [2],
                values: LIST_VALUES.BTC_CURRENCY_PAIRS,
                inputDestValues: CRYPTO_BTC_CURRENCY_MARKETS,
              },
              {
                id: 1,
                type: TemplateInputType.DATESTART,
                daysAfterDateStart: 1,
                placeholder: `Day of Year`,
              },
              {
                id: 2,
                type: TemplateInputType.DROPDOWN,
                defaultLabel: `Select Pair First`,
                placeholder: `Market Source`,
                values: [],
                categoryDestId: 2,
              },
            ],
            resolutionRules: {
              [REQUIRED]: [
                {
                  text: `Use ticker symbol search for token pair (ie BTCUSD), find exchange that corresponds to market question. Navigate to Full-featured daily chart, Opening price is determined on the date in the market question on tradingview.com.`,
                },
                {
                  text: `Opening price can also be found on tradingview using the hourly chart for the date in the market question at UTC (0) 00:00`,
                },
                {
                  text: `If the trading pair market isn't available on tradingview.com, refer to the actual exchange. For example, if Coinbase's tradingview.com data feed is unavailable, find the opening price on Coinbase's exchange by using the hourly candlestick chart adjusting for local timezone offset. In order to find equivalent 00:00 UTC-0 hourly candlestick for December 16th, go to hourly candelstick for 00:00 December 16th, then count backwards or forwards the number of candlesticks depending on local time zone offset. If local timezone offset is UTC -5 move back 5 candlesticks to find the Open Price for 19:00 December 15th hourly candlestick.`,
                },
              ],
            },
          },
        ],
      },
      [ETHEREUM]: {
        templates: [
          {
            marketType: YES_NO,
            question: `Will the price of [0] open at or above [1] on [2], according to TradingView.com "[3]"?`,
            example: `Will the price of ETH/USD open at or above 800 on December 31, 2020, according to TradingView.com "ETHUSD (crypto - Coinbase)"?`,
            inputs: [
              {
                id: 0,
                type: TemplateInputType.DROPDOWN_QUESTION_DEP,
                placeholder: `Token Pair`,
                inputDestIds: [3],
                values: LIST_VALUES.ETH_CURRENCY_PAIRS,
                inputDestValues: CRYPTO_ETH_CURRENCY_MARKETS,
              },
              {
                id: 1,
                type: TemplateInputType.TEXT,
                placeholder: `Value #`,
                validationType: ValidationType.NUMBER,
              },
              {
                id: 2,
                type: TemplateInputType.DATESTART,
                daysAfterDateStart: 1,
                placeholder: `Day of Year`,
              },
              {
                id: 3,
                type: TemplateInputType.DROPDOWN,
                defaultLabel: `Select Pair First`,
                placeholder: `Market Source`,
                values: [],
                categoryDestId: 2,
              },
            ],
            resolutionRules: {
              [REQUIRED]: [
                {
                  text: `Use ticker symbol search for token pair (ie ETHUSD), find exchange that corresponds to market question. Navigate to Full-featured daily chart, Opening price is determined on the date in the market question on tradingview.com.`,
                },
                {
                  text: `Opening price can also be found on tradingview using the hourly chart for the date in the market question at UTC (0) 00:00`,
                },
                {
                  text: `If the trading pair market isn't available on tradingview.com, refer to the actual exchange. For example, if Coinbase's tradingview.com data feed is unavailable, find the opening price on Coinbase's exchange by using the hourly candlestick chart adjusting for local timezone offset. In order to find equivalent 00:00 UTC-0 hourly candlestick for December 16th, go to hourly candelstick for 00:00 December 16th, then count backwards or forwards the number of candlesticks depending on local time zone offset. If local timezone offset is UTC -5 move back 5 candlesticks to find the Open Price for 19:00 December 15th hourly candlestick.`,
                },
              ],
            },
          },
          {
            marketType: YES_NO,
            question: `Will the price of [0], exceed [1] anytime between the open of [2] and close of [3], according to TradingView.com "[4]"?`,
            example: `Will the price of ETH/USD exceed 800 anytime between the open of September 1, 2020 and close of December 31, 2020, according to TradingView.com "ETHUSD (crypto - Coinbase)"?`,
            inputs: [
              {
                id: 0,
                type: TemplateInputType.DROPDOWN_QUESTION_DEP,
                placeholder: `Token Pair`,
                inputDestIds: [4],
                values: LIST_VALUES.ETH_CURRENCY_PAIRS,
                inputDestValues: CRYPTO_ETH_CURRENCY_MARKETS,
              },
              {
                id: 1,
                type: TemplateInputType.TEXT,
                placeholder: `Value #`,
                validationType: ValidationType.NUMBER,
              },
              {
                id: 2,
                type: TemplateInputType.DATESTART,
                daysAfterDateStart: 1,
                placeholder: `Day of Year`,
              },
              {
                id: 3,
                dateAfterId: 2,
                type: TemplateInputType.DATEYEAR,
                placeholder: `Day of Year`,
              },
              {
                id: 4,
                type: TemplateInputType.DROPDOWN,
                defaultLabel: `Select Pair First`,
                placeholder: `Market Source`,
                values: [],
                categoryDestId: 2,
              },
            ],
            resolutionRules: {
              [REQUIRED]: [
                {
                  text: `Use ticker symbol search for token pair (ie ETHUSD), find exchange that corresponds to market question. Navigate to Full-featured daily chart, Opening price is determined on the date in the market question on tradingview.com.`,
                },
                {
                  text: `Opening price can also be found on tradingview using the hourly chart for the date in the market question at UTC (0) 00:00`,
                },
                {
                  text: `If the trading pair market isn't available on tradingview.com, refer to the actual exchange. For example, if Coinbase's tradingview.com data feed is unavailable, find the opening price on Coinbase's exchange by using the hourly candlestick chart adjusting for local timezone offset. In order to find equivalent 00:00 UTC-0 hourly candlestick for December 16th, go to hourly candelstick for 00:00 December 16th, then count backwards or forwards the number of candlesticks depending on local time zone offset. If local timezone offset is UTC -5 move back 5 candlesticks to find the Open Price for 19:00 December 15th hourly candlestick.`,
                },
              ],
            },
          },
          {
            marketType: SCALAR,
            question: `What price will [0] open at on [1], according to TradingView.com "[2]"?`,
            example: `What price will ETH/USD open at on December 31, 2020, according to TradingView.com for "ETHUSD (crypto - Coinbase)"?`,
            denomination: 'Price',
            inputs: [
              {
                id: 0,
                type: TemplateInputType.DROPDOWN_QUESTION_DEP,
                placeholder: `Token Pair`,
                inputDestIds: [2],
                values: LIST_VALUES.ETH_CURRENCY_PAIRS,
                inputDestValues: CRYPTO_ETH_CURRENCY_MARKETS,
              },
              {
                id: 1,
                type: TemplateInputType.DATESTART,
                daysAfterDateStart: 1,
                placeholder: `Day of Year`,
              },
              {
                id: 2,
                type: TemplateInputType.DROPDOWN,
                defaultLabel: `Select Pair First`,
                placeholder: `Market Source`,
                values: [],
                categoryDestId: 2,
              },
            ],
            resolutionRules: {
              [REQUIRED]: [
                {
                  text: `Use ticker symbol search for token pair (ie ETHUSD), find exchange that corresponds to market question. Navigate to Full-featured daily chart, Opening price is determined on the date in the market question on tradingview.com.`,
                },
                {
                  text: `Opening price can also be found on tradingview using the hourly chart for the date in the market question at UTC (0) 00:00`,
                },
                {
                  text: `If the trading pair market isn't available on tradingview.com, refer to the actual exchange. For example, if Coinbase's tradingview.com data feed is unavailable, find the opening price on Coinbase's exchange by using the hourly candlestick chart adjusting for local timezone offset. In order to find equivalent 00:00 UTC-0 hourly candlestick for December 16th, go to hourly candelstick for 00:00 December 16th, then count backwards or forwards the number of candlesticks depending on local time zone offset. If local timezone offset is UTC -5 move back 5 candlesticks to find the Open Price for 19:00 December 15th hourly candlestick.`,
                },
              ],
            },
          },
        ],
      },
      [LITECOIN]: {
        templates: [
          {
            marketType: YES_NO,
            question: `Will the price of [0] open at or above [1] on [2], according to TradingView.com "[3]"?`,
            example: `Will the price of LTC/USD open at or above 8000 on December 31, 2020, according to TradingView.com "LTCUSD (crypto - Coinbase)"?`,
            inputs: [
              {
                id: 0,
                type: TemplateInputType.DROPDOWN_QUESTION_DEP,
                placeholder: `Token Pair`,
                inputDestIds: [3],
                values: LIST_VALUES.LTC_CURRENCY_PAIRS,
                inputDestValues: CRYPTO_LTC_CURRENCY_MARKETS,
              },
              {
                id: 1,
                type: TemplateInputType.TEXT,
                placeholder: `Value #`,
                validationType: ValidationType.NUMBER,
              },
              {
                id: 2,
                type: TemplateInputType.DATESTART,
                daysAfterDateStart: 1,
                placeholder: `Day of Year`,
              },
              {
                id: 3,
                type: TemplateInputType.DROPDOWN,
                defaultLabel: `Select Pair First`,
                placeholder: `Market Source`,
                values: [],
                categoryDestId: 2,
              },
            ],
            resolutionRules: {
              [REQUIRED]: [
                {
                  text: `Use ticker symbol search for token pair (ie LTCUSD), find exchange that corresponds to market question. Navigate to Full-featured daily chart, Opening price is determined on the date in the market question on tradingview.com.`,
                },
                {
                  text: `Opening price can also be found on tradingview using the hourly chart for the date in the market question at UTC (0) 00:00`,
                },
                {
                  text: `If the trading pair market isn't available on tradingview.com, refer to the actual exchange. For example, if Coinbase's tradingview.com data feed is unavailable, find the opening price on Coinbase's exchange by using the hourly candlestick chart adjusting for local timezone offset. In order to find equivalent 00:00 UTC-0 hourly candlestick for December 16th, go to hourly candelstick for 00:00 December 16th, then count backwards or forwards the number of candlesticks depending on local time zone offset. If local timezone offset is UTC -5 move back 5 candlesticks to find the Open Price for 19:00 December 15th hourly candlestick.`,
                },
              ],
            },
          },
          {
            marketType: YES_NO,
            question: `Will the price of [0], exceed [1] anytime between the open of [2] and close of [3], according to TradingView.com "[4]"?`,
            example: `Will the price of LTC/USD exceed 8000 anytime between the open of September 1, 2020 and close of December 31, 2020, according to TradingView.com "LTCUSD (crypto - Coinbase)"?`,
            inputs: [
              {
                id: 0,
                type: TemplateInputType.DROPDOWN_QUESTION_DEP,
                placeholder: `Token Pair`,
                inputDestIds: [4],
                values: LIST_VALUES.LTC_CURRENCY_PAIRS,
                inputDestValues: CRYPTO_LTC_CURRENCY_MARKETS,
              },
              {
                id: 1,
                type: TemplateInputType.TEXT,
                placeholder: `Value #`,
                validationType: ValidationType.NUMBER,
              },
              {
                id: 2,
                type: TemplateInputType.DATESTART,
                daysAfterDateStart: 1,
                placeholder: `Day of Year`,
              },
              {
                id: 3,
                dateAfterId: 2,
                type: TemplateInputType.DATEYEAR,
                placeholder: `Day of Year`,
              },
              {
                id: 4,
                type: TemplateInputType.DROPDOWN,
                defaultLabel: `Select Pair First`,
                placeholder: `Market Source`,
                values: [],
                categoryDestId: 2,
              },
            ],
            resolutionRules: {
              [REQUIRED]: [
                {
                  text: `Use ticker symbol search for token pair (ie LTCUSD), find exchange that corresponds to market question. Navigate to Full-featured daily chart, Opening price is determined on the date in the market question on tradingview.com.`,
                },
                {
                  text: `Opening price can also be found on tradingview using the hourly chart for the date in the market question at UTC (0) 00:00`,
                },
                {
                  text: `If the trading pair market isn't available on tradingview.com, refer to the actual exchange. For example, if Coinbase's tradingview.com data feed is unavailable, find the opening price on Coinbase's exchange by using the hourly candlestick chart adjusting for local timezone offset. In order to find equivalent 00:00 UTC-0 hourly candlestick for December 16th, go to hourly candelstick for 00:00 December 16th, then count backwards or forwards the number of candlesticks depending on local time zone offset. If local timezone offset is UTC -5 move back 5 candlesticks to find the Open Price for 19:00 December 15th hourly candlestick.`,
                },
              ],
            },
          },
          {
            marketType: SCALAR,
            question: `What price will [0] open at on [1], according to TradingView.com "[2]"?`,
            example: `What price will LTC/USD open at on December 31, 2020, according to TradingView.com for "LTCUSD (crypto - Coinbase)"?`,
            denomination: 'Price',
            inputs: [
              {
                id: 0,
                type: TemplateInputType.DROPDOWN_QUESTION_DEP,
                placeholder: `Token Pair`,
                inputDestIds: [2],
                values: LIST_VALUES.LTC_CURRENCY_PAIRS,
                inputDestValues: CRYPTO_LTC_CURRENCY_MARKETS,
              },
              {
                id: 1,
                type: TemplateInputType.DATESTART,
                daysAfterDateStart: 1,
                placeholder: `Day of Year`,
              },
              {
                id: 2,
                type: TemplateInputType.DROPDOWN,
                defaultLabel: `Select Pair First`,
                placeholder: `Market Source`,
                values: [],
                categoryDestId: 2,
              },
            ],
            resolutionRules: {
              [REQUIRED]: [
                {
                  text: `Use ticker symbol search for token pair (ie LTCUSD), find exchange that corresponds to market question. Navigate to Full-featured daily chart, Opening price is determined on the date in the market question on tradingview.com.`,
                },
                {
                  text: `Opening price can also be found on tradingview using the hourly chart for the date in the market question at UTC (0) 00:00`,
                },
                {
                  text: `If the trading pair market isn't available on tradingview.com, refer to the actual exchange. For example, if Coinbase's tradingview.com data feed is unavailable, find the opening price on Coinbase's exchange by using the hourly candlestick chart adjusting for local timezone offset. In order to find equivalent 00:00 UTC-0 hourly candlestick for December 16th, go to hourly candelstick for 00:00 December 16th, then count backwards or forwards the number of candlesticks depending on local time zone offset. If local timezone offset is UTC -5 move back 5 candlesticks to find the Open Price for 19:00 December 15th hourly candlestick.`,
                },
              ],
            },
          },
        ],
      },
    },
  },
  [MEDICAL]: {
    templates: [
      {
        marketType: YES_NO,
        question: `Will there be [0] or more total confirmed [1] Coronavirus (Covid-19) in [2] by [3] according to https://www.worldometers.info/coronavirus/?`,
        example: `Will there be 3000000 or more total confirmed cases of Coronavirus (Covid-19) in the world by July 15, 2020 according to https://www.worldometers.info/coronavirus/?`,
        inputs: [
          {
            id: 0,
            type: TemplateInputType.TEXT,
            validationType: ValidationType.WHOLE_NUMBER,
            placeholder: 'Whole #',
          },
          {
            id: 1,
            type: TemplateInputType.DROPDOWN,
            placeholder: `Case/Death`,
            values: LIST_VALUES.MEDICAL_CASE_DEATH,
          },
          {
            id: 2,
            type: TemplateInputType.DROPDOWN,
            placeholder: `Countries`,
            values: LIST_VALUES.MEDICAL_COUNTRIES,
            categoryDestId: 1,
          },
          {
            id: 3,
            type: TemplateInputType.DATESTART,
            daysAfterDateStart: 2,
            placeholder: `Day of Year`,
          },
        ],
        resolutionRules: {
          [REQUIRED]: [
            {
              text: `World Cases: Settlement is based off of the https://www.worldometers.info/coronavirus/ website.  To find the Total number of confirmed World cases, go to the Total Case (linear scale) chart.  Move your mouse to the date named in the market question and that number is to be used for settlement purposes.  To find the Total number of  World deaths, go to the Total deaths (linear scale) chart.  Move your mouse to the date named in the market question and that number is to be used for settlement purposes.`,
            },
            {
              text: `Country Cases: To find the Total cases or deaths for a specific country named in the market question go to https://www.worldometers.info/coronavirus/ website and scroll down the page until you find the list of countries.  Select the country you want.  On that country’s information page, scroll down until you find the corresponding chart needed for the market question. For example, to find the total amount of confirmed cases in the United States, go to the Total Case (linear scale) chart.  Move your mouse to the date named in the market question and that number is to be used for settlement purposes.  To find the Total number of deaths for that country, go to the Total deaths (linear scale) chart.  Move your mouse to the date named in the market question and that number is to be used for settlement purposes.`,
            },
          ],
        },
      },
      {
        marketType: YES_NO,
        question: `Will the FDA approve a vaccine for Coronavirus (Covid-19) by [0]?`,
        example: `Will the FDA approve a vaccine for Coronavirus (Covid-19) by November 15, 2020?`,
        inputs: [
          {
            id: 0,
            type: TemplateInputType.DATESTART,
            daysAfterDateStart: 2,
            placeholder: `Day of Year`,
          },
        ],
        resolutionRules: {},
      },
      {
        marketType: YES_NO,
        question: `Will there be [0] or more total [1] Coronavirus (Covid-19) in US State: [2] by [3] according to https://covidtracking.com/data/?`,
        example: `Will there be 1000 or more total Cases of Coronavirus (Covid-19) in US State: Georgia by May 3, 2020 according to https://covidtracking.com/data/?`,
        inputs: [
          {
            id: 0,
            type: TemplateInputType.TEXT,
            validationType: ValidationType.WHOLE_NUMBER,
            placeholder: 'Whole #',
          },
          {
            id: 1,
            type: TemplateInputType.DROPDOWN,
            placeholder: `Case/Death`,
            values: LIST_VALUES.MEDICAL_CASE_DEATH,
          },
          {
            id: 2,
            type: TemplateInputType.DROPDOWN,
            placeholder: `US States`,
            values: LIST_VALUES.US_STATES,
            categoryDestId: 1,
          },
          {
            id: 3,
            type: TemplateInputType.DATESTART,
            daysAfterDateStart: 2,
            placeholder: `Day of Year`,
          },
        ],
        resolutionRules: {
          [REQUIRED]: [
            {
              text: `Cases: Settlement is based of the https://covidtracking.com/data/ website. To find the Total number of positive cases for a US State. You must find the State you are searching for and click on that State, to go to that State's details, Scroll down until you see history. Look for the specific date mentioned in the market question and scroll over until you find "Positive" column and use that number.`,
            },
            {
              text: `Deaths: Settlement is based of the https://covidtracking.com/data/ website. To find the Total number of deaths from Covid-19 for a US State. You must find the State you are searching for and click on that State, to go to that State's details, Scroll down until you see history. Look for the specific date mentioned in the market question and scroll over until you find "Deaths" column and use that number.`,
            },
          ],
        },
      },
      {
        marketType: CATEGORICAL,
        question: `Which of these countries will have the highest amount of total confirmed [0] Coronavirus (Covid-19) by [1] according to https://www.worldometers.info/coronavirus/#countries?`,
        example: `Which of these countries will have the highest amount of total confirmed cases of Coronavirus (Covid-19) by July 20, 2020 according to https://www.worldometers.info/coronavirus/#countries?`,
        inputs: [
          {
            id: 0,
            type: TemplateInputType.DROPDOWN,
            placeholder: `Case/Death`,
            values: LIST_VALUES.MEDICAL_CASE_DEATH,
          },
          {
            id: 1,
            type: TemplateInputType.DATESTART,
            daysAfterDateStart: 2,
            placeholder: `Day of Year`,
          },
          {
            id: 2,
            type: TemplateInputType.USER_DROPDOWN_OUTCOME,
            placeholder: `Select Country`,
            values: LIST_VALUES.MEDICAL_COUNTRIES_ONLY,
          },
        ],
        resolutionRules: {
          [REQUIRED]: [
            {
              text: `Country Cases: To find the Total cases or deaths for a specific country named in the market question go to https://www.worldometers.info/coronavirus/ website and scroll down the page until you find the list of countries.  Select the country you want.  On that country’s information page, scroll down until you find the corresponding chart needed for the market question. For example, to find the total amount of confirmed cases in the United States, go to the Total Case (linear scale) chart.  Move your mouse to the date named in the market question and that number is to be used for settlement purposes.  To find the Total number of deaths for that country, go to the Total deaths (linear scale) chart.  Move your mouse to the date named in the market question and that number is to be used for settlement purposes.`,
            },
          ],
        },
      },
    ],
  },
};<|MERGE_RESOLUTION|>--- conflicted
+++ resolved
@@ -73,7 +73,6 @@
   TENNIS,
   TEXT_PLACEHOLDERS,
   TV_MOVIES,
-<<<<<<< HEAD
   US_POLITICS,
   ValidationType,
   WEEK_NO,
@@ -81,11 +80,9 @@
   WNBA,
   WORLD,
   YEAR,
-=======
   SOCIAL_MEDIA,
   TWITTER,
   INSTAGRAM,
->>>>>>> ad04fec4
 } from './templates-template';
 
 const YES_NO = 'YesNo';
