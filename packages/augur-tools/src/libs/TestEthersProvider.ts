--- conflicted
+++ resolved
@@ -4,11 +4,8 @@
 import { createSeed } from './ganache';
 import { makeProvider } from './LocalAugur';
 import { Account } from '../constants';
-<<<<<<< HEAD
 import { EthersProvider } from '@augurproject/ethersjs-provider';
-=======
 import { buildConfig } from '@augurproject/artifacts';
->>>>>>> 70737a11
 
 export class TestEthersProvider extends EthersProvider {
   constructor(
