--- conflicted
+++ resolved
@@ -38,13 +38,8 @@
     const dependencies = await makeGSNDependencies(
       provider,
       signer,
-<<<<<<< HEAD
-      addresses.AugurWalletRegistry,
-      addresses.EthExchange,
-=======
-      config.addresses.Cash,
-      new BigNumber(0),
->>>>>>> 70737a11
+      config.addresses.AugurWalletRegistry,
+      config.addresses.EthExchange,
       null,
       account.publicKey,
     );
