import {
  Augur,
  Connectors,
  Getters,
  PlaceTradeDisplayParams,
  SimulateTradeData,
  CreateScalarMarketParams,
  CreateYesNoMarketParams,
  CreateCategoricalMarketParams,
} from "@augurproject/sdk";
import { ContractInterfaces } from "@augurproject/core";
import { EthersProvider } from "@augurproject/ethersjs-provider";
import { makeDependencies, makeGnosisDependencies, makeSigner } from "./blockchain";
import { Account } from "../constants";
import { ContractAddresses } from "@augurproject/artifacts";
import { BigNumber } from "bignumber.js";
import { formatBytes32String } from "ethers/utils";
import { IGnosisRelayAPI } from "@augurproject/gnosis-relay-api";
import { ContractDependenciesGnosis } from "contract-dependencies-gnosis/build";
import { GnosisSafe } from "@augurproject/core/build/libraries/GenericContractInterfaces";


const NULL_ADDRESS = "0x0000000000000000000000000000000000000000";
const ETERNAL_APPROVAL_VALUE = new BigNumber("0xffffffffffffffffffffffffffffffffffffffffffffffffffffffffffffffff"); // 2^256 - 1

export class ContractAPI {
  static async userWrapper(account: Account, provider: EthersProvider, addresses: ContractAddresses, connector: Connectors.SEOConnector = undefined, gnosisRelay: IGnosisRelayAPI = undefined) {
    const signer = await makeSigner(account, provider);
    const dependencies = makeGnosisDependencies(provider, gnosisRelay, signer, NULL_ADDRESS, new BigNumber(0), null, account.publicKey);
    const augur = await Augur.create(provider, dependencies, addresses, connector, gnosisRelay, true);

    return new ContractAPI(augur, provider, dependencies, account);
  }

  constructor(
    readonly augur: Augur,
    readonly provider: EthersProvider,
    readonly dependencies: ContractDependenciesGnosis,
    public account: Account
  ) {}

  async approveCentralAuthority(): Promise<void> {
    const authority = this.augur.addresses.Augur;
    await this.augur.contracts.cash.approve(authority, new BigNumber(2).pow(256).minus(new BigNumber(1)));
  }

  async createYesNoMarket(params: CreateYesNoMarketParams): Promise<ContractInterfaces.Market> {
    await this.marketFauceting();
    return this.augur.createYesNoMarket(params);
  }

  async createCategoricalMarket(params: CreateCategoricalMarketParams): Promise<ContractInterfaces.Market> {
    await this.marketFauceting();
    return this.augur.createCategoricalMarket(params);
  }

  async createScalarMarket(params: CreateScalarMarketParams): Promise<ContractInterfaces.Market> {
    await this.marketFauceting();
    return this.augur.createScalarMarket(params);
  }

  async marketFauceting() {
    const marketCreationFee = await this.augur.contracts.universe.getOrCacheValidityBond_();
    const repBond = await this.augur.contracts.universe.getOrCacheMarketRepBond_();
    await this.faucet(marketCreationFee);
<<<<<<< HEAD
    await this.repFaucet(repBond);
=======
    return this.augur.createYesNoMarket(params);
>>>>>>> 2c5764b6
  }

  async createReasonableYesNoMarket(): Promise<ContractInterfaces.Market> {
    const time = this.augur.contracts.getTime();
    const currentTimestamp = (await time.getTimestamp_()).toNumber();

    return this.createYesNoMarket({
      endTime: new BigNumber(currentTimestamp + 30 * 24 * 60 * 60),
      feePerCashInAttoCash: new BigNumber(10).pow(16),
      affiliateFeeDivisor: new BigNumber(25),
      designatedReporter: this.account.publicKey,
      extraInfo: JSON.stringify({categories: [" "], description: "description"}),
    });
  }

  async createReasonableMarket(outcomes: string[]): Promise<ContractInterfaces.Market> {
    const time = this.augur.contracts.getTime();
    const currentTimestamp = (await time.getTimestamp_()).toNumber();

    return this.createCategoricalMarket({
      endTime: new BigNumber(currentTimestamp + 30 * 24 * 60 * 60),
      feePerCashInAttoCash: new BigNumber(10).pow(16),
      affiliateFeeDivisor: new BigNumber(25),
      designatedReporter: this.account.publicKey,
      extraInfo: JSON.stringify({categories: [" "], description: "description"}),
      outcomes,
    });
  }

  async createReasonableScalarMarket(): Promise<ContractInterfaces.Market> {
    const time = this.augur.contracts.getTime();
    const currentTimestamp = (await time.getTimestamp_()).toNumber();
    const minPrice = new BigNumber(50).multipliedBy(new BigNumber(10).pow(18));
    const maxPrice = new BigNumber(250).multipliedBy(new BigNumber(10).pow(18));

    return this.createScalarMarket({
      endTime: new BigNumber(currentTimestamp + 30 * 24 * 60 * 60),
      feePerCashInAttoCash: new BigNumber(10).pow(16),
      affiliateFeeDivisor: new BigNumber(25),
      designatedReporter: this.account.publicKey,
      extraInfo: JSON.stringify({categories: [" "], description: "description", _scalarDenomination: "scalar denom 1"}),
      numTicks: new BigNumber(20000),
      prices: [minPrice, maxPrice],
    });
  }

  async placeOrder(
    market: string,
    type: BigNumber,
    numShares: BigNumber,
    price: BigNumber,
    outcome: BigNumber,
    betterOrderID: string,
    worseOrderID: string,
    tradeGroupID: string
  ): Promise<string> {

    if (type.isEqualTo(0)) { // BID
      const cost = numShares.multipliedBy(price);
      await this.faucet(cost);
    } else if (type.isEqualTo(1)) { // ASK
      const m = await this.getMarketContract(market);
      const numTicks = await m.getNumTicks_();
      const cost = numTicks.plus(price.multipliedBy(-1)).multipliedBy(numShares);
      await this.faucet(cost);
    } else {
      throw Error(`Invalid order type ${type.toString()}`);
    }

    const events = await this.augur.contracts.createOrder.publicCreateOrder(
      type,
      numShares,
      price,
      market,
      outcome,
      betterOrderID,
      worseOrderID,
      tradeGroupID,
      false,
      NULL_ADDRESS
    );

    let orderId = "";
    for (const ev of events) {
      if (ev.name === "OrderEvent") {
        interface HasOrderId {
          orderId: string;
        }
        orderId = (ev.parameters as HasOrderId).orderId;
      }
    }

    return orderId;
  }

  async simplePlaceOrder(
    market: string,
    type: BigNumber,
    numShares: BigNumber,
    price: BigNumber,
    outcome: BigNumber): Promise<string> {
    return this.placeOrder(market, type, numShares, price, outcome, formatBytes32String(''), formatBytes32String(''), formatBytes32String('42'));
  }

  async fillOrder(orderId: string, numShares: BigNumber, tradeGroupId: string, cost?: BigNumber) {
    if (cost) {
      await this.faucet(cost);
    }
    await this.augur.contracts.fillOrder.publicFillOrder(orderId, numShares, formatBytes32String(tradeGroupId), false, NULL_ADDRESS);
  }

  async setOrderPrice(orderId: string, price: BigNumber, betterOrderId: string, worseOrderId: string): Promise<void> {
    await this.augur.contracts.orders.setOrderPrice(orderId, price, betterOrderId, worseOrderId);
  }

  async takeBestOrder(marketAddress: string, type: BigNumber, numShares: BigNumber, price: BigNumber, outcome: BigNumber, tradeGroupID: string): Promise<void> {
    const cost = numShares.multipliedBy(price);
    await this.faucet(cost);
    const bestPriceAmount = await this.augur.contracts.trade.publicFillBestOrder_(type, marketAddress, outcome, numShares, price, tradeGroupID, new BigNumber(3), false, NULL_ADDRESS, NULL_ADDRESS);
    if (bestPriceAmount === new BigNumber(0)) {
      throw new Error("Could not take best Order");
    }

    await this.augur.contracts.trade.publicFillBestOrder(type, marketAddress, outcome, numShares, price, tradeGroupID, new BigNumber(3), false, NULL_ADDRESS, NULL_ADDRESS);
  }

  async cancelOrder(orderID: string): Promise<void> {
    await this.augur.contracts.cancelOrder.cancelOrder(orderID);
  }

  async placeTrade(params: PlaceTradeDisplayParams): Promise<void> {
    const price = params.direction === 0 ? params.displayPrice : params.numTicks.minus(params.displayPrice);
    const cost = params.displayAmount.multipliedBy(price).multipliedBy(10**18);
    await this.faucet(cost);
    await this.augur.trade.placeTrade(params);
  }

  async simulateTrade(params: PlaceTradeDisplayParams): Promise<SimulateTradeData> {
    return this.augur.trade.simulateTrade(params);
  }

  async placeBasicYesNoTrade(direction: 0 | 1, market: ContractInterfaces.Market, outcome: 0 | 1 | 2 | 3 | 4 | 5 | 6 | 7, displayAmount: BigNumber, displayPrice: BigNumber, displayShares: BigNumber): Promise<void> {
    await this.placeTrade({
      direction,
      market: market.address,
      numTicks: await market.getNumTicks_(),
      numOutcomes: await market.getNumberOfOutcomes_() as unknown as 3 | 4 | 5 | 6 | 7 | 8,
      outcome,
      tradeGroupId: formatBytes32String("42"),
      ignoreShares: false,
      affiliateAddress: NULL_ADDRESS,
      kycToken: NULL_ADDRESS,
      doNotCreateOrders: false,
      displayMinPrice: new BigNumber(0),
      displayMaxPrice: new BigNumber(1),
      displayAmount,
      displayPrice,
      displayShares,
    });
  }

  async simulateBasicYesNoTrade(direction: 0 | 1, market: ContractInterfaces.Market, outcome: 0 | 1 | 2 | 3 | 4 | 5 | 6 | 7, displayAmount: BigNumber, displayPrice: BigNumber, displayShares: BigNumber): Promise<SimulateTradeData> {
    return this.simulateTrade({
      direction,
      market: market.address,
      numTicks: await market.getNumTicks_(),
      numOutcomes: await market.getNumberOfOutcomes_() as unknown as 3 | 4 | 5 | 6 | 7 | 8,
      outcome,
      tradeGroupId: formatBytes32String("42"),
      ignoreShares: false,
      affiliateAddress: NULL_ADDRESS,
      kycToken: NULL_ADDRESS,
      doNotCreateOrders: false,
      displayMinPrice: new BigNumber(0),
      displayMaxPrice: new BigNumber(1),
      displayAmount,
      displayPrice,
      displayShares,
    });
  }

  async claimTradingProceeds(market: ContractInterfaces.Market, shareholder: string, affiliateAddress: string = "0x0000000000000000000000000000000000000000"): Promise<void> {
    await this.augur.contracts.claimTradingProceeds.claimTradingProceeds(market.address, shareholder, affiliateAddress);
  }

  async getOrderPrice(orderID: string): Promise<BigNumber> {
    const price = await this.augur.contracts.orders.getPrice_(orderID);
    if (price.toNumber() === 0) {
      throw new Error("Unable to get order price");
    }
    return price;
  }

  getOrderAmount(orderID: string): Promise<BigNumber> {
    return this.augur.contracts.orders.getAmount_(orderID);
  }

  async getBestOrderId(type: BigNumber, market: string, outcome: BigNumber): Promise<string> {
    const orderID = await this.augur.contracts.orders.getBestOrderId_(type, market, outcome, NULL_ADDRESS);
    if (!orderID) {
      throw new Error("Unable to get order price");
    }
    return orderID;
  }

  async buyCompleteSets(market: ContractInterfaces.Market, amount: BigNumber): Promise<void> {
    const numTicks = await market.getNumTicks_();
    const cashValue = amount.multipliedBy(numTicks);
    await this.faucet(cashValue);
    await this.augur.contracts.completeSets.publicBuyCompleteSets(market.address, amount);
  }

  async sellCompleteSets(market: ContractInterfaces.Market, amount: BigNumber): Promise<void> {
    await this.augur.contracts.completeSets.publicSellCompleteSets(market.address, amount);
  }

  async contribute(market: ContractInterfaces.Market, payoutNumerators: BigNumber[], amount: BigNumber, description: string = ""): Promise<void> {
    await this.repFaucet(amount.times(1e9)); // make sure you have the REP you're trying to contribute
    await market.contribute(payoutNumerators, amount, description);
  }

  async contributeToTentative(market: ContractInterfaces.Market, payoutNumerators: BigNumber[], amount: BigNumber, description: string = ""): Promise<void> {
    await market.contributeToTentative(payoutNumerators, amount, description);
  }

  // TODO Update this to handle case where crowdsourcer is 0 address (hasn't gotten any contributions)
  async getRemainingToFill(market: ContractInterfaces.Market, payoutNumerators: BigNumber[]): Promise<BigNumber> {
    const payoutDistributionHash = await this.derivePayoutDistributionHash(market, payoutNumerators);
    const crowdsourcerAddress = await market.getCrowdsourcer_(payoutDistributionHash);
    const crowdsourcer = this.augur.contracts.getReportingParticipant(crowdsourcerAddress);
    return crowdsourcer.getRemainingToFill_();
  }

  async getCrowdsourcerDisputeBond(market: ContractInterfaces.Market, payoutNumerators: BigNumber[]): Promise<BigNumber> {
    const payoutDistributionHash = await this.derivePayoutDistributionHash(market, payoutNumerators);
    const crowdsourcerAddress = await market.getCrowdsourcer_(payoutDistributionHash);
    if (crowdsourcerAddress === "0") {
      const totalStake = await market.getParticipantStake_();
      return totalStake.times(2);
    }
    const crowdsourcer = this.augur.contracts.getReportingParticipant(crowdsourcerAddress);
    const remaining = await crowdsourcer.getRemainingToFill_();
    return remaining;
  }

  async derivePayoutDistributionHash(market: ContractInterfaces.Market, payoutNumerators: BigNumber[]): Promise<string> {
    return market.derivePayoutDistributionHash_(payoutNumerators);
  }

  async isForking(): Promise<boolean> {
    return this.augur.contracts.universe.isForking_();
  }

  async getDisputeThresholdForFork_(): Promise<BigNumber> {
    return this.augur.contracts.universe.getDisputeThresholdForFork_();
  }

  async getDisputeThresholdForDisputePacing(): Promise<BigNumber> {
    return this.augur.contracts.universe.getDisputeThresholdForDisputePacing_();
  }

  async getInitialReportMinValue(): Promise<BigNumber> {
    return this.augur.contracts.universe.  getInitialReportMinValue_();
  }

  migrateOutByPayout(reputationToken: ContractInterfaces.ReputationToken, payoutNumerators: BigNumber[], attotokens: BigNumber) {
    return reputationToken.migrateOutByPayout(payoutNumerators, attotokens);
  }

  async getNumSharesInMarket(market: ContractInterfaces.Market, outcome: BigNumber): Promise<BigNumber> {
    const shareTokenAddress = await market.getShareToken_(outcome);
    const shareToken = this.augur.contracts.shareTokenFromAddress(shareTokenAddress);
    return shareToken.balanceOf_(this.account.publicKey);
  }

  async getDisputeWindow(market: ContractInterfaces.Market): Promise<ContractInterfaces.DisputeWindow> {
    const disputeWindowAddress = await market.getDisputeWindow_();
    return this.augur.contracts.disputeWindowFromAddress(disputeWindowAddress);
  }

  async getDisputeWindowEndTime(market: ContractInterfaces.Market): Promise<BigNumber> {
    const disputeWindowAddress = await market.getDisputeWindow_();
    const disputeWindow = this.augur.contracts.disputeWindowFromAddress(disputeWindowAddress);
    return disputeWindow.getEndTime_();
  }

  async getInitialReporter(market: ContractInterfaces.Market): Promise<ContractInterfaces.InitialReporter> {
    const initialReporterAddress = await market.getInitialReporter_();
    return this.augur.contracts.getInitialReporter(initialReporterAddress);
  }

  async getWinningReportingParticipant(market: ContractInterfaces.Market): Promise<ContractInterfaces.DisputeCrowdsourcer> {
    const reportingParticipantAddress = await market.getWinningReportingParticipant_();
    return this.augur.contracts.getReportingParticipant(reportingParticipantAddress);
  }

  async buyParticipationTokens(disputeWindowAddress: string, amount: BigNumber, sender: string=this.account.publicKey): Promise<void> {
    const disputeWindow = this.augur.contracts.disputeWindowFromAddress(disputeWindowAddress);
    await disputeWindow.buy(amount, {sender});
  }

  async redeemParticipationTokens(disputeWindowAddress: string, account: string=this.account.publicKey): Promise<void> {
    const disputeWindow = this.augur.contracts.disputeWindowFromAddress(disputeWindowAddress);
    await disputeWindow.redeem(account);
  }

  async getUniverse(market: ContractInterfaces.Market): Promise<ContractInterfaces.Universe> {
    const universeAddress = await market.getUniverse_();
    return this.augur.contracts.universeFromAddress(universeAddress);
  }

  async setTimestamp(timestamp: BigNumber): Promise<void> {
    const time = this.augur.contracts.getTime();

    if (this.augur.contracts.isTimeControlled(time)) {
      await time.setTimestamp(timestamp);
    } else {
      throw Error("Cannot set timestamp because Time contract is not TimeControlled");
    }
  }

  async getTimestamp(): Promise<BigNumber> {
    return this.augur.contracts.augur.getTimestamp_();
  }

  async doInitialReport(market: ContractInterfaces.Market, payoutNumerators: BigNumber[], description: string = "", extraStake: string = "0"): Promise<void> {
    await market.doInitialReport(payoutNumerators, description, new BigNumber(extraStake));
  }

  async getMarketContract(address: string): Promise<ContractInterfaces.Market> {
    return this.augur.getMarket(address);
  }

  async getMarketInfo(address: string): Promise<Getters.Markets.MarketInfo[]> {
    return this.augur.getMarketsInfo({marketIds: [address]});
  }

  async getMarkets(): Promise<Getters.Markets.MarketList> {
    const universe = this.augur.contracts.universe.address
    return this.augur.getMarkets({universe});
  }

  async getInitialReporterStake(market: ContractInterfaces.Market, payoutNumerators: BigNumber[]): Promise<BigNumber> {
    const payoutDistributionHash = await this.derivePayoutDistributionHash(market, payoutNumerators);
    const initialReporterAddress = await market.getCrowdsourcer_(payoutDistributionHash);
    const initialReporter = this.augur.contracts.getInitialReporter(initialReporterAddress);
    return initialReporter.getStake_();
  }

  async getParticipantStake(market: ContractInterfaces.Market): Promise<BigNumber> {
    return market.getParticipantStake_();
  }

  async finalizeMarket(market: ContractInterfaces.Market): Promise<void> {
    await market.finalize();
  }

  async faucet(attoCash: BigNumber): Promise<void> {
    await this.augur.contracts.cash.faucet(attoCash);
  }

  async repFaucet(attoRep: BigNumber): Promise<void> {
    const reputationToken = this.augur.contracts.getReputationToken();
    if (typeof reputationToken['faucet'] === 'function') {
      await reputationToken['faucet'](attoRep);
    }
  }

  async approve(wei: BigNumber): Promise<void> {
    await  this.augur.contracts.cash.approve(this.augur.addresses.Augur, wei);
  }

  getLegacyRepBalance(owner: string): Promise<BigNumber> {
    return this.augur.contracts.legacyReputationToken.balanceOf_(owner);
  }

  getLegacyRepAllowance(owner: string, spender: string): Promise<BigNumber> {
    return this.augur.contracts.legacyReputationToken.allowance_(owner, spender);
  }

  async transferLegacyRep(to: string, amount: BigNumber): Promise<void> {
    await this.augur.contracts.legacyReputationToken.transfer(to, amount);
  }

  async approveLegacyRep(spender: string, amount: BigNumber): Promise<void> {
    await this.augur.contracts.legacyReputationToken.approve(spender, amount);
  }

  async getChildUniverseReputationToken(parentPayoutDistributionHash: string) {
    const childUniverseAddress = await this.augur.contracts.universe!.getChildUniverse_(parentPayoutDistributionHash);
    const childUniverse = this.augur.contracts.universeFromAddress(childUniverseAddress);
    const repContractAddress = await childUniverse.getReputationToken_();
    return this.augur.contracts.reputationTokenFromAddress(repContractAddress, this.augur.networkId);
  }

  // TODO: Determine why ETH balance doesn't change when buying complete sets or redeeming reporting participants
  async getEthBalance(): Promise<BigNumber> {
    const balance = await this.provider.getBalance(this.account.publicKey);
    return new BigNumber(balance.toString());
  }

  getRepBalance(owner: string=this.account.publicKey): Promise<BigNumber> {
    return this.augur.contracts.getReputationToken().balanceOf_(owner);
  }

  getCashBalance(owner: string=this.account.publicKey): Promise<BigNumber> {
    return this.augur.contracts.cash.balanceOf_(owner);
  }

  getRepAllowance(owner: string, spender: string): Promise<BigNumber> {
    return this.augur.contracts.getReputationToken().allowance_(owner, spender);
  }

  setGnosisSafeAddress(safeAddress: string): void {
    this.augur.setGnosisSafeAddress(safeAddress);
  }

  setUseGnosisSafe(useSafe: boolean): void {
    this.augur.setUseGnosisSafe(useSafe);
  }

  setUseGnosisRelay(useRelay: boolean): void {
    this.augur.setUseGnosisRelay(useRelay);
  }

  async approveAugurEternalApprovalValue(owner: string) {
    const spender = this.augur.addresses.Augur;
    const allowance = new BigNumber(await this.augur.contracts.cash.allowance_(owner, spender));

    if (!allowance.eq(ETERNAL_APPROVAL_VALUE)) {
      await this.augur.contracts.cash.approve(spender, ETERNAL_APPROVAL_VALUE, { sender: this.account.publicKey });
    }
  }

  async getGnosisSafeAddress(paymentToken: string, payment: BigNumber): Promise<string> {
    const params = {
      paymentToken,
      payment,
      owner: this.account.publicKey
    }
    return await this.augur.gnosis.getGnosisSafeAddress(params);
  }

  async createGnosisSafeDirectlyWithETH(paymentToken: string, payment: BigNumber): Promise<ContractInterfaces.GnosisSafe> {
    const params = {
      paymentToken,
      payment,
      owner: this.account.publicKey
    }
    const address = await this.augur.gnosis.createGnosisSafeDirectlyWithETH(params);
    return this.augur.contracts.gnosisSafeFromAddress(address)
  }

  async createGnosisSafeViaRelay(paymentToken: string, payment: BigNumber): Promise<string> {
    const params = {
      paymentToken,
      payment,
      owner: this.account.publicKey
    }
    return await this.augur.gnosis.createGnosisSafeViaRelay(params);
  }

  async getGnosisSafeDeploymentStatusViaRelay(safeAddress: string): Promise<boolean> {
    return await this.augur.gnosis.getGnosisSafeDeploymentStatusViaRelay(safeAddress);
  }
}<|MERGE_RESOLUTION|>--- conflicted
+++ resolved
@@ -7,21 +7,20 @@
   CreateScalarMarketParams,
   CreateYesNoMarketParams,
   CreateCategoricalMarketParams,
-} from "@augurproject/sdk";
-import { ContractInterfaces } from "@augurproject/core";
-import { EthersProvider } from "@augurproject/ethersjs-provider";
-import { makeDependencies, makeGnosisDependencies, makeSigner } from "./blockchain";
-import { Account } from "../constants";
-import { ContractAddresses } from "@augurproject/artifacts";
-import { BigNumber } from "bignumber.js";
-import { formatBytes32String } from "ethers/utils";
-import { IGnosisRelayAPI } from "@augurproject/gnosis-relay-api";
-import { ContractDependenciesGnosis } from "contract-dependencies-gnosis/build";
-import { GnosisSafe } from "@augurproject/core/build/libraries/GenericContractInterfaces";
-
-
-const NULL_ADDRESS = "0x0000000000000000000000000000000000000000";
-const ETERNAL_APPROVAL_VALUE = new BigNumber("0xffffffffffffffffffffffffffffffffffffffffffffffffffffffffffffffff"); // 2^256 - 1
+} from '@augurproject/sdk';
+import { ContractInterfaces } from '@augurproject/core';
+import { EthersProvider } from '@augurproject/ethersjs-provider';
+import { makeGnosisDependencies, makeSigner } from './blockchain';
+import { Account } from '../constants';
+import { ContractAddresses } from '@augurproject/artifacts';
+import { BigNumber } from 'bignumber.js';
+import { formatBytes32String } from 'ethers/utils';
+import { IGnosisRelayAPI } from '@augurproject/gnosis-relay-api';
+import { ContractDependenciesGnosis } from 'contract-dependencies-gnosis/build';
+
+
+const NULL_ADDRESS = '0x0000000000000000000000000000000000000000';
+const ETERNAL_APPROVAL_VALUE = new BigNumber('0xffffffffffffffffffffffffffffffffffffffffffffffffffffffffffffffff'); // 2^256 - 1
 
 export class ContractAPI {
   static async userWrapper(account: Account, provider: EthersProvider, addresses: ContractAddresses, connector: Connectors.SEOConnector = undefined, gnosisRelay: IGnosisRelayAPI = undefined) {
@@ -63,11 +62,7 @@
     const marketCreationFee = await this.augur.contracts.universe.getOrCacheValidityBond_();
     const repBond = await this.augur.contracts.universe.getOrCacheMarketRepBond_();
     await this.faucet(marketCreationFee);
-<<<<<<< HEAD
     await this.repFaucet(repBond);
-=======
-    return this.augur.createYesNoMarket(params);
->>>>>>> 2c5764b6
   }
 
   async createReasonableYesNoMarket(): Promise<ContractInterfaces.Market> {
@@ -79,7 +74,7 @@
       feePerCashInAttoCash: new BigNumber(10).pow(16),
       affiliateFeeDivisor: new BigNumber(25),
       designatedReporter: this.account.publicKey,
-      extraInfo: JSON.stringify({categories: [" "], description: "description"}),
+      extraInfo: JSON.stringify({categories: [' '], description: 'description'}),
     });
   }
 
@@ -92,7 +87,7 @@
       feePerCashInAttoCash: new BigNumber(10).pow(16),
       affiliateFeeDivisor: new BigNumber(25),
       designatedReporter: this.account.publicKey,
-      extraInfo: JSON.stringify({categories: [" "], description: "description"}),
+      extraInfo: JSON.stringify({categories: [' '], description: 'description'}),
       outcomes,
     });
   }
@@ -108,7 +103,7 @@
       feePerCashInAttoCash: new BigNumber(10).pow(16),
       affiliateFeeDivisor: new BigNumber(25),
       designatedReporter: this.account.publicKey,
-      extraInfo: JSON.stringify({categories: [" "], description: "description", _scalarDenomination: "scalar denom 1"}),
+      extraInfo: JSON.stringify({categories: [' '], description: 'description', _scalarDenomination: 'scalar denom 1'}),
       numTicks: new BigNumber(20000),
       prices: [minPrice, maxPrice],
     });
@@ -150,9 +145,9 @@
       NULL_ADDRESS
     );
 
-    let orderId = "";
+    let orderId = '';
     for (const ev of events) {
-      if (ev.name === "OrderEvent") {
+      if (ev.name === 'OrderEvent') {
         interface HasOrderId {
           orderId: string;
         }
@@ -188,7 +183,7 @@
     await this.faucet(cost);
     const bestPriceAmount = await this.augur.contracts.trade.publicFillBestOrder_(type, marketAddress, outcome, numShares, price, tradeGroupID, new BigNumber(3), false, NULL_ADDRESS, NULL_ADDRESS);
     if (bestPriceAmount === new BigNumber(0)) {
-      throw new Error("Could not take best Order");
+      throw new Error('Could not take best Order');
     }
 
     await this.augur.contracts.trade.publicFillBestOrder(type, marketAddress, outcome, numShares, price, tradeGroupID, new BigNumber(3), false, NULL_ADDRESS, NULL_ADDRESS);
@@ -216,7 +211,7 @@
       numTicks: await market.getNumTicks_(),
       numOutcomes: await market.getNumberOfOutcomes_() as unknown as 3 | 4 | 5 | 6 | 7 | 8,
       outcome,
-      tradeGroupId: formatBytes32String("42"),
+      tradeGroupId: formatBytes32String('42'),
       ignoreShares: false,
       affiliateAddress: NULL_ADDRESS,
       kycToken: NULL_ADDRESS,
@@ -236,7 +231,7 @@
       numTicks: await market.getNumTicks_(),
       numOutcomes: await market.getNumberOfOutcomes_() as unknown as 3 | 4 | 5 | 6 | 7 | 8,
       outcome,
-      tradeGroupId: formatBytes32String("42"),
+      tradeGroupId: formatBytes32String('42'),
       ignoreShares: false,
       affiliateAddress: NULL_ADDRESS,
       kycToken: NULL_ADDRESS,
@@ -249,14 +244,14 @@
     });
   }
 
-  async claimTradingProceeds(market: ContractInterfaces.Market, shareholder: string, affiliateAddress: string = "0x0000000000000000000000000000000000000000"): Promise<void> {
+  async claimTradingProceeds(market: ContractInterfaces.Market, shareholder: string, affiliateAddress = '0x0000000000000000000000000000000000000000'): Promise<void> {
     await this.augur.contracts.claimTradingProceeds.claimTradingProceeds(market.address, shareholder, affiliateAddress);
   }
 
   async getOrderPrice(orderID: string): Promise<BigNumber> {
     const price = await this.augur.contracts.orders.getPrice_(orderID);
     if (price.toNumber() === 0) {
-      throw new Error("Unable to get order price");
+      throw new Error('Unable to get order price');
     }
     return price;
   }
@@ -268,7 +263,7 @@
   async getBestOrderId(type: BigNumber, market: string, outcome: BigNumber): Promise<string> {
     const orderID = await this.augur.contracts.orders.getBestOrderId_(type, market, outcome, NULL_ADDRESS);
     if (!orderID) {
-      throw new Error("Unable to get order price");
+      throw new Error('Unable to get order price');
     }
     return orderID;
   }
@@ -284,12 +279,12 @@
     await this.augur.contracts.completeSets.publicSellCompleteSets(market.address, amount);
   }
 
-  async contribute(market: ContractInterfaces.Market, payoutNumerators: BigNumber[], amount: BigNumber, description: string = ""): Promise<void> {
+  async contribute(market: ContractInterfaces.Market, payoutNumerators: BigNumber[], amount: BigNumber, description = ''): Promise<void> {
     await this.repFaucet(amount.times(1e9)); // make sure you have the REP you're trying to contribute
     await market.contribute(payoutNumerators, amount, description);
   }
 
-  async contributeToTentative(market: ContractInterfaces.Market, payoutNumerators: BigNumber[], amount: BigNumber, description: string = ""): Promise<void> {
+  async contributeToTentative(market: ContractInterfaces.Market, payoutNumerators: BigNumber[], amount: BigNumber, description = ''): Promise<void> {
     await market.contributeToTentative(payoutNumerators, amount, description);
   }
 
@@ -304,7 +299,7 @@
   async getCrowdsourcerDisputeBond(market: ContractInterfaces.Market, payoutNumerators: BigNumber[]): Promise<BigNumber> {
     const payoutDistributionHash = await this.derivePayoutDistributionHash(market, payoutNumerators);
     const crowdsourcerAddress = await market.getCrowdsourcer_(payoutDistributionHash);
-    if (crowdsourcerAddress === "0") {
+    if (crowdsourcerAddress === '0') {
       const totalStake = await market.getParticipantStake_();
       return totalStake.times(2);
     }
@@ -385,7 +380,7 @@
     if (this.augur.contracts.isTimeControlled(time)) {
       await time.setTimestamp(timestamp);
     } else {
-      throw Error("Cannot set timestamp because Time contract is not TimeControlled");
+      throw Error('Cannot set timestamp because Time contract is not TimeControlled');
     }
   }
 
@@ -393,7 +388,7 @@
     return this.augur.contracts.augur.getTimestamp_();
   }
 
-  async doInitialReport(market: ContractInterfaces.Market, payoutNumerators: BigNumber[], description: string = "", extraStake: string = "0"): Promise<void> {
+  async doInitialReport(market: ContractInterfaces.Market, payoutNumerators: BigNumber[], description = '', extraStake = '0'): Promise<void> {
     await market.doInitialReport(payoutNumerators, description, new BigNumber(extraStake));
   }
 
@@ -406,7 +401,7 @@
   }
 
   async getMarkets(): Promise<Getters.Markets.MarketList> {
-    const universe = this.augur.contracts.universe.address
+    const universe = this.augur.contracts.universe.address;
     return this.augur.getMarkets({universe});
   }
 
@@ -506,31 +501,31 @@
     const params = {
       paymentToken,
       payment,
-      owner: this.account.publicKey
-    }
-    return await this.augur.gnosis.getGnosisSafeAddress(params);
+      owner: this.account.publicKey,
+    };
+    return this.augur.gnosis.getGnosisSafeAddress(params);
   }
 
   async createGnosisSafeDirectlyWithETH(paymentToken: string, payment: BigNumber): Promise<ContractInterfaces.GnosisSafe> {
     const params = {
       paymentToken,
       payment,
-      owner: this.account.publicKey
-    }
+      owner: this.account.publicKey,
+    };
     const address = await this.augur.gnosis.createGnosisSafeDirectlyWithETH(params);
-    return this.augur.contracts.gnosisSafeFromAddress(address)
+    return this.augur.contracts.gnosisSafeFromAddress(address);
   }
 
   async createGnosisSafeViaRelay(paymentToken: string, payment: BigNumber): Promise<string> {
     const params = {
       paymentToken,
       payment,
-      owner: this.account.publicKey
-    }
-    return await this.augur.gnosis.createGnosisSafeViaRelay(params);
+      owner: this.account.publicKey,
+    };
+    return this.augur.gnosis.createGnosisSafeViaRelay(params);
   }
 
   async getGnosisSafeDeploymentStatusViaRelay(safeAddress: string): Promise<boolean> {
-    return await this.augur.gnosis.getGnosisSafeDeploymentStatusViaRelay(safeAddress);
+    return this.augur.gnosis.getGnosisSafeDeploymentStatusViaRelay(safeAddress);
   }
 }