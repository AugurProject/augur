--- conflicted
+++ resolved
@@ -802,29 +802,6 @@
   }
 
   async initializeUniverseForWarpSync(): Promise<void> {
-<<<<<<< HEAD
-    return await this.augur.warpSync.initializeUniverse(this.augur.contracts.universe.address);
-  }
-
-  async getWarpSyncMarket(): Promise<ContractInterfaces.Market> {
-    return await this.augur.warpSync.getWarpSyncMarket(this.augur.contracts.universe.address);
-  }
-
-  async getLastWarpSyncData(): Promise<WarpSyncData> {
-    return await this.augur.warpSync.getLastWarpSyncData(this.augur.contracts.universe.address);
-  }
-
-  async getWarpSyncHashFromPayout(payout: BigNumber[]): Promise<string> {
-    return await this.augur.warpSync.getWarpSyncHashFromPayout(payout);
-  }
-
-  async getPayoutFromWarpSyncHash(hash: string): Promise<BigNumber[]> {
-    return await this.augur.warpSync.getPayoutFromWarpSyncHash(hash);
-  }
-
-  async getWarpSyncHashFromMarket(market: ContractInterfaces.Market): Promise<string> {
-    return await this.augur.warpSync.getWarpSyncHashFromMarket(market);
-=======
     return this.augur.warpSync.initializeUniverse(this.augur.contracts.universe.address);
   }
 
@@ -846,6 +823,5 @@
 
   async getWarpSyncHashFromMarket(market: ContractInterfaces.Market): Promise<string> {
     return this.augur.warpSync.getWarpSyncHashFromMarket(market);
->>>>>>> 3593ccba
   }
 }