--- conflicted
+++ resolved
@@ -29,12 +29,8 @@
   static async userWrapper(account: Account, provider: EthersProvider, addresses: ContractAddresses, connector: Connectors.DirectConnector = undefined, gnosisRelay: IGnosisRelayAPI = undefined, meshClient: WSClient = undefined) {
     const signer = await makeSigner(account, provider);
     const dependencies = makeGnosisDependencies(provider, gnosisRelay, signer, NULL_ADDRESS, new BigNumber(0), null, account.publicKey);
-<<<<<<< HEAD
-    const augur = await Augur.create(provider, dependencies, addresses, connector, gnosisRelay, true);
-=======
     const augur = await Augur.create(provider, dependencies, addresses, connector, gnosisRelay, true, meshClient);
 
->>>>>>> 93a95f36
     return new ContractAPI(augur, provider, dependencies, account);
   }
 
