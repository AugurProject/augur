import { WSClient } from '@0x/mesh-rpc-client';
import { ContractInterfaces } from '@augurproject/core';
import { EthersProvider } from '@augurproject/ethersjs-provider';
import {
  Augur,
  BrowserMesh,
  Connectors,
  CreateCategoricalMarketParams,
  CreateScalarMarketParams,
  CreateYesNoMarketParams,
  DisputeWindow,
  EmptyConnector,
  Getters,
  HotLoadMarketInfo,
  PlaceTradeDisplayParams,
  SimulateTradeData,
  WarpSyncData,
  ZeroX,
  ZeroXPlaceTradeDisplayParams,
  ZeroXSimulateTradeData,
} from '@augurproject/sdk';
import { BigNumber } from 'bignumber.js';
import { formatBytes32String } from 'ethers/utils';
import { Account } from '../constants';
import { makeGSNDependencies, makeSigner } from './blockchain';
import { ContractDependenciesGSN } from 'contract-dependencies-gsn';
import { SDKConfiguration } from '@augurproject/artifacts';

const NULL_ADDRESS = '0x0000000000000000000000000000000000000000';
const ETERNAL_APPROVAL_VALUE = new BigNumber('0xffffffffffffffffffffffffffffffffffffffffffffffffffffffffffffffff'); // 2^256 - 1

export class ContractAPI {
  static async userWrapper(
    account: Account,
    provider: EthersProvider,
    config: SDKConfiguration,
    connector: Connectors.BaseConnector = new EmptyConnector(),
    meshClient: WSClient = undefined,
    meshBrowser: BrowserMesh = undefined,
  ) {
    const signer = await makeSigner(account, provider);
<<<<<<< HEAD
    const dependencies = await makeGSNDependencies(provider, signer, config.addresses.AugurWalletRegistry, config.addresses.EthExchange, new BigNumber(0), account.publicKey);
=======
    const dependencies = await makeGSNDependencies(provider, signer, config.addresses.AugurWalletRegistry, config.addresses.EthExchange, account.publicKey);
>>>>>>> a6cfd162

    let zeroX = null;
    if (meshClient || meshBrowser) {
      zeroX = new ZeroX();
      zeroX.rpc = meshClient;
    }
    const augur = await Augur.create(provider, dependencies, config, connector, zeroX, true);
    if (zeroX && meshBrowser) {
      zeroX.mesh = meshBrowser;
    }
    return new ContractAPI(augur, provider, dependencies, account);
  }

  constructor(
    readonly augur: Augur,
    readonly provider: EthersProvider,
    readonly dependencies: ContractDependenciesGSN,
    public account: Account
  ) {}

  async sendEther(to: string, amount: BigNumber): Promise<void> {
    await this.dependencies.signer.sendTransaction({
      to,
      value: `0x${amount.toString(16)}`,
    })
  }

  async approveCentralAuthority(): Promise<void> {
    const authority = this.augur.config.addresses.Augur;
    await this.augur.contracts.cash.approve(authority, new BigNumber(2).pow(256).minus(new BigNumber(1)));

    const fillOrder = this.augur.config.addresses.FillOrder;
    await this.augur.contracts.cash.approve(fillOrder, new BigNumber(2).pow(256).minus(new BigNumber(1)));
    await this.augur.contracts.shareToken.setApprovalForAll(fillOrder, true);

    const createOrder = this.augur.config.addresses.CreateOrder;
    await this.augur.contracts.cash.approve(createOrder, new BigNumber(2).pow(256).minus(new BigNumber(1)));
    await this.augur.contracts.shareToken.setApprovalForAll(createOrder, true);

    await this.augur.contracts.cash.approve(this.augur.config.addresses.ZeroXTrade, new BigNumber(2).pow(256).minus(new BigNumber(1)));
  }

  async createYesNoMarket(params: CreateYesNoMarketParams): Promise<ContractInterfaces.Market> {
    await this.marketFauceting();
    return this.augur.createYesNoMarket(params);
  }

  async createCategoricalMarket(params: CreateCategoricalMarketParams): Promise<ContractInterfaces.Market> {
    await this.marketFauceting();
    return this.augur.createCategoricalMarket(params);
  }

  async createScalarMarket(params: CreateScalarMarketParams): Promise<ContractInterfaces.Market> {
    await this.marketFauceting();
    return this.augur.createScalarMarket(params);
  }

  async getRepBond(): Promise<BigNumber> {
    return this.augur.contracts.universe.getOrCacheMarketRepBond_();
  }

  async marketFauceting() {
    const marketCreationFee = await this.augur.contracts.universe.getOrCacheValidityBond_();
    const repBond = await this.getRepBond();
    console.log("Cash Faucet for market creation");
    await this.faucet(marketCreationFee);
    console.log("REP Faucet for market creation");
    await this.repFaucet(repBond.plus(10**18));
  }

  async createReasonableYesNoMarket(description = 'YesNo market description'): Promise<ContractInterfaces.Market> {
    const currentTimestamp = (await this.getTimestamp()).toNumber();

    return this.createYesNoMarket({
      endTime: new BigNumber(currentTimestamp + 30 * 24 * 60 * 60),
      feePerCashInAttoCash: new BigNumber(10).pow(16),
      affiliateFeeDivisor: new BigNumber(25),
      designatedReporter: this.account.publicKey,
      extraInfo: JSON.stringify({
        categories: ['flash', 'Reasonable', 'YesNo'],
        description,
      }),
    });
  }

  async createReasonableMarket(outcomes: string[], description = 'Categorical market description'): Promise<ContractInterfaces.Market> {
    const currentTimestamp = (await this.getTimestamp()).toNumber();

    return this.createCategoricalMarket({
      endTime: new BigNumber(currentTimestamp + 30 * 24 * 60 * 60),
      feePerCashInAttoCash: new BigNumber(10).pow(16),
      affiliateFeeDivisor: new BigNumber(25),
      designatedReporter: this.account.publicKey,
      extraInfo: JSON.stringify({
        categories: ['flash', 'Reasonable', 'Categorical'],
        description,
      }),
      outcomes,
    });
  }

  async createReasonableScalarMarket(description = 'Scalar market description'): Promise<ContractInterfaces.Market> {
    const currentTimestamp = (await this.getTimestamp()).toNumber();
    const minPrice = new BigNumber(50).multipliedBy(new BigNumber(10).pow(18));
    const maxPrice = new BigNumber(250).multipliedBy(new BigNumber(10).pow(18));

    return this.createScalarMarket({
      endTime: new BigNumber(currentTimestamp + 30 * 24 * 60 * 60),
      feePerCashInAttoCash: new BigNumber(10).pow(16),
      affiliateFeeDivisor: new BigNumber(25),
      designatedReporter: this.account.publicKey,
      extraInfo: JSON.stringify({
        categories: ['flash', 'Reasonable', 'Scalar'],
        description,
        _scalarDenomination: 'scalar denom 1',
      }),
      numTicks: new BigNumber(20000),
      prices: [minPrice, maxPrice],
    });
  }

  async placeOrder(
    market: string,
    type: BigNumber,
    numShares: BigNumber,
    price: BigNumber,
    outcome: BigNumber,
    betterOrderID: string,
    worseOrderID: string,
    tradeGroupID: string
  ): Promise<string> {

    if (type.isEqualTo(0)) { // BID
      const cost = numShares.multipliedBy(price);
      await this.faucet(cost);
    } else if (type.isEqualTo(1)) { // ASK
      const m = await this.getMarketContract(market);
      const numTicks = await m.getNumTicks_();
      const cost = numTicks.plus(price.multipliedBy(-1)).multipliedBy(numShares);
      await this.faucet(cost);
    } else {
      throw Error(`Invalid order type ${type.toString()}`);
    }

    const events = await this.augur.contracts.createOrder.publicCreateOrder(
      type,
      numShares,
      price,
      market,
      outcome,
      betterOrderID,
      worseOrderID,
      tradeGroupID
    );

    let orderId = '';
    for (const ev of events) {
      if (ev.name === 'OrderEvent') {
        interface HasOrderId {
          orderId: string;
        }
        orderId = (ev.parameters as HasOrderId).orderId;
      }
    }

    return orderId;
  }

  async simplePlaceOrder(
    market: string,
    type: BigNumber,
    numShares: BigNumber,
    price: BigNumber,
    outcome: BigNumber): Promise<string> {
    return this.placeOrder(market, type, numShares, price, outcome, formatBytes32String(''), formatBytes32String(''), formatBytes32String('42'));
  }

  async fillOrder(orderId: string, numShares: BigNumber, tradeGroupId: string, cost?: BigNumber) {
    if (cost) {
      await this.faucet(cost);
    }
    await this.augur.contracts.fillOrder.publicFillOrder(orderId, numShares, formatBytes32String(tradeGroupId), formatBytes32String(''));
  }

  async placeZeroXOrder(params: ZeroXPlaceTradeDisplayParams): Promise<void> {
    await this.augur.zeroX.placeOrder(params);
  }

  async placeZeroXOrders(params: ZeroXPlaceTradeDisplayParams[]): Promise<void> {
    await this.augur.zeroX.placeOrders(params);
  }

  async placeZeroXTrade(params: ZeroXPlaceTradeDisplayParams): Promise<void> {
    const price = params.direction === 0 ? params.displayPrice : params.numTicks.minus(params.displayPrice);
    const cost = params.displayAmount.multipliedBy(price).multipliedBy(10**18);
    await this.faucet(cost);
    await this.augur.zeroX.placeTrade(params);
  }

  async placeBasicYesNoZeroXTrade(direction: 0 | 1, market: string, outcome: 0 | 1 | 2 | 3 | 4 | 5 | 6 | 7, displayAmount: BigNumber, displayPrice: BigNumber, displayShares: BigNumber, expirationTime: BigNumber): Promise<void> {
    await this.placeZeroXTrade({
      direction,
      market,
      numTicks: new BigNumber(100),
      numOutcomes: 3,
      outcome,
      tradeGroupId: formatBytes32String('42'),
      fingerprint: formatBytes32String('11'),
      doNotCreateOrders: false,
      displayMinPrice: new BigNumber(0),
      displayMaxPrice: new BigNumber(1),
      displayAmount,
      displayPrice,
      displayShares,
      expirationTime,
    });
  }

  async takeBestOrder(marketAddress: string, type: BigNumber, numShares: BigNumber, price: BigNumber, outcome: BigNumber, tradeGroupID: string): Promise<void> {
    const cost = numShares.multipliedBy(price);
    await this.faucet(cost);
    const bestPriceAmount = await this.augur.contracts.trade.publicFillBestOrder_(type, marketAddress, outcome, numShares, price, tradeGroupID, new BigNumber(3), formatBytes32String(''));
    if (bestPriceAmount === new BigNumber(0)) {
      throw new Error('Could not take best Order');
    }

    await this.augur.contracts.trade.publicFillBestOrder(type, marketAddress, outcome, numShares, price, tradeGroupID, new BigNumber(3), formatBytes32String(''));
  }

  async cancelOrder(orderID: string): Promise<void> {
    await this.augur.cancelOrder(orderID);
  }

  async cancelNativeOrder(orderID: string): Promise<void> {
    await this.augur.contracts.cancelOrder.cancelOrder(orderID);
  }

  async placeNativeTrade(params: PlaceTradeDisplayParams): Promise<void> {
    const price = params.direction === 0 ? params.displayPrice : params.numTicks.minus(params.displayPrice);
    const cost = params.displayAmount.multipliedBy(price).multipliedBy(10**18);
    await this.faucet(cost);
    await this.augur.trade.placeTrade(params);
  }

  async simulateNativeTrade(params: PlaceTradeDisplayParams): Promise<SimulateTradeData> {
    return this.augur.trade.simulateTrade(params);
  }

  async simulateZeroXTrade(params: ZeroXPlaceTradeDisplayParams): Promise<ZeroXSimulateTradeData> {
    return this.augur.zeroX.simulateTrade(params);
  }

  async placeBasicYesNoTrade(direction: 0 | 1, market: ContractInterfaces.Market, outcome: 0 | 1 | 2 | 3 | 4 | 5 | 6 | 7, displayAmount: BigNumber, displayPrice: BigNumber, displayShares: BigNumber): Promise<void> {
    await this.placeNativeTrade({
      direction,
      market: market.address,
      numTicks: await market.getNumTicks_(),
      numOutcomes: await market.getNumberOfOutcomes_() as unknown as 3 | 4 | 5 | 6 | 7 | 8,
      outcome,
      tradeGroupId: formatBytes32String('42'),
      fingerprint: formatBytes32String('11'),
      doNotCreateOrders: false,
      displayMinPrice: new BigNumber(0),
      displayMaxPrice: new BigNumber(1),
      displayAmount,
      displayPrice,
      displayShares,
    });
  }

  async simulateBasicYesNoTrade(direction: 0 | 1, market: ContractInterfaces.Market, outcome: 0 | 1 | 2 | 3 | 4 | 5 | 6 | 7, displayAmount: BigNumber, displayPrice: BigNumber, displayShares: BigNumber): Promise<SimulateTradeData> {
    return this.simulateNativeTrade({
      direction,
      market: market.address,
      numTicks: await market.getNumTicks_(),
      numOutcomes: await market.getNumberOfOutcomes_() as unknown as 3 | 4 | 5 | 6 | 7 | 8,
      outcome,
      tradeGroupId: formatBytes32String('42'),
      fingerprint: formatBytes32String('11'),
      doNotCreateOrders: false,
      displayMinPrice: new BigNumber(0),
      displayMaxPrice: new BigNumber(1),
      displayAmount,
      displayPrice,
      displayShares,
    });
  }

  async simulateBasicZeroXYesNoTrade(
    direction: 0 | 1,
    market: ContractInterfaces.Market,
    outcome: 0 | 1 | 2 | 3 | 4 | 5 | 6 | 7,
    displayAmount: BigNumber,
    displayPrice: BigNumber,
    displayShares: BigNumber,
    doNotCreateOrders = false,
  ): Promise<ZeroXSimulateTradeData> {
    return this.simulateZeroXTrade({
      direction,
      market: market.address,
      numTicks: await market.getNumTicks_(),
      numOutcomes: await market.getNumberOfOutcomes_() as unknown as 3 | 4 | 5 | 6 | 7 | 8,
      outcome,
      tradeGroupId: formatBytes32String('42'),
      expirationTime: new BigNumber(Date.now() + 10000000),
      fingerprint: formatBytes32String('11'),
      doNotCreateOrders,
      displayMinPrice: new BigNumber(0),
      displayMaxPrice: new BigNumber(1),
      displayAmount,
      displayPrice,
      displayShares,
    });
  }

  async claimTradingProceeds(market: ContractInterfaces.Market, shareholder: string, fingerprint = formatBytes32String('11')): Promise<void> {
    await this.augur.contracts.shareToken.claimTradingProceeds(market.address, shareholder, fingerprint);
  }

  async getOrderPrice(orderID: string): Promise<BigNumber> {
    const price = await this.augur.contracts.orders.getPrice_(orderID);
    if (price.toNumber() === 0) {
      throw new Error('Unable to get order price');
    }
    return price;
  }

  getOrderAmount(orderID: string): Promise<BigNumber> {
    return this.augur.contracts.orders.getAmount_(orderID);
  }

  async getBestOrderId(type: BigNumber, market: string, outcome: BigNumber): Promise<string> {
    const orderID = await this.augur.contracts.orders.getBestOrderId_(type, market, outcome);
    if (!orderID) {
      throw new Error('Unable to get order price');
    }
    return orderID;
  }

  async getOrders(marketId: string, orderType: string, outcome: number) {
    return this.augur.getZeroXOrders({
      marketId,
      orderType,
      outcome
    })
  }

  async buyCompleteSets(market: ContractInterfaces.Market, amount: BigNumber): Promise<void> {
    const numTicks = await market.getNumTicks_();
    const cashValue = amount.multipliedBy(numTicks);
    await this.faucet(cashValue);
    await this.augur.contracts.shareToken.publicBuyCompleteSets(market.address, amount);
  }

  async sellCompleteSets(market: ContractInterfaces.Market, amount: BigNumber): Promise<void> {
    await this.augur.contracts.shareToken.publicSellCompleteSets(market.address, amount);
  }

  async contribute(market: ContractInterfaces.Market, payoutNumerators: BigNumber[], amount: BigNumber, description = ''): Promise<void> {
    // Below is to ensure the signer is the account we're using in this instance
    market = this.augur.contracts.marketFromAddress(market.address);
    await market.contribute(payoutNumerators, amount, description);
  }

  async contributeToTentative(market: ContractInterfaces.Market, payoutNumerators: BigNumber[], amount: BigNumber, description = ''): Promise<void> {
    await market.contributeToTentative(payoutNumerators, amount, description);
  }

  async getRemainingToFill(market: ContractInterfaces.Market, payoutNumerators: BigNumber[]): Promise<BigNumber> {
    const payoutDistributionHash = await this.derivePayoutDistributionHash(market, payoutNumerators);
    const crowdsourcerAddress = await market.getCrowdsourcer_(payoutDistributionHash);
    if (crowdsourcerAddress === NULL_ADDRESS) {
      return new BigNumber(-1);
    }
    const crowdsourcer = this.augur.contracts.getReportingParticipant(crowdsourcerAddress);
    return crowdsourcer.getRemainingToFill_();
  }

  async getCrowdsourcerDisputeBond(market: ContractInterfaces.Market, payoutNumerators: BigNumber[]): Promise<BigNumber> {
    const payoutDistributionHash = await this.derivePayoutDistributionHash(market, payoutNumerators);
    const crowdsourcerAddress = await market.getCrowdsourcer_(payoutDistributionHash);
    if (crowdsourcerAddress === '0') {
      const totalStake = await market.getParticipantStake_();
      return totalStake.times(2);
    }
    const crowdsourcer = this.augur.contracts.getReportingParticipant(crowdsourcerAddress);
    const remaining = await crowdsourcer.getRemainingToFill_();
    return remaining;
  }

  async derivePayoutDistributionHash(market: ContractInterfaces.Market, payoutNumerators: BigNumber[]): Promise<string> {
    return market.derivePayoutDistributionHash_(payoutNumerators);
  }

  async isForking(): Promise<boolean> {
    return this.augur.contracts.universe.isForking_();
  }

  async getDisputeThresholdForFork_(): Promise<BigNumber> {
    return this.augur.contracts.universe.getDisputeThresholdForFork_();
  }

  async getDisputeThresholdForDisputePacing(): Promise<BigNumber> {
    return this.augur.contracts.universe.getDisputeThresholdForDisputePacing_();
  }

  async getInitialReportMinValue(): Promise<BigNumber> {
    return this.augur.contracts.universe.  getInitialReportMinValue_();
  }

  migrateOutByPayout(reputationToken: ContractInterfaces.ReputationToken, payoutNumerators: BigNumber[], attotokens: BigNumber) {
    return reputationToken.migrateOutByPayout(payoutNumerators, attotokens);
  }

  migrateOutByPayoutNumerators(payoutNumerators: BigNumber[], attotokens: BigNumber) {
    const reputationToken = this.augur.contracts.getReputationToken();
    return reputationToken.migrateOutByPayout(payoutNumerators, attotokens);
  }

  async getNumSharesInMarket(market: ContractInterfaces.Market, outcome: BigNumber): Promise<BigNumber> {
    return this.augur.contracts.shareToken.balanceOfMarketOutcome_(market.address, outcome, await this.augur.getAccount());
  }

  async getOrCreateCurrentDisputeWindow(initial = false): Promise<string> {
    // Must make 2 calls because the first call is necessary but doesn't always return the dispute window.
    await this.augur.contracts.universe.getOrCreateCurrentDisputeWindow(initial);
    return this.augur.contracts.universe.getOrCreateCurrentDisputeWindow_(initial);
  }

  async getDisputeWindow(market: ContractInterfaces.Market): Promise<ContractInterfaces.DisputeWindow> {
    const disputeWindowAddress = await market.getDisputeWindow_();
    return this.augur.contracts.disputeWindowFromAddress(disputeWindowAddress);
  }

  async getDisputeWindowEndTime(market: ContractInterfaces.Market): Promise<BigNumber> {
    const disputeWindowAddress = await market.getDisputeWindow_();
    const disputeWindow = this.augur.contracts.disputeWindowFromAddress(disputeWindowAddress);
    return disputeWindow.getEndTime_();
  }

  async getInitialReporter(market: ContractInterfaces.Market): Promise<ContractInterfaces.InitialReporter> {
    const initialReporterAddress = await market.getInitialReporter_();
    return this.augur.contracts.getInitialReporter(initialReporterAddress);
  }

  async getWinningReportingParticipant(market: ContractInterfaces.Market): Promise<ContractInterfaces.DisputeCrowdsourcer> {
    const reportingParticipantAddress = await market.getWinningReportingParticipant_();
    return this.augur.contracts.getReportingParticipant(reportingParticipantAddress);
  }

  async buyParticipationTokens(disputeWindowAddress: string, amount: BigNumber, sender: string=this.account.publicKey): Promise<void> {
    const disputeWindow = this.augur.contracts.disputeWindowFromAddress(disputeWindowAddress);
    await disputeWindow.buy(amount, {sender});
  }

  async redeemParticipationTokens(disputeWindowAddress: string, account: string=this.account.publicKey): Promise<void> {
    const disputeWindow = this.augur.contracts.disputeWindowFromAddress(disputeWindowAddress);
    await disputeWindow.redeem(account);
  }

  async getUniverse(market: ContractInterfaces.Market): Promise<ContractInterfaces.Universe> {
    const universeAddress = await market.getUniverse_();
    return this.augur.contracts.universeFromAddress(universeAddress);
  }

  async setTimestamp(timestamp: BigNumber): Promise<void> {
    const time = this.augur.contracts.getTime();

    if (this.augur.contracts.isTimeControlled(time)) {
      await time.setTimestamp(timestamp);
    } else {
      throw Error('Cannot set timestamp because Time contract is not TimeControlled');
    }
  }

  async getTimestamp(): Promise<BigNumber> {
    return (this.augur.contracts.augur.getTimestamp_());
  }

  async doInitialReport(market: ContractInterfaces.Market, payoutNumerators: BigNumber[], description = '', extraStake = '0'): Promise<void> {
    // Below is to ensure the signer is the account we're using in this instance
    market = this.augur.contracts.marketFromAddress(market.address);
    await market.doInitialReport(payoutNumerators, description, new BigNumber(extraStake));
  }

  async getMarketContract(address: string): Promise<ContractInterfaces.Market> {
    return this.augur.getMarket(address);
  }

  async getMarketInfo(address: string): Promise<Getters.Markets.MarketInfo[]> {
    return this.augur.getMarketsInfo({marketIds: [address]});
  }

  async getMarkets(): Promise<Getters.Markets.MarketList> {
    const universe = this.augur.contracts.universe.address;
    return this.augur.getMarkets({universe});
  }

  async getInitialReporterStake(market: ContractInterfaces.Market, payoutNumerators: BigNumber[]): Promise<BigNumber> {
    const payoutDistributionHash = await this.derivePayoutDistributionHash(market, payoutNumerators);
    const initialReporterAddress = await market.getCrowdsourcer_(payoutDistributionHash);
    const initialReporter = this.augur.contracts.getInitialReporter(initialReporterAddress);
    return initialReporter.getStake_();
  }

  async getParticipantStake(market: ContractInterfaces.Market): Promise<BigNumber> {
    return market.getParticipantStake_();
  }

  async finalizeMarket(market: ContractInterfaces.Market): Promise<void> {
    await market.finalize();
  }

  async faucet(attoCash: BigNumber, account?: string): Promise<void> {
    const realAccount = await this.augur.getAccount();
    account = account || realAccount;
    let balance = await this.getCashBalance(realAccount);
    const desired = attoCash;
    while (balance.lt(attoCash)) {
      await this.augur.contracts.cashFaucet.faucet(attoCash);
      balance = await this.getCashBalance(realAccount);
    }
    if (account !== realAccount) {
      await this.augur.contracts.cash.transfer(account, attoCash);
    }
  }

  async faucetOnce(attoCash: BigNumber, account?: string): Promise<void> {
    account = account ||  await this.augur.getAccount();
    await this.augur.contracts.cashFaucet.faucet(attoCash, { sender: account });
  }

  async repFaucet(attoRep: BigNumber, useLegacy = false): Promise<void> {
    const reputationToken = this.augur.contracts.getReputationToken();
    if (useLegacy) {
      await this.augur.contracts.legacyReputationToken.faucet(attoRep);
    } else {
      if (typeof reputationToken['faucet'] === 'function') {
        await reputationToken['faucet'](attoRep);
      } else {
        throw Error('Cannot faucet REP with non-test version of REP contract.');
      }
    }
  }

  async transferCash(to: string, attoCash: BigNumber): Promise<void> {
    await this.augur.contracts.cash.transfer(to, attoCash);
  }

  async addEthExchangeLiquidity(attoCash: BigNumber, attoEth: BigNumber): Promise<void> {
    await this.faucet(attoCash);
    const owner = await this.augur.getAccount();
    await this.augur.contracts.ethExchange.publicMintAuto(owner, attoCash, {attachedEth: attoEth});
  }

  async depositRelay(address: string, attoEth: BigNumber): Promise<void> {
    await this.augur.contracts.relayHub.depositFor(address, {attachedEth: attoEth});
  }

  async initWarpSync(universe: string): Promise<void> {
    await this.augur.contracts.warpSync.initializeUniverse(universe);
  }

  async approve(wei: BigNumber): Promise<void> {
    await this.augur.contracts.cash.approve(this.augur.config.addresses.Augur, wei);

    await this.augur.contracts.cash.approve(this.augur.config.addresses.FillOrder, wei);
    await this.augur.contracts.shareToken.setApprovalForAll(this.augur.config.addresses.FillOrder, true);

    await this.augur.contracts.cash.approve(this.augur.config.addresses.CreateOrder, wei);
    await this.augur.contracts.shareToken.setApprovalForAll(this.augur.config.addresses.CreateOrder, true);
  }

  getLegacyRepBalance(owner: string): Promise<BigNumber> {
    return this.augur.contracts.legacyReputationToken.balanceOf_(owner);
  }

  getLegacyRepAllowance(owner: string, spender: string): Promise<BigNumber> {
    return this.augur.contracts.legacyReputationToken.allowance_(owner, spender);
  }

  async transferLegacyRep(to: string, amount: BigNumber): Promise<void> {
    await this.augur.contracts.legacyReputationToken.transfer(to, amount);
  }

  async approveLegacyRep(spender: string, amount: BigNumber): Promise<void> {
    await this.augur.contracts.legacyReputationToken.approve(spender, amount);
  }

  async getChildUniverseReputationToken(parentPayoutDistributionHash: string) {
    const childUniverseAddress = await this.augur.contracts.universe!.getChildUniverse_(parentPayoutDistributionHash);
    const childUniverse = this.augur.contracts.universeFromAddress(childUniverseAddress);
    const repContractAddress = await childUniverse.getReputationToken_();
    return this.augur.contracts.reputationTokenFromAddress(repContractAddress, this.augur.config.networkId);
  }

  // TODO: Determine why ETH balance doesn't change when buying complete sets or redeeming reporting participants
  async getEthBalance(owner?: string): Promise<BigNumber> {
    const balance = await this.provider.getBalance(owner || this.account.publicKey);
    return new BigNumber(balance.toString());
  }

  async getRepBalance(owner?: string): Promise<BigNumber> {
    if (!owner) owner = await this.augur.getAccount();
    return this.augur.contracts.getReputationToken().balanceOf_(owner);
  }

  async getCashBalance(owner?: string): Promise<BigNumber> {
    if (!owner) owner = await this.augur.getAccount();
    return this.augur.contracts.cash.balanceOf_(owner);
  }

  getRepAllowance(owner: string, spender: string): Promise<BigNumber> {
    return this.augur.contracts.getReputationToken().allowance_(owner, spender);
  }

<<<<<<< HEAD
  setGasPrice(gasPrice: BigNumber): void {
    this.augur.setGasPrice(gasPrice);
  }

=======
>>>>>>> a6cfd162
  getGasPrice(): Promise<BigNumber> {
    return this.augur.getGasPrice()
  }

  setUseWallet(useSafe: boolean): void {
    this.augur.setUseWallet(useSafe);
  }

  setUseRelay(useRelay: boolean): void {
    this.augur.setUseRelay(useRelay);
  }

  async approveAugurEternalApprovalValue(owner: string) {
    const augur = this.augur.config.addresses.Augur;
    const allowance = new BigNumber(await this.augur.contracts.cash.allowance_(owner, augur));

    if (!allowance.eq(ETERNAL_APPROVAL_VALUE)) {
      const fillOrder = this.augur.config.addresses.FillOrder;
      const createOrder = this.augur.config.addresses.CreateOrder;
      await this.augur.contracts.cash.approve(augur, ETERNAL_APPROVAL_VALUE, { sender: this.account.publicKey });
      await this.augur.contracts.cash.approve(fillOrder, ETERNAL_APPROVAL_VALUE, { sender: this.account.publicKey });
      await this.augur.contracts.cash.approve(createOrder, ETERNAL_APPROVAL_VALUE, { sender: this.account.publicKey });

      await this.augur.contracts.shareToken.setApprovalForAll(fillOrder, true, { sender: this.account.publicKey });
      await this.augur.contracts.shareToken.setApprovalForAll(createOrder, true, { sender: this.account.publicKey });
    }
  }

  async getWalletAddress(account: string): Promise<string> {
    return this.augur.gsn.calculateWalletAddress(account);
  }

  async getHotLoadingMarketData(market: string): Promise<HotLoadMarketInfo> {
    return this.augur.hotLoading.getMarketDataParams({market});
  }

  async getHotLoadingDisputeWindowData(): Promise<DisputeWindow> {
    return this.augur.hotLoading.getCurrentDisputeWindowData({
      augur: this.augur.contracts.augur.address,
      universe: this.augur.contracts.universe.address,
    });
  }

  async mineBlock(): Promise<void> {
    await this.provider.sendAsync({
      id: 42,
      method: 'evm_mine',
      params: [],
      jsonrpc: '2.0'
    });
  }

  async startMining(): Promise<void> {
    await this.provider.sendAsync({
      id: 42,
      method: 'miner_start',
      params: [],
      jsonrpc: '2.0'
    });
  }

  async stopMining(): Promise<void> {
    await this.provider.sendAsync({
      id: 42,
      method: 'miner_stop',
      params: [],
      jsonrpc: '2.0'
    });
  }

  async fundSafe(safe: string, minimum=new BigNumber(1e21)) {
    if ((await this.getCashBalance(safe)).lt(minimum)) {
      await this.faucet(minimum, safe);
    }

    return safe;
  }

  async getOrCreateWallet(): Promise<string> {
    const walletFromRegistry = await this.augur.contracts.augurWalletRegistry.getWallet_(this.account.publicKey);
    if(walletFromRegistry !== NULL_ADDRESS) {
      console.log(`Found wallet: ${walletFromRegistry}`);
      return walletFromRegistry;
    }

    const walletAddress = await this.augur.gsn.calculateWalletAddress(this.account.publicKey);
    console.log(`Funding Wallet Address`);
    await this.fundSafe(walletAddress);
    return walletAddress;
  }

  async initializeUniverseForWarpSync(): Promise<void> {
    return this.augur.warpSync.initializeUniverse(this.augur.contracts.universe.address);
  }

  async getWarpSyncMarket(): Promise<ContractInterfaces.Market> {
    return this.augur.warpSync.getWarpSyncMarket(this.augur.contracts.universe.address);
  }

  async getLastWarpSyncData(): Promise<WarpSyncData> {
    return this.augur.warpSync.getLastWarpSyncData(this.augur.contracts.universe.address);
  }

  async getWarpSyncHashFromPayout(payout: BigNumber[]): Promise<string> {
    return this.augur.warpSync.getWarpSyncHashFromPayout(payout[2]);
  }

  async getPayoutFromWarpSyncHash(hash: string): Promise<BigNumber[]> {
    return this.augur.warpSync.getPayoutFromWarpSyncHash(hash);
  }

  async getWarpSyncHashFromMarket(market: ContractInterfaces.Market): Promise<string> {
    return this.augur.warpSync.getWarpSyncHashFromMarket(market);
  }
}<|MERGE_RESOLUTION|>--- conflicted
+++ resolved
@@ -39,11 +39,7 @@
     meshBrowser: BrowserMesh = undefined,
   ) {
     const signer = await makeSigner(account, provider);
-<<<<<<< HEAD
-    const dependencies = await makeGSNDependencies(provider, signer, config.addresses.AugurWalletRegistry, config.addresses.EthExchange, new BigNumber(0), account.publicKey);
-=======
     const dependencies = await makeGSNDependencies(provider, signer, config.addresses.AugurWalletRegistry, config.addresses.EthExchange, account.publicKey);
->>>>>>> a6cfd162
 
     let zeroX = null;
     if (meshClient || meshBrowser) {
@@ -660,13 +656,6 @@
     return this.augur.contracts.getReputationToken().allowance_(owner, spender);
   }
 
-<<<<<<< HEAD
-  setGasPrice(gasPrice: BigNumber): void {
-    this.augur.setGasPrice(gasPrice);
-  }
-
-=======
->>>>>>> a6cfd162
   getGasPrice(): Promise<BigNumber> {
     return this.augur.getGasPrice()
   }
