--- conflicted
+++ resolved
@@ -36,11 +36,7 @@
           console.log(chalk.red(err));
           return callback(err);
         }
-<<<<<<< HEAD
-        doMarketContribute(augur, marketId, ALL_THE_REP, payoutNumerators, "force dispute", auth, function(err) {
-=======
         doMarketContribute(augur, marketId, ALL_THE_REP, payoutNumerators, "force dispute", auth, function (err) {
->>>>>>> db16f8e0
           if (err) {
             console.log(chalk.red(err));
             return callback(err);
@@ -75,11 +71,7 @@
     if (disputeWindow !== "0x0000000000000000000000000000000000000000") {
       dispute(augur, marketId, payoutNumerators.reverse(), auth, timeResult.timeAddress, 0, rounds, callback);
     } else {
-<<<<<<< HEAD
-      doInitialReport(augur, marketId, payoutNumerators, "Initial report", auth, function(err) {
-=======
       doInitialReport(augur, marketId, payoutNumerators, "Initial report", auth, function (err) {
->>>>>>> db16f8e0
         if (err) {
           console.log(chalk.red(err));
           return callback(err);
