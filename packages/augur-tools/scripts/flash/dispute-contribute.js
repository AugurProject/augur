--- conflicted
+++ resolved
@@ -38,11 +38,7 @@
       return callback(err);
     }
     if (err) return console.error(err);
-<<<<<<< HEAD
-    augur.markets.getMarketsInfo({ marketIds: [marketId] }, function(err, marketsInfo) {
-=======
     augur.markets.getMarketsInfo({ marketIds: [marketId] }, function (err, marketsInfo) {
->>>>>>> db16f8e0
       if (err) {
         console.log(chalk.red(err));
         return callback("Could not get market info");
@@ -60,7 +56,6 @@
         var disputeAmount = amount || balances.reputation;
         console.log(chalk.yellow.dim("amount"), disputeAmount);
         var attoREP = speedomatic.fix(disputeAmount, "hex");
-<<<<<<< HEAD
         console.log(chalk.cyan("Balances:"));
         console.log("Ether: " + chalk.green(balances.ether));
         console.log("Rep:   " + chalk.green(balances.reputation));
@@ -81,72 +76,24 @@
               if (err) {
                 console.log(chalk.red(err));
                 return callback(err);
-=======
-        if (noPush) {
-          console.log(chalk.cyan("Balances:"));
-          console.log("Ether: " + chalk.green(balances.ether));
-          console.log("Rep:   " + chalk.green(balances.reputation));
-          doMarketContribute(augur, marketId, attoREP, payoutNumerators, description, auth, function (err) {
-            if (err) {
-              return callback("Market contribute Failed");
-            }
-            console.log(chalk.green("Market contribute Done"));
-            return callback(null);
-          });
-
-        } else {
-
-          var marketPayload = { tx: { to: marketId } };
-          augur.api.Market.getDisputeWindow(marketPayload, function (err, disputeWindowId) {
-            if (err) {
-              console.log(chalk.red(err));
-              return callback("Could not get Dispute Window");
-            }
-
-            if (disputeWindowId === "0x0000000000000000000000000000000000000000") {
-              console.log(chalk.red("disputeWindowId has not been created"));
-              return callback("Market doesn't have dispute window, need to report");
-            }
-            console.log(chalk.yellow("Market Dispute Window"), chalk.yellow(disputeWindowId));
-            var disputeWindowPayload = { tx: { to: disputeWindowId } };
-            augur.api.DisputeWindow.getStartTime(disputeWindowPayload, function (err, disputeWindowStartTime) {
-              if (err) {
-                console.log(chalk.red(err));
-                return callback("Could not get Dispute Window");
->>>>>>> db16f8e0
               }
               augur.api.Market.getWinningReportingParticipant(marketPayload, (err, winningDisputeCrowdsourcer) => {
                 if (err) {
                   console.log(chalk.red(err));
                   return callback(err);
                 }
-<<<<<<< HEAD
                 const disputerPayload = {
                   tx: { to: winningDisputeCrowdsourcer }
                 };
                 augur.api.DisputeCrowdsourcer.getPayoutDistributionHash(disputerPayload, (err, winningHash) => {
-=======
-
-                var setTime = parseInt(disputeWindowStartTime, 10) + day;
-                displayTime("Current timestamp", timeResult.timestamp);
-                displayTime("dispute Window end time", disputeWindowStartTime);
-                displayTime("Set Time to", setTime);
-                setTimestamp(augur, setTime, timeResult.timeAddress, auth, function (err) {
->>>>>>> db16f8e0
                   if (err) {
                     console.log(chalk.red(err));
                     return callback(err);
                   }
-<<<<<<< HEAD
                   if (winningHash === disputeHash) {
                     return callback("This outcome is already winning");
                   }
                   augur.api.DisputeCrowdsourcer.getSize(disputerPayload, (err, disputeSize) => {
-=======
-
-                  console.log(chalk.yellow("sending amount REP"), chalk.yellow(attoREP), chalk.yellow(disputeAmount));
-                  augur.api.DisputeWindow.isActive(disputeWindowPayload, function (err, result) {
->>>>>>> db16f8e0
                     if (err) {
                       console.error("Could not get dispute crowedsourcer current bond size");
                     } else {
@@ -155,15 +102,8 @@
                         chalk.green(new BigNumber(disputeSize).toFixed())
                       );
                     }
-<<<<<<< HEAD
                     if (noPush) {
                       doMarketContribute(augur, marketId, attoREP, payoutNumerators, description, auth, function(err) {
-=======
-
-                    console.log(chalk.green.dim("Dispute Window is active"), chalk.green(result));
-                    if (result) {
-                      doMarketContribute(augur, marketId, attoREP, payoutNumerators, description, auth, function (err) {
->>>>>>> db16f8e0
                         if (err) {
                           return callback("Market contribute Failed");
                         }
@@ -171,7 +111,6 @@
                         return callback(null);
                       });
                     } else {
-<<<<<<< HEAD
                       augur.api.Market.getDisputeWindow(marketPayload, function(err, disputeWindowId) {
                         if (err) {
                           console.log(chalk.red(err));
@@ -245,10 +184,6 @@
                           });
                         });
                       });
-=======
-                      console.log(chalk.red("Dispute Window isn't active"));
-                      return callback("Dispute Window isn't active");
->>>>>>> db16f8e0
                     }
                   });
                 });
