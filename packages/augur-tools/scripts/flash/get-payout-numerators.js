--- conflicted
+++ resolved
@@ -20,16 +20,6 @@
   var minPrice = createBigNumber(market.minPrice);
   var numTicks = createBigNumber(market.numTicks);
   var numOutcomes = market.numOutcomes;
-<<<<<<< HEAD
-=======
-
-  console.log("numOutcomes", numOutcomes);
-  console.log("numTicks", numTicks);
-  console.log("selectedOutcome", selectedOutcome);
-  console.log("maxPrice", maxPrice.toFixed());
-  console.log("minPrice", minPrice.toFixed());
-
->>>>>>> a7338add
   var payoutNumerators = Array(numOutcomes).fill(new BigNumber(0));
   var isScalar = market.marketType === "scalar";
 
