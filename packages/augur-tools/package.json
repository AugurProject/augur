{
  "name": "@augurproject/tools",
  "version": "6.0.0",
  "description": "Tools and dev dependencies",
  "main": "index.js",
  "scripts": {
    "test": "echo \"Error: no test specified\" && exit 1",
    "docker:build": "bash ./docker-builder/build.sh",
    "docker:push": "bash ./docker-builder/push.sh",
    "docker:build-and-push": "yarn docker:build && yarn docker:push",
    "docker:geth": "docker run -e GETH_VERBOSITY=4 -it -p 8545:8545 -p 8546:8546 augurproject/dev-node-geth:latest",
    "docker:pull": "./docker-builder/pull.sh",
    "docker:geth:pop": "docker-builder/run.sh augurproject/dev-pop-geth-v2",
    "docker:geth:pop-15": "./docker-builder/run.sh augurproject/dev-pop-geth-15-v2",
    "docker:geth:pop-normal-time": "docker-builder/run.sh augurproject/dev-pop-normtime-geth-v2",
    "docker:geth:attach": "docker run --rm --net host -it ethereum/client-go attach rpc:http://127.0.0.1:8545",
    "docker:geth:files": "./scripts/copy-docker-files.sh augurproject/dev-pop-geth:core-$(node scripts/core-version.js)",
    "flash": "node ./scripts/flash",
    "blockstream-console": "ts-node ./scripts/blockstream-console.ts"
  },
  "repository": {
    "type": "git",
    "url": "git+https://github.com/augurproject/augur.git"
  },
  "files": [
    ".babelrc.js"
  ],
  "keywords": [
    "ethereum",
    "augur",
    "prediction",
    "market",
    "dapp",
    "crypo"
  ],
  "author": "Augur Team <team@augur.net>",
  "license": "MIT",
  "bugs": {
    "url": "https://github.com/augurproject/augur/issues"
  },
  "homepage": "https://github.com/augurproject/augur#readme",
  "dependencies": {
<<<<<<< HEAD
    "blockstream-adapters":"1.0.0-0",
=======
    "augur-core": "2.0.0-0",
>>>>>>> 67cd2520
    "options-parser": "0.4.0",
    "ethereumjs-blockstream": "7.0.0",
    "ethers": "4.0.24",
    "ethrpc": "6.1.3",
    "lodash": "4.17.11",
    "ethjs-abi": "0.2.1",
    "ethjs-account": "0.1.4",
    "ethjs-provider-http": "0.1.6",
    "ethjs-query": "0.3.8",
    "ethjs-signer": "0.1.1"
  },
  "devDependencies": {
    "options-parser": "0.4.0",
    "ts-node": "7.0.1"
  }
}<|MERGE_RESOLUTION|>--- conflicted
+++ resolved
@@ -40,11 +40,8 @@
   },
   "homepage": "https://github.com/augurproject/augur#readme",
   "dependencies": {
-<<<<<<< HEAD
+    "augur-core": "2.0.0-0",
     "blockstream-adapters":"1.0.0-0",
-=======
-    "augur-core": "2.0.0-0",
->>>>>>> 67cd2520
     "options-parser": "0.4.0",
     "ethereumjs-blockstream": "7.0.0",
     "ethers": "4.0.24",
