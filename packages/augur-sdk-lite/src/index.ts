--- conflicted
+++ resolved
@@ -7,12 +7,9 @@
 export { AugurLite } from './AugurLite';
 export * from './api/HotLoading';
 export * from './api/AccountLoader';
-<<<<<<< HEAD
-=======
 export * from './api/AMMFactory';
 export * from './api/AMMExchange';
 export * from './api/ParaShareToken';
->>>>>>> debe2f0b
 export * from './events';
 export * from './zeroX';
 export * from './templates/constants';
