import { ethers } from 'ethers';
import { BigNumber } from 'bignumber.js';
import { binarySearch, bnDirection } from '@augurproject/utils';
import { AMMFactoryAbi } from '../abi/AMMFactoryAbi';
import { AMMExchange } from './AMMExchange';
import { SignerOrProvider, YES_NO_NUMTICKS } from '../constants';
import { TransactionResponse } from '@ethersproject/abstract-provider';


export class AMMFactory {
  readonly signerOrProvider: SignerOrProvider;
  readonly contract: ethers.Contract;

  constructor(signerOrProvider: SignerOrProvider, address: string) {
    this.contract = new ethers.Contract(address, AMMFactoryAbi, signerOrProvider);

    this.signerOrProvider = signerOrProvider;
  }

  async ammExists(marketAddress: string, paraShareToken: string): Promise<boolean> {
    const amm = await this.contract.exchanges(marketAddress, paraShareToken);
    return typeof amm !== 'undefined';
  }

  async getAMMExchange(marketAddress: string, paraShareToken: string): Promise<AMMExchange> {
    const amm = await this.contract.exchanges(marketAddress, paraShareToken);

    if (typeof amm === 'undefined') {
      throw new Error(`Market/Collateral pair ${marketAddress}/${paraShareToken} does not exist.`);
    }

    return new AMMExchange(this.signerOrProvider, amm);
  }

<<<<<<< HEAD
  async addLiquidity(hasLiquidity: boolean, market: string, paraShareToken: string, cash: BigNumber = new BigNumber(0), yesPercent = new BigNumber(50), noPercent = new BigNumber(50)): Promise<TransactionResponse> {
    const ammAddress = await this.ammAddress(market, paraShareToken);
    console.log('addLiquidity', market, ammAddress)
    const amm = new AMMExchange(this.signerOrProvider, ammAddress);

    if (cash.eq(0)) {
      return this.contract.addAMM(market, paraShareToken);
    }

    const keepYes = noPercent.gt(yesPercent);

    let ratio = keepYes // more NO shares than YES shares
      ? new BigNumber(10**18).times(yesPercent).div(noPercent)
      : new BigNumber(10**18).times(noPercent).div(yesPercent);

    // must be integers
    cash = cash.idiv(1);
    ratio = ratio.idiv(1);
    if (hasLiquidity) {
      console.log('amm exists add liquidity')
      return this.contract.addLiquidity(market, paraShareToken, cash)
    }
    return this.contract.addAMMWithLiquidity(market, paraShareToken, cash.toFixed(), ratio.toFixed(), keepYes);
  }



  // The ratioYN paremeter is between 1e17 and 1e18 inclusive.
  // 9e17 == 0.9

  // The ratioYN parameter is how much YES tokens are worth out of 1.0. Its value is between 0.1 and 1.0.
  //
=======
>>>>>>> ad4c6650
  async addAMM(market: string, paraShareToken: string, cash: BigNumber = new BigNumber(0), yesPercent = new BigNumber(50), noPercent = new BigNumber(50)): Promise<AddAMMReturn> {
    const ammAddress = await this.ammAddress(market, paraShareToken);
    const amm = new AMMExchange(this.signerOrProvider, ammAddress);

    if (cash.eq(0)) {
      const txr: TransactionResponse = await this.contract.addAMM(market, paraShareToken);
      await txr.wait();
      return { amm, lpTokens: new BigNumber(0) };
    }

    // The kept shares are the more expensive shares.
    // Because price is based on the ratio and the more scarce shares are therefore worth more.
    // The initial liquidity ratio is created by keeping either yse or no shares.
    // So if you want there to be more NO shares than YES shares, you have to keep YES shares.
    const keepYes = noPercent.gt(yesPercent);

    let ratio = keepYes // more NO shares than YES shares
      ? new BigNumber(10**18).times(yesPercent).div(noPercent)
      : new BigNumber(10**18).times(noPercent).div(yesPercent);

    // must be integers
    cash = cash.idiv(1);
    ratio = ratio.idiv(1);

    const txr: TransactionResponse = await this.contract.addAMMWithLiquidity(market, paraShareToken, cash.toFixed(), ratio.toFixed(), keepYes);
    const tx = await txr.wait();
    const liquidityLog = amm.extractLiquidityLog(tx);
    return { amm, lpTokens: liquidityLog.lpTokens };
  }

  async ammAddress(marketAddress: string, paraShareToken: string): Promise<string> {
    return this.contract.calculateAMMAddress(marketAddress, paraShareToken);
  }
}

export interface AddAMMReturn {
  amm: AMMExchange
  lpTokens: BigNumber
}<|MERGE_RESOLUTION|>--- conflicted
+++ resolved
@@ -32,7 +32,6 @@
     return new AMMExchange(this.signerOrProvider, amm);
   }
 
-<<<<<<< HEAD
   async addLiquidity(hasLiquidity: boolean, market: string, paraShareToken: string, cash: BigNumber = new BigNumber(0), yesPercent = new BigNumber(50), noPercent = new BigNumber(50)): Promise<TransactionResponse> {
     const ammAddress = await this.ammAddress(market, paraShareToken);
     console.log('addLiquidity', market, ammAddress)
@@ -65,8 +64,6 @@
 
   // The ratioYN parameter is how much YES tokens are worth out of 1.0. Its value is between 0.1 and 1.0.
   //
-=======
->>>>>>> ad4c6650
   async addAMM(market: string, paraShareToken: string, cash: BigNumber = new BigNumber(0), yesPercent = new BigNumber(50), noPercent = new BigNumber(50)): Promise<AddAMMReturn> {
     const ammAddress = await this.ammAddress(market, paraShareToken);
     const amm = new AMMExchange(this.signerOrProvider, ammAddress);
