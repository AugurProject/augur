{
  "name": "@augurproject/state",
  "version": "1.0.0-0",
  "description": "Augur State",
  "author": "The Augur Developers <team@augur.net>",
  "license": "MIT",
  "directories": {
    "src": "src"
  },
  "scripts": {
    "version": "yarn rebuild",
    "start": "yarn build; ts-node -r tsconfig-paths/register ./src/Server",
    "lint": "tslint -c tslint.json -p . ./src/*.ts ./src/**/*.ts ./src/**/**/*.ts ./src/**/**/**/*.ts",
    "build": "tsc -b",
    "watch": "tsc -w",
    "nuke": "rm -f package-lock.json; rm -f yarn.lock; rm -rf node_modules; yarn clean",
    "prepare": "tsc -b",
    "clean": "echo delete database",
    "rebuild": "yarn clean && yarn build",
    "clean-start": "yarn rebuild && yarn start",
    "clean-start-local": "yarn rebuild && ETHEREUM_HTTP=http://127.0.0.1:8545 ETHEREUM_WS=ws://127.0.0.1:8546 yarn start",
    "prepush": "yarn lint",
    "test": "jest"
  },
  "repository": {
    "type": "git",
    "url": "git+https://github.com/AugurProject/augur.git"
  },
  "bugs": {
    "url": "https://github.com/AugurProject/augur/issues"
  },
  "homepage": "https://github.com/AugurProject/augur#readme",
  "dependencies": {
    "@augurproject/api": "1.0.0-0",
    "@augurproject/artifacts": "10.0.0-0",
    "@augurproject/core": "2.0.0-0",
    "@augurproject/ethersjs-provider": "1.0.0-0",
    "@types/async": "2.4.1",
    "@types/cors": "2.8.4",
    "@types/express": "4.16.1",
    "@types/helmet": "0.0.43",
    "@types/web3": "1.0.18",
    "async": "2.6.2",
    "cors": "2.8.5",
    "ethereumjs-blockstream": "7.0.0",
    "ethers": "4.0.24",
    "express": "4.16.4",
    "flexsearch": "0.6.2",
    "ganache-core": "2.4.0",
    "io-ts": "1.4.2",
    "lodash": "4.17.11",
    "postinstall-build": "5.0.3",
    "pouchdb": "7.0.0",
    "pouchdb-adapter-memory": "7.0.0",
    "pouchdb-find": "7.0.0",
    "speedomatic": "2.1.5",
    "ts-loader": "5.3.3",
    "webpack": "4.29.6",
    "webpack-cli": "3.3.0",
    "worker-loader": "2.0.0",
    "yarn": "1.15.2"
  },
  "devDependencies": {
    "@types/jest": "24.0.4",
    "@types/node": "10.12.29",
    "jest": "22.4.4",
    "ts-jest": "23.10.5",
    "ts-node": "8.0.3",
<<<<<<< HEAD
    "tsconfig-paths": "3.7.0"
=======
    "tsconfig-paths": "3.7.0",
    "webpack-dev-server": "3.2.1"
  },
  "resolutions": {
    "**/sha3": "2.0.1"
>>>>>>> f303dc9b
  }
}<|MERGE_RESOLUTION|>--- conflicted
+++ resolved
@@ -66,14 +66,9 @@
     "jest": "22.4.4",
     "ts-jest": "23.10.5",
     "ts-node": "8.0.3",
-<<<<<<< HEAD
-    "tsconfig-paths": "3.7.0"
-=======
-    "tsconfig-paths": "3.7.0",
     "webpack-dev-server": "3.2.1"
   },
   "resolutions": {
     "**/sha3": "2.0.1"
->>>>>>> f303dc9b
   }
 }