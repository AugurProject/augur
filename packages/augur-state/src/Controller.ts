import {Augur} from "@augurproject/api";
import settings from "@augurproject/state/src/settings.json";
<<<<<<< HEAD
import { PouchDBFactoryType } from "./db/AbstractDB";
import { DB } from "./db/DB";
=======
import {PouchDBFactoryType} from "./db/AbstractDB";
import {DB, UserSpecificEvent} from "./db/DB";
>>>>>>> fcf8a8e4

// because flexsearch is a UMD type lib
import FlexSearch = require("flexsearch");


// Need this interface to access these items on the documents in a SyncableDB
interface SyncableMarketDataDoc extends PouchDB.Core.ExistingDocument<PouchDB.Core.AllDocsMeta> {
  extraInfo: string;
  description: string;
}

export class Controller<TBigNumber> {
  private dbController: DB<TBigNumber>;
  private augur: Augur<TBigNumber>;
  private networkId: number;
  private blockstreamDelay: number;
  private defaultStartSyncBlockNumber: number;
  private trackedUsers: Array<string>;
  private pouchDBFactory: PouchDBFactoryType;
  private FTS: FlexSearch;

<<<<<<< HEAD
  public constructor (
=======
  public constructor(
>>>>>>> fcf8a8e4
    augur: Augur<TBigNumber>,
    networkId: number,
    blockstreamDelay: number,
    defaultStartSyncBlockNumber: number,
    trackedUsers: Array<string>,
    pouchDBFactory: PouchDBFactoryType
  ) {
    this.augur = augur;
    this.networkId = networkId;
    this.blockstreamDelay = blockstreamDelay;
    this.defaultStartSyncBlockNumber = defaultStartSyncBlockNumber;
    this.trackedUsers = trackedUsers;
    this.pouchDBFactory = pouchDBFactory;
    this.FTS = FlexSearch.create({
      doc: {
        id: "id",
        start: "start",
        end: "end",
        field: [
          "title",
          "description",
          "tags",
        ]
      }
    });
  }

  public async run(): Promise<void> {
    try {
      this.dbController = await DB.createAndInitializeDB(
        this.networkId,
        this.blockstreamDelay,
        this.defaultStartSyncBlockNumber,
        this.trackedUsers,
<<<<<<< HEAD
        this.augur.genericEventNames,
        this.augur.userSpecificEvents,
=======
        genericEventNames,
        userSpecificEvents,
>>>>>>> fcf8a8e4
        this.pouchDBFactory
      );
      await this.dbController.sync(
        this.augur,
        settings.chunkSize,
        settings.blockstreamDelay
      );

      const marketCreatedDB = await this.dbController.getSyncableDatabase(this.dbController.getDatabaseName("MarketCreated"));
      const previousDocumentEntries = await marketCreatedDB.allDocs();
      for (let row of previousDocumentEntries.rows) {
        if (row === undefined) {
          continue;
        }

        const doc = row.doc as SyncableMarketDataDoc;

        if (doc) {
          const extraInfo = doc.extraInfo;
          const description = doc.description;

          if (extraInfo && description) {
            const info = JSON.parse(extraInfo);

            if (info && info.tags && info.longDescription) {
              this.FTS.add({
                id: row.id,
                Title: description,
                description: info.longDescription,
                tags: info.tags.toString(), // convert to comma separated so it is searchable
                start: new Date(),
                end: new Date()
              });
            }
          }
        }
      }

      // TODO begin server process
    } catch (err) {
      console.log(err);
    }
  }
}<|MERGE_RESOLUTION|>--- conflicted
+++ resolved
@@ -1,12 +1,7 @@
 import {Augur} from "@augurproject/api";
 import settings from "@augurproject/state/src/settings.json";
-<<<<<<< HEAD
-import { PouchDBFactoryType } from "./db/AbstractDB";
-import { DB } from "./db/DB";
-=======
 import {PouchDBFactoryType} from "./db/AbstractDB";
-import {DB, UserSpecificEvent} from "./db/DB";
->>>>>>> fcf8a8e4
+import {DB} from "./db/DB";
 
 // because flexsearch is a UMD type lib
 import FlexSearch = require("flexsearch");
@@ -28,11 +23,7 @@
   private pouchDBFactory: PouchDBFactoryType;
   private FTS: FlexSearch;
 
-<<<<<<< HEAD
-  public constructor (
-=======
   public constructor(
->>>>>>> fcf8a8e4
     augur: Augur<TBigNumber>,
     networkId: number,
     blockstreamDelay: number,
@@ -67,13 +58,8 @@
         this.blockstreamDelay,
         this.defaultStartSyncBlockNumber,
         this.trackedUsers,
-<<<<<<< HEAD
         this.augur.genericEventNames,
         this.augur.userSpecificEvents,
-=======
-        genericEventNames,
-        userSpecificEvents,
->>>>>>> fcf8a8e4
         this.pouchDBFactory
       );
       await this.dbController.sync(
