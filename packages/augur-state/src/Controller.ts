import { DB, UserSpecificEvent } from './db/DB';
<<<<<<< HEAD
import { Augur } from 'augur-api';
=======
import { Augur } from "@augurproject/api";
>>>>>>> 5cfcdceb
import { PouchDBFactoryType } from "./db/AbstractDB";

// TODO Get these from GenericContractInterfaces (and do not include any that are unneeded)
const genericEventNames: Array<string> = [
  "DisputeCrowdsourcerCompleted",
  "DisputeCrowdsourcerCreated",
  "DisputeWindowCreated",
  "MarketCreated",
  "MarketFinalized",
  "MarketMigrated",
  "MarketParticipantsDisavowed",
  "ReportingParticipantDisavowed",
  "TimestampSet",
  "UniverseCreated",
  "UniverseForked",
];

// TODO Update numAdditionalTopics/userTopicIndexes once contract events are updated
const userSpecificEvents: Array<UserSpecificEvent> = [
  {
    "name": "CompleteSetsPurchased",
    "numAdditionalTopics": 3,
    "userTopicIndex": 2,
  },
  {
    "name": "CompleteSetsSold",
    "numAdditionalTopics": 3,
    "userTopicIndex": 2,
  },
  {
    "name": "DisputeCrowdsourcerContribution",
    "numAdditionalTopics": 3,
    "userTopicIndex": 1,
  },
  {
    "name": "DisputeCrowdsourcerRedeemed",
    "numAdditionalTopics": 3,
    "userTopicIndex": 1,
  },
  {
    "name": "InitialReporterRedeemed",
    "numAdditionalTopics": 3,
    "userTopicIndex": 1,
  },
  {
    "name": "InitialReportSubmitted",
    "numAdditionalTopics": 3,
    "userTopicIndex": 1,
  },
  {
    "name": "InitialReporterTransferred",
    "numAdditionalTopics": 2,
    "userTopicIndex": 2,
  },
  {
    "name": "MarketMailboxTransferred",
    "numAdditionalTopics": 3,
    "userTopicIndex": 2,
  },
  {
    "name": "MarketTransferred",
    "numAdditionalTopics": 2,
    "userTopicIndex": 1,
  },
  {
    "name": "OrderCanceled",
    "numAdditionalTopics": 3,
    "userTopicIndex": 2,
  },
  {
    "name": "OrderCreated",
    "numAdditionalTopics": 3,
    "userTopicIndex": 0,
  },
  {
    "name": "OrderFilled",
    "numAdditionalTopics": 2,
    "userTopicIndex": 1,
  },
  {
    "name": "TokensTransferred",
    "numAdditionalTopics": 3,
    "userTopicIndex": 2,
  },
  {
    "name": "TradingProceedsClaimed",
    "numAdditionalTopics": 3,
    "userTopicIndex": 2,
  },
];



export class Controller<TBigNumber> {
  private dbController: DB<TBigNumber>;
  private augur: Augur<TBigNumber>;
  private networkId: number;
  private blockstreamDelay: number;
  private defaultStartSyncBlockNumber: number;
  private trackedUsers: Array<string>;
  private pouchDBFactory: PouchDBFactoryType;

  public constructor (augur: Augur<TBigNumber>, networkId: number, blockstreamDelay: number, defaultStartSyncBlockNumber: number, trackedUsers: Array<string>, pouchDBFactory: PouchDBFactoryType) {
    this.augur = augur;
    this.networkId = networkId;
    this.blockstreamDelay = blockstreamDelay;
    this.defaultStartSyncBlockNumber = defaultStartSyncBlockNumber;
    this.trackedUsers = trackedUsers;
    this.pouchDBFactory = pouchDBFactory;
  }

  public async run(): Promise<void> {
    try {
      this.dbController = await DB.createAndInitializeDB(this.networkId, this.blockstreamDelay, this.defaultStartSyncBlockNumber, this.trackedUsers, genericEventNames, userSpecificEvents, this.pouchDBFactory);
      await this.dbController.sync(this.augur, 100000, 5);

      // TODO Move this function into separate test
      await this.testRollback();

      // TODO begin server process
    } catch (err) {
      console.log(err);
    }
  }

  /**
   * Adds 2 new blocks to DisputeCrowdsourcerCompleted DB and performs a rollback.
   * Queries before & after rollback to ensure blocks are removed successfully.
   * Also checks MetaDB to make sure blocks/sequence IDs were removed correctly
   * and checks DBs to make sure highest sync block is correct.
   */
  public async testRollback() {
    const dbName = this.networkId + "-DisputeCrowdsourcerCompleted";
    const universe = "0x11149d40d255fCeaC54A3ee3899807B0539bad60";

    try {
      let highestSyncedBlockNumber = await this.dbController.syncStatus.getHighestSyncBlock(dbName);
      // console.log("\n\nHighest synced block number: ", highestSyncedBlockNumber);

      let blockLogs = [
        {
          "universe": universe,
          "market": "0xC0ffe3F654d442589BAb472937F094970339d214",
          "disputeCrowdsourcer": "0x65d4f86927D1f10eFa2Fb884e4DEe0aB86137caD",
          "blockHash": "0x8132a0cdb4226b3bbb5bcf8429ec0883859255751be2c321c58b488395188040",
          "blockNumber": highestSyncedBlockNumber + 1,
          "transactionIndex": 8,
          "removed": false,
          "transactionHash": "0xf750ebb0d039c623385f8227f7a6cbe49f5efbc5485ac0e38b5a7b0e389726d8",
          "logIndex": 1,
        },
      ];

      // console.log("Adding new block: ", blockLogs);
      await this.dbController.addNewBlock(dbName, blockLogs);
      highestSyncedBlockNumber = await this.dbController.syncStatus.getHighestSyncBlock(dbName);
      // console.log("Highest synced block number: ", highestSyncedBlockNumber);

      blockLogs[0].blockNumber = highestSyncedBlockNumber + 1;
      // console.log("Adding new block: " + newBlockNumber);
      await this.dbController.addNewBlock(dbName, blockLogs);
      highestSyncedBlockNumber = await this.dbController.syncStatus.getHighestSyncBlock(dbName);
      // console.log("Highest synced block number: ", highestSyncedBlockNumber);

      let queryObj: any = {
        selector: { universe: '0x11149d40d255fCeaC54A3ee3899807B0539bad60' },
        fields: ['_id', 'universe'],
        sort: ['_id']
      };
      let result = await this.dbController.findInSyncableDB(dbName, queryObj);
      console.log("\n\n" + this.networkId + "-DisputeCrowdsourcerCompleted event logs before rollback:", result);

      await this.dbController.rollback(highestSyncedBlockNumber - 1);

      result = await this.dbController.findInSyncableDB(dbName, queryObj);
      console.log("\n\n" + this.networkId + "-DisputeCrowdsourcerCompleted event logs after rollback:", result);

      queryObj = {
        selector: { blockNumber: { $gte: (highestSyncedBlockNumber - 1) } },
        fields: ['_id', 'blockNumber'],
        sort: ['_id']
      };
      result = await this.dbController.findInMetaDB(queryObj);
      console.log("\n\nMetaDB block numbers greater than " + (highestSyncedBlockNumber - 2) + " after rollback:", result);

      console.log("Highest sync block for " + this.networkId + "-DisputeCrowdsourcerCreated:", await this.dbController.syncStatus.getHighestSyncBlock(this.networkId + "-DisputeCrowdsourcerCreated"));
      console.log("Highest sync block for " + this.networkId + "-DisputeCrowdsourcerCompleted:", await this.dbController.syncStatus.getHighestSyncBlock(this.networkId + "-DisputeCrowdsourcerCompleted"));
      console.log("Highest sync block for " + this.networkId + "-BlockNumbersSequenceIds:", await this.dbController.syncStatus.getHighestSyncBlock(this.networkId + "-BlockNumbersSequenceIds"));
    } catch (err) {
      console.log(err);
    }
  }
}<|MERGE_RESOLUTION|>--- conflicted
+++ resolved
@@ -1,9 +1,5 @@
 import { DB, UserSpecificEvent } from './db/DB';
-<<<<<<< HEAD
-import { Augur } from 'augur-api';
-=======
 import { Augur } from "@augurproject/api";
->>>>>>> 5cfcdceb
 import { PouchDBFactoryType } from "./db/AbstractDB";
 
 // TODO Get these from GenericContractInterfaces (and do not include any that are unneeded)
