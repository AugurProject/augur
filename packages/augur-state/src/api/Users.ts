--- conflicted
+++ resolved
@@ -1,61 +1,34 @@
-<<<<<<< HEAD
+import { BigNumber } from "bignumber.js";
 import { DB } from "../db/DB";
 import { Getter } from "./Router";
-
+import { NumericDictionary } from "lodash";
+import { ProfitLossChangedLog, OrderFilledLog } from '../logs/types';
+import { numTicksToTickSize, convertOnChainAmountToDisplayAmount, convertOnChainPriceToDisplayPrice } from "@augurproject/api";
+import { SortLimit } from './types';
+
+import * as _ from "lodash";
 import * as t from "io-ts";
 
-export class Users {
-  public static GetUserTradingPositionsParams = t.intersection([t.type({
-    universe: t.string,
-  }), t.partial({
-    creator: t.string,
-    category: t.string,
-    search: t.string,
-    reportingState: t.string,
-    disputeWindow: t.string,
-    designatedReporter: t.string,
-    maxFee: t.number,
-    hasOrders: t.boolean,
-  })]);
-
-  @Getter("GetUserTradingPositionsParams")
-  public async getUserTradingPositions(params: t.TypeOf<typeof Users.GetUserTradingPositionsParams>): Promise<void> {
-    // TODO
-  }
-
-  @Getter("GetUserTradingPositionsParams")
-  public async getProfitLoss(params: t.TypeOf<typeof Users.GetUserTradingPositionsParams>): Promise<void> {
-=======
-import {SortLimit} from './types';
-import { DB } from "../db/DB";
-import * as _ from "lodash";
-import { NumericDictionary } from "lodash";
-import { numTicksToTickSize, convertOnChainAmountToDisplayAmount, convertOnChainPriceToDisplayPrice } from "@augurproject/api";
-import { BigNumber } from "bignumber.js";
-import { ProfitLossChangedLog, OrderFilledLog } from '../logs/types';
-
-export interface UserTradingPositionsParams {
-  account: string,
-  universe?: string,
-  marketId?: string,
-  outcome?: number,
-};
-
-export interface GetUserTradingPositionsParams extends UserTradingPositionsParams, SortLimit {
-}
-
-export interface GetProfitLossSummaryParams {
-  universe?: string,
-  account?: string,
-  marketId?: string,
-  endTime?: number,
-};
-
-export interface GetProfitLossParams extends GetProfitLossSummaryParams {
-  startTime?: number,
-  periodInterval?: number,
-  outcome?: number,
-};
+const UserTradingPositionsParams = t.intersection([t.type({
+  account: t.string,
+}), t.partial({
+  universe: t.string,
+  marketId: t.string,
+  outcome: t.number,
+})]);
+
+const GetProfitLossSummaryParams = t.partial({
+  universe: t.string,
+  account: t.string,
+  marketId: t.string,
+  endTime: t.number,
+});
+
+const GetProfitLossParams = t.intersection([GetProfitLossSummaryParams, t.partial({
+  startTime: t.number,
+  periodInterval: t.number,
+  outcome: t.number,
+})]);
 
 export interface MarketTradingPosition {
   timestamp: number;
@@ -102,13 +75,9 @@
 }
 
 export class Users<TBigNumber> {
-  private readonly db: DB<TBigNumber>;
-
-  constructor(db: DB<TBigNumber>) {
-    this.db = db;
-  }
-
-  public async getUserTradingPositions(params: GetUserTradingPositionsParams): Promise<UserTradingPositions> {
+  public static GetUserTradingPositionsParams = t.intersection([UserTradingPositionsParams, SortLimit]);
+
+  public static async getUserTradingPositions<TBigNumber>(db: DB<TBigNumber>, params: Users.GetUserTradingPositionsParams): Promise<UserTradingPositions> {
     if (!params.universe && !params.marketId) {
       throw new Error("'getTradingHistory' requires a 'universe' or 'marketId' param be provided");
     }
@@ -141,8 +110,8 @@
         universe: params.universe,
         marketId: params.marketId,
         $or: [
-          {creator: params.account},
-          {filler : params.account}
+          { creator: params.account },
+          { filler: params.account }
         ]
       }
     }
@@ -161,7 +130,7 @@
     });
 
     const marketIds = _.keys(profitLossResultsByMarket);
-    const marketsResponse = await this.db.findMarketCreatedLogs({selector: {market: {$in: marketIds}}});
+    const marketsResponse = await this.db.findMarketCreatedLogs({ selector: { market: { $in: marketIds } } });
     const markets = _.keyBy(marketsResponse, "market");
 
     // map Latest PLs to Trading Positions
@@ -182,12 +151,12 @@
         const onChainAvgCost = onChainNetPosition.isNegative() ? numTicks.minus(onChainAvgPrice) : onChainAvgPrice;
         const onChainUnrealizedCost = onChainNetPosition.abs().multipliedBy(onChainAvgCost);
 
-        const frozenFunds = onChainFrozenFunds.dividedBy(10**18);
+        const frozenFunds = onChainFrozenFunds.dividedBy(10 ** 18);
         const netPosition: BigNumber = convertOnChainAmountToDisplayAmount(onChainNetPosition, tickSize);
-        const realizedProfit = onChainRealizedProfit.dividedBy(10**18);
+        const realizedProfit = onChainRealizedProfit.dividedBy(10 ** 18);
         const avgPrice: BigNumber = convertOnChainPriceToDisplayPrice(onChainAvgPrice, minPrice, tickSize);
-        const realizedCost = onChainRealizedCost.dividedBy(10**18);
-        const unrealizedCost = onChainUnrealizedCost.dividedBy(10**18);
+        const realizedCost = onChainRealizedCost.dividedBy(10 ** 18);
+        const unrealizedCost = onChainUnrealizedCost.dividedBy(10 ** 18);
 
         const onChainLastTradePrice = new BigNumber(ordersFilledResultsByMarketAndOutcome[profitLossResult.market][profitLossResult.outcome]!.price);
         const lastTradePrice: BigNumber = convertOnChainPriceToDisplayPrice(onChainLastTradePrice, minPrice, tickSize);
@@ -229,18 +198,14 @@
     };
   }
 
-  public async getProfitLoss(params: GetProfitLossParams): Promise<Array<TradingPosition>> {
->>>>>>> b140aebe
+  @Getter("GetUserTradingPositionsParams")
+  public async getProfitLoss(params: t.TypeOf<typeof Users.GetUserTradingPositionsParams>): Promise<void> {
     // TODO
     return [];
   }
 
-<<<<<<< HEAD
   @Getter("GetUserTradingPositionsParams")
   public async getProfitLossSummary(params: t.TypeOf<typeof Users.GetUserTradingPositionsParams>): Promise<void> {
-=======
-  public async getProfitLossSummary(params: GetProfitLossSummaryParams): Promise<NumericDictionary<TradingPosition>> {
->>>>>>> b140aebe
     // TODO
     return {};
   }
