--- conflicted
+++ resolved
@@ -198,11 +198,7 @@
   public static async getMarketsInfo<TBigNumber>(db: DB<TBigNumber>, params: t.TypeOf<typeof Markets.GetMarketsInfoParams>): Promise<Array<MarketInfo>> {
     const marketCreatedLogs = await db.findMarketCreatedLogs({selector: {market: {$in: params.marketIds}}});
 
-<<<<<<< HEAD
-    return await Promise.all(marketCreatedLogs.map(async (marketCreatedLog) => {
-=======
     return Promise.all(marketCreatedLogs.map(async (marketCreatedLog) => {
->>>>>>> 53dd9a0e
       const marketFinalizedLogs = (await db.findMarketFinalizedLogs({selector: {market: marketCreatedLog.market}})).reverse();
       const marketVolumeChangedLogs = (await db.findMarketVolumeChangedLogs({selector: {market: marketCreatedLog.market}})).reverse();
 
