import {AbstractDB, BaseDocument} from "./AbstractDB";
import {Augur, Log, ParsedLog} from "@augurproject/api";
import {DB} from "./DB";
import {SyncStatus} from "./SyncStatus";
import * as _ from "lodash";

/**
 * Stores event logs for non-user-specific events.
 */
export class SyncableDB<TBigNumber> extends AbstractDB {
  protected eventName: string;
  protected contractName: string; // TODO Remove if unused
  private syncStatus: SyncStatus;

<<<<<<< HEAD
    constructor(dbController: DB<TBigNumber>, networkId: number, eventName: string, dbName?: string) {
        dbName = dbName || dbController.getDatabaseName(eventName);
        super(networkId, dbName, dbController.pouchDBFactory);
        this.eventName = eventName;
        this.syncStatus = dbController.syncStatus;
        // TODO Set other indexes as need be
        this.db.createIndex({
            index: {
              fields: ['blockNumber']
            }
        });
        dbController.notifySyncableDBAdded(this);
    }

    public async sync(augur: Augur<TBigNumber>, chunkSize: number, blockStreamDelay: number, highestAvailableBlockNumber: number): Promise<void> {
        let highestSyncedBlockNumber = await this.syncStatus.getHighestSyncBlock(this.dbName);
        const goalBlock = highestAvailableBlockNumber - blockStreamDelay;
        console.log(`SYNCING ${this.dbName} from ${highestSyncedBlockNumber} to ${goalBlock}`);
        while (highestSyncedBlockNumber < goalBlock) {
            const endBlockNumber = Math.min(highestSyncedBlockNumber + chunkSize, highestAvailableBlockNumber);
            const logs = await this.getLogs(augur, highestSyncedBlockNumber, endBlockNumber);
            let success = true;
            if (logs.length > 0) {
                const documents = _.sortBy(_.map(logs, this.processLog), "_id");
                success = await this.bulkUpsertDocuments(documents[0]._id, documents);
            }
            if (success) {
                highestSyncedBlockNumber = endBlockNumber;
                await this.syncStatus.setHighestSyncBlock(this.dbName, highestSyncedBlockNumber);
            }
        }
        console.log(`SYNCING SUCCESS ${this.dbName} up to ${goalBlock}`);
=======
  constructor(dbController: DB<TBigNumber>, networkId: number, eventName: string, dbName?: string) {
    dbName = dbName || dbController.getDatabaseName(eventName);
    super(networkId, dbName, dbController.pouchDBFactory);
    this.eventName = eventName;
    this.syncStatus = dbController.syncStatus;
    // TODO Set other indexes as need be
    this.db.createIndex({
      index: {
        fields: ['blockNumber']
      }
    });
    dbController.notifySyncableDBAdded(this);
  }
>>>>>>> fcf8a8e4

  public async sync(augur: Augur<TBigNumber>, chunkSize: number, blockStreamDelay: number, highestAvailableBlockNumber: number): Promise<void> {
    let highestSyncedBlockNumber = await this.syncStatus.getHighestSyncBlock(this.dbName);
    const goalBlock = highestAvailableBlockNumber - blockStreamDelay;
    console.log(`SYNCING ${this.dbName} from ${highestSyncedBlockNumber} to ${goalBlock}`);
    while (highestSyncedBlockNumber < goalBlock) {
      const endBlockNumber = Math.min(highestSyncedBlockNumber + chunkSize, highestAvailableBlockNumber);
      const logs = await this.getLogs(augur, highestSyncedBlockNumber, endBlockNumber);
      let success = true;
      if (logs.length > 1) {
        const documents = _.sortBy(_.map(logs, this.processLog), "_id");
        success = await this.bulkUpsertDocuments(documents[0]._id, documents);
      }
      if (success) {
        highestSyncedBlockNumber = endBlockNumber;
        await this.syncStatus.setHighestSyncBlock(this.dbName, highestSyncedBlockNumber);
      }
    }
    console.log(`SYNCING SUCCESS ${this.dbName} up to ${goalBlock}`);

    // TODO Make any external calls as needed (such as pushing user's balance to UI)

    // TODO start blockstream
  }

  public async addNewBlock(logs: Array<ParsedLog>): Promise<void> {
    const highestSyncedBlockNumber = await this.syncStatus.getHighestSyncBlock(this.dbName);
    const documents = _.sortBy(_.map(logs, this.processLog), "_id");
    if (await this.bulkUpsertDocuments(documents[0]._id, documents)) {
      await this.syncStatus.setHighestSyncBlock(this.dbName, highestSyncedBlockNumber + 1);
    } else {
      throw new Error(`Unable to add new block`);
    }
  }

<<<<<<< HEAD
    public async rollback(blockNumber: number): Promise<void> {
        // Remove each change from blockNumber onward
        try {
            let highestSyncBlock = await this.syncStatus.getHighestSyncBlock(this.dbName);
            // Sort blocks so newest blocks are removed first
            let blocksToRemove = await this.db.find({
                selector: { blockNumber: { $gte: blockNumber } },
                fields: ['_id', 'blockNumber', '_rev'],
                sort: [{blockNumber: 'desc'}],
            });
            if (blocksToRemove.docs.length > 0) {
              console.log("\n\nDeleting the following blocks from " + this.dbName);
                console.log(blocksToRemove.docs);
                for (let doc of blocksToRemove.docs) {
                    // Remove block number from event DB
                    await this.db.remove(doc._id, doc._rev);
                    // Update highest sync block with decremented block number
                    await this.syncStatus.setHighestSyncBlock(this.dbName, --highestSyncBlock);
                }
            } else {
              await this.syncStatus.setHighestSyncBlock(this.dbName, --blockNumber);
            }
        } catch (err) {
            console.error(err);
=======
  public async rollback(blockNumber: number): Promise<void> {
    // Remove each change from blockNumber onward
    try {
      let highestSyncBlock = await this.syncStatus.getHighestSyncBlock(this.dbName);
      // Sort blocks so newest blocks are removed first
      let blocksToRemove = await this.db.find({
        selector: {blockNumber: {$gte: blockNumber}},
        fields: ['_id', 'blockNumber', '_rev'],
        sort: [{blockNumber: 'desc'}],
      });
      if (blocksToRemove.docs.length > 0) {
        console.log("\n\nDeleting the following blocks from " + this.dbName);
        console.log(blocksToRemove.docs);
        for (let doc of blocksToRemove.docs) {
          // Remove block number from event DB
          await this.db.remove(doc._id, doc._rev);
          // Update highest sync block with decremented block number
          await this.syncStatus.setHighestSyncBlock(this.dbName, --highestSyncBlock);
>>>>>>> fcf8a8e4
        }
      }
    } catch (err) {
      console.error(err);
    }
  }

  protected async getLogs(augur: Augur<TBigNumber>, startBlock: number, endBlock: number): Promise<Array<ParsedLog>> {
    return await augur.events.getLogs(this.eventName, startBlock, endBlock);
  }

  protected processLog(log: Log): BaseDocument {
    if (!log.blockNumber) throw new Error(`Corrupt log: ${JSON.stringify(log)}`);
    const _id = `${log.blockNumber.toPrecision(21)}${log.logIndex}`;
    return Object.assign(
      {_id},
      log
    );
  }
}<|MERGE_RESOLUTION|>--- conflicted
+++ resolved
@@ -12,40 +12,6 @@
   protected contractName: string; // TODO Remove if unused
   private syncStatus: SyncStatus;
 
-<<<<<<< HEAD
-    constructor(dbController: DB<TBigNumber>, networkId: number, eventName: string, dbName?: string) {
-        dbName = dbName || dbController.getDatabaseName(eventName);
-        super(networkId, dbName, dbController.pouchDBFactory);
-        this.eventName = eventName;
-        this.syncStatus = dbController.syncStatus;
-        // TODO Set other indexes as need be
-        this.db.createIndex({
-            index: {
-              fields: ['blockNumber']
-            }
-        });
-        dbController.notifySyncableDBAdded(this);
-    }
-
-    public async sync(augur: Augur<TBigNumber>, chunkSize: number, blockStreamDelay: number, highestAvailableBlockNumber: number): Promise<void> {
-        let highestSyncedBlockNumber = await this.syncStatus.getHighestSyncBlock(this.dbName);
-        const goalBlock = highestAvailableBlockNumber - blockStreamDelay;
-        console.log(`SYNCING ${this.dbName} from ${highestSyncedBlockNumber} to ${goalBlock}`);
-        while (highestSyncedBlockNumber < goalBlock) {
-            const endBlockNumber = Math.min(highestSyncedBlockNumber + chunkSize, highestAvailableBlockNumber);
-            const logs = await this.getLogs(augur, highestSyncedBlockNumber, endBlockNumber);
-            let success = true;
-            if (logs.length > 0) {
-                const documents = _.sortBy(_.map(logs, this.processLog), "_id");
-                success = await this.bulkUpsertDocuments(documents[0]._id, documents);
-            }
-            if (success) {
-                highestSyncedBlockNumber = endBlockNumber;
-                await this.syncStatus.setHighestSyncBlock(this.dbName, highestSyncedBlockNumber);
-            }
-        }
-        console.log(`SYNCING SUCCESS ${this.dbName} up to ${goalBlock}`);
-=======
   constructor(dbController: DB<TBigNumber>, networkId: number, eventName: string, dbName?: string) {
     dbName = dbName || dbController.getDatabaseName(eventName);
     super(networkId, dbName, dbController.pouchDBFactory);
@@ -59,7 +25,6 @@
     });
     dbController.notifySyncableDBAdded(this);
   }
->>>>>>> fcf8a8e4
 
   public async sync(augur: Augur<TBigNumber>, chunkSize: number, blockStreamDelay: number, highestAvailableBlockNumber: number): Promise<void> {
     let highestSyncedBlockNumber = await this.syncStatus.getHighestSyncBlock(this.dbName);
@@ -69,7 +34,7 @@
       const endBlockNumber = Math.min(highestSyncedBlockNumber + chunkSize, highestAvailableBlockNumber);
       const logs = await this.getLogs(augur, highestSyncedBlockNumber, endBlockNumber);
       let success = true;
-      if (logs.length > 1) {
+      if (logs.length > 0) {
         const documents = _.sortBy(_.map(logs, this.processLog), "_id");
         success = await this.bulkUpsertDocuments(documents[0]._id, documents);
       }
@@ -95,39 +60,13 @@
     }
   }
 
-<<<<<<< HEAD
-    public async rollback(blockNumber: number): Promise<void> {
-        // Remove each change from blockNumber onward
-        try {
-            let highestSyncBlock = await this.syncStatus.getHighestSyncBlock(this.dbName);
-            // Sort blocks so newest blocks are removed first
-            let blocksToRemove = await this.db.find({
-                selector: { blockNumber: { $gte: blockNumber } },
-                fields: ['_id', 'blockNumber', '_rev'],
-                sort: [{blockNumber: 'desc'}],
-            });
-            if (blocksToRemove.docs.length > 0) {
-              console.log("\n\nDeleting the following blocks from " + this.dbName);
-                console.log(blocksToRemove.docs);
-                for (let doc of blocksToRemove.docs) {
-                    // Remove block number from event DB
-                    await this.db.remove(doc._id, doc._rev);
-                    // Update highest sync block with decremented block number
-                    await this.syncStatus.setHighestSyncBlock(this.dbName, --highestSyncBlock);
-                }
-            } else {
-              await this.syncStatus.setHighestSyncBlock(this.dbName, --blockNumber);
-            }
-        } catch (err) {
-            console.error(err);
-=======
   public async rollback(blockNumber: number): Promise<void> {
     // Remove each change from blockNumber onward
     try {
       let highestSyncBlock = await this.syncStatus.getHighestSyncBlock(this.dbName);
       // Sort blocks so newest blocks are removed first
       let blocksToRemove = await this.db.find({
-        selector: {blockNumber: {$gte: blockNumber}},
+        selector: { blockNumber: { $gte: blockNumber } },
         fields: ['_id', 'blockNumber', '_rev'],
         sort: [{blockNumber: 'desc'}],
       });
@@ -139,11 +78,12 @@
           await this.db.remove(doc._id, doc._rev);
           // Update highest sync block with decremented block number
           await this.syncStatus.setHighestSyncBlock(this.dbName, --highestSyncBlock);
->>>>>>> fcf8a8e4
         }
+      } else {
+        await this.syncStatus.setHighestSyncBlock(this.dbName, --blockNumber);
       }
     } catch (err) {
-      console.error(err);
+        console.error(err);
     }
   }
 
