--- conflicted
+++ resolved
@@ -1,14 +1,7 @@
-<<<<<<< HEAD
 import { AbstractDB, BaseDocument, PouchDBFactoryType } from "./AbstractDB";
-import { Augur, Log, ParsedLog } from 'augur-api';
-import { DB } from './DB';
-import { SyncStatus } from './SyncStatus';
-=======
-import { AbstractDB, BaseDocument } from "./AbstractDB";
 import { Augur, Log, ParsedLog } from "@augurproject/api";
 import { DB } from "./DB";
 import { SyncStatus } from "./SyncStatus";
->>>>>>> 5cfcdceb
 import * as _ from "lodash";
 
 /**
