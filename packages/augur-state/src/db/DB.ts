--- conflicted
+++ resolved
@@ -40,13 +40,8 @@
    * @returns {Promise<DB<TBigNumber>>} Promise to a DB controller object
    */
   public static async createAndInitializeDB<TBigNumber>(networkId: number, blockstreamDelay: number, defaultStartSyncBlockNumber: number, trackedUsers: Array<string>, genericEventNames: Array<string>, userSpecificEvents: Array<UserSpecificEvent>, pouchDBFactory: PouchDBFactoryType): Promise<DB<TBigNumber>> {
-<<<<<<< HEAD
     const dbController = new DB<TBigNumber>(pouchDBFactory);
     await dbController.initializeDB(networkId, blockstreamDelay, defaultStartSyncBlockNumber, trackedUsers, genericEventNames, userSpecificEvents);
-=======
-    const dbController = new DB<TBigNumber>();
-    await dbController.initializeDB(networkId, blockstreamDelay, defaultStartSyncBlockNumber, trackedUsers, genericEventNames, userSpecificEvents, pouchDBFactory);
->>>>>>> 5cfcdceb
     return dbController;
   }
 
@@ -61,18 +56,12 @@
    * @param {Array<UserSpecificEvent>} userSpecificEvents Array of user-specific event objects
    * @param {PouchDBFactoryType} pouchDBFactory Factory function generatin PouchDB instance
    */
-  public async initializeDB(networkId: number, blockstreamDelay: number, defaultStartSyncBlockNumber: number, trackedUsers: Array<string>, genericEventNames: Array<string>, userSpecificEvents: Array<UserSpecificEvent>, pouchDBFactory: PouchDBFactoryType): Promise<void> {
+  public async initializeDB(networkId: number, blockstreamDelay: number, defaultStartSyncBlockNumber: number, trackedUsers: Array<string>, genericEventNames: Array<string>, userSpecificEvents: Array<UserSpecificEvent>): Promise<void> {
     this.networkId = networkId;
     this.blockstreamDelay = blockstreamDelay;
-<<<<<<< HEAD
     this.syncStatus = new SyncStatus(networkId, defaultStartSyncBlockNumber, this.pouchDBFactory);
     this.trackedUsers = new TrackedUsers(networkId, this.pouchDBFactory);
     this.metaDatabase = new MetaDB(this, networkId, this.pouchDBFactory);
-=======
-    this.syncStatus = new SyncStatus(networkId, defaultStartSyncBlockNumber);
-    this.trackedUsers = new TrackedUsers(networkId, pouchDBFactory);
-    this.metaDatabase = new MetaDB(this, networkId);
->>>>>>> 5cfcdceb
     this.genericEventNames = genericEventNames;
     this.userSpecificEvents = userSpecificEvents;
 
