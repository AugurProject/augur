--- conflicted
+++ resolved
@@ -20,13 +20,9 @@
   MarketMigratedLog,
   MarketVolumeChangedLog,
   ProfitLossChangedLog,
-<<<<<<< HEAD
   TimestampSetLog,
+  TokenBalanceChangedLog,
   UniverseForkedLog
-=======
-  UniverseForkedLog,
-  TokenBalanceChangedLog
->>>>>>> f5890886
 } from "../logs/types";
 
 
@@ -487,8 +483,6 @@
     const results = await this.findInSyncableDB(this.getDatabaseName("UniverseForked"), request);
     return results.docs as unknown as Array<UniverseForkedLog>;
   }
-<<<<<<< HEAD
-=======
 
   /*
    * Queries the TokenBalanceChanged DB
@@ -501,5 +495,4 @@
     const results = await this.findInSyncableDB(this.getDatabaseName("TokenBalanceChanged", user), request);
     return results.docs as unknown as Array<TokenBalanceChangedLog>;
   }
->>>>>>> f5890886
 }