--- conflicted
+++ resolved
@@ -1,18 +1,9 @@
-<<<<<<< HEAD
 import { Augur } from "@augurproject/api";
+import { MetaDB, SequenceIds } from "./MetaDB";
 import { PouchDBFactoryType } from "./AbstractDB";
-import { MetaDB, SequenceIds } from "./MetaDB";
 import { SyncableDB } from "./SyncableDB";
 import { SyncStatus } from "./SyncStatus";
 import { TrackedUsers } from "./TrackedUsers";
-=======
-import { SyncableDB } from "./SyncableDB";
-import { Augur } from "@augurproject/api";
-import { SyncStatus } from "./SyncStatus";
-import { PouchDBFactoryType } from "./AbstractDB";
-import { TrackedUsers } from "./TrackedUsers";
-import { MetaDB, SequenceIds } from "./MetaDB";
->>>>>>> 9c99cc09
 import { UserSyncableDB } from "./UserSyncableDB";
 
 export interface UserSpecificEvent {
@@ -107,7 +98,6 @@
    */
   public notifySyncableDBAdded(db: SyncableDB<TBigNumber>): void {
     this.syncableDatabases[db.dbName] = db;
-<<<<<<< HEAD
   }
 
   /**
@@ -117,15 +107,15 @@
    * @param {number} chunkSize Number of blocks to retrieve at a time when syncing logs
    * @param {number} blockstreamDelay Number of blocks by which blockstream is behind the blockchain
    */
-  public async sync(augur: Augur<TBigNumber>, chunkSize: number, blockstreamDelay: number): Promise<void> { 
+  public async sync(augur: Augur<TBigNumber>, chunkSize: number, blockstreamDelay: number): Promise<void> {
     let dbSyncPromises = [];
     const highestAvailableBlockNumber = await augur.provider.getBlockNumber();
     for (let dbIndex in this.syncableDatabases) {
       dbSyncPromises.push(
         this.syncableDatabases[dbIndex].sync(
-          augur, 
-          chunkSize, 
-          blockstreamDelay, 
+          augur,
+          chunkSize,
+          blockstreamDelay,
           highestAvailableBlockNumber
         )
       );
@@ -136,9 +126,9 @@
         let dbName = this.getDatabaseName(userSpecificEvent.name, trackedUser);
         dbSyncPromises.push(
           this.syncableDatabases[dbName].sync(
-            augur, 
-            chunkSize, 
-            blockstreamDelay, 
+            augur,
+            chunkSize,
+            blockstreamDelay,
             highestAvailableBlockNumber
           )
         );
@@ -220,113 +210,6 @@
         sequenceIds[dbName] = dbInfo.update_seq.toString();
       }
     }
-=======
-  }
-
-  /**
-   * Syncs generic events and user-specific events with blockchain and updates MetaDB info.
-   *
-   * @param {Augur<TBigNumber>} augur Augur object with which to sync
-   * @param {number} chunkSize Number of blocks to retrieve at a time when syncing logs
-   * @param {number} blockstreamDelay Number of blocks by which blockstream is behind the blockchain
-   */
-  public async sync(augur: Augur<TBigNumber>, chunkSize: number, blockstreamDelay: number): Promise<void> {
-    // Sync generic event types
-    let dbSyncPromises = [];
-    for (let dbIndex in this.syncableDatabases) {
-      dbSyncPromises.push(this.syncableDatabases[dbIndex].sync(augur, chunkSize, blockstreamDelay, this.syncStatus.defaultStartSyncBlockNumber));
-    }
-    // TODO Figure out a way to handle concurrent request limit of 40
-    await Promise.all(dbSyncPromises)
-    .catch(error => {
-      throw error;
-    });
-
-    // Sync user-specific event types
-    // TODO TokensTransferred should comprise all balance changes with additional metadata and with an index on the to party.
-    // Also update topics/indexes for user-specific events once these changes are made to the contracts.
-    for (let trackedUser of await this.trackedUsers.getUsers()) {
-      for (let userSpecificEvent of this.userSpecificEvents) {
-        let dbName = this.getDatabaseName(userSpecificEvent.name, trackedUser);
-        dbSyncPromises.push(this.syncableDatabases[dbName].sync(augur, chunkSize, blockstreamDelay, this.syncStatus.defaultStartSyncBlockNumber));
-      }
-    }
-    // TODO Figure out a way to handle concurrent request limit of 40
-    await Promise.all(dbSyncPromises)
-    .catch(error => {
-      throw error;
-    });
-
-    // TODO Call `this.metaDatabase.addNewBlock` here if derived DBs end up getting used
-  }
-
-  /**
-   * Gets the block number at which to begin syncing. (That is, the lowest last-synced
-   * block across all event log databases or the upload block number for this network.)
-   *
-   * TODO If derived DBs are used, the last-synced block in `this.metaDatabase`
-   * should also be taken into account here.
-   *
-   * @returns {Promise<number>} Promise to the block number at which to begin syncing.
-   */
-  public async getSyncStartingBlock(): Promise<number> {
-    let highestSyncBlocks = [];
-    for (let eventName of this.genericEventNames) {
-      highestSyncBlocks.push(await this.syncStatus.getHighestSyncBlock(this.getDatabaseName(eventName)));
-    }
-    for (let trackedUser of await this.trackedUsers.getUsers()) {
-      for (let userSpecificEvent of this.userSpecificEvents) {
-        highestSyncBlocks.push(await this.syncStatus.getHighestSyncBlock(this.getDatabaseName(userSpecificEvent.name, trackedUser)));
-      }
-    }
-    const lowestLastSyncBlock = Math.min.apply(null, highestSyncBlocks);
-    return Math.max.apply(null, [lowestLastSyncBlock - this.blockstreamDelay, this.syncStatus.defaultStartSyncBlockNumber]);
-  }
-
-  /**
-   * Creates a name for a SyncableDB/UserSyncableDB based on `eventName` & `trackableUserAddress`.
-   *
-   * @param {string} eventName Event log name
-   * @param {string=} trackableUserAddress User address to append to DB name
-   */
-  public getDatabaseName(eventName: string, trackableUserAddress?: string) {
-    if (trackableUserAddress) {
-      return this.networkId + "-" + eventName + "-" + trackableUserAddress;
-    }
-    return this.networkId + "-" + eventName;
-  }
-
-  /**
-   * Gets a syncable database based upon the name
-   *
-   * @param {string} dbName The name of the database
-   */
-  public getSyncableDatabase(dbName: string) : SyncableDB<TBigNumber> {
-    return this.syncableDatabases[dbName];
-  }
-
-  /**
-   * Returns the current update_seqs from all SyncableDBs/UserSyncableDBs.
-   *
-   * TODO Remove this function if derived DBs are not used.
-   *
-   * @returns {Promise<SequenceIds>} Promise to a SequenceIds object
-   */
-  public async getAllSequenceIds(): Promise<SequenceIds> {
-    let sequenceIds: SequenceIds = {};
-    for (let eventName of this.genericEventNames) {
-      let dbName = this.getDatabaseName(eventName);
-      let dbInfo = await this.syncableDatabases[dbName].getInfo();
-      sequenceIds[dbName] = dbInfo.update_seq.toString();
-    }
-    for (let trackedUser of await this.trackedUsers.getUsers()) {
-      for (let userSpecificEvent of this.userSpecificEvents) {
-        let dbName = this.getDatabaseName(userSpecificEvent.name, trackedUser);
-        let dbInfo = await this.syncableDatabases[dbName].getInfo();
-        sequenceIds[dbName] = dbInfo.update_seq.toString();
-      }
-    }
->>>>>>> 9c99cc09
     return sequenceIds;
   }
 
