--- conflicted
+++ resolved
@@ -5,12 +5,9 @@
 import { MetaDB, SequenceIds } from './MetaDB';
 import { UserSyncableDB } from './UserSyncableDB';
 
-<<<<<<< HEAD
 const BLOCKSTREAM_DELAY = 10;
-interface UserSpecificEvent {
-=======
+
 export interface UserSpecificEvent {
->>>>>>> 9e79a396
   name: string;
   numAdditionalTopics: number;
   userTopicIndex: number;
@@ -61,10 +58,10 @@
     this.genericEventNames = genericEventNames;
     this.userSpecificEvents = userSpecificEvents;
 
-    // Always start syncing from 10 blocks behind the lowest last-synced block
-    // (in case of restarting after a crash)
+    // Always start syncing from 10 blocks behind the lowest 
+    // last-synced block (in case of restarting after a crash)
     const syncStartingBlock = await this.getSyncStartingBlock();
-    if (syncStartingBlock > uploadBlockNumbers[this.networkId]) {
+    if (syncStartingBlock > this.defaultStartSyncBlockNumber) {
       await this.rollback(syncStartingBlock);
     }
 
@@ -140,7 +137,6 @@
   }
 
   /**
-<<<<<<< HEAD
    * Gets the block number at which to begin syncing. (That is, the lowest last-synced
    * block across all event log databases or the upload block number for this network.)
    * 
@@ -148,17 +144,19 @@
    */
   public async getSyncStartingBlock(): Promise<number> {
     let highestSyncBlocks = [];
-    for (let eventName of genericEventNames) {
-      highestSyncBlocks.push(await this.syncStatus.getHighestSyncBlock(`${this.networkId}-${eventName}`, uploadBlockNumbers[this.networkId]));
-    }
-    for (let trackedUser of await this.trackedUsers.getUsers()) {
-      for (let eventName of userSpecificEvents) {
-        highestSyncBlocks.push(await this.syncStatus.getHighestSyncBlock(`${this.networkId}-${eventName}-${trackedUser}`, uploadBlockNumbers[this.networkId]));
+    for (let eventName of this.genericEventNames) {
+      highestSyncBlocks.push(await this.syncStatus.getHighestSyncBlock(`${this.networkId}-${eventName}`));
+    }
+    for (let trackedUser of await this.trackedUsers.getUsers()) {
+      for (let eventName of this.userSpecificEvents) {
+        highestSyncBlocks.push(await this.syncStatus.getHighestSyncBlock(`${this.networkId}-${eventName}-${trackedUser}`));
       }
     }
     const lowestLastSyncBlock = Math.min.apply(null, highestSyncBlocks);
-    return Math.max.apply(null, [lowestLastSyncBlock - BLOCKSTREAM_DELAY, uploadBlockNumbers[this.networkId]]);
-=======
+    return Math.max.apply(null, [lowestLastSyncBlock - BLOCKSTREAM_DELAY, this.defaultStartSyncBlockNumber]);
+  }
+
+  /**
    * Creates a name for a SyncableDB/UserSyncableDB based on `eventName` & `trackableUserAddress`.
    * 
    * @param {string} eventName Event log name
@@ -169,7 +167,6 @@
       return this.networkId + "-" + eventName + "-" + trackableUserAddress;
     }
     return this.networkId + "-" + eventName;
->>>>>>> 9e79a396
   }
 
   /**
