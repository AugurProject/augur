--- conflicted
+++ resolved
@@ -1,115 +1,14 @@
 import {Augur} from "@augurproject/api";
 import {uploadBlockNumbers} from "@augurproject/artifacts";
 import settings from "@augurproject/state/src/settings.json";
-<<<<<<< HEAD
-import { DB } from "../db/DB";
-import { makeMock } from "../utils/MakeMock";
-import { ContractDependenciesEthers } from "contract-dependencies-ethers";
-import { JsonRpcProvider } from "ethers/providers/json-rpc-provider";
-import { EthersProvider } from "ethers-provider";
+import {DB} from "../db/DB";
+import {makeMock} from "../utils/MakeMock";
+import {ContractDependenciesEthers} from "contract-dependencies-ethers";
+import {JsonRpcProvider} from "ethers/providers/json-rpc-provider";
+import {EthersProvider} from "ethers-provider";
 
 const TEST_NETWORK_ID = 4;
 
-=======
-import {DB, UserSpecificEvent} from "../db/DB";
-import {makeMock} from "../utils/MakeMock";
-import {ContractDependenciesEthers} from "contract-dependencies-ethers";
-import {EthersProvider, Web3AsyncSendable} from "ethers-provider";
-
-const TEST_NETWORK_ID = 4;
-
-// TODO Get these from GenericContractInterfaces (and do not include any that are unneeded)
-const genericEventNames: Array<string> = [
-  "DisputeCrowdsourcerCompleted",
-  "DisputeCrowdsourcerCreated",
-  "DisputeWindowCreated",
-  "MarketCreated",
-  "MarketFinalized",
-  "MarketMigrated",
-  "MarketParticipantsDisavowed",
-  "ReportingParticipantDisavowed",
-  "TimestampSet",
-  "TokensBurned",
-  "TokensMinted",
-  "UniverseCreated",
-  "UniverseForked",
-];
-
-// TODO Update numAdditionalTopics/userTopicIndexes once contract events are updated
-const userSpecificEvents: Array<UserSpecificEvent> = [
-  {
-    "name": "CompleteSetsPurchased",
-    "numAdditionalTopics": 3,
-    "userTopicIndex": 2,
-  },
-  {
-    "name": "CompleteSetsSold",
-    "numAdditionalTopics": 3,
-    "userTopicIndex": 2,
-  },
-  {
-    "name": "DisputeCrowdsourcerContribution",
-    "numAdditionalTopics": 3,
-    "userTopicIndex": 1,
-  },
-  {
-    "name": "DisputeCrowdsourcerRedeemed",
-    "numAdditionalTopics": 3,
-    "userTopicIndex": 1,
-  },
-  {
-    "name": "InitialReporterRedeemed",
-    "numAdditionalTopics": 3,
-    "userTopicIndex": 1,
-  },
-  {
-    "name": "InitialReportSubmitted",
-    "numAdditionalTopics": 3,
-    "userTopicIndex": 1,
-  },
-  {
-    "name": "InitialReporterTransferred",
-    "numAdditionalTopics": 2,
-    "userTopicIndex": 2,
-  },
-  {
-    "name": "MarketMailboxTransferred",
-    "numAdditionalTopics": 3,
-    "userTopicIndex": 2,
-  },
-  {
-    "name": "MarketTransferred",
-    "numAdditionalTopics": 2,
-    "userTopicIndex": 1,
-  },
-  {
-    "name": "OrderCanceled",
-    "numAdditionalTopics": 3,
-    "userTopicIndex": 2,
-  },
-  {
-    "name": "OrderCreated",
-    "numAdditionalTopics": 3,
-    "userTopicIndex": 0,
-  },
-  {
-    "name": "OrderFilled",
-    "numAdditionalTopics": 2,
-    "userTopicIndex": 1,
-  },
-  {
-    "name": "TokensTransferred",
-    "numAdditionalTopics": 3,
-    "userTopicIndex": 2,
-  },
-  {
-    "name": "TradingProceedsClaimed",
-    "numAdditionalTopics": 3,
-    "userTopicIndex": 2,
-  },
-];
-
->>>>>>> fcf8a8e4
 
 /**
  * Adds 2 new blocks to DisputeCrowdsourcerCompleted DB and performs a rollback.
