--- conflicted
+++ resolved
@@ -1,21 +1,12 @@
 import {Augur} from "@augurproject/api";
 import {uploadBlockNumbers} from "@augurproject/artifacts";
 import settings from "@augurproject/state/src/settings.json";
-<<<<<<< HEAD
 import {DB} from "./DB";
+import {makeTestAugur, AccountList} from "./test";
 import {makeMock} from "../utils/MakeMock";
-import {makeTestAugur, AccountList, genericEventNames, userSpecificEvents} from "./test";
-=======
-import {DB} from "../db/DB";
-import {makeMock} from "../utils/MakeMock";
-import {ContractDependenciesEthers} from "contract-dependencies-ethers";
-import {JsonRpcProvider} from "ethers/providers/json-rpc-provider";
-import {EthersProvider} from "ethers-provider";
->>>>>>> bedbe879
 
 const mock = makeMock();
 const TEST_NETWORK_ID = 4;
-<<<<<<< HEAD
 const ACCOUNTS: AccountList = [
   {
     secretKey: "0xa429eeb001c683cf3d8faf4b26d82dbf973fb45b04daad26e1363efd2fd43913",
@@ -33,9 +24,6 @@
 beforeAll(async () => {
   augur = await makeTestAugur(ACCOUNTS);
 }, 60000);
-=======
-
->>>>>>> bedbe879
 
 /**
  * Adds 2 new blocks to DisputeCrowdsourcerCompleted DB and performs a rollback.
@@ -44,12 +32,6 @@
  * and checks DBs to make sure highest sync block is correct.
  */
 test("sync databases", async () => {
-<<<<<<< HEAD
-=======
-  const ethersProvider = new EthersProvider(new JsonRpcProvider(settings.ethNodeURLs[4]), 5, 0, 40);
-    const contractDependencies = new ContractDependenciesEthers(ethersProvider, undefined, settings.testAccounts[0]);
-    const augur = await Augur.create(ethersProvider, contractDependencies);
->>>>>>> bedbe879
     const trackedUsers = [settings.testAccounts[0]];
     const mock = makeMock();
 
