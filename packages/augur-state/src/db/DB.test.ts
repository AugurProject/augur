--- conflicted
+++ resolved
@@ -1,123 +1,24 @@
-<<<<<<< HEAD
-import { TrackedUsers } from "./TrackedUsers";
-import { DB } from "./DB";
-import { ContractDependenciesEthers } from "contract-dependencies-ethers";
-import { Augur } from "@augurproject/api";
-import { uploadBlockNumbers } from "@augurproject/artifacts";
-import settings from "@augurproject/state/src/settings.json";
-import { makeMock } from "../utils/MakeMock";
-import { DeployerConfiguration, ContractDeployer } from "@augurproject/core";
-
-import { ContractAddresses, NetworkId } from "@augurproject/artifacts";
-import { makeTestAugur, AccountList, genericEventNames, userSpecificEvents } from "./test";
-=======
 import {TrackedUsers} from "./TrackedUsers";
 import {DB, UserSpecificEvent} from "./DB";
 import {ContractDependenciesEthers} from "contract-dependencies-ethers";
 import {Augur} from "@augurproject/api";
-import {uploadBlockNumbers} from "@augurproject/artifacts";
+import {uploadBlockNumbers, ContractAddresses, NetworkId} from "@augurproject/artifacts";
+import {DeployerConfiguration, ContractDeployer} from "@augurproject/core";
 import settings from "@augurproject/state/src/settings.json";
 import {makeMock} from "../utils/MakeMock";
 import {EthersProvider, Web3AsyncSendable} from "ethers-provider";
->>>>>>> fcf8a8e4
+import {makeTestAugur, AccountList, genericEventNames, userSpecificEvents} from "./test";
 
 const mock = makeMock();
 const TEST_NETWORK_ID = 4;
 const defaultStartSyncBlockNumber = uploadBlockNumbers[TEST_NETWORK_ID];
-<<<<<<< HEAD
 
 const ACCOUNTS: AccountList = [
-    {
-        secretKey: "0xa429eeb001c683cf3d8faf4b26d82dbf973fb45b04daad26e1363efd2fd43913",
-        publicKey: "0x8fff40efec989fc938bba8b19584da08ead986ee",
-        balance: 100000000000000000000,  // 100 ETH
-    },
-=======
-const genericEventNames: Array<string> = [
-  "DisputeCrowdsourcerCompleted",
-  "DisputeCrowdsourcerCreated",
-  "DisputeWindowCreated",
-  "MarketCreated",
-  "MarketFinalized",
-  "MarketMigrated",
-  "MarketParticipantsDisavowed",
-  "ReportingParticipantDisavowed",
-  "TimestampSet",
-  "UniverseCreated",
-  "UniverseForked",
-];
-const userSpecificEvents: Array<UserSpecificEvent> = [
   {
-    "name": "CompleteSetsPurchased",
-    "numAdditionalTopics": 3,
-    "userTopicIndex": 2,
+    secretKey: "0xa429eeb001c683cf3d8faf4b26d82dbf973fb45b04daad26e1363efd2fd43913",
+    publicKey: "0x8fff40efec989fc938bba8b19584da08ead986ee",
+    balance: 100000000000000000000,  // 100 ETH
   },
-  {
-    "name": "CompleteSetsSold",
-    "numAdditionalTopics": 3,
-    "userTopicIndex": 2,
-  },
-  {
-    "name": "DisputeCrowdsourcerContribution",
-    "numAdditionalTopics": 3,
-    "userTopicIndex": 1,
-  },
-  {
-    "name": "DisputeCrowdsourcerRedeemed",
-    "numAdditionalTopics": 3,
-    "userTopicIndex": 1,
-  },
-  {
-    "name": "InitialReporterRedeemed",
-    "numAdditionalTopics": 3,
-    "userTopicIndex": 1,
-  },
-  {
-    "name": "InitialReportSubmitted",
-    "numAdditionalTopics": 3,
-    "userTopicIndex": 1,
-  },
-  {
-    "name": "InitialReporterTransferred",
-    "numAdditionalTopics": 2,
-    "userTopicIndex": 2,
-  },
-  {
-    "name": "MarketMailboxTransferred",
-    "numAdditionalTopics": 3,
-    "userTopicIndex": 2,
-  },
-  {
-    "name": "MarketTransferred",
-    "numAdditionalTopics": 2,
-    "userTopicIndex": 1,
-  },
-  {
-    "name": "OrderCanceled",
-    "numAdditionalTopics": 3,
-    "userTopicIndex": 2,
-  },
-  {
-    "name": "OrderCreated",
-    "numAdditionalTopics": 3,
-    "userTopicIndex": 0,
-  },
-  {
-    "name": "OrderFilled",
-    "numAdditionalTopics": 2,
-    "userTopicIndex": 1,
-  },
-  {
-    "name": "TokensTransferred",
-    "numAdditionalTopics": 3,
-    "userTopicIndex": 2,
-  },
-  {
-    "name": "TradingProceedsClaimed",
-    "numAdditionalTopics": 3,
-    "userTopicIndex": 2,
-  },
->>>>>>> fcf8a8e4
 ];
 
 beforeEach(async () => {
@@ -127,36 +28,8 @@
 
 let augur: Augur<any>;
 beforeAll(async () => {
-<<<<<<< HEAD
-    augur = await makeTestAugur(ACCOUNTS);
+  augur = await makeTestAugur(ACCOUNTS);
 }, 60000);
-
-
-test("database failure during trackedUsers.getUsers() call", async () => {
-    const db = await DB.createAndInitializeDB(
-        TEST_NETWORK_ID,
-        settings.blockstreamDelay,
-        defaultStartSyncBlockNumber,
-        [settings.testAccounts[0]],
-        genericEventNames,
-        userSpecificEvents,
-        mock.makeFactory()
-    );
-
-    await db.sync(augur, settings.chunkSize, settings.blockstreamDelay);
-
-    const trackedUsers = new TrackedUsers(TEST_NETWORK_ID, mock.makeFactory());
-
-    expect(await trackedUsers.setUserTracked("mock")).toMatchObject({
-        ok: true,
-        id: "mock",
-        rev: expect.any(String)
-    });
-    mock.failNext();
-    await expect(trackedUsers.getUsers()).rejects.toThrow();
-=======
-  augur = await Augur.create(ethersProvider, contractDependencies);
-});
 
 
 test("database failure during trackedUsers.getUsers() call", async () => {
@@ -181,21 +54,11 @@
   });
   mock.failNext();
   await expect(trackedUsers.getUsers()).rejects.toThrow();
->>>>>>> fcf8a8e4
 }, 60000);
 
 
 test("database failure during sync, followed by another sync", async () => {
     const db = await DB.createAndInitializeDB(
-<<<<<<< HEAD
-        TEST_NETWORK_ID,
-        settings.blockstreamDelay,
-        defaultStartSyncBlockNumber,
-        [settings.testAccounts[0]],
-        genericEventNames,
-        userSpecificEvents,
-        mock.makeFactory()
-=======
       TEST_NETWORK_ID,
       settings.blockstreamDelay,
       defaultStartSyncBlockNumber,
@@ -203,7 +66,6 @@
       genericEventNames,
       userSpecificEvents,
       mock.makeFactory()
->>>>>>> fcf8a8e4
     );
 
     console.log("Sync with a database failure.");
@@ -213,14 +75,7 @@
 
     console.log("Sync successfully.");
     await db.sync(augur, settings.chunkSize, settings.blockstreamDelay);
-<<<<<<< HEAD
-},
-120000
-=======
-  },
-  120000
->>>>>>> fcf8a8e4
-);
+}, 120000);
 
 
 test("syncing: succeed then fail then succeed again", async () => {
