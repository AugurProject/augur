import {TrackedUsers} from "./TrackedUsers";
import {DB} from "./DB";
import {ContractDependenciesEthers} from "contract-dependencies-ethers";
import {Augur} from "@augurproject/api";
import {uploadBlockNumbers} from "@augurproject/artifacts";
import settings from "@augurproject/state/src/settings.json";
import {makeMock} from "../utils/MakeMock";
<<<<<<< HEAD
import {makeTestAugur, AccountList, genericEventNames, userSpecificEvents} from "./test";
=======
import {JsonRpcProvider} from "ethers/providers/json-rpc-provider";
import {EthersProvider} from "ethers-provider";
>>>>>>> bedbe879

const mock = makeMock();
const TEST_NETWORK_ID = 4;
const defaultStartSyncBlockNumber = uploadBlockNumbers[TEST_NETWORK_ID];
<<<<<<< HEAD

const ACCOUNTS: AccountList = [
  {
    secretKey: "0xa429eeb001c683cf3d8faf4b26d82dbf973fb45b04daad26e1363efd2fd43913",
    publicKey: "0x8fff40efec989fc938bba8b19584da08ead986ee",
    balance: 100000000000000000000,  // 100 ETH
  },
];
=======
const ethersProvider = new EthersProvider(new JsonRpcProvider(settings.ethNodeURLs[4]), 5, 0, 40);
const contractDependencies = new ContractDependenciesEthers(ethersProvider, undefined, settings.testAccounts[0]);
>>>>>>> bedbe879

beforeEach(async () => {
  mock.cancelFail();
  await mock.wipeDB()
});

let augur: Augur<any>;
beforeAll(async () => {
  augur = await makeTestAugur(ACCOUNTS);
}, 60000);


test("database failure during trackedUsers.getUsers() call", async () => {
  const db = await DB.createAndInitializeDB(
    TEST_NETWORK_ID,
    settings.blockstreamDelay,
    defaultStartSyncBlockNumber,
    [settings.testAccounts[0]],
    augur.genericEventNames,
    augur.userSpecificEvents,
    mock.makeFactory()
  );

  await db.sync(augur, settings.chunkSize, settings.blockstreamDelay);

  const trackedUsers = new TrackedUsers(TEST_NETWORK_ID, mock.makeFactory());

  expect(await trackedUsers.setUserTracked("mock")).toMatchObject({
    ok: true,
    id: "mock",
    rev: expect.any(String)
  });
  mock.failNext();
  await expect(trackedUsers.getUsers()).rejects.toThrow();
}, 60000);


test("database failure during sync, followed by another sync", async () => {
    const db = await DB.createAndInitializeDB(
      TEST_NETWORK_ID,
      settings.blockstreamDelay,
      defaultStartSyncBlockNumber,
      [settings.testAccounts[0]],
      augur.genericEventNames,
      augur.userSpecificEvents,
      mock.makeFactory()
    );

    console.log("Sync with a database failure.");
    mock.failForever();
    await expect(db.sync(augur, settings.chunkSize, settings.blockstreamDelay)).rejects.toThrow();
    mock.cancelFail();

    console.log("Sync successfully.");
    await db.sync(augur, settings.chunkSize, settings.blockstreamDelay);
}, 120000);


test("syncing: succeed then fail then succeed again", async () => {
    const db = await DB.createAndInitializeDB(
      TEST_NETWORK_ID,
      settings.blockstreamDelay,
      defaultStartSyncBlockNumber,
      [settings.testAccounts[0]],
      augur.genericEventNames,
      augur.userSpecificEvents,
      mock.makeFactory()
    );

    console.log("Sync successfully.");
    await db.sync(augur, settings.chunkSize, settings.blockstreamDelay);

    console.log("Sync with a database failure.");
    mock.failForever();
    await expect(db.sync(augur, settings.chunkSize, settings.blockstreamDelay)).rejects.toThrow();
    mock.cancelFail();

    console.log("Sync successfully.");
    await db.sync(augur, settings.chunkSize, settings.blockstreamDelay);
  },
  120000
);<|MERGE_RESOLUTION|>--- conflicted
+++ resolved
@@ -1,21 +1,14 @@
 import {TrackedUsers} from "./TrackedUsers";
 import {DB} from "./DB";
-import {ContractDependenciesEthers} from "contract-dependencies-ethers";
 import {Augur} from "@augurproject/api";
 import {uploadBlockNumbers} from "@augurproject/artifacts";
 import settings from "@augurproject/state/src/settings.json";
 import {makeMock} from "../utils/MakeMock";
-<<<<<<< HEAD
-import {makeTestAugur, AccountList, genericEventNames, userSpecificEvents} from "./test";
-=======
-import {JsonRpcProvider} from "ethers/providers/json-rpc-provider";
-import {EthersProvider} from "ethers-provider";
->>>>>>> bedbe879
+import {makeTestAugur, AccountList} from "./test";
 
 const mock = makeMock();
 const TEST_NETWORK_ID = 4;
 const defaultStartSyncBlockNumber = uploadBlockNumbers[TEST_NETWORK_ID];
-<<<<<<< HEAD
 
 const ACCOUNTS: AccountList = [
   {
@@ -24,10 +17,6 @@
     balance: 100000000000000000000,  // 100 ETH
   },
 ];
-=======
-const ethersProvider = new EthersProvider(new JsonRpcProvider(settings.ethNodeURLs[4]), 5, 0, 40);
-const contractDependencies = new ContractDependenciesEthers(ethersProvider, undefined, settings.testAccounts[0]);
->>>>>>> bedbe879
 
 beforeEach(async () => {
   mock.cancelFail();
