import { TrackedUsers } from "./TrackedUsers";
import { DB, UserSpecificEvent } from "./DB";
import { makeMock } from "../utils/MakeMock";
import { EthersProvider } from "ethers-provider";
import { ContractDependenciesEthers } from "contract-dependencies-ethers";
import { Augur } from "@augurproject/api";
import { uploadBlockNumbers } from "@augurproject/artifacts";
import settings from "@augurproject/state/src/settings.json";
import * as _ from "lodash";


<<<<<<< HEAD
export function makeMock() {
    const mockState = {
        dbNames: [] as string[],
        failCountdown: -1,  // default state never fails
        alwaysFail: false,
    };

    function fail() {
        mockState.failCountdown--;
        return mockState.alwaysFail || mockState.failCountdown === 0;
    }

    class MockPouchDB extends PouchDB {
        allDocs<Model>(options?: any): Promise<any> {
            if (fail()) {
                throw Error("This was an intentional, mocked failure of allDocs");
            }
            if (options) {
                return super.allDocs(options);
            } else {
                return super.allDocs();
            }
        }

        get<Model>(docId: any, options?: any): Promise<any> {
            if (fail()) {
                throw Error("This was an intentional, mocked failure of get");
            }
            if (options) {
                return super.get(docId, options);
            } else {
                return super.get(docId);
            }
        }

        put<Model>(doc: any, options?: any): Promise<any> {
            if (fail()) {
                throw Error("This was an intentional, mocked failure of put");
            }
            if (options) {
                return super.put(doc, options);
            } else {
                return super.put(doc);
            }
        }
    }

    function makeFactory (): PouchDBFactoryType {
        return (dbName: string) => {
            const fullDbName = `db/${dbName}`;
            mockState.dbNames.push(fullDbName);
            return new MockPouchDB(fullDbName, { adapter: "memory" })
        }
    }

    async function wipeDB(): Promise<void> {
        await Promise.all(_.map(mockState.dbNames, dbName => {
            const db = new PouchDB(dbName, { adapter: "memory" });
            return db.destroy();
        }));

        mockState.dbNames = [];
    }

    return {
        makeFactory,
        wipeDB,
        failNext: () => mockState.failCountdown = 1,
        failInN: (n: number) => mockState.failCountdown = n,
        failForever: () => mockState.alwaysFail = true,
        cancelFail: () => {
            mockState.failCountdown = -1;
            mockState.alwaysFail = false;
        },
    }
}

const mock = makeMock();
const TEST_NETWORK_ID = 4;
const defaultStartSyncBlockNumber = uploadBlockNumbers[TEST_NETWORK_ID];
const genericEventNames: Array<string> = [
    "DisputeCrowdsourcerCompleted",
    "DisputeCrowdsourcerCreated",
    "DisputeWindowCreated",
    "MarketCreated",
    "MarketFinalized",
    "MarketMigrated",
    "MarketParticipantsDisavowed",
    "ReportingParticipantDisavowed",
    "TimestampSet",
    "UniverseCreated",
    "UniverseForked",
];
const userSpecificEvents: Array<UserSpecificEvent> = [
    {
        "name": "CompleteSetsPurchased",
        "numAdditionalTopics": 3,
        "userTopicIndex": 2,
    },
    {
        "name": "CompleteSetsSold",
        "numAdditionalTopics": 3,
        "userTopicIndex": 2,
    },
    {
        "name": "DisputeCrowdsourcerContribution",
        "numAdditionalTopics": 3,
        "userTopicIndex": 1,
    },
    {
        "name": "DisputeCrowdsourcerRedeemed",
        "numAdditionalTopics": 3,
        "userTopicIndex": 1,
    },
    {
        "name": "InitialReporterRedeemed",
        "numAdditionalTopics": 3,
        "userTopicIndex": 1,
    },
    {
        "name": "InitialReportSubmitted",
        "numAdditionalTopics": 3,
        "userTopicIndex": 1,
    },
    {
        "name": "InitialReporterTransferred",
        "numAdditionalTopics": 2,
        "userTopicIndex": 2,
    },
    {
        "name": "MarketMailboxTransferred",
        "numAdditionalTopics": 3,
        "userTopicIndex": 2,
    },
    {
        "name": "MarketTransferred",
        "numAdditionalTopics": 2,
        "userTopicIndex": 1,
    },
    {
        "name": "OrderCanceled",
        "numAdditionalTopics": 3,
        "userTopicIndex": 2,
    },
    {
        "name": "OrderCreated",
        "numAdditionalTopics": 3,
        "userTopicIndex": 0,
    },
    {
        "name": "OrderFilled",
        "numAdditionalTopics": 2,
        "userTopicIndex": 1,
    },
    {
        "name": "TokensTransferred",
        "numAdditionalTopics": 3,
        "userTopicIndex": 2,
    },
    {
        "name": "TradingProceedsClaimed",
        "numAdditionalTopics": 3,
        "userTopicIndex": 2,
    },
];
const provider = new EthersProvider(settings.ethNodeURLs[TEST_NETWORK_ID]);
const contractDependencies = new ContractDependenciesEthers(provider, undefined, settings.testAccounts[0]);
=======
test("database failure during trackedUsers.getUsers() call", async () => {
    const mock = makeMock();

    const defaultStartSyncBlockNumber = uploadBlockNumbers[TEST_NETWORK_ID];
    const genericEventNames: Array<string> = [
        "DisputeCrowdsourcerCompleted",
        "DisputeCrowdsourcerCreated",
        "DisputeWindowCreated",
        "MarketCreated",
        "MarketFinalized",
        "MarketMigrated",
        "MarketParticipantsDisavowed",
        "ReportingParticipantDisavowed",
        "TimestampSet",
        "UniverseCreated",
        "UniverseForked",
    ];
    const userSpecificEvents: Array<UserSpecificEvent> = [
        {
            "name": "CompleteSetsPurchased",
            "numAdditionalTopics": 3,
            "userTopicIndex": 2,
        },
        {
            "name": "CompleteSetsSold",
            "numAdditionalTopics": 3,
            "userTopicIndex": 2,
        },
        {
            "name": "DisputeCrowdsourcerContribution",
            "numAdditionalTopics": 3,
            "userTopicIndex": 1,
        },
        {
            "name": "DisputeCrowdsourcerRedeemed",
            "numAdditionalTopics": 3,
            "userTopicIndex": 1,
        },
        {
            "name": "InitialReporterRedeemed",
            "numAdditionalTopics": 3,
            "userTopicIndex": 1,
        },
        {
            "name": "InitialReportSubmitted",
            "numAdditionalTopics": 3,
            "userTopicIndex": 1,
        },
        {
            "name": "InitialReporterTransferred",
            "numAdditionalTopics": 2,
            "userTopicIndex": 2,
        },
        {
            "name": "MarketMailboxTransferred",
            "numAdditionalTopics": 3,
            "userTopicIndex": 2,
        },
        {
            "name": "MarketTransferred",
            "numAdditionalTopics": 2,
            "userTopicIndex": 1,
        },
        {
            "name": "OrderCanceled",
            "numAdditionalTopics": 3,
            "userTopicIndex": 2,
        },
        {
            "name": "OrderCreated",
            "numAdditionalTopics": 3,
            "userTopicIndex": 0,
        },
        {
            "name": "OrderFilled",
            "numAdditionalTopics": 2,
            "userTopicIndex": 1,
        },
        {
            "name": "TokensTransferred",
            "numAdditionalTopics": 3,
            "userTopicIndex": 2,
        },
        {
            "name": "TradingProceedsClaimed",
            "numAdditionalTopics": 3,
            "userTopicIndex": 2,
        },
    ];
>>>>>>> cc417f15


beforeEach(async () => {
    mock.cancelFail();
    await mock.wipeDB()
});

let augur: Augur<any>;
beforeAll(async () => {
    augur = await Augur.create(provider, contractDependencies);
});


test("database failure during trackedUsers.getUsers() call", async () => {
    const db = await DB.createAndInitializeDB(
      TEST_NETWORK_ID,
      settings.blockstreamDelay,
      defaultStartSyncBlockNumber,
      [settings.testAccounts[0]],
      genericEventNames,
      userSpecificEvents,
      mock.makeFactory()
    );

    await db.sync(augur, settings.chunkSize, settings.blockstreamDelay);

    const trackedUsers = new TrackedUsers(TEST_NETWORK_ID, mock.makeFactory());

    expect(await trackedUsers.setUserTracked("mock")).toMatchObject({
        ok: true,
        id: "mock",
        rev: expect.any(String)
    });
    mock.failNext();
    await expect(trackedUsers.getUsers()).rejects.toThrow();
}, 60000);


test("database failure during sync, followed by another sync", async () => {
    const db = await DB.createAndInitializeDB(
      TEST_NETWORK_ID,
      settings.blockstreamDelay,
      defaultStartSyncBlockNumber,
      [settings.testAccounts[0]],
      genericEventNames,
      userSpecificEvents,
      mock.makeFactory()
    );

    console.log("Sync with a database failure.");
    mock.failForever();
    await expect(db.sync(augur, settings.chunkSize, settings.blockstreamDelay)).rejects.toThrow();
    mock.cancelFail();

    console.log("Sync successfully.");
    await db.sync(augur, settings.chunkSize, settings.blockstreamDelay);
}, 60000);


test.skip("syncing: succeed then fail then succeed again", async () => {
    const db = await DB.createAndInitializeDB(
      TEST_NETWORK_ID,
      settings.blockstreamDelay,
      defaultStartSyncBlockNumber,
      [settings.testAccounts[0]],
      genericEventNames,
      userSpecificEvents,
      mock.makeFactory()
    );

    console.log("Sync successfully.");
    await db.sync(augur, settings.chunkSize, settings.blockstreamDelay);

    console.log("Sync with a database failure.");
    mock.failForever();
    await expect(db.sync(augur, settings.chunkSize, settings.blockstreamDelay)).rejects.toThrow();
    mock.cancelFail();

    console.log("Sync successfully.");
    await db.sync(augur, settings.chunkSize, settings.blockstreamDelay);
}, 60000);<|MERGE_RESOLUTION|>--- conflicted
+++ resolved
@@ -1,6 +1,5 @@
 import { TrackedUsers } from "./TrackedUsers";
 import { DB, UserSpecificEvent } from "./DB";
-import { makeMock } from "../utils/MakeMock";
 import { EthersProvider } from "ethers-provider";
 import { ContractDependenciesEthers } from "contract-dependencies-ethers";
 import { Augur } from "@augurproject/api";
@@ -9,7 +8,6 @@
 import * as _ from "lodash";
 
 
-<<<<<<< HEAD
 export function makeMock() {
     const mockState = {
         dbNames: [] as string[],
@@ -177,98 +175,6 @@
 ];
 const provider = new EthersProvider(settings.ethNodeURLs[TEST_NETWORK_ID]);
 const contractDependencies = new ContractDependenciesEthers(provider, undefined, settings.testAccounts[0]);
-=======
-test("database failure during trackedUsers.getUsers() call", async () => {
-    const mock = makeMock();
-
-    const defaultStartSyncBlockNumber = uploadBlockNumbers[TEST_NETWORK_ID];
-    const genericEventNames: Array<string> = [
-        "DisputeCrowdsourcerCompleted",
-        "DisputeCrowdsourcerCreated",
-        "DisputeWindowCreated",
-        "MarketCreated",
-        "MarketFinalized",
-        "MarketMigrated",
-        "MarketParticipantsDisavowed",
-        "ReportingParticipantDisavowed",
-        "TimestampSet",
-        "UniverseCreated",
-        "UniverseForked",
-    ];
-    const userSpecificEvents: Array<UserSpecificEvent> = [
-        {
-            "name": "CompleteSetsPurchased",
-            "numAdditionalTopics": 3,
-            "userTopicIndex": 2,
-        },
-        {
-            "name": "CompleteSetsSold",
-            "numAdditionalTopics": 3,
-            "userTopicIndex": 2,
-        },
-        {
-            "name": "DisputeCrowdsourcerContribution",
-            "numAdditionalTopics": 3,
-            "userTopicIndex": 1,
-        },
-        {
-            "name": "DisputeCrowdsourcerRedeemed",
-            "numAdditionalTopics": 3,
-            "userTopicIndex": 1,
-        },
-        {
-            "name": "InitialReporterRedeemed",
-            "numAdditionalTopics": 3,
-            "userTopicIndex": 1,
-        },
-        {
-            "name": "InitialReportSubmitted",
-            "numAdditionalTopics": 3,
-            "userTopicIndex": 1,
-        },
-        {
-            "name": "InitialReporterTransferred",
-            "numAdditionalTopics": 2,
-            "userTopicIndex": 2,
-        },
-        {
-            "name": "MarketMailboxTransferred",
-            "numAdditionalTopics": 3,
-            "userTopicIndex": 2,
-        },
-        {
-            "name": "MarketTransferred",
-            "numAdditionalTopics": 2,
-            "userTopicIndex": 1,
-        },
-        {
-            "name": "OrderCanceled",
-            "numAdditionalTopics": 3,
-            "userTopicIndex": 2,
-        },
-        {
-            "name": "OrderCreated",
-            "numAdditionalTopics": 3,
-            "userTopicIndex": 0,
-        },
-        {
-            "name": "OrderFilled",
-            "numAdditionalTopics": 2,
-            "userTopicIndex": 1,
-        },
-        {
-            "name": "TokensTransferred",
-            "numAdditionalTopics": 3,
-            "userTopicIndex": 2,
-        },
-        {
-            "name": "TradingProceedsClaimed",
-            "numAdditionalTopics": 3,
-            "userTopicIndex": 2,
-        },
-    ];
->>>>>>> cc417f15
-
 
 beforeEach(async () => {
     mock.cancelFail();
