import { ExtendedLog } from "blockstream-adapters";
import { Log, ParsedLog } from "@augurproject/api";
import { LogCallbackType } from "./BlockAndLogStreamerListener";

export class EventLogDBRouter {
  private logCallbacks: Array<LogCallbackType> = [];

  constructor(private parseLogs: (logs: Array<Log>) => Array<ParsedLog>) {
  }

  public filterCallbackByTopic(topic: string, callback: LogCallbackType): LogCallbackType {
    return (blockNumber: number, logs: Array<Log>) => {
      const filteredLogs = logs.filter((log) => log.topics.includes(topic));
      const parsedLogs = this.parseLogs(filteredLogs);

      callback(blockNumber, parsedLogs);
    };
  }

  public addLogCallback(topic: string, callback: LogCallbackType) {
    this.logCallbacks.push(this.filterCallbackByTopic(topic, callback));
  }

<<<<<<< HEAD
  onLogsAdded = async (blockNumber: number, extendedLogs: ExtendedLog[]) => {
    const logs: Log[] = extendedLogs.map<Log>((log) => ({
=======
  public onLogsAdded = async (blockNumber: number, extendedLogs: Array<ExtendedLog>) => {
    const logs: Array<Log> = extendedLogs.map((log) => ({
>>>>>>> f303dc9b
      ...log,
      logIndex: parseInt(log.logIndex, 10),
      blockNumber: parseInt(log.blockNumber, 10),

      // TODO Should these be optional in the Log type?
      removed: log.removed ? log.removed : false,
      transactionIndex: log.transactionIndex ? log.transactionIndex : 0,
      transactionLogIndex: log.transactionLogIndex ? log.transactionLogIndex : 0,
      transactionHash: log.transactionHash ? log.transactionHash : ""
    }));

    const logCallbackPromises = this.logCallbacks.map((cb) => cb(blockNumber, logs));

    await Promise.all(logCallbackPromises);
  }
}<|MERGE_RESOLUTION|>--- conflicted
+++ resolved
@@ -21,13 +21,8 @@
     this.logCallbacks.push(this.filterCallbackByTopic(topic, callback));
   }
 
-<<<<<<< HEAD
-  onLogsAdded = async (blockNumber: number, extendedLogs: ExtendedLog[]) => {
-    const logs: Log[] = extendedLogs.map<Log>((log) => ({
-=======
   public onLogsAdded = async (blockNumber: number, extendedLogs: Array<ExtendedLog>) => {
     const logs: Array<Log> = extendedLogs.map((log) => ({
->>>>>>> f303dc9b
       ...log,
       logIndex: parseInt(log.logIndex, 10),
       blockNumber: parseInt(log.blockNumber, 10),
