--- conflicted
+++ resolved
@@ -1,12 +1,3 @@
-<<<<<<< HEAD
-import { getAddress } from 'ethers/utils/address';
-import * as _ from 'lodash';
-import { ethers } from 'ethers';
-import { BigNumber } from 'bignumber.js';
-import { TransactionRequest, TransactionResponse } from 'ethers/providers';
-
-import { getGasStation, NetworkId } from '@augurproject/utils';
-=======
 import * as _ from 'lodash';
 import { ethers } from 'ethers';
 import { BytesLike } from '@ethersproject/bytes';
@@ -14,7 +5,6 @@
 import { TransactionRequest, TransactionResponse } from '@ethersproject/providers';
 
 import { NetworkId } from '@augurproject/utils';
->>>>>>> debe2f0b
 
 import {
   Dependencies,
@@ -29,10 +19,7 @@
   isInstanceOfArray,
   isObject,
 } from './utils';
-<<<<<<< HEAD
-=======
 import { ParamType } from '@ethersproject/abi';
->>>>>>> debe2f0b
 
 
 export interface EthersSigner {
@@ -47,13 +34,8 @@
   call(transaction: Transaction<ethers.BigNumber>): Promise<string>;
   estimateGas(transaction: TransactionRequest): Promise<ethers.BigNumber>;
   listAccounts(): Promise<string[]>;
-<<<<<<< HEAD
-  getBalance(address: string): Promise<ethers.utils.BigNumber>;
-  getGasPrice(networkId?: NetworkId): Promise<ethers.utils.BigNumber>;
-=======
   getBalance(address: string): Promise<ethers.BigNumber>;
   getGasPrice(networkId?: NetworkId): Promise<ethers.BigNumber>;
->>>>>>> debe2f0b
   getTransaction(hash: string): Promise<TransactionResponse>;
   waitForTransaction(
     hash: string,
@@ -113,11 +95,7 @@
   setGasPrice(gasPrice: BigNumber): void {
     if (gasPrice.lt(MIN_GAS_PRICE)) gasPrice = MIN_GAS_PRICE;
     // @ts-ignore
-<<<<<<< HEAD
-    this.provider.overrideGasPrice = new ethers.utils.BigNumber(
-=======
     this.provider.overrideGasPrice = ethers.BigNumber.from(
->>>>>>> debe2f0b
       gasPrice.toNumber()
     );
   }
