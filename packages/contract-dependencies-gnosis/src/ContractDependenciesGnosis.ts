--- conflicted
+++ resolved
@@ -38,11 +38,7 @@
   useSafe = false;
   status = null;
 
-<<<<<<< HEAD
-  private _currentNonce: number = -1;
-=======
   private _currentNonce = -1;
->>>>>>> 3593ccba
   private _signingQueue: AsyncQueue<SigningQueueTask> = queue(async (task: SigningQueueTask ) => {
     if (this._currentNonce === -1) {
       this._currentNonce = Number(await this.gnosisSafe.nonce());
@@ -52,10 +48,6 @@
     this._currentNonce++;
     return result;
   });
-<<<<<<< HEAD
-
-=======
->>>>>>> 3593ccba
 
   gnosisSafe: ethers.Contract;
 
@@ -278,10 +270,6 @@
     };
   }
 
-<<<<<<< HEAD
-
-=======
->>>>>>> 3593ccba
   async execTransactionOnRelayer(
     relayTransaction: RelayTransaction
   ) {
@@ -293,14 +281,10 @@
         const status = response.status;
         const isServerError = status >= 500;
         console.error(`Gnosis Relay ${status} Error: ${exception}`);
-<<<<<<< HEAD
-        if (isServerError || exception.includes("funds")) {
-=======
         if (exception && exception.includes("There are too many transactions in the queue")) {
           throw TransactionStatus.FEE_TOO_LOW;
         }
         else if (isServerError || exception && exception.includes('funds')) {
->>>>>>> 3593ccba
           // In the event of a 5XX error or when the relayer has no funds we should consider the relay down
           this.setUseRelay(false);
           this.setStatus(GnosisSafeState.ERROR);
