{
  "name": "augur-ui",
  "version": "2.0.0",
  "description": "Augur UI",
  "author": "Augur Project",
  "license": "AAL",
  "engines": {
    "node": ">= 4.2.x"
  },
  "repository": {
    "type": "git",
    "url": "https://github.com/AugurProject/augur"
  },
  "scripts": {
    "start": "node server.js",
    "test": "mocha --compilers js:babel-register --recursive",
    "test:watch": "npm test -- --watch",
    "_____": "",
    "watch": "clear; echo \"* * * *  WATCH  * * * *\"; NODE_ENV=development npm run -s watch:all",
    "watch:verbose": "clear; echo \"* * * *  WATCH  * * * *\"; NODE_ENV=verbose npm run -s watch:all",
    "build": "clear; echo \"* * * *  BUILD  * * * *\"; NODE_ENV=production npm run -s build:all",
    "______": "",
    "build:all": "npm run -s clean && (npm run -s build:css & npm run -s build:assets & npm run -s build:augurjs & npm run -s build:js) && npm run -s build:html && npm run -s build:finish",
    "build:assets": "cp -R ./src/assets/. ./build/$npm_package_version && cp -R $npm_package_config_assets_folder ./build/$npm_package_version && echo ---------ASSETS---------`date +%r`",
    "build:augurjs": "[ $NODE_ENV = verbose ] && touch ./build/$npm_package_version/augur.min.js || browserify $npm_package_config_augurjs_entry_folder/index.js --standalone augurjs | derequire | npm run -s partial:uglify > ./build/$npm_package_version/augur.min.js -R && echo ---------AUGURJS--------`date +%r`",
    "build:css": "for file in $npm_package_config_less_entry_files; do lessc $file | cleancss --s0 | npm run -s partial:replaceAssets > ./build/$npm_package_version/$(basename $file | sed -e 's~less~css~') ; done && echo ---------CSS------------`date +%r`",
    "build:js": "npm run -s build:js:browserify | npm run -s partial:replaceAssets | npm run -s partial:uglify > ./build/$npm_package_version/build.js && echo ---------JS-------------`date +%r`",
    "build:js:browserify": "browserify $npm_package_config_js_entry_file --extension=.js --extension=.jsx -x 'augur.js' -t [ babelify --presets [ es2015 stage-0 react ] ] -t [envify purge]",
    "build:html": "cat ./src/index.html | npm run -s partial:replaceAssets | npm run -s build:html:inline_sources > $(npm run -s partial:index_filename) && echo ---------HTML-----------`date +%r`",
    "build:html:inline_sources": "inline-source --compress false --root ./build -",
    "build:finish": "echo ---------FINISHED-------`date +%r`",
    "_______": "",
    "watch:all": "npm run -s clean && (npm run -s watch:css & npm run -s watch:assets & npm run -s watch:augurjs & npm run -s watch:js & npm run -s watch:html)",
    "watch:assets": "onchange './src/assets/**' -i -- npm run -s build:assets",
    "watch:augurjs": "onchange $npm_package_config_augurjs_entry_folder/** -i -- npm run -s build:augurjs",
    "watch:css": "onchange './src/**/*.less' -i -- npm run -s build:css",
    "watch:js": "watchify $npm_package_config_js_entry_file --extension=.js --extension=.jsx -x 'augur.js' -t [ babelify --presets [ es2015 stage-0 react ] ] -t [envify purge] --debug -o 'exorcist ./build/$npm_package_version/build.js.map | npm run -s partial:replaceAssets > ./build/$npm_package_version/build.js && echo ---------WATCHIFY--------`date +%r`'",
    "watch:html": "onchange './src/index.html' -i -- npm run -s build:html",
    "________": "",
    "clean": "rimraf ./build/* && mkdir -p ./build/$npm_package_version && mkdir -p ./build/$npm_package_version && touch $(npm run -s partial:index_filename) && echo ---------CLEAN----------`date +%r`",
    "_________": "",
    "partial:replaceAssets": "sed 's~${build_folder}~'$npm_package_version'~g'",
    "partial:uglify": "[ $NODE_ENV = production ] && uglifyjs --compress drop_console,unused=true --mangle --screw-ie8 || cat",
    "partial:index_filename": "[ $NODE_ENV != production ] && echo \"./build/index.html\" || echo \"./build/index-$npm_package_version.html\""
  },
  "dependencies": {
    "augur-abi": "^0.2.7",
    "augur-ui-react-components": "^2.0.2",
    "augur.js": "^0.19.7",
    "bignumber.js": "^2.3.0",
    "memoizerific": "^1.5.6",
    "redux": "^3.5.2",
    "redux-thunk": "^2.0.1",
    "secure-random": "^1.1.1"
  },
  "devDependencies": {
    "babel-preset-es2015": "^6.6.0",
    "babel-preset-react": "^6.5.0",
    "babel-preset-stage-0": "^6.5.0",
    "babel-register": "^6.7.2",
    "babelify": "^7.3.0",
    "browserify": "^13.0.0",
    "browserify-shim": "^3.8.12",
<<<<<<< HEAD
    "chai": "^3.5.0",
=======
    "chalk": "^1.1.3",
>>>>>>> 2ec6dffc
    "clean-css": "^3.4.12",
    "derequire": "^2.0.3",
    "envify": "^3.4.0",
    "exorcist": "^0.4.0",
    "inline-source-cli": "^1.1.1",
    "less": "^2.6.1",
    "mocha": "^2.4.5",
    "node-static": "^0.7.7",
    "npm-check-updates": "^2.6.3",
    "onchange": "^2.4.0",
    "posix-getopt": "^1.2.0",
    "proxyquire": "^1.7.4",
    "redux-mock-store": "^1.0.2",
    "rimraf": "^2.5.2",
    "uglify-js": "^2.6.2",
    "watchify": "^3.7.0"
  },
  "browserify": {
    "transform": [
      "browserify-shim"
    ]
  },
  "browserify-shim": {
    "ga": "global:ga",
    "augur.js": "global:augurjs"
  },
  "config": {
    "js_entry_file": "./src/index.js",
    "less_entry_files": "./src/less/*.less",
    "assets_folder": "./node_modules/augur-ui-react-components/dist/assets/**",
    "augurjs_entry_folder": "./node_modules/augur.js/src"
  }
}<|MERGE_RESOLUTION|>--- conflicted
+++ resolved
@@ -61,11 +61,8 @@
     "babelify": "^7.3.0",
     "browserify": "^13.0.0",
     "browserify-shim": "^3.8.12",
-<<<<<<< HEAD
     "chai": "^3.5.0",
-=======
     "chalk": "^1.1.3",
->>>>>>> 2ec6dffc
     "clean-css": "^3.4.12",
     "derequire": "^2.0.3",
     "envify": "^3.4.0",
