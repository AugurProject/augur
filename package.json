--- conflicted
+++ resolved
@@ -32,12 +32,8 @@
     "build:html": "cat ./src/index.html | npm run -s partial:replaceAssets | npm run -s build:html:inline_sources > $(npm run -s partial:index_filename) && echo ---------HTML-----------`date +%r`",
     "build:html:inline_sources": "inline-source --compress false --root ./build -",
     "build:finish": "echo ---------FINISHED-------`date +%r`",
-<<<<<<< HEAD
     "build-azure": "BUILD_AZURE=true BUILD_AZURE_WSURL='{{ $BUILD_AZURE_WSURL }}' BUILD_AZURE_LOCALNODE='{{ $BUILD_AZURE_LOCALNODE }}' BUILD_AZURE_HOSTEDNODE='{{ $BUILD_AZURE_HOSTEDNODE }}' BUILD_AZURE_CONTRACTS='{{ $BUILD_AZURE_CONTRACTS }}' npm run build",
     "watch-azure": "BUILD_AZURE=true BUILD_AZURE_WSURL='{{ $BUILD_AZURE_WSURL }}' BUILD_AZURE_LOCALNODE='{{ $BUILD_AZURE_LOCALNODE }}' BUILD_AZURE_HOSTEDNODE='{{ $BUILD_AZURE_HOSTEDNODE }}' BUILD_AZURE_CONTRACTS='{{ $BUILD_AZURE_CONTRACTS }}' npm run watch",
-=======
-    "build-azure": "BUILD_AZURE=true BUILD_AZURE_WSURL='{{ $BUILD_AZURE_WSURL }}' BUILD_AZURE_LOCALNODE='{{ $BUILD_AZURE_LOCALNODE }}' BUILD_AZURE_CONTRACTS='{{ $BUILD_AZURE_CONTRACTS }}' npm run build",
->>>>>>> 584fb88e
     "______": "",
     "watch:all": "npm run -s clean && (npm run -s watch:css & npm run -s watch:assets & npm run -s watch:augurjs & npm run -s watch:js & npm run -s watch:html)",
     "watch:assets": "onchange './src/assets/**' -i -- npm run -s build:assets",
@@ -57,13 +53,8 @@
     "partial:index_filename": "[ $NODE_ENV != production ] && echo './build/index.html' || echo \"./build/index-$npm_package_version.html\""
   },
   "dependencies": {
-<<<<<<< HEAD
-    "augur-ui-react-components": "^2.2.9",
+    "augur-ui-react-components": "https://github.com/AugurProject/augur-ui-react-components.git",
     "augur.js": "^1.3.13",
-=======
-    "augur-ui-react-components": "https://github.com/AugurProject/augur-ui-react-components.git",
-    "augur.js": "^1.3.12",
->>>>>>> 584fb88e
     "bignumber.js": "^2.3.0",
     "memoizerific": "^1.8.3",
     "redux": "^3.5.2",
