--- conflicted
+++ resolved
@@ -74,12 +74,9 @@
   "peerDependencies": {},
   "devDependencies": {
     "coveralls": "^2.11.6",
-<<<<<<< HEAD
     "flex.less": "https://github.com/codio/Flex.less/archive/1.0.0.tar.gz",
     "font-awesome": "4.5.0",
-=======
     "geth": "^0.2.2",
->>>>>>> 5504029e
     "grunt": "^0.4.5",
     "grunt-browserify": "^4.0.0",
     "grunt-contrib-copy": "0.8.2",
