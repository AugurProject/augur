{
  "name": "augur.js",
  "version": "4.7.0-13",
  "description": "Augur JavaScript API",
  "author": "The Augur Developers <team@augur.net>",
  "license": "MIT",
  "main": "src/index.js",
  "scripts": {
    "test": "mocha test/unit",
    "lint": "eslint src test/unit scripts/canned-markets.js scripts/fill-order.js scripts/approve-augur-eternal-approval-value.js",
    "coverage-save": "istanbul cover ./node_modules/mocha/bin/_mocha test/unit/",
    "coverage": "istanbul cover --include-all-sources --root ./src ./node_modules/mocha/bin/_mocha test/unit",
    "link": "npm link ethrpc && npm link ethereumjs-connect && npm link keythereum && npm link speedomatic && npm link augur-contracts",
    "build": "genversion src/version.js && babel ./node_modules/uuid-parse --source-root ./node_modules/uuid-parse -d ./node_modules/uuid-parse && babel ./src --source-root ./src -d ./build && browserify ./exports.js > ./dist/augur.js && uglifyjs ./dist/augur.js > ./dist/augur.min.js",
    "preversion": "npm test",
    "version": "npm run build && git add -A dist src/version.js package.json package-lock.json",
    "update-contracts": "bash update-contracts.sh",
    "release:dev": "npm version prerelease && git push && git push --tags && npm publish --tag dev",
    "release:patch": "npm version patch && git push && git push --tags && npm publish",
    "release:minor": "npm version minor && git push && git push --tags && npm publish",
    "release:major": "npm version major && git push && git push --tags && npm publish"
  },
  "dependencies": {
    "async": "1.5.2",
<<<<<<< HEAD
    "augur-contracts": "3.4.0-6",
=======
    "augur-contracts": "3.4.0-8",
>>>>>>> 03d75da8
    "bignumber.js": "2.3.0",
    "clone": "1.0.2",
    "ethereumjs-connect": "4.4.2",
    "ethrpc": "4.4.5",
    "immutable-delete": "1.1.0",
    "keccak": "1.2.0",
    "keythereum": "1.0.2",
    "lodash.assign": "4.2.0",
    "lodash.isequal": "4.5.0",
    "speedomatic": "2.0.4",
    "uuid": "3.0.0",
    "uuid-parse": "1.0.0"
  },
  "devDependencies": {
    "babel-cli": "6.22.2",
    "babel-plugin-transform-es3-member-expression-literals": "6.22.0",
    "babel-plugin-transform-es3-property-literals": "6.22.0",
    "babel-plugin-uglify": "1.0.2",
    "babel-preset-env": "1.6.0",
    "babel-preset-react": "6.1.18",
    "babel-preset-stage-0": "6.16.0",
    "babelify": "7.2.0",
    "browserify": "12.0.1",
    "chai": "3.5.0",
    "chalk": "1.1.1",
    "coveralls": "2.11.3",
    "eslint": "3.17.1",
    "genversion": "1.1.3",
    "istanbul": "0.4.1",
    "mocha": "3.2.0",
    "mocha-lcov-reporter": "0.0.2",
    "proxyquire": "1.7.11",
    "uglify-js": "2.6.1"
  },
  "engines": {
    "node": ">= 4.2.x"
  },
  "typings": "./index.d.ts",
  "repository": {
    "type": "git",
    "url": "https://github.com/AugurProject/augur.js.git"
  },
  "keywords": [],
  "bugs": {
    "url": "https://github.com/AugurProject/augur.js/issues"
  },
  "homepage": "https://github.com/AugurProject/augur.js",
  "directories": {
    "dist": "dist",
    "scripts": "scripts",
    "src": "src",
    "test": "test"
  }
}<|MERGE_RESOLUTION|>--- conflicted
+++ resolved
@@ -22,11 +22,7 @@
   },
   "dependencies": {
     "async": "1.5.2",
-<<<<<<< HEAD
-    "augur-contracts": "3.4.0-6",
-=======
     "augur-contracts": "3.4.0-8",
->>>>>>> 03d75da8
     "bignumber.js": "2.3.0",
     "clone": "1.0.2",
     "ethereumjs-connect": "4.4.2",
