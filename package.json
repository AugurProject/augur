--- conflicted
+++ resolved
@@ -58,13 +58,8 @@
     "webpack-dev-server": "3.1.10",
     "webpack-dev-middleware": "3.4.0",
     "webpack-hot-middleware": "2.24.3",
-<<<<<<< HEAD
-    "execa": "0.11.0",
     "lerna": "3.6.0",
-=======
     "execa": "1.0.0",
-    "lerna": "3.5.1",
->>>>>>> fb76da34
     "listr": "0.14.3",
     "mocha": "5.2.0",
     "rxjs-compat": "6.3.3",
