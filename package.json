{
  "name": "augur",
  "private": true,
  "version": "6.0.0-0",
  "description": "Augur Top-Level Monorepo",
  "author": "The Augur Developers <team@augur.net>",
  "engines": {
    "node": ">=8",
    "yarn": ">=1.6.0"
  },
  "scripts": {
    "build:ci-docker": "docker build . -t augurproject/gitlab-ci-base-node:latest",
    "clean": "lerna clean -y",
    "test": "jest",
    "test:watch": "jest --watch",
    "watch": " lerna run watch --parallel",
    "docker:build:all": "bash ./scripts/docker-build-all.sh",
    "docker:build:augur-core": "lerna run --scope augur-core docker:build && lerna run --scope augur-core artifacts",
    "docker:build:augur": "docker build -f support/Dockerfile -t augurproject/augur:latest .",
    "docker:build:pops": "lerna run --scope augur-tools docker:build"
  },
  "devDependencies": {
    "babel-plugin-module-resolver": "3.1.1",
    "babel-core": "7.0.0-bridge.0",
    "@babel/core": "7.1.6",
    "@babel/plugin-proposal-class-properties": "7.1.0",
    "@babel/plugin-syntax-dynamic-import": "7.0.0",
    "@babel/plugin-transform-runtime": "7.1.0",
    "@babel/preset-env": "7.1.6",
    "@babel/preset-react": "7.0.0",
    "@babel/preset-stage-0": "7.0.0",
    "@babel/register": "7.0.0",
    "@babel/runtime": "7.1.5",
    "babel-loader": "8.0.4",
    "babel-jest": "23.6.0",
<<<<<<< HEAD
    "eslint": "4.12.1",
=======

    "eslint": "4.19.1",
>>>>>>> 4f1d077e
    "eslint-config-airbnb": "16.1.0",
    "eslint-config-prettier": "3.3.0",
    "eslint-import-resolver-babel-module": "5.0.0-beta.1",
<<<<<<< HEAD
    "eslint-import-resolver-webpack": "0.8.3",
    "eslint-plugin-import": "2.8.0",
    "eslint-plugin-jest": "21.24.1",
    "eslint-plugin-jsx-a11y": "6.1.1",
    "eslint-plugin-prettier": "2.6.2",
    "eslint-plugin-react": "7.5.1",
=======
    "eslint-import-resolver-webpack": "0.10.1",
    "eslint-plugin-import": "2.14.0",
    "eslint-plugin-jest": "21.27.2",
    "eslint-plugin-jsx-a11y": "6.1.2",
    "eslint-plugin-prettier": "2.7.0",
    "eslint-plugin-react": "7.11.1",

>>>>>>> 4f1d077e
    "prettier": "1.14.3",
    "jest": "23.6.0",
    "jest-junit": "5.2.0",
    "uglifyjs-webpack-plugin": "1.2.2",
    "url-loader": "1.1.1",
    "webpack": "4.19.0",
    "webpack-dev-server": "3.1.9",
    "webpack-dev-middleware": "3.4.0",
    "webpack-hot-middleware": "2.24.3",
    "execa": "0.10.0",
    "lerna": "3.4.0",
    "listr": "0.14.2",
    "mocha": "5.2.0",
    "rxjs-compat": "6.3.2",
    "typescript": "2.9.2"
  },
  "workspaces": {
    "packages": [
      "packages/*"
    ],
    "nohoist": [
      "augur-ui/@types/jest",
      "augur-ui/@types/expect-puppeteer",
      "augur.js/uuid-parse"
    ]
  }
}<|MERGE_RESOLUTION|>--- conflicted
+++ resolved
@@ -33,23 +33,11 @@
     "@babel/runtime": "7.1.5",
     "babel-loader": "8.0.4",
     "babel-jest": "23.6.0",
-<<<<<<< HEAD
-    "eslint": "4.12.1",
-=======
 
     "eslint": "4.19.1",
->>>>>>> 4f1d077e
     "eslint-config-airbnb": "16.1.0",
     "eslint-config-prettier": "3.3.0",
     "eslint-import-resolver-babel-module": "5.0.0-beta.1",
-<<<<<<< HEAD
-    "eslint-import-resolver-webpack": "0.8.3",
-    "eslint-plugin-import": "2.8.0",
-    "eslint-plugin-jest": "21.24.1",
-    "eslint-plugin-jsx-a11y": "6.1.1",
-    "eslint-plugin-prettier": "2.6.2",
-    "eslint-plugin-react": "7.5.1",
-=======
     "eslint-import-resolver-webpack": "0.10.1",
     "eslint-plugin-import": "2.14.0",
     "eslint-plugin-jest": "21.27.2",
@@ -57,7 +45,6 @@
     "eslint-plugin-prettier": "2.7.0",
     "eslint-plugin-react": "7.11.1",
 
->>>>>>> 4f1d077e
     "prettier": "1.14.3",
     "jest": "23.6.0",
     "jest-junit": "5.2.0",
