--- conflicted
+++ resolved
@@ -51,13 +51,8 @@
     "partial:index_filename": "[ $NODE_ENV != production ] && echo './build/index.html' || echo \"./build/index-$npm_package_version.html\""
   },
   "dependencies": {
-<<<<<<< HEAD
-    "augur-ui-react-components": "3.0.5",
+    "augur-ui-react-components": "3.0.6",
     "augur.js": "1.4.10",
-=======
-    "augur-ui-react-components": "3.0.6",
-    "augur.js": "1.4.7",
->>>>>>> 850b0ed2
     "bignumber.js": "2.3.0",
     "memoizerific": "1.8.4",
     "redux": "3.5.2",
