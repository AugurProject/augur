--- conflicted
+++ resolved
@@ -5,11 +5,7 @@
   "author": "The Augur Developers <team@augur.net>",
   "license": "AAL",
   "engines": {
-<<<<<<< HEAD
-    "node": ">=6.11.4"
-=======
     "node": "6.x"
->>>>>>> dbe56a28
   },
   "repository": {
     "type": "git",
@@ -39,16 +35,10 @@
     "docker:spin-down": "AUGUR_CORE_VERSION=$(npm explore augur.js -- npm run --silent core:version) docker-compose down"
   },
   "dependencies": {
-<<<<<<< HEAD
-    "async": "2.6.0",
-    "augur.js": "4.11.0-3",
-    "bignumber.js": "6.0.0",
-=======
     "airbitz-core-js-ui": "0.1.3",
     "async": "2.4.1",
     "augur.js": "4.6.15",
     "bignumber.js": "4.0.2",
->>>>>>> dbe56a28
     "bs58": "4.0.1",
     "classnames": "2.2.5",
     "clipboard": "1.7.1",
