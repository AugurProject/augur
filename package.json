--- conflicted
+++ resolved
@@ -23,20 +23,9 @@
     "postinstall": "node scripts/lifecycle/post-install.js"
   },
   "dependencies": {
-<<<<<<< HEAD
-    "airbitz-core-js-ui": "0.0.14",
-    "async": "1.5.2",
-    "augur-ui-react-components": "3.6.43",
-    "augur.js": "3.3.8",
-    "bignumber.js": "2.3.0",
-    "express": "4.14.0",
-    "helmet": "2.3.0",
-    "memoizerific": "1.8.4",
-    "moment": "2.14.1",
-=======
     "airbitz-core-js-ui": "^0.0.14",
     "async": "^1.5.2",
-    "augur.js": "^3.3.3",
+    "augur.js": "^3.3.8",
     "bignumber.js": "^2.3.0",
     "classnames": "^2.2.5",
     "core-js": "^2.4.1",
@@ -45,7 +34,6 @@
     "helmet": "^2.3.0",
     "memoizerific": "^1.8.4",
     "moment": "^2.17.1",
->>>>>>> 4fe36bd7
     "prerender-node": "^2.4.0",
     "rc-progress": "^2.0.3",
     "react": "^15.4.1",
