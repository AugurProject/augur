{
  "name": "augur-client",
  "version": "0.1.6",
  "description": "Web client for Augur, a prediction markets platform",
  "main": "app/main.jsx",
  "scripts": {
    "start": "node server.js",
    "secure": "node server.js -s",
    "test": "./node_modules/tape/bin/tape ./test/*-test.js | ./node_modules/tap-spec/bin/cmd.js",
    "lint": "jshint ./app/stores/*.js && jshint ./app/actions/*.js && jshint ./app/libs/blacklist.js && jshint ./app/libs/constants.js && jshint ./app/libs/utilities.js && jshint ./app/libs/identicon.js",
    "coverage": "istanbul cover ./node_modules/tape/bin/tape --report lcovonly -- ./test/*.js && cat ./coverage/lcov.info | ./node_modules/coveralls/bin/coveralls.js && rm -rf ./coverage"
  },
  "engines": {
    "node": ">= 4.2.x"
  },
  "repository": {
    "type": "git",
    "url": "https://github.com/AugurProject/augur.git"
  },
  "license": "AAL",
  "bugs": {
    "url": "https://github.com/AugurProject/augur/issues"
  },
  "homepage": "https://github.com/AugurProject/augur",
  "browserify": {
    "extensions": [
      ".jsx"
    ],
    "transform": [
      [
        "babelify",
        {}
      ]
    ]
  },
  "dependencies": {
    "async": "^1.4.2",
    "augur-abi": "^0.2.7",
<<<<<<< HEAD
    "augur-contracts": "^0.4.6",
    "augur.js": "^0.13.36",
    "babel-runtime": "^6.3.19",
    "babelify": "^6.3.0",
=======
    "augur-contracts": "^0.4.5",
    "augur.js": "^0.13.35",
>>>>>>> 78bc9ab4
    "bignumber.js": "^2.1.4",
    "bootstrap": "^3.3.4",
    "chalk": "^1.1.1",
    "clone": "^1.0.2",
    "fbjs": "^0.5.1",
    "fluxxor": "^1.6.0",
    "formsy-react": "0.17.0",
    "immutable": "^3.7.6",
    "jquery": "^2.1.4",
    "keythereum": "^0.2.2",
    "lodash": "^3.10.1",
    "moment": "^2.11.0",
    "node-localstorage": "^1.1.2",
    "node-static": "^0.7.7",
    "node-uuid": "^1.4.7",
    "pnglib": "0.0.1",
    "posix-getopt": "^1.2.0",
    "react": "^0.14.6",
    "react-addons-update": "0.14.6",
    "react-bootstrap": "^0.28.1",
    "react-cookie": "^0.2.3",
    "react-date-picker": "^2.1.3",
    "react-highcharts": "^6.0.0",
    "react-intl": "^1.2.2",
    "react-paginate": "^0.4.3",
    "react-router": "^0.13.3",
    "react-tabs": "^0.5.1",
    "secure-random": "^1.1.1"
  },
  "peerDependencies": {},
  "devDependencies": {
    "babelify": "^6.3.0",
    "browserify": "^10.2.6",
    "coveralls": "^2.11.6",
    "envify": "^3.4.0",
    "firebase-tools": "^2.2.0",
    "flex.less": "https://github.com/codio/Flex.less/archive/1.0.0.tar.gz",
    "font-awesome": "4.5.0",
    "geth": "^0.2.2",
    "grunt": "^0.4.5",
    "grunt-browserify": "^4.0.0",
    "grunt-contrib-copy": "0.8.2",
    "grunt-contrib-jshint": "^0.11.2",
    "grunt-contrib-less": "1.1.0",
    "grunt-contrib-watch": "0.6.1",
    "grunt-newer": "^1.1.1",
    "istanbul": "^0.4.1",
    "react-stylesheet": "0.6.1",
    "tap-spec": "^4.1.1",
    "tape": "^4.4.0",
    "validator": "^4.7.1",
    "webpack": "^1.12.10"
  }
}<|MERGE_RESOLUTION|>--- conflicted
+++ resolved
@@ -36,15 +36,8 @@
   "dependencies": {
     "async": "^1.4.2",
     "augur-abi": "^0.2.7",
-<<<<<<< HEAD
     "augur-contracts": "^0.4.6",
     "augur.js": "^0.13.36",
-    "babel-runtime": "^6.3.19",
-    "babelify": "^6.3.0",
-=======
-    "augur-contracts": "^0.4.5",
-    "augur.js": "^0.13.35",
->>>>>>> 78bc9ab4
     "bignumber.js": "^2.1.4",
     "bootstrap": "^3.3.4",
     "chalk": "^1.1.1",
