--- conflicted
+++ resolved
@@ -48,11 +48,8 @@
     "envify": "^3.4.0",
     "fbjs": "^0.5.1",
     "fluxxor": "^1.6.0",
-<<<<<<< HEAD
     "formsy-react": "0.17.0",
-=======
     "immutable": "^3.7.6",
->>>>>>> 567e704a
     "jquery": "^2.1.4",
     "keythereum": "^0.2.1",
     "lodash": "^3.10.1",
@@ -76,7 +73,7 @@
     "react-dom": "^0.14.0"
   },
   "devDependencies": {
-<<<<<<< HEAD
+    "coveralls": "^2.11.6",
     "flex.less": "https://github.com/codio/Flex.less/archive/1.0.0.tar.gz",
     "font-awesome": "4.5.0",
     "grunt": "^0.4.5",
@@ -85,17 +82,11 @@
     "grunt-contrib-jshint": "^0.11.2",
     "grunt-contrib-less": "1.1.0",
     "grunt-contrib-watch": "0.6.1",
-    "react-stylesheet": "0.6.1"
-=======
-    "coveralls": "^2.11.6",
-    "grunt": "^0.4.5",
-    "grunt-browserify": "^4.0.0",
-    "grunt-contrib-jshint": "^0.11.2",
     "istanbul": "^0.4.1",
+    "react-stylesheet": "0.6.1",
     "tap-spec": "^4.1.1",
     "tape": "^4.4.0",
     "validator": "^4.5.0",
     "webpack": "^1.12.10"
->>>>>>> 567e704a
   }
 }